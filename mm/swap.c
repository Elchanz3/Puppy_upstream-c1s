/*
 *  linux/mm/swap.c
 *
 *  Copyright (C) 1991, 1992, 1993, 1994  Linus Torvalds
 */

/*
 * This file contains the default values for the operation of the
 * Linux VM subsystem. Fine-tuning documentation can be found in
 * Documentation/sysctl/vm.txt.
 * Started 18.12.91
 * Swap aging added 23.2.95, Stephen Tweedie.
 * Buffermem limits added 12.3.98, Rik van Riel.
 */

#include <linux/mm.h>
#include <linux/sched.h>
#include <linux/kernel_stat.h>
#include <linux/swap.h>
#include <linux/mman.h>
#include <linux/pagemap.h>
#include <linux/pagevec.h>
#include <linux/init.h>
#include <linux/export.h>
#include <linux/mm_inline.h>
#include <linux/percpu_counter.h>
#include <linux/percpu.h>
#include <linux/cpu.h>
#include <linux/notifier.h>
#include <linux/backing-dev.h>
#include <linux/memcontrol.h>
#include <linux/gfp.h>
#include <linux/uio.h>
#include <linux/hugetlb.h>

#include "internal.h"

#define CREATE_TRACE_POINTS
#include <trace/events/pagemap.h>

/* How many pages do we try to swap or page in/out together? */
int page_cluster;

static DEFINE_PER_CPU(struct pagevec, lru_add_pvec);
static DEFINE_PER_CPU(struct pagevec, lru_rotate_pvecs);
static DEFINE_PER_CPU(struct pagevec, lru_deactivate_pvecs);

/*
 * This path almost never happens for VM activity - pages are normally
 * freed via pagevecs.  But it gets used by networking.
 */
static void __page_cache_release(struct page *page)
{
	if (PageLRU(page)) {
		struct zone *zone = page_zone(page);
		struct lruvec *lruvec;
		unsigned long flags;

		spin_lock_irqsave(&zone->lru_lock, flags);
		lruvec = mem_cgroup_page_lruvec(page, zone);
		VM_BUG_ON(!PageLRU(page));
		__ClearPageLRU(page);
		del_page_from_lru_list(page, lruvec, page_off_lru(page));
		spin_unlock_irqrestore(&zone->lru_lock, flags);
	}
}

static void __put_single_page(struct page *page)
{
	__page_cache_release(page);
	free_hot_cold_page(page, 0);
}

static void __put_compound_page(struct page *page)
{
	compound_page_dtor *dtor;

	__page_cache_release(page);
	dtor = get_compound_page_dtor(page);
	(*dtor)(page);
}

static void put_compound_page(struct page *page)
{
	/*
	 * hugetlbfs pages cannot be split from under us.  If this is a
	 * hugetlbfs page, check refcount on head page and release the page if
	 * the refcount becomes zero.
	 */
	if (PageHuge(page)) {
		page = compound_head(page);
		if (put_page_testzero(page))
			__put_compound_page(page);

		return;
	}

	if (unlikely(PageTail(page))) {
		/* __split_huge_page_refcount can run under us */
		struct page *page_head = compound_trans_head(page);

		if (likely(page != page_head &&
			   get_page_unless_zero(page_head))) {
			unsigned long flags;

			/*
			 * THP can not break up slab pages so avoid taking
			 * compound_lock().  Slab performs non-atomic bit ops
			 * on page->flags for better performance.  In particular
			 * slab_unlock() in slub used to be a hot path.  It is
			 * still hot on arches that do not support
			 * this_cpu_cmpxchg_double().
			 */
			if (PageSlab(page_head) || PageHeadHuge(page_head)) {
				if (likely(PageTail(page))) {
					/*
					 * __split_huge_page_refcount
					 * cannot race here.
					 */
					VM_BUG_ON(!PageHead(page_head));
					atomic_dec(&page->_mapcount);
					if (put_page_testzero(page_head))
						VM_BUG_ON(1);
					if (put_page_testzero(page_head))
						__put_compound_page(page_head);
					return;
				} else
					/*
					 * __split_huge_page_refcount
					 * run before us, "page" was a
					 * THP tail. The split
					 * page_head has been freed
					 * and reallocated as slab or
					 * hugetlbfs page of smaller
					 * order (only possible if
					 * reallocated as slab on
					 * x86).
					 */
					goto skip_lock;
			}
			/*
			 * page_head wasn't a dangling pointer but it
			 * may not be a head page anymore by the time
			 * we obtain the lock. That is ok as long as it
			 * can't be freed from under us.
			 */
			flags = compound_lock_irqsave(page_head);
			if (unlikely(!PageTail(page))) {
				/* __split_huge_page_refcount run before us */
				compound_unlock_irqrestore(page_head, flags);
skip_lock:
				if (put_page_testzero(page_head)) {
					/*
					 * The head page may have been
					 * freed and reallocated as a
					 * compound page of smaller
					 * order and then freed again.
					 * All we know is that it
					 * cannot have become: a THP
					 * page, a compound page of
					 * higher order, a tail page.
					 * That is because we still
					 * hold the refcount of the
					 * split THP tail and
					 * page_head was the THP head
					 * before the split.
					 */
					if (PageHead(page_head))
						__put_compound_page(page_head);
					else
						__put_single_page(page_head);
				}
out_put_single:
				if (put_page_testzero(page))
					__put_single_page(page);
				return;
			}
			VM_BUG_ON(page_head != page->first_page);
			/*
			 * We can release the refcount taken by
			 * get_page_unless_zero() now that
			 * __split_huge_page_refcount() is blocked on
			 * the compound_lock.
			 */
			if (put_page_testzero(page_head))
				VM_BUG_ON(1);
			/* __split_huge_page_refcount will wait now */
			VM_BUG_ON(page_mapcount(page) <= 0);
			atomic_dec(&page->_mapcount);
			VM_BUG_ON(atomic_read(&page_head->_count) <= 0);
			VM_BUG_ON(atomic_read(&page->_count) != 0);
			compound_unlock_irqrestore(page_head, flags);

			if (put_page_testzero(page_head)) {
				if (PageHead(page_head))
					__put_compound_page(page_head);
				else
					__put_single_page(page_head);
			}
		} else {
			/* page_head is a dangling pointer */
			VM_BUG_ON(PageTail(page));
			goto out_put_single;
		}
	} else if (put_page_testzero(page)) {
		if (PageHead(page))
			__put_compound_page(page);
		else
			__put_single_page(page);
	}
}

void put_page(struct page *page)
{
	if (unlikely(PageCompound(page)))
		put_compound_page(page);
	else if (put_page_testzero(page))
		__put_single_page(page);
}
EXPORT_SYMBOL(put_page);

/*
 * This function is exported but must not be called by anything other
 * than get_page(). It implements the slow path of get_page().
 */
bool __get_page_tail(struct page *page)
{
	/*
	 * This takes care of get_page() if run on a tail page
	 * returned by one of the get_user_pages/follow_page variants.
	 * get_user_pages/follow_page itself doesn't need the compound
	 * lock because it runs __get_page_tail_foll() under the
	 * proper PT lock that already serializes against
	 * split_huge_page().
	 */
	bool got = false;
	struct page *page_head;

<<<<<<< HEAD
	/*
	 * If this is a hugetlbfs page it cannot be split under us.  Simply
	 * increment refcount for the head page.
	 */
	if (PageHuge(page)) {
		page_head = compound_head(page);
		atomic_inc(&page_head->_count);
		got = true;
	} else {
		unsigned long flags;

		page_head = compound_trans_head(page);
		if (likely(page != page_head &&
					get_page_unless_zero(page_head))) {

			/* Ref to put_compound_page() comment. */
			if (PageSlab(page_head)) {
				if (likely(PageTail(page))) {
					__get_page_tail_foll(page, false);
					return true;
				} else {
					put_page(page_head);
					return false;
				}
			}

			/*
			 * page_head wasn't a dangling pointer but it
			 * may not be a head page anymore by the time
			 * we obtain the lock. That is ok as long as it
			 * can't be freed from under us.
			 */
			flags = compound_lock_irqsave(page_head);
			/* here __split_huge_page_refcount won't run anymore */
=======
	if (likely(page != page_head && get_page_unless_zero(page_head))) {
		/* Ref to put_compound_page() comment. */
		if (PageSlab(page_head) || PageHeadHuge(page_head)) {
>>>>>>> d8ec26d7
			if (likely(PageTail(page))) {
				/*
				 * This is a hugetlbfs page or a slab
				 * page. __split_huge_page_refcount
				 * cannot race here.
				 */
				VM_BUG_ON(!PageHead(page_head));
				__get_page_tail_foll(page, false);
<<<<<<< HEAD
				got = true;
=======
				return true;
			} else {
				/*
				 * __split_huge_page_refcount run
				 * before us, "page" was a THP
				 * tail. The split page_head has been
				 * freed and reallocated as slab or
				 * hugetlbfs page of smaller order
				 * (only possible if reallocated as
				 * slab on x86).
				 */
				put_page(page_head);
				return false;
>>>>>>> d8ec26d7
			}
			compound_unlock_irqrestore(page_head, flags);
			if (unlikely(!got))
				put_page(page_head);
		}
	}
	return got;
}
EXPORT_SYMBOL(__get_page_tail);

/**
 * put_pages_list() - release a list of pages
 * @pages: list of pages threaded on page->lru
 *
 * Release a list of pages which are strung together on page.lru.  Currently
 * used by read_cache_pages() and related error recovery code.
 */
void put_pages_list(struct list_head *pages)
{
	while (!list_empty(pages)) {
		struct page *victim;

		victim = list_entry(pages->prev, struct page, lru);
		list_del(&victim->lru);
		page_cache_release(victim);
	}
}
EXPORT_SYMBOL(put_pages_list);

/*
 * get_kernel_pages() - pin kernel pages in memory
 * @kiov:	An array of struct kvec structures
 * @nr_segs:	number of segments to pin
 * @write:	pinning for read/write, currently ignored
 * @pages:	array that receives pointers to the pages pinned.
 *		Should be at least nr_segs long.
 *
 * Returns number of pages pinned. This may be fewer than the number
 * requested. If nr_pages is 0 or negative, returns 0. If no pages
 * were pinned, returns -errno. Each page returned must be released
 * with a put_page() call when it is finished with.
 */
int get_kernel_pages(const struct kvec *kiov, int nr_segs, int write,
		struct page **pages)
{
	int seg;

	for (seg = 0; seg < nr_segs; seg++) {
		if (WARN_ON(kiov[seg].iov_len != PAGE_SIZE))
			return seg;

		pages[seg] = kmap_to_page(kiov[seg].iov_base);
		page_cache_get(pages[seg]);
	}

	return seg;
}
EXPORT_SYMBOL_GPL(get_kernel_pages);

/*
 * get_kernel_page() - pin a kernel page in memory
 * @start:	starting kernel address
 * @write:	pinning for read/write, currently ignored
 * @pages:	array that receives pointer to the page pinned.
 *		Must be at least nr_segs long.
 *
 * Returns 1 if page is pinned. If the page was not pinned, returns
 * -errno. The page returned must be released with a put_page() call
 * when it is finished with.
 */
int get_kernel_page(unsigned long start, int write, struct page **pages)
{
	const struct kvec kiov = {
		.iov_base = (void *)start,
		.iov_len = PAGE_SIZE
	};

	return get_kernel_pages(&kiov, 1, write, pages);
}
EXPORT_SYMBOL_GPL(get_kernel_page);

static void pagevec_lru_move_fn(struct pagevec *pvec,
	void (*move_fn)(struct page *page, struct lruvec *lruvec, void *arg),
	void *arg)
{
	int i;
	struct zone *zone = NULL;
	struct lruvec *lruvec;
	unsigned long flags = 0;

	for (i = 0; i < pagevec_count(pvec); i++) {
		struct page *page = pvec->pages[i];
		struct zone *pagezone = page_zone(page);

		if (pagezone != zone) {
			if (zone)
				spin_unlock_irqrestore(&zone->lru_lock, flags);
			zone = pagezone;
			spin_lock_irqsave(&zone->lru_lock, flags);
		}

		lruvec = mem_cgroup_page_lruvec(page, zone);
		(*move_fn)(page, lruvec, arg);
	}
	if (zone)
		spin_unlock_irqrestore(&zone->lru_lock, flags);
	release_pages(pvec->pages, pvec->nr, pvec->cold);
	pagevec_reinit(pvec);
}

static void pagevec_move_tail_fn(struct page *page, struct lruvec *lruvec,
				 void *arg)
{
	int *pgmoved = arg;

	if (PageLRU(page) && !PageActive(page) && !PageUnevictable(page)) {
		enum lru_list lru = page_lru_base_type(page);
		list_move_tail(&page->lru, &lruvec->lists[lru]);
		(*pgmoved)++;
	}
}

/*
 * pagevec_move_tail() must be called with IRQ disabled.
 * Otherwise this may cause nasty races.
 */
static void pagevec_move_tail(struct pagevec *pvec)
{
	int pgmoved = 0;

	pagevec_lru_move_fn(pvec, pagevec_move_tail_fn, &pgmoved);
	__count_vm_events(PGROTATED, pgmoved);
}

/*
 * Writeback is about to end against a page which has been marked for immediate
 * reclaim.  If it still appears to be reclaimable, move it to the tail of the
 * inactive list.
 */
void rotate_reclaimable_page(struct page *page)
{
	if (!PageLocked(page) && !PageDirty(page) && !PageActive(page) &&
	    !PageUnevictable(page) && PageLRU(page)) {
		struct pagevec *pvec;
		unsigned long flags;

		page_cache_get(page);
		local_irq_save(flags);
		pvec = &__get_cpu_var(lru_rotate_pvecs);
		if (!pagevec_add(pvec, page))
			pagevec_move_tail(pvec);
		local_irq_restore(flags);
	}
}

static void update_page_reclaim_stat(struct lruvec *lruvec,
				     int file, int rotated)
{
	struct zone_reclaim_stat *reclaim_stat = &lruvec->reclaim_stat;

	reclaim_stat->recent_scanned[file]++;
	if (rotated)
		reclaim_stat->recent_rotated[file]++;
}

static void __activate_page(struct page *page, struct lruvec *lruvec,
			    void *arg)
{
	if (PageLRU(page) && !PageActive(page) && !PageUnevictable(page)) {
		int file = page_is_file_cache(page);
		int lru = page_lru_base_type(page);

		del_page_from_lru_list(page, lruvec, lru);
		SetPageActive(page);
		lru += LRU_ACTIVE;
		add_page_to_lru_list(page, lruvec, lru);
		trace_mm_lru_activate(page, page_to_pfn(page));

		__count_vm_event(PGACTIVATE);
		update_page_reclaim_stat(lruvec, file, 1);
	}
}

#ifdef CONFIG_SMP
static DEFINE_PER_CPU(struct pagevec, activate_page_pvecs);

static void activate_page_drain(int cpu)
{
	struct pagevec *pvec = &per_cpu(activate_page_pvecs, cpu);

	if (pagevec_count(pvec))
		pagevec_lru_move_fn(pvec, __activate_page, NULL);
}

static bool need_activate_page_drain(int cpu)
{
	return pagevec_count(&per_cpu(activate_page_pvecs, cpu)) != 0;
}

void activate_page(struct page *page)
{
	if (PageLRU(page) && !PageActive(page) && !PageUnevictable(page)) {
		struct pagevec *pvec = &get_cpu_var(activate_page_pvecs);

		page_cache_get(page);
		if (!pagevec_add(pvec, page))
			pagevec_lru_move_fn(pvec, __activate_page, NULL);
		put_cpu_var(activate_page_pvecs);
	}
}

#else
static inline void activate_page_drain(int cpu)
{
}

static bool need_activate_page_drain(int cpu)
{
	return false;
}

void activate_page(struct page *page)
{
	struct zone *zone = page_zone(page);

	spin_lock_irq(&zone->lru_lock);
	__activate_page(page, mem_cgroup_page_lruvec(page, zone), NULL);
	spin_unlock_irq(&zone->lru_lock);
}
#endif

static void __lru_cache_activate_page(struct page *page)
{
	struct pagevec *pvec = &get_cpu_var(lru_add_pvec);
	int i;

	/*
	 * Search backwards on the optimistic assumption that the page being
	 * activated has just been added to this pagevec. Note that only
	 * the local pagevec is examined as a !PageLRU page could be in the
	 * process of being released, reclaimed, migrated or on a remote
	 * pagevec that is currently being drained. Furthermore, marking
	 * a remote pagevec's page PageActive potentially hits a race where
	 * a page is marked PageActive just after it is added to the inactive
	 * list causing accounting errors and BUG_ON checks to trigger.
	 */
	for (i = pagevec_count(pvec) - 1; i >= 0; i--) {
		struct page *pagevec_page = pvec->pages[i];

		if (pagevec_page == page) {
			SetPageActive(page);
			break;
		}
	}

	put_cpu_var(lru_add_pvec);
}

/*
 * Mark a page as having seen activity.
 *
 * inactive,unreferenced	->	inactive,referenced
 * inactive,referenced		->	active,unreferenced
 * active,unreferenced		->	active,referenced
 */
void mark_page_accessed(struct page *page)
{
	if (!PageActive(page) && !PageUnevictable(page) &&
			PageReferenced(page)) {

		/*
		 * If the page is on the LRU, queue it for activation via
		 * activate_page_pvecs. Otherwise, assume the page is on a
		 * pagevec, mark it active and it'll be moved to the active
		 * LRU on the next drain.
		 */
		if (PageLRU(page))
			activate_page(page);
		else
			__lru_cache_activate_page(page);
		ClearPageReferenced(page);
	} else if (!PageReferenced(page)) {
		SetPageReferenced(page);
	}
}
EXPORT_SYMBOL(mark_page_accessed);

/*
 * Queue the page for addition to the LRU via pagevec. The decision on whether
 * to add the page to the [in]active [file|anon] list is deferred until the
 * pagevec is drained. This gives a chance for the caller of __lru_cache_add()
 * have the page added to the active list using mark_page_accessed().
 */
void __lru_cache_add(struct page *page)
{
	struct pagevec *pvec = &get_cpu_var(lru_add_pvec);

	page_cache_get(page);
	if (!pagevec_space(pvec))
		__pagevec_lru_add(pvec);
	pagevec_add(pvec, page);
	put_cpu_var(lru_add_pvec);
}
EXPORT_SYMBOL(__lru_cache_add);

/**
 * lru_cache_add - add a page to a page list
 * @page: the page to be added to the LRU.
 */
void lru_cache_add(struct page *page)
{
	VM_BUG_ON(PageActive(page) && PageUnevictable(page));
	VM_BUG_ON(PageLRU(page));
	__lru_cache_add(page);
}

/**
 * add_page_to_unevictable_list - add a page to the unevictable list
 * @page:  the page to be added to the unevictable list
 *
 * Add page directly to its zone's unevictable list.  To avoid races with
 * tasks that might be making the page evictable, through eg. munlock,
 * munmap or exit, while it's not on the lru, we want to add the page
 * while it's locked or otherwise "invisible" to other tasks.  This is
 * difficult to do when using the pagevec cache, so bypass that.
 */
void add_page_to_unevictable_list(struct page *page)
{
	struct zone *zone = page_zone(page);
	struct lruvec *lruvec;

	spin_lock_irq(&zone->lru_lock);
	lruvec = mem_cgroup_page_lruvec(page, zone);
	ClearPageActive(page);
	SetPageUnevictable(page);
	SetPageLRU(page);
	add_page_to_lru_list(page, lruvec, LRU_UNEVICTABLE);
	spin_unlock_irq(&zone->lru_lock);
}

/*
 * If the page can not be invalidated, it is moved to the
 * inactive list to speed up its reclaim.  It is moved to the
 * head of the list, rather than the tail, to give the flusher
 * threads some time to write it out, as this is much more
 * effective than the single-page writeout from reclaim.
 *
 * If the page isn't page_mapped and dirty/writeback, the page
 * could reclaim asap using PG_reclaim.
 *
 * 1. active, mapped page -> none
 * 2. active, dirty/writeback page -> inactive, head, PG_reclaim
 * 3. inactive, mapped page -> none
 * 4. inactive, dirty/writeback page -> inactive, head, PG_reclaim
 * 5. inactive, clean -> inactive, tail
 * 6. Others -> none
 *
 * In 4, why it moves inactive's head, the VM expects the page would
 * be write it out by flusher threads as this is much more effective
 * than the single-page writeout from reclaim.
 */
static void lru_deactivate_fn(struct page *page, struct lruvec *lruvec,
			      void *arg)
{
	int lru, file;
	bool active;

	if (!PageLRU(page))
		return;

	if (PageUnevictable(page))
		return;

	/* Some processes are using the page */
	if (page_mapped(page))
		return;

	active = PageActive(page);
	file = page_is_file_cache(page);
	lru = page_lru_base_type(page);

	del_page_from_lru_list(page, lruvec, lru + active);
	ClearPageActive(page);
	ClearPageReferenced(page);
	add_page_to_lru_list(page, lruvec, lru);

	if (PageWriteback(page) || PageDirty(page)) {
		/*
		 * PG_reclaim could be raced with end_page_writeback
		 * It can make readahead confusing.  But race window
		 * is _really_ small and  it's non-critical problem.
		 */
		SetPageReclaim(page);
	} else {
		/*
		 * The page's writeback ends up during pagevec
		 * We moves tha page into tail of inactive.
		 */
		list_move_tail(&page->lru, &lruvec->lists[lru]);
		__count_vm_event(PGROTATED);
	}

	if (active)
		__count_vm_event(PGDEACTIVATE);
	update_page_reclaim_stat(lruvec, file, 0);
}

/*
 * Drain pages out of the cpu's pagevecs.
 * Either "cpu" is the current CPU, and preemption has already been
 * disabled; or "cpu" is being hot-unplugged, and is already dead.
 */
void lru_add_drain_cpu(int cpu)
{
	struct pagevec *pvec = &per_cpu(lru_add_pvec, cpu);

	if (pagevec_count(pvec))
		__pagevec_lru_add(pvec);

	pvec = &per_cpu(lru_rotate_pvecs, cpu);
	if (pagevec_count(pvec)) {
		unsigned long flags;

		/* No harm done if a racing interrupt already did this */
		local_irq_save(flags);
		pagevec_move_tail(pvec);
		local_irq_restore(flags);
	}

	pvec = &per_cpu(lru_deactivate_pvecs, cpu);
	if (pagevec_count(pvec))
		pagevec_lru_move_fn(pvec, lru_deactivate_fn, NULL);

	activate_page_drain(cpu);
}

/**
 * deactivate_page - forcefully deactivate a page
 * @page: page to deactivate
 *
 * This function hints the VM that @page is a good reclaim candidate,
 * for example if its invalidation fails due to the page being dirty
 * or under writeback.
 */
void deactivate_page(struct page *page)
{
	/*
	 * In a workload with many unevictable page such as mprotect, unevictable
	 * page deactivation for accelerating reclaim is pointless.
	 */
	if (PageUnevictable(page))
		return;

	if (likely(get_page_unless_zero(page))) {
		struct pagevec *pvec = &get_cpu_var(lru_deactivate_pvecs);

		if (!pagevec_add(pvec, page))
			pagevec_lru_move_fn(pvec, lru_deactivate_fn, NULL);
		put_cpu_var(lru_deactivate_pvecs);
	}
}

void lru_add_drain(void)
{
	lru_add_drain_cpu(get_cpu());
	put_cpu();
}

static void lru_add_drain_per_cpu(struct work_struct *dummy)
{
	lru_add_drain();
}

static DEFINE_PER_CPU(struct work_struct, lru_add_drain_work);

void lru_add_drain_all(void)
{
	static DEFINE_MUTEX(lock);
	static struct cpumask has_work;
	int cpu;

	mutex_lock(&lock);
	get_online_cpus();
	cpumask_clear(&has_work);

	for_each_online_cpu(cpu) {
		struct work_struct *work = &per_cpu(lru_add_drain_work, cpu);

		if (pagevec_count(&per_cpu(lru_add_pvec, cpu)) ||
		    pagevec_count(&per_cpu(lru_rotate_pvecs, cpu)) ||
		    pagevec_count(&per_cpu(lru_deactivate_pvecs, cpu)) ||
		    need_activate_page_drain(cpu)) {
			INIT_WORK(work, lru_add_drain_per_cpu);
			schedule_work_on(cpu, work);
			cpumask_set_cpu(cpu, &has_work);
		}
	}

	for_each_cpu(cpu, &has_work)
		flush_work(&per_cpu(lru_add_drain_work, cpu));

	put_online_cpus();
	mutex_unlock(&lock);
}

/*
 * Batched page_cache_release().  Decrement the reference count on all the
 * passed pages.  If it fell to zero then remove the page from the LRU and
 * free it.
 *
 * Avoid taking zone->lru_lock if possible, but if it is taken, retain it
 * for the remainder of the operation.
 *
 * The locking in this function is against shrink_inactive_list(): we recheck
 * the page count inside the lock to see whether shrink_inactive_list()
 * grabbed the page via the LRU.  If it did, give up: shrink_inactive_list()
 * will free it.
 */
void release_pages(struct page **pages, int nr, int cold)
{
	int i;
	LIST_HEAD(pages_to_free);
	struct zone *zone = NULL;
	struct lruvec *lruvec;
	unsigned long uninitialized_var(flags);

	for (i = 0; i < nr; i++) {
		struct page *page = pages[i];

		if (unlikely(PageCompound(page))) {
			if (zone) {
				spin_unlock_irqrestore(&zone->lru_lock, flags);
				zone = NULL;
			}
			put_compound_page(page);
			continue;
		}

		if (!put_page_testzero(page))
			continue;

		if (PageLRU(page)) {
			struct zone *pagezone = page_zone(page);

			if (pagezone != zone) {
				if (zone)
					spin_unlock_irqrestore(&zone->lru_lock,
									flags);
				zone = pagezone;
				spin_lock_irqsave(&zone->lru_lock, flags);
			}

			lruvec = mem_cgroup_page_lruvec(page, zone);
			VM_BUG_ON(!PageLRU(page));
			__ClearPageLRU(page);
			del_page_from_lru_list(page, lruvec, page_off_lru(page));
		}

		/* Clear Active bit in case of parallel mark_page_accessed */
		ClearPageActive(page);

		list_add(&page->lru, &pages_to_free);
	}
	if (zone)
		spin_unlock_irqrestore(&zone->lru_lock, flags);

	free_hot_cold_page_list(&pages_to_free, cold);
}
EXPORT_SYMBOL(release_pages);

/*
 * The pages which we're about to release may be in the deferred lru-addition
 * queues.  That would prevent them from really being freed right now.  That's
 * OK from a correctness point of view but is inefficient - those pages may be
 * cache-warm and we want to give them back to the page allocator ASAP.
 *
 * So __pagevec_release() will drain those queues here.  __pagevec_lru_add()
 * and __pagevec_lru_add_active() call release_pages() directly to avoid
 * mutual recursion.
 */
void __pagevec_release(struct pagevec *pvec)
{
	lru_add_drain();
	release_pages(pvec->pages, pagevec_count(pvec), pvec->cold);
	pagevec_reinit(pvec);
}
EXPORT_SYMBOL(__pagevec_release);

#ifdef CONFIG_TRANSPARENT_HUGEPAGE
/* used by __split_huge_page_refcount() */
void lru_add_page_tail(struct page *page, struct page *page_tail,
		       struct lruvec *lruvec, struct list_head *list)
{
	const int file = 0;

	VM_BUG_ON(!PageHead(page));
	VM_BUG_ON(PageCompound(page_tail));
	VM_BUG_ON(PageLRU(page_tail));
	VM_BUG_ON(NR_CPUS != 1 &&
		  !spin_is_locked(&lruvec_zone(lruvec)->lru_lock));

	if (!list)
		SetPageLRU(page_tail);

	if (likely(PageLRU(page)))
		list_add_tail(&page_tail->lru, &page->lru);
	else if (list) {
		/* page reclaim is reclaiming a huge page */
		get_page(page_tail);
		list_add_tail(&page_tail->lru, list);
	} else {
		struct list_head *list_head;
		/*
		 * Head page has not yet been counted, as an hpage,
		 * so we must account for each subpage individually.
		 *
		 * Use the standard add function to put page_tail on the list,
		 * but then correct its position so they all end up in order.
		 */
		add_page_to_lru_list(page_tail, lruvec, page_lru(page_tail));
		list_head = page_tail->lru.prev;
		list_move_tail(&page_tail->lru, list_head);
	}

	if (!PageUnevictable(page))
		update_page_reclaim_stat(lruvec, file, PageActive(page_tail));
}
#endif /* CONFIG_TRANSPARENT_HUGEPAGE */

static void __pagevec_lru_add_fn(struct page *page, struct lruvec *lruvec,
				 void *arg)
{
	int file = page_is_file_cache(page);
	int active = PageActive(page);
	enum lru_list lru = page_lru(page);

	VM_BUG_ON(PageLRU(page));

	SetPageLRU(page);
	add_page_to_lru_list(page, lruvec, lru);
	update_page_reclaim_stat(lruvec, file, active);
	trace_mm_lru_insertion(page, page_to_pfn(page), lru, trace_pagemap_flags(page));
}

/*
 * Add the passed pages to the LRU, then drop the caller's refcount
 * on them.  Reinitialises the caller's pagevec.
 */
void __pagevec_lru_add(struct pagevec *pvec)
{
	pagevec_lru_move_fn(pvec, __pagevec_lru_add_fn, NULL);
}
EXPORT_SYMBOL(__pagevec_lru_add);

/**
 * pagevec_lookup - gang pagecache lookup
 * @pvec:	Where the resulting pages are placed
 * @mapping:	The address_space to search
 * @start:	The starting page index
 * @nr_pages:	The maximum number of pages
 *
 * pagevec_lookup() will search for and return a group of up to @nr_pages pages
 * in the mapping.  The pages are placed in @pvec.  pagevec_lookup() takes a
 * reference against the pages in @pvec.
 *
 * The search returns a group of mapping-contiguous pages with ascending
 * indexes.  There may be holes in the indices due to not-present pages.
 *
 * pagevec_lookup() returns the number of pages which were found.
 */
unsigned pagevec_lookup(struct pagevec *pvec, struct address_space *mapping,
		pgoff_t start, unsigned nr_pages)
{
	pvec->nr = find_get_pages(mapping, start, nr_pages, pvec->pages);
	return pagevec_count(pvec);
}
EXPORT_SYMBOL(pagevec_lookup);

unsigned pagevec_lookup_tag(struct pagevec *pvec, struct address_space *mapping,
		pgoff_t *index, int tag, unsigned nr_pages)
{
	pvec->nr = find_get_pages_tag(mapping, index, tag,
					nr_pages, pvec->pages);
	return pagevec_count(pvec);
}
EXPORT_SYMBOL(pagevec_lookup_tag);

/*
 * Perform any setup for the swap system
 */
void __init swap_setup(void)
{
	unsigned long megs = totalram_pages >> (20 - PAGE_SHIFT);
#ifdef CONFIG_SWAP
	int i;

	if (bdi_init(swapper_spaces[0].backing_dev_info))
		panic("Failed to init swap bdi");
	for (i = 0; i < MAX_SWAPFILES; i++) {
		spin_lock_init(&swapper_spaces[i].tree_lock);
		INIT_LIST_HEAD(&swapper_spaces[i].i_mmap_nonlinear);
	}
#endif

	/* Use a smaller cluster for small-memory machines */
	if (megs < 16)
		page_cluster = 2;
	else
		page_cluster = 3;
	/*
	 * Right now other parts of the system means that we
	 * _really_ don't want to cluster much more
	 */
}<|MERGE_RESOLUTION|>--- conflicted
+++ resolved
@@ -82,19 +82,6 @@
 
 static void put_compound_page(struct page *page)
 {
-	/*
-	 * hugetlbfs pages cannot be split from under us.  If this is a
-	 * hugetlbfs page, check refcount on head page and release the page if
-	 * the refcount becomes zero.
-	 */
-	if (PageHuge(page)) {
-		page = compound_head(page);
-		if (put_page_testzero(page))
-			__put_compound_page(page);
-
-		return;
-	}
-
 	if (unlikely(PageTail(page))) {
 		/* __split_huge_page_refcount can run under us */
 		struct page *page_head = compound_trans_head(page);
@@ -233,49 +220,13 @@
 	 * proper PT lock that already serializes against
 	 * split_huge_page().
 	 */
+	unsigned long flags;
 	bool got = false;
-	struct page *page_head;
-
-<<<<<<< HEAD
-	/*
-	 * If this is a hugetlbfs page it cannot be split under us.  Simply
-	 * increment refcount for the head page.
-	 */
-	if (PageHuge(page)) {
-		page_head = compound_head(page);
-		atomic_inc(&page_head->_count);
-		got = true;
-	} else {
-		unsigned long flags;
-
-		page_head = compound_trans_head(page);
-		if (likely(page != page_head &&
-					get_page_unless_zero(page_head))) {
-
-			/* Ref to put_compound_page() comment. */
-			if (PageSlab(page_head)) {
-				if (likely(PageTail(page))) {
-					__get_page_tail_foll(page, false);
-					return true;
-				} else {
-					put_page(page_head);
-					return false;
-				}
-			}
-
-			/*
-			 * page_head wasn't a dangling pointer but it
-			 * may not be a head page anymore by the time
-			 * we obtain the lock. That is ok as long as it
-			 * can't be freed from under us.
-			 */
-			flags = compound_lock_irqsave(page_head);
-			/* here __split_huge_page_refcount won't run anymore */
-=======
+	struct page *page_head = compound_trans_head(page);
+
 	if (likely(page != page_head && get_page_unless_zero(page_head))) {
 		/* Ref to put_compound_page() comment. */
 		if (PageSlab(page_head) || PageHeadHuge(page_head)) {
->>>>>>> d8ec26d7
 			if (likely(PageTail(page))) {
 				/*
 				 * This is a hugetlbfs page or a slab
@@ -284,9 +235,6 @@
 				 */
 				VM_BUG_ON(!PageHead(page_head));
 				__get_page_tail_foll(page, false);
-<<<<<<< HEAD
-				got = true;
-=======
 				return true;
 			} else {
 				/*
@@ -300,12 +248,24 @@
 				 */
 				put_page(page_head);
 				return false;
->>>>>>> d8ec26d7
 			}
-			compound_unlock_irqrestore(page_head, flags);
-			if (unlikely(!got))
-				put_page(page_head);
 		}
+
+		/*
+		 * page_head wasn't a dangling pointer but it
+		 * may not be a head page anymore by the time
+		 * we obtain the lock. That is ok as long as it
+		 * can't be freed from under us.
+		 */
+		flags = compound_lock_irqsave(page_head);
+		/* here __split_huge_page_refcount won't run anymore */
+		if (likely(PageTail(page))) {
+			__get_page_tail_foll(page, false);
+			got = true;
+		}
+		compound_unlock_irqrestore(page_head, flags);
+		if (unlikely(!got))
+			put_page(page_head);
 	}
 	return got;
 }
