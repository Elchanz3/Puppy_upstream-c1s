/*
 *  linux/mm/page_alloc.c
 *
 *  Manages the free list, the system allocates free pages here.
 *  Note that kmalloc() lives in slab.c
 *
 *  Copyright (C) 1991, 1992, 1993, 1994  Linus Torvalds
 *  Swap reorganised 29.12.95, Stephen Tweedie
 *  Support of BIGMEM added by Gerhard Wichert, Siemens AG, July 1999
 *  Reshaped it to be a zoned allocator, Ingo Molnar, Red Hat, 1999
 *  Discontiguous memory support, Kanoj Sarcar, SGI, Nov 1999
 *  Zone balancing, Kanoj Sarcar, SGI, Jan 2000
 *  Per cpu hot/cold page lists, bulk allocation, Martin J. Bligh, Sept 2002
 *          (lots of bits borrowed from Ingo Molnar & Andrew Morton)
 */

#include <linux/stddef.h>
#include <linux/mm.h>
#include <linux/swap.h>
#include <linux/interrupt.h>
#include <linux/pagemap.h>
#include <linux/jiffies.h>
#include <linux/bootmem.h>
#include <linux/memblock.h>
#include <linux/compiler.h>
#include <linux/kernel.h>
#include <linux/kasan.h>
#include <linux/module.h>
#include <linux/suspend.h>
#include <linux/pagevec.h>
#include <linux/blkdev.h>
#include <linux/slab.h>
#include <linux/ratelimit.h>
#include <linux/oom.h>
#include <linux/topology.h>
#include <linux/sysctl.h>
#include <linux/cpu.h>
#include <linux/cpuset.h>
#include <linux/memory_hotplug.h>
#include <linux/nodemask.h>
#include <linux/vmalloc.h>
#include <linux/vmstat.h>
#include <linux/mempolicy.h>
#include <linux/memremap.h>
#include <linux/stop_machine.h>
#include <linux/sort.h>
#include <linux/pfn.h>
#include <linux/backing-dev.h>
#include <linux/fault-inject.h>
#include <linux/page-isolation.h>
#include <linux/page_ext.h>
#include <linux/debugobjects.h>
#include <linux/kmemleak.h>
#include <linux/compaction.h>
#include <trace/events/kmem.h>
#include <trace/events/oom.h>
#include <linux/prefetch.h>
#include <linux/mm_inline.h>
#include <linux/migrate.h>
#include <linux/hugetlb.h>
#include <linux/sched/rt.h>
#include <linux/sched/mm.h>
#include <linux/page_owner.h>
#include <linux/kthread.h>
#include <linux/memcontrol.h>
#include <linux/ftrace.h>
#include <linux/lockdep.h>
#include <linux/nmi.h>
#include <linux/psi.h>
#include <linux/sched/cputime.h>

#include <asm/sections.h>
#include <asm/tlbflush.h>
#include <asm/div64.h>
#include "internal.h"

/* prevent >1 _updater_ of zone percpu pageset ->high and ->batch fields */
static DEFINE_MUTEX(pcp_batch_high_lock);
#define MIN_PERCPU_PAGELIST_FRACTION	(8)

/* If RANK_BIT position in physical address is zero, it is main rank */
#define is_main_rank(page)	!rankid(page)

static inline void rank_list_add(struct page *page, struct list_head *list)
{
	if (is_main_rank(page))
		list_add(&(page)->lru, list);
	else
		list_add_tail(&(page)->lru, list);
}

static inline void rank_list_move(struct page *page, struct list_head *list)
{
	if (is_main_rank(page))
		list_move(&(page)->lru, list);
	else
		list_move_tail(&(page)->lru, list);
}

#ifdef CONFIG_USE_PERCPU_NUMA_NODE_ID
DEFINE_PER_CPU(int, numa_node);
EXPORT_PER_CPU_SYMBOL(numa_node);
#endif

DEFINE_STATIC_KEY_TRUE(vm_numa_stat_key);

#ifdef CONFIG_HAVE_MEMORYLESS_NODES
/*
 * N.B., Do NOT reference the '_numa_mem_' per cpu variable directly.
 * It will not be defined when CONFIG_HAVE_MEMORYLESS_NODES is not defined.
 * Use the accessor functions set_numa_mem(), numa_mem_id() and cpu_to_mem()
 * defined in <linux/topology.h>.
 */
DEFINE_PER_CPU(int, _numa_mem_);		/* Kernel "local memory" node */
EXPORT_PER_CPU_SYMBOL(_numa_mem_);
int _node_numa_mem_[MAX_NUMNODES];
#endif

/* work_structs for global per-cpu drains */
DEFINE_MUTEX(pcpu_drain_mutex);
DEFINE_PER_CPU(struct work_struct, pcpu_drain);

#ifdef CONFIG_GCC_PLUGIN_LATENT_ENTROPY
volatile unsigned long latent_entropy __latent_entropy;
EXPORT_SYMBOL(latent_entropy);
#endif

/*
 * Array of node states.
 */
nodemask_t node_states[NR_NODE_STATES] __read_mostly = {
	[N_POSSIBLE] = NODE_MASK_ALL,
	[N_ONLINE] = { { [0] = 1UL } },
#ifndef CONFIG_NUMA
	[N_NORMAL_MEMORY] = { { [0] = 1UL } },
#ifdef CONFIG_HIGHMEM
	[N_HIGH_MEMORY] = { { [0] = 1UL } },
#endif
	[N_MEMORY] = { { [0] = 1UL } },
	[N_CPU] = { { [0] = 1UL } },
#endif	/* NUMA */
};
EXPORT_SYMBOL(node_states);

/* Protect totalram_pages and zone->managed_pages */
static DEFINE_SPINLOCK(managed_page_count_lock);

unsigned long totalram_pages __read_mostly;
unsigned long totalreserve_pages __read_mostly;
unsigned long totalcma_pages __read_mostly;

int percpu_pagelist_fraction;
gfp_t gfp_allowed_mask __read_mostly = GFP_BOOT_MASK;
#ifdef CONFIG_INIT_ON_ALLOC_DEFAULT_ON
DEFINE_STATIC_KEY_TRUE(init_on_alloc);
#else
DEFINE_STATIC_KEY_FALSE(init_on_alloc);
#endif
EXPORT_SYMBOL(init_on_alloc);

#ifdef CONFIG_INIT_ON_FREE_DEFAULT_ON
DEFINE_STATIC_KEY_TRUE(init_on_free);
#else
DEFINE_STATIC_KEY_FALSE(init_on_free);
#endif
EXPORT_SYMBOL(init_on_free);

static int __init early_init_on_alloc(char *buf)
{
	int ret;
	bool bool_result;

	if (!buf)
		return -EINVAL;
	ret = kstrtobool(buf, &bool_result);
	if (bool_result && page_poisoning_enabled())
		pr_info("mem auto-init: CONFIG_PAGE_POISONING is on, will take precedence over init_on_alloc\n");
	if (bool_result)
		static_branch_enable(&init_on_alloc);
	else
		static_branch_disable(&init_on_alloc);
	return ret;
}
early_param("init_on_alloc", early_init_on_alloc);

static int __init early_init_on_free(char *buf)
{
	int ret;
	bool bool_result;

	if (!buf)
		return -EINVAL;
	ret = kstrtobool(buf, &bool_result);
	if (bool_result && page_poisoning_enabled())
		pr_info("mem auto-init: CONFIG_PAGE_POISONING is on, will take precedence over init_on_free\n");
	if (bool_result)
		static_branch_enable(&init_on_free);
	else
		static_branch_disable(&init_on_free);
	return ret;
}
early_param("init_on_free", early_init_on_free);

#ifdef CONFIG_PM_SLEEP
/*
 * The following functions are used by the suspend/hibernate code to temporarily
 * change gfp_allowed_mask in order to avoid using I/O during memory allocations
 * while devices are suspended.  To avoid races with the suspend/hibernate code,
 * they should always be called with system_transition_mutex held
 * (gfp_allowed_mask also should only be modified with system_transition_mutex
 * held, unless the suspend/hibernate code is guaranteed not to run in parallel
 * with that modification).
 */

static gfp_t saved_gfp_mask;

void pm_restore_gfp_mask(void)
{
	WARN_ON(!mutex_is_locked(&system_transition_mutex));
	if (saved_gfp_mask) {
		gfp_allowed_mask = saved_gfp_mask;
		saved_gfp_mask = 0;
	}
}

void pm_restrict_gfp_mask(void)
{
	WARN_ON(!mutex_is_locked(&system_transition_mutex));
	WARN_ON(saved_gfp_mask);
	saved_gfp_mask = gfp_allowed_mask;
	gfp_allowed_mask &= ~(__GFP_IO | __GFP_FS);
}

bool pm_suspended_storage(void)
{
	if ((gfp_allowed_mask & (__GFP_IO | __GFP_FS)) == (__GFP_IO | __GFP_FS))
		return false;
	return true;
}
#endif /* CONFIG_PM_SLEEP */

#ifdef CONFIG_HUGETLB_PAGE_SIZE_VARIABLE
unsigned int pageblock_order __read_mostly;
#endif

static void __free_pages_ok(struct page *page, unsigned int order);

/*
 * results with 256, 32 in the lowmem_reserve sysctl:
 *	1G machine -> (16M dma, 800M-16M normal, 1G-800M high)
 *	1G machine -> (16M dma, 784M normal, 224M high)
 *	NORMAL allocation will leave 784M/256 of ram reserved in the ZONE_DMA
 *	HIGHMEM allocation will leave 224M/32 of ram reserved in ZONE_NORMAL
 *	HIGHMEM allocation will leave (224M+784M)/256 of ram reserved in ZONE_DMA
 *
 * TBD: should special case ZONE_DMA32 machines here - in those we normally
 * don't need any ZONE_NORMAL reservation
 */
int sysctl_lowmem_reserve_ratio[MAX_NR_ZONES] = {
#ifdef CONFIG_ZONE_DMA
	[ZONE_DMA] = 256,
#endif
#ifdef CONFIG_ZONE_DMA32
	[ZONE_DMA32] = 256,
#endif
	[ZONE_NORMAL] = 32,
#ifdef CONFIG_HIGHMEM
	[ZONE_HIGHMEM] = 0,
#endif
	[ZONE_MOVABLE] = 0,
};

EXPORT_SYMBOL(totalram_pages);

static char * const zone_names[MAX_NR_ZONES] = {
#ifdef CONFIG_ZONE_DMA
	 "DMA",
#endif
#ifdef CONFIG_ZONE_DMA32
	 "DMA32",
#endif
	 "Normal",
#ifdef CONFIG_HIGHMEM
	 "HighMem",
#endif
	 "Movable",
#ifdef CONFIG_ZONE_DEVICE
	 "Device",
#endif
};

char * const migratetype_names[MIGRATE_TYPES] = {
	"Unmovable",
	"Movable",
	"Reclaimable",
	"HighAtomic",
#ifdef CONFIG_CMA
	"CMA",
#endif
#ifdef CONFIG_MEMORY_ISOLATION
	"Isolate",
#endif
};

compound_page_dtor * const compound_page_dtors[] = {
	NULL,
	free_compound_page,
#ifdef CONFIG_HUGETLB_PAGE
	free_huge_page,
#endif
#ifdef CONFIG_TRANSPARENT_HUGEPAGE
	free_transhuge_page,
#endif
};

/*
 * Try to keep at least this much lowmem free.  Do not allow normal
 * allocations below this point, only high priority ones. Automatically
 * tuned according to the amount of memory in the system.
 */
int min_free_kbytes = 1024;
int user_min_free_kbytes = -1;
int watermark_scale_factor = 10;

/*
 * Extra memory for the system to try freeing. Used to temporarily
 * free memory, to make space for new workloads. Anyone can allocate
 * down to the min watermarks controlled by min_free_kbytes above.
 */
int extra_free_kbytes = 0;

static unsigned long nr_kernel_pages __meminitdata;
static unsigned long nr_all_pages __meminitdata;
static unsigned long dma_reserve __meminitdata;

#ifdef CONFIG_HAVE_MEMBLOCK_NODE_MAP
static unsigned long arch_zone_lowest_possible_pfn[MAX_NR_ZONES] __meminitdata;
static unsigned long arch_zone_highest_possible_pfn[MAX_NR_ZONES] __meminitdata;
static unsigned long required_kernelcore __initdata;
static unsigned long required_kernelcore_percent __initdata;
static unsigned long required_movablecore __initdata;
static unsigned long required_movablecore_percent __initdata;
static unsigned long zone_movable_pfn[MAX_NUMNODES] __meminitdata;
static bool mirrored_kernelcore __meminitdata;

/* movable_zone is the "real" zone pages in ZONE_MOVABLE are taken from */
int movable_zone;
EXPORT_SYMBOL(movable_zone);
#endif /* CONFIG_HAVE_MEMBLOCK_NODE_MAP */

#if MAX_NUMNODES > 1
int nr_node_ids __read_mostly = MAX_NUMNODES;
int nr_online_nodes __read_mostly = 1;
EXPORT_SYMBOL(nr_node_ids);
EXPORT_SYMBOL(nr_online_nodes);
#endif

int page_group_by_mobility_disabled __read_mostly;

#ifdef CONFIG_DEFERRED_STRUCT_PAGE_INIT
/*
 * During boot we initialize deferred pages on-demand, as needed, but once
 * page_alloc_init_late() has finished, the deferred pages are all initialized,
 * and we can permanently disable that path.
 */
static DEFINE_STATIC_KEY_TRUE(deferred_pages);

/*
 * Calling kasan_free_pages() only after deferred memory initialization
 * has completed. Poisoning pages during deferred memory init will greatly
 * lengthen the process and cause problem in large memory systems as the
 * deferred pages initialization is done with interrupt disabled.
 *
 * Assuming that there will be no reference to those newly initialized
 * pages before they are ever allocated, this should have no effect on
 * KASAN memory tracking as the poison will be properly inserted at page
 * allocation time. The only corner case is when pages are allocated by
 * on-demand allocation and then freed again before the deferred pages
 * initialization is done, but this is not likely to happen.
 */
static inline void kasan_free_nondeferred_pages(struct page *page, int order)
{
	if (!static_branch_unlikely(&deferred_pages))
		kasan_free_pages(page, order);
}

/* Returns true if the struct page for the pfn is uninitialised */
static inline bool __meminit early_page_uninitialised(unsigned long pfn)
{
	int nid = early_pfn_to_nid(pfn);

	if (node_online(nid) && pfn >= NODE_DATA(nid)->first_deferred_pfn)
		return true;

	return false;
}

/*
 * Returns false when the remaining initialisation should be deferred until
 * later in the boot cycle when it can be parallelised.
 */
static inline bool update_defer_init(pg_data_t *pgdat,
				unsigned long pfn, unsigned long zone_end,
				unsigned long *nr_initialised)
{
	/* Always populate low zones for address-constrained allocations */
	if (zone_end < pgdat_end_pfn(pgdat))
		return true;
	(*nr_initialised)++;
	if ((*nr_initialised > pgdat->static_init_pgcnt) &&
	    (pfn & (PAGES_PER_SECTION - 1)) == 0) {
		pgdat->first_deferred_pfn = pfn;
		return false;
	}

	return true;
}
#else
#define kasan_free_nondeferred_pages(p, o)	kasan_free_pages(p, o)

static inline bool early_page_uninitialised(unsigned long pfn)
{
	return false;
}

static inline bool update_defer_init(pg_data_t *pgdat,
				unsigned long pfn, unsigned long zone_end,
				unsigned long *nr_initialised)
{
	return true;
}
#endif

/* Return a pointer to the bitmap storing bits affecting a block of pages */
static inline unsigned long *get_pageblock_bitmap(struct page *page,
							unsigned long pfn)
{
#ifdef CONFIG_SPARSEMEM
	return __pfn_to_section(pfn)->pageblock_flags;
#else
	return page_zone(page)->pageblock_flags;
#endif /* CONFIG_SPARSEMEM */
}

static inline int pfn_to_bitidx(struct page *page, unsigned long pfn)
{
#ifdef CONFIG_SPARSEMEM
	pfn &= (PAGES_PER_SECTION-1);
	return (pfn >> pageblock_order) * NR_PAGEBLOCK_BITS;
#else
	pfn = pfn - round_down(page_zone(page)->zone_start_pfn, pageblock_nr_pages);
	return (pfn >> pageblock_order) * NR_PAGEBLOCK_BITS;
#endif /* CONFIG_SPARSEMEM */
}

/**
 * get_pfnblock_flags_mask - Return the requested group of flags for the pageblock_nr_pages block of pages
 * @page: The page within the block of interest
 * @pfn: The target page frame number
 * @end_bitidx: The last bit of interest to retrieve
 * @mask: mask of bits that the caller is interested in
 *
 * Return: pageblock_bits flags
 */
static __always_inline unsigned long __get_pfnblock_flags_mask(struct page *page,
					unsigned long pfn,
					unsigned long end_bitidx,
					unsigned long mask)
{
	unsigned long *bitmap;
	unsigned long bitidx, word_bitidx;
	unsigned long word;

	bitmap = get_pageblock_bitmap(page, pfn);
	bitidx = pfn_to_bitidx(page, pfn);
	word_bitidx = bitidx / BITS_PER_LONG;
	bitidx &= (BITS_PER_LONG-1);

	word = bitmap[word_bitidx];
	bitidx += end_bitidx;
	return (word >> (BITS_PER_LONG - bitidx - 1)) & mask;
}

unsigned long get_pfnblock_flags_mask(struct page *page, unsigned long pfn,
					unsigned long end_bitidx,
					unsigned long mask)
{
	return __get_pfnblock_flags_mask(page, pfn, end_bitidx, mask);
}

static __always_inline int get_pfnblock_migratetype(struct page *page, unsigned long pfn)
{
	return __get_pfnblock_flags_mask(page, pfn, PB_migrate_end, MIGRATETYPE_MASK);
}

/**
 * set_pfnblock_flags_mask - Set the requested group of flags for a pageblock_nr_pages block of pages
 * @page: The page within the block of interest
 * @flags: The flags to set
 * @pfn: The target page frame number
 * @end_bitidx: The last bit of interest
 * @mask: mask of bits that the caller is interested in
 */
void set_pfnblock_flags_mask(struct page *page, unsigned long flags,
					unsigned long pfn,
					unsigned long end_bitidx,
					unsigned long mask)
{
	unsigned long *bitmap;
	unsigned long bitidx, word_bitidx;
	unsigned long old_word, word;

	BUILD_BUG_ON(NR_PAGEBLOCK_BITS != 4);

	bitmap = get_pageblock_bitmap(page, pfn);
	bitidx = pfn_to_bitidx(page, pfn);
	word_bitidx = bitidx / BITS_PER_LONG;
	bitidx &= (BITS_PER_LONG-1);

	VM_BUG_ON_PAGE(!zone_spans_pfn(page_zone(page), pfn), page);

	bitidx += end_bitidx;
	mask <<= (BITS_PER_LONG - bitidx - 1);
	flags <<= (BITS_PER_LONG - bitidx - 1);

	word = READ_ONCE(bitmap[word_bitidx]);
	for (;;) {
		old_word = cmpxchg(&bitmap[word_bitidx], word, (word & ~mask) | flags);
		if (word == old_word)
			break;
		word = old_word;
	}
}

void set_pageblock_migratetype(struct page *page, int migratetype)
{
	if (unlikely(page_group_by_mobility_disabled &&
		     migratetype < MIGRATE_PCPTYPES))
		migratetype = MIGRATE_UNMOVABLE;

	set_pageblock_flags_group(page, (unsigned long)migratetype,
					PB_migrate, PB_migrate_end);
}

#ifdef CONFIG_DEBUG_VM
static int page_outside_zone_boundaries(struct zone *zone, struct page *page)
{
	int ret = 0;
	unsigned seq;
	unsigned long pfn = page_to_pfn(page);
	unsigned long sp, start_pfn;

	do {
		seq = zone_span_seqbegin(zone);
		start_pfn = zone->zone_start_pfn;
		sp = zone->spanned_pages;
		if (!zone_spans_pfn(zone, pfn))
			ret = 1;
	} while (zone_span_seqretry(zone, seq));

	if (ret)
		pr_err("page 0x%lx outside node %d zone %s [ 0x%lx - 0x%lx ]\n",
			pfn, zone_to_nid(zone), zone->name,
			start_pfn, start_pfn + sp);

	return ret;
}

static int page_is_consistent(struct zone *zone, struct page *page)
{
	if (!pfn_valid_within(page_to_pfn(page)))
		return 0;
	if (zone != page_zone(page))
		return 0;

	return 1;
}
/*
 * Temporary debugging check for pages not lying within a given zone.
 */
static int __maybe_unused bad_range(struct zone *zone, struct page *page)
{
	if (page_outside_zone_boundaries(zone, page))
		return 1;
	if (!page_is_consistent(zone, page))
		return 1;

	return 0;
}
#else
static inline int __maybe_unused bad_range(struct zone *zone, struct page *page)
{
	return 0;
}
#endif

static void bad_page(struct page *page, const char *reason,
		unsigned long bad_flags)
{
	static unsigned long resume;
	static unsigned long nr_shown;
	static unsigned long nr_unshown;

	/*
	 * Allow a burst of 60 reports, then keep quiet for that minute;
	 * or allow a steady drip of one report per second.
	 */
	if (nr_shown == 60) {
		if (time_before(jiffies, resume)) {
			nr_unshown++;
			goto out;
		}
		if (nr_unshown) {
			pr_alert(
			      "BUG: Bad page state: %lu messages suppressed\n",
				nr_unshown);
			nr_unshown = 0;
		}
		nr_shown = 0;
	}
	if (nr_shown++ == 0)
		resume = jiffies + 60 * HZ;

	pr_alert("BUG: Bad page state in process %s  pfn:%05lx\n",
		current->comm, page_to_pfn(page));
	__dump_page(page, reason);
	bad_flags &= page->flags;
	if (bad_flags)
		pr_alert("bad because of flags: %#lx(%pGp)\n",
						bad_flags, &bad_flags);
	dump_page_owner(page);

	print_modules();
	dump_stack();
out:
	/* Leave bad fields for debug, except PageBuddy could make trouble */
	page_mapcount_reset(page); /* remove PageBuddy */
	add_taint(TAINT_BAD_PAGE, LOCKDEP_NOW_UNRELIABLE);
}

/*
 * Higher-order pages are called "compound pages".  They are structured thusly:
 *
 * The first PAGE_SIZE page is called the "head page" and have PG_head set.
 *
 * The remaining PAGE_SIZE pages are called "tail pages". PageTail() is encoded
 * in bit 0 of page->compound_head. The rest of bits is pointer to head page.
 *
 * The first tail page's ->compound_dtor holds the offset in array of compound
 * page destructors. See compound_page_dtors.
 *
 * The first tail page's ->compound_order holds the order of allocation.
 * This usage means that zero-order pages may not be compound.
 */

void free_compound_page(struct page *page)
{
	__free_pages_ok(page, compound_order(page));
}

void prep_compound_page(struct page *page, unsigned int order)
{
	int i;
	int nr_pages = 1 << order;

	set_compound_page_dtor(page, COMPOUND_PAGE_DTOR);
	set_compound_order(page, order);
	__SetPageHead(page);
	for (i = 1; i < nr_pages; i++) {
		struct page *p = page + i;
		set_page_count(p, 0);
		p->mapping = TAIL_MAPPING;
		set_compound_head(p, page);
	}
	atomic_set(compound_mapcount_ptr(page), -1);
}

#ifdef CONFIG_DEBUG_PAGEALLOC
unsigned int _debug_guardpage_minorder;
bool _debug_pagealloc_enabled __read_mostly
			= IS_ENABLED(CONFIG_DEBUG_PAGEALLOC_ENABLE_DEFAULT);
EXPORT_SYMBOL(_debug_pagealloc_enabled);
bool _debug_guardpage_enabled __read_mostly;

static int __init early_debug_pagealloc(char *buf)
{
	if (!buf)
		return -EINVAL;
	return kstrtobool(buf, &_debug_pagealloc_enabled);
}
early_param("debug_pagealloc", early_debug_pagealloc);

static bool need_debug_guardpage(void)
{
	/* If we don't use debug_pagealloc, we don't need guard page */
	if (!debug_pagealloc_enabled())
		return false;

	if (!debug_guardpage_minorder())
		return false;

	return true;
}

static void init_debug_guardpage(void)
{
	if (!debug_pagealloc_enabled())
		return;

	if (!debug_guardpage_minorder())
		return;

	_debug_guardpage_enabled = true;
}

struct page_ext_operations debug_guardpage_ops = {
	.need = need_debug_guardpage,
	.init = init_debug_guardpage,
};

static int __init debug_guardpage_minorder_setup(char *buf)
{
	unsigned long res;

	if (kstrtoul(buf, 10, &res) < 0 ||  res > MAX_ORDER / 2) {
		pr_err("Bad debug_guardpage_minorder value\n");
		return 0;
	}
	_debug_guardpage_minorder = res;
	pr_info("Setting debug_guardpage_minorder to %lu\n", res);
	return 0;
}
early_param("debug_guardpage_minorder", debug_guardpage_minorder_setup);

static inline bool set_page_guard(struct zone *zone, struct page *page,
				unsigned int order, int migratetype)
{
	struct page_ext *page_ext;

	if (!debug_guardpage_enabled())
		return false;

	if (order >= debug_guardpage_minorder())
		return false;

	page_ext = lookup_page_ext(page);
	if (unlikely(!page_ext))
		return false;

	__set_bit(PAGE_EXT_DEBUG_GUARD, &page_ext->flags);

	INIT_LIST_HEAD(&page->lru);
	set_page_private(page, order);
	/* Guard pages are not available for any usage */
	__mod_zone_freepage_state(zone, -(1 << order), migratetype);

	return true;
}

static inline void clear_page_guard(struct zone *zone, struct page *page,
				unsigned int order, int migratetype)
{
	struct page_ext *page_ext;

	if (!debug_guardpage_enabled())
		return;

	page_ext = lookup_page_ext(page);
	if (unlikely(!page_ext))
		return;

	__clear_bit(PAGE_EXT_DEBUG_GUARD, &page_ext->flags);

	set_page_private(page, 0);
	if (!is_migrate_isolate(migratetype))
		__mod_zone_freepage_state(zone, (1 << order), migratetype);
}
#else
struct page_ext_operations debug_guardpage_ops;
static inline bool set_page_guard(struct zone *zone, struct page *page,
			unsigned int order, int migratetype) { return false; }
static inline void clear_page_guard(struct zone *zone, struct page *page,
				unsigned int order, int migratetype) {}
#endif

static inline void set_page_order(struct page *page, unsigned int order)
{
	set_page_private(page, order);
	__SetPageBuddy(page);
}

static inline void rmv_page_order(struct page *page)
{
	__ClearPageBuddy(page);
	set_page_private(page, 0);
}

/*
 * This function checks whether a page is free && is the buddy
 * we can coalesce a page and its buddy if
 * (a) the buddy is not in a hole (check before calling!) &&
 * (b) the buddy is in the buddy system &&
 * (c) a page and its buddy have the same order &&
 * (d) a page and its buddy are in the same zone.
 *
 * For recording whether a page is in the buddy system, we set PageBuddy.
 * Setting, clearing, and testing PageBuddy is serialized by zone->lock.
 *
 * For recording page's order, we use page_private(page).
 */
static inline int page_is_buddy(struct page *page, struct page *buddy,
							unsigned int order)
{
	if (page_is_guard(buddy) && page_order(buddy) == order) {
		if (page_zone_id(page) != page_zone_id(buddy))
			return 0;

		VM_BUG_ON_PAGE(page_count(buddy) != 0, buddy);

		return 1;
	}

	if (PageBuddy(buddy) && page_order(buddy) == order) {
		/*
		 * zone check is done late to avoid uselessly
		 * calculating zone/node ids for pages that could
		 * never merge.
		 */
		if (page_zone_id(page) != page_zone_id(buddy))
			return 0;

		VM_BUG_ON_PAGE(page_count(buddy) != 0, buddy);

		return 1;
	}
	return 0;
}

/*
 * Freeing function for a buddy system allocator.
 *
 * The concept of a buddy system is to maintain direct-mapped table
 * (containing bit values) for memory blocks of various "orders".
 * The bottom level table contains the map for the smallest allocatable
 * units of memory (here, pages), and each level above it describes
 * pairs of units from the levels below, hence, "buddies".
 * At a high level, all that happens here is marking the table entry
 * at the bottom level available, and propagating the changes upward
 * as necessary, plus some accounting needed to play nicely with other
 * parts of the VM system.
 * At each level, we keep a list of pages, which are heads of continuous
 * free pages of length of (1 << order) and marked with PageBuddy.
 * Page's order is recorded in page_private(page) field.
 * So when we are allocating or freeing one, we can derive the state of the
 * other.  That is, if we allocate a small block, and both were
 * free, the remainder of the region must be split into blocks.
 * If a block is freed, and its buddy is also free, then this
 * triggers coalescing into a block of larger size.
 *
 * -- nyc
 */

static inline void __free_one_page(struct page *page,
		unsigned long pfn,
		struct zone *zone, unsigned int order,
		int migratetype)
{
	unsigned long combined_pfn;
	unsigned long uninitialized_var(buddy_pfn);
	struct page *buddy;
	unsigned int max_order;

	max_order = min_t(unsigned int, MAX_ORDER, pageblock_order + 1);

	VM_BUG_ON(!zone_is_initialized(zone));
	VM_BUG_ON_PAGE(page->flags & PAGE_FLAGS_CHECK_AT_PREP, page);

	VM_BUG_ON(migratetype == -1);
	if (likely(!is_migrate_isolate(migratetype)))
		__mod_zone_freepage_state(zone, 1 << order, migratetype);

	VM_BUG_ON_PAGE(pfn & ((1 << order) - 1), page);
	VM_BUG_ON_PAGE(bad_range(zone, page), page);

continue_merging:
	while (order < max_order - 1) {
		buddy_pfn = __find_buddy_pfn(pfn, order);
		buddy = page + (buddy_pfn - pfn);

		if (!pfn_valid_within(buddy_pfn))
			goto done_merging;
		if (!page_is_buddy(page, buddy, order))
			goto done_merging;
		/*
		 * Our buddy is free or it is CONFIG_DEBUG_PAGEALLOC guard page,
		 * merge with it and move up one order.
		 */
		if (page_is_guard(buddy)) {
			clear_page_guard(zone, buddy, order, migratetype);
		} else {
			list_del(&buddy->lru);
			zone->free_area[order].nr_free--;
			rmv_page_order(buddy);
		}
		combined_pfn = buddy_pfn & pfn;
		page = page + (combined_pfn - pfn);
		pfn = combined_pfn;
		order++;
	}
	if (max_order < MAX_ORDER) {
		/* If we are here, it means order is >= pageblock_order.
		 * We want to prevent merge between freepages on isolate
		 * pageblock and normal pageblock. Without this, pageblock
		 * isolation could cause incorrect freepage or CMA accounting.
		 *
		 * We don't want to hit this code for the more frequent
		 * low-order merging.
		 */
		if (unlikely(has_isolate_pageblock(zone))) {
			int buddy_mt;

			buddy_pfn = __find_buddy_pfn(pfn, order);
			buddy = page + (buddy_pfn - pfn);
			buddy_mt = get_pageblock_migratetype(buddy);

			if (migratetype != buddy_mt
					&& (is_migrate_isolate(migratetype) ||
						is_migrate_isolate(buddy_mt)))
				goto done_merging;
		}
		max_order++;
		goto continue_merging;
	}

done_merging:
	set_page_order(page, order);

	/*
	 * If this is not the largest possible page, check if the buddy
	 * of the next-highest order is free. If it is, it's possible
	 * that pages are being freed that will coalesce soon. In case,
	 * that is happening, add the free page to the tail of the list
	 * so it's less likely to be used soon and more likely to be merged
	 * as a higher order page
	 */
	if ((order < MAX_ORDER-2) && pfn_valid_within(buddy_pfn)) {
		struct page *higher_page, *higher_buddy;
		combined_pfn = buddy_pfn & pfn;
		higher_page = page + (combined_pfn - pfn);
		buddy_pfn = __find_buddy_pfn(combined_pfn, order + 1);
		higher_buddy = higher_page + (buddy_pfn - combined_pfn);
		if (pfn_valid_within(buddy_pfn) &&
		    page_is_buddy(higher_page, higher_buddy, order + 1)) {
			rank_list_add(page,
				&zone->free_area[order].free_list[migratetype]);
			goto out;
		}
	}

	rank_list_add(page, &zone->free_area[order].free_list[migratetype]);
out:
	zone->free_area[order].nr_free++;
}

/*
 * A bad page could be due to a number of fields. Instead of multiple branches,
 * try and check multiple fields with one check. The caller must do a detailed
 * check if necessary.
 */
static inline bool page_expected_state(struct page *page,
					unsigned long check_flags)
{
	if (unlikely(atomic_read(&page->_mapcount) != -1))
		return false;

	if (unlikely((unsigned long)page->mapping |
			page_ref_count(page) |
#ifdef CONFIG_MEMCG
			(unsigned long)page->mem_cgroup |
#endif
			(page->flags & check_flags)))
		return false;

	return true;
}

static void free_pages_check_bad(struct page *page)
{
	const char *bad_reason;
	unsigned long bad_flags;

	bad_reason = NULL;
	bad_flags = 0;

	if (unlikely(atomic_read(&page->_mapcount) != -1))
		bad_reason = "nonzero mapcount";
	if (unlikely(page->mapping != NULL))
		bad_reason = "non-NULL mapping";
	if (unlikely(page_ref_count(page) != 0))
		bad_reason = "nonzero _refcount";
	if (unlikely(page->flags & PAGE_FLAGS_CHECK_AT_FREE)) {
		bad_reason = "PAGE_FLAGS_CHECK_AT_FREE flag(s) set";
		bad_flags = PAGE_FLAGS_CHECK_AT_FREE;
	}
#ifdef CONFIG_MEMCG
	if (unlikely(page->mem_cgroup))
		bad_reason = "page still charged to cgroup";
#endif
	bad_page(page, bad_reason, bad_flags);
}

static inline int free_pages_check(struct page *page)
{
	if (likely(page_expected_state(page, PAGE_FLAGS_CHECK_AT_FREE)))
		return 0;

	/* Something has gone sideways, find it */
	free_pages_check_bad(page);
	return 1;
}

static int free_tail_pages_check(struct page *head_page, struct page *page)
{
	int ret = 1;

	/*
	 * We rely page->lru.next never has bit 0 set, unless the page
	 * is PageTail(). Let's make sure that's true even for poisoned ->lru.
	 */
	BUILD_BUG_ON((unsigned long)LIST_POISON1 & 1);

	if (!IS_ENABLED(CONFIG_DEBUG_VM)) {
		ret = 0;
		goto out;
	}
	switch (page - head_page) {
	case 1:
		/* the first tail page: ->mapping may be compound_mapcount() */
		if (unlikely(compound_mapcount(page))) {
			bad_page(page, "nonzero compound_mapcount", 0);
			goto out;
		}
		break;
	case 2:
		/*
		 * the second tail page: ->mapping is
		 * deferred_list.next -- ignore value.
		 */
		break;
	default:
		if (page->mapping != TAIL_MAPPING) {
			bad_page(page, "corrupted mapping in tail page", 0);
			goto out;
		}
		break;
	}
	if (unlikely(!PageTail(page))) {
		bad_page(page, "PageTail not set", 0);
		goto out;
	}
	if (unlikely(compound_head(page) != head_page)) {
		bad_page(page, "compound_head not consistent", 0);
		goto out;
	}
	ret = 0;
out:
	page->mapping = NULL;
	clear_compound_head(page);
	return ret;
}

static void kernel_init_free_pages(struct page *page, int numpages)
{
	int i;

	for (i = 0; i < numpages; i++)
		clear_highpage(page + i);
}

static __always_inline bool free_pages_prepare(struct page *page,
					unsigned int order, bool check_free)
{
	int bad = 0;

	VM_BUG_ON_PAGE(PageTail(page), page);

	trace_mm_page_free(page, order);

	/*
	 * Check tail pages before head page information is cleared to
	 * avoid checking PageCompound for order-0 pages.
	 */
	if (unlikely(order)) {
		bool compound = PageCompound(page);
		int i;

		VM_BUG_ON_PAGE(compound && compound_order(page) != order, page);

		if (compound)
			ClearPageDoubleMap(page);
		for (i = 1; i < (1 << order); i++) {
			if (compound)
				bad += free_tail_pages_check(page, page + i);
			if (unlikely(free_pages_check(page + i))) {
				bad++;
				continue;
			}
			(page + i)->flags &= ~PAGE_FLAGS_CHECK_AT_PREP;
		}
	}
	if (PageMappingFlags(page))
		page->mapping = NULL;
	if (memcg_kmem_enabled() && PageKmemcg(page))
		memcg_kmem_uncharge(page, order);
	if (check_free)
		bad += free_pages_check(page);
	if (bad)
		return false;

	page_cpupid_reset_last(page);
	page->flags &= ~PAGE_FLAGS_CHECK_AT_PREP;
	reset_page_owner(page, order);

	if (!PageHighMem(page)) {
		debug_check_no_locks_freed(page_address(page),
					   PAGE_SIZE << order);
		debug_check_no_obj_freed(page_address(page),
					   PAGE_SIZE << order);
	}
	arch_free_page(page, order);
	if (want_init_on_free())
		kernel_init_free_pages(page, 1 << order);

	kernel_poison_pages(page, 1 << order, 0);
	kernel_map_pages(page, 1 << order, 0);
	kasan_free_nondeferred_pages(page, order);

	return true;
}

#ifdef CONFIG_DEBUG_VM
static inline bool free_pcp_prepare(struct page *page)
{
	return free_pages_prepare(page, 0, true);
}

static inline bool bulkfree_pcp_prepare(struct page *page)
{
	return false;
}
#else
static bool free_pcp_prepare(struct page *page)
{
	return free_pages_prepare(page, 0, false);
}

static bool bulkfree_pcp_prepare(struct page *page)
{
	return free_pages_check(page);
}
#endif /* CONFIG_DEBUG_VM */

static inline void prefetch_buddy(struct page *page)
{
	unsigned long pfn = page_to_pfn(page);
	unsigned long buddy_pfn = __find_buddy_pfn(pfn, 0);
	struct page *buddy = page + (buddy_pfn - pfn);

	prefetch(buddy);
}

/*
 * Frees a number of pages from the PCP lists
 * Assumes all pages on list are in same zone, and of same order.
 * count is the number of pages to free.
 *
 * If the zone was previously in an "all pages pinned" state then look to
 * see if this freeing clears that state.
 *
 * And clear the zone's pages_scanned counter, to hold off the "all pages are
 * pinned" detection logic.
 */
static void free_pcppages_bulk(struct zone *zone, int count,
					struct per_cpu_pages *pcp)
{
	int migratetype = 0;
	int batch_free = 0;
	int prefetch_nr = 0;
	bool isolated_pageblocks;
	struct page *page, *tmp;
	LIST_HEAD(head);

	while (count) {
		struct list_head *list;

		/*
		 * Remove pages from lists in a round-robin fashion. A
		 * batch_free count is maintained that is incremented when an
		 * empty list is encountered.  This is so more pages are freed
		 * off fuller lists instead of spinning excessively around empty
		 * lists
		 */
		do {
			batch_free++;
			if (++migratetype == MIGRATE_PCPTYPES)
				migratetype = 0;
			list = &pcp->lists[migratetype];
		} while (list_empty(list));

		/* This is the only non-empty list. Free them all. */
		if (batch_free == MIGRATE_PCPTYPES)
			batch_free = count;

		do {
			page = list_last_entry(list, struct page, lru);
			/* must delete to avoid corrupting pcp list */
			list_del(&page->lru);
			pcp->count--;

			if (bulkfree_pcp_prepare(page))
				continue;

			list_add_tail(&page->lru, &head);

			/*
			 * We are going to put the page back to the global
			 * pool, prefetch its buddy to speed up later access
			 * under zone->lock. It is believed the overhead of
			 * an additional test and calculating buddy_pfn here
			 * can be offset by reduced memory latency later. To
			 * avoid excessive prefetching due to large count, only
			 * prefetch buddy for the first pcp->batch nr of pages.
			 */
			if (prefetch_nr++ < pcp->batch)
				prefetch_buddy(page);
		} while (--count && --batch_free && !list_empty(list));
	}

	spin_lock(&zone->lock);
	isolated_pageblocks = has_isolate_pageblock(zone);

	/*
	 * Use safe version since after __free_one_page(),
	 * page->lru.next will not point to original list.
	 */
	list_for_each_entry_safe(page, tmp, &head, lru) {
		int mt = get_pcppage_migratetype(page);
		/* MIGRATE_ISOLATE page should not go to pcplists */
		VM_BUG_ON_PAGE(is_migrate_isolate(mt), page);
		/* Pageblock could have been isolated meanwhile */
		if (unlikely(isolated_pageblocks))
			mt = get_pageblock_migratetype(page);

		__free_one_page(page, page_to_pfn(page), zone, 0, mt);
		trace_mm_page_pcpu_drain(page, 0, mt);
	}
	spin_unlock(&zone->lock);
}

static void free_one_page(struct zone *zone,
				struct page *page, unsigned long pfn,
				unsigned int order,
				int migratetype)
{
	spin_lock(&zone->lock);
	if (unlikely(has_isolate_pageblock(zone) ||
		is_migrate_isolate(migratetype))) {
		migratetype = get_pfnblock_migratetype(page, pfn);
	}
	__free_one_page(page, pfn, zone, order, migratetype);
	spin_unlock(&zone->lock);
}

static void __meminit __init_single_page(struct page *page, unsigned long pfn,
				unsigned long zone, int nid)
{
	mm_zero_struct_page(page);
	set_page_links(page, zone, nid, pfn);
	init_page_count(page);
	page_mapcount_reset(page);
	page_cpupid_reset_last(page);
	page_kasan_tag_reset(page);

	INIT_LIST_HEAD(&page->lru);
#ifdef WANT_PAGE_VIRTUAL
	/* The shift won't overflow because ZONE_NORMAL is below 4G. */
	if (!is_highmem_idx(zone))
		set_page_address(page, __va(pfn << PAGE_SHIFT));
#endif
}

#ifdef CONFIG_DEFERRED_STRUCT_PAGE_INIT
static void __meminit init_reserved_page(unsigned long pfn)
{
	pg_data_t *pgdat;
	int nid, zid;

	if (!early_page_uninitialised(pfn))
		return;

	nid = early_pfn_to_nid(pfn);
	pgdat = NODE_DATA(nid);

	for (zid = 0; zid < MAX_NR_ZONES; zid++) {
		struct zone *zone = &pgdat->node_zones[zid];

		if (pfn >= zone->zone_start_pfn && pfn < zone_end_pfn(zone))
			break;
	}
	__init_single_page(pfn_to_page(pfn), pfn, zid, nid);
}
#else
static inline void init_reserved_page(unsigned long pfn)
{
}
#endif /* CONFIG_DEFERRED_STRUCT_PAGE_INIT */

/*
 * Initialised pages do not have PageReserved set. This function is
 * called for each range allocated by the bootmem allocator and
 * marks the pages PageReserved. The remaining valid pages are later
 * sent to the buddy page allocator.
 */
void __meminit reserve_bootmem_region(phys_addr_t start, phys_addr_t end)
{
	unsigned long start_pfn = PFN_DOWN(start);
	unsigned long end_pfn = PFN_UP(end);

	for (; start_pfn < end_pfn; start_pfn++) {
		if (pfn_valid(start_pfn)) {
			struct page *page = pfn_to_page(start_pfn);

			init_reserved_page(start_pfn);

			/* Avoid false-positive PageTail() */
			INIT_LIST_HEAD(&page->lru);

			SetPageReserved(page);
		}
	}
}

#ifdef CONFIG_HUGEPAGE_POOL
static void  __free_pages_ok(struct page *page, unsigned int order)
{
	___free_pages_ok(page, order, false);
}

void ___free_pages_ok(struct page *page, unsigned int order,
		      bool skip_hugepage_pool)
#else
static void __free_pages_ok(struct page *page, unsigned int order)
#endif
{
	unsigned long flags;
	int migratetype;
	unsigned long pfn = page_to_pfn(page);

#ifdef CONFIG_HUGEPAGE_POOL
	if (!skip_hugepage_pool && !free_pages_prepare(page, order, true))
		return;
#else
	if (!free_pages_prepare(page, order, true))
		return;
#endif

#ifdef CONFIG_HUGEPAGE_POOL
	if (!skip_hugepage_pool && order == HUGEPAGE_ORDER &&
	    insert_hugepage_pool(page, order))
		return;
#endif
	migratetype = get_pfnblock_migratetype(page, pfn);
	local_irq_save(flags);
	__count_vm_events(PGFREE, 1 << order);
	free_one_page(page_zone(page), page, pfn, order, migratetype);
	local_irq_restore(flags);
}

static void __init __free_pages_boot_core(struct page *page, unsigned int order)
{
	unsigned int nr_pages = 1 << order;
	struct page *p = page;
	unsigned int loop;

	prefetchw(p);
	for (loop = 0; loop < (nr_pages - 1); loop++, p++) {
		prefetchw(p + 1);
		__ClearPageReserved(p);
		set_page_count(p, 0);
	}
	__ClearPageReserved(p);
	set_page_count(p, 0);

	page_zone(page)->managed_pages += nr_pages;
	set_page_refcounted(page);
	__free_pages(page, order);
}

#if defined(CONFIG_HAVE_ARCH_EARLY_PFN_TO_NID) || \
	defined(CONFIG_HAVE_MEMBLOCK_NODE_MAP)

static struct mminit_pfnnid_cache early_pfnnid_cache __meminitdata;

int __meminit early_pfn_to_nid(unsigned long pfn)
{
	static DEFINE_SPINLOCK(early_pfn_lock);
	int nid;

	spin_lock(&early_pfn_lock);
	nid = __early_pfn_to_nid(pfn, &early_pfnnid_cache);
	if (nid < 0)
		nid = first_online_node;
	spin_unlock(&early_pfn_lock);

	return nid;
}
#endif

#ifdef CONFIG_NODES_SPAN_OTHER_NODES
static inline bool __meminit __maybe_unused
meminit_pfn_in_nid(unsigned long pfn, int node,
		   struct mminit_pfnnid_cache *state)
{
	int nid;

	nid = __early_pfn_to_nid(pfn, state);
	if (nid >= 0 && nid != node)
		return false;
	return true;
}

/* Only safe to use early in boot when initialisation is single-threaded */
static inline bool __meminit early_pfn_in_nid(unsigned long pfn, int node)
{
	return meminit_pfn_in_nid(pfn, node, &early_pfnnid_cache);
}

#else

static inline bool __meminit early_pfn_in_nid(unsigned long pfn, int node)
{
	return true;
}
static inline bool __meminit  __maybe_unused
meminit_pfn_in_nid(unsigned long pfn, int node,
		   struct mminit_pfnnid_cache *state)
{
	return true;
}
#endif


void __init __free_pages_bootmem(struct page *page, unsigned long pfn,
							unsigned int order)
{
	if (early_page_uninitialised(pfn))
		return;
	return __free_pages_boot_core(page, order);
}

/*
 * Check that the whole (or subset of) a pageblock given by the interval of
 * [start_pfn, end_pfn) is valid and within the same zone, before scanning it
 * with the migration of free compaction scanner. The scanners then need to
 * use only pfn_valid_within() check for arches that allow holes within
 * pageblocks.
 *
 * Return struct page pointer of start_pfn, or NULL if checks were not passed.
 *
 * It's possible on some configurations to have a setup like node0 node1 node0
 * i.e. it's possible that all pages within a zones range of pages do not
 * belong to a single zone. We assume that a border between node0 and node1
 * can occur within a single pageblock, but not a node0 node1 node0
 * interleaving within a single pageblock. It is therefore sufficient to check
 * the first and last page of a pageblock and avoid checking each individual
 * page in a pageblock.
 */
struct page *__pageblock_pfn_to_page(unsigned long start_pfn,
				     unsigned long end_pfn, struct zone *zone)
{
	struct page *start_page;
	struct page *end_page;

	/* end_pfn is one past the range we are checking */
	end_pfn--;

	if (!pfn_valid(start_pfn) || !pfn_valid(end_pfn))
		return NULL;

	start_page = pfn_to_online_page(start_pfn);
	if (!start_page)
		return NULL;

	if (page_zone(start_page) != zone)
		return NULL;

	end_page = pfn_to_page(end_pfn);

	/* This gives a shorter code than deriving page_zone(end_page) */
	if (page_zone_id(start_page) != page_zone_id(end_page))
		return NULL;

	return start_page;
}

void set_zone_contiguous(struct zone *zone)
{
	unsigned long block_start_pfn = zone->zone_start_pfn;
	unsigned long block_end_pfn;

	block_end_pfn = ALIGN(block_start_pfn + 1, pageblock_nr_pages);
	for (; block_start_pfn < zone_end_pfn(zone);
			block_start_pfn = block_end_pfn,
			 block_end_pfn += pageblock_nr_pages) {

		block_end_pfn = min(block_end_pfn, zone_end_pfn(zone));

		if (!__pageblock_pfn_to_page(block_start_pfn,
					     block_end_pfn, zone))
			return;
	}

	/* We confirm that there is no hole */
	zone->contiguous = true;
}

void clear_zone_contiguous(struct zone *zone)
{
	zone->contiguous = false;
}

#ifdef CONFIG_DEFERRED_STRUCT_PAGE_INIT
static void __init deferred_free_range(unsigned long pfn,
				       unsigned long nr_pages)
{
	struct page *page;
	unsigned long i;

	if (!nr_pages)
		return;

	page = pfn_to_page(pfn);

	/* Free a large naturally-aligned chunk if possible */
	if (nr_pages == pageblock_nr_pages &&
	    (pfn & (pageblock_nr_pages - 1)) == 0) {
		set_pageblock_migratetype(page, MIGRATE_MOVABLE);
		__free_pages_boot_core(page, pageblock_order);
		return;
	}

	for (i = 0; i < nr_pages; i++, page++, pfn++) {
		if ((pfn & (pageblock_nr_pages - 1)) == 0)
			set_pageblock_migratetype(page, MIGRATE_MOVABLE);
		__free_pages_boot_core(page, 0);
	}
}

/* Completion tracking for deferred_init_memmap() threads */
static atomic_t pgdat_init_n_undone __initdata;
static __initdata DECLARE_COMPLETION(pgdat_init_all_done_comp);

static inline void __init pgdat_init_report_one_done(void)
{
	if (atomic_dec_and_test(&pgdat_init_n_undone))
		complete(&pgdat_init_all_done_comp);
}

/*
 * Returns true if page needs to be initialized or freed to buddy allocator.
 *
 * First we check if pfn is valid on architectures where it is possible to have
 * holes within pageblock_nr_pages. On systems where it is not possible, this
 * function is optimized out.
 *
 * Then, we check if a current large page is valid by only checking the validity
 * of the head pfn.
 *
 * Finally, meminit_pfn_in_nid is checked on systems where pfns can interleave
 * within a node: a pfn is between start and end of a node, but does not belong
 * to this memory node.
 */
static inline bool __init
deferred_pfn_valid(int nid, unsigned long pfn,
		   struct mminit_pfnnid_cache *nid_init_state)
{
	if (!pfn_valid_within(pfn))
		return false;
	if (!(pfn & (pageblock_nr_pages - 1)) && !pfn_valid(pfn))
		return false;
	if (!meminit_pfn_in_nid(pfn, nid, nid_init_state))
		return false;
	return true;
}

/*
 * Free pages to buddy allocator. Try to free aligned pages in
 * pageblock_nr_pages sizes.
 */
static void __init deferred_free_pages(int nid, int zid, unsigned long pfn,
				       unsigned long end_pfn)
{
	struct mminit_pfnnid_cache nid_init_state = { };
	unsigned long nr_pgmask = pageblock_nr_pages - 1;
	unsigned long nr_free = 0;

	for (; pfn < end_pfn; pfn++) {
		if (!deferred_pfn_valid(nid, pfn, &nid_init_state)) {
			deferred_free_range(pfn - nr_free, nr_free);
			nr_free = 0;
		} else if (!(pfn & nr_pgmask)) {
			deferred_free_range(pfn - nr_free, nr_free);
			nr_free = 1;
			touch_nmi_watchdog();
		} else {
			nr_free++;
		}
	}
	/* Free the last block of pages to allocator */
	deferred_free_range(pfn - nr_free, nr_free);
}

/*
 * Initialize struct pages.  We minimize pfn page lookups and scheduler checks
 * by performing it only once every pageblock_nr_pages.
 * Return number of pages initialized.
 */
static unsigned long  __init deferred_init_pages(int nid, int zid,
						 unsigned long pfn,
						 unsigned long end_pfn)
{
	struct mminit_pfnnid_cache nid_init_state = { };
	unsigned long nr_pgmask = pageblock_nr_pages - 1;
	unsigned long nr_pages = 0;
	struct page *page = NULL;

	for (; pfn < end_pfn; pfn++) {
		if (!deferred_pfn_valid(nid, pfn, &nid_init_state)) {
			page = NULL;
			continue;
		} else if (!page || !(pfn & nr_pgmask)) {
			page = pfn_to_page(pfn);
			touch_nmi_watchdog();
		} else {
			page++;
		}
		__init_single_page(page, pfn, zid, nid);
		nr_pages++;
	}
	return (nr_pages);
}

/* Initialise remaining memory on a node */
static int __init deferred_init_memmap(void *data)
{
	pg_data_t *pgdat = data;
	int nid = pgdat->node_id;
	unsigned long start = jiffies;
	unsigned long nr_pages = 0;
	unsigned long spfn, epfn, first_init_pfn, flags;
	phys_addr_t spa, epa;
	int zid;
	struct zone *zone;
	const struct cpumask *cpumask = cpumask_of_node(pgdat->node_id);
	u64 i;

	/* Bind memory initialisation thread to a local node if possible */
	if (!cpumask_empty(cpumask))
		set_cpus_allowed_ptr(current, cpumask);

	pgdat_resize_lock(pgdat, &flags);
	first_init_pfn = pgdat->first_deferred_pfn;
	if (first_init_pfn == ULONG_MAX) {
		pgdat_resize_unlock(pgdat, &flags);
		pgdat_init_report_one_done();
		return 0;
	}

	/* Sanity check boundaries */
	BUG_ON(pgdat->first_deferred_pfn < pgdat->node_start_pfn);
	BUG_ON(pgdat->first_deferred_pfn > pgdat_end_pfn(pgdat));
	pgdat->first_deferred_pfn = ULONG_MAX;

	/* Only the highest zone is deferred so find it */
	for (zid = 0; zid < MAX_NR_ZONES; zid++) {
		zone = pgdat->node_zones + zid;
		if (first_init_pfn < zone_end_pfn(zone))
			break;
	}
	first_init_pfn = max(zone->zone_start_pfn, first_init_pfn);

	/*
	 * Initialize and free pages. We do it in two loops: first we initialize
	 * struct page, than free to buddy allocator, because while we are
	 * freeing pages we can access pages that are ahead (computing buddy
	 * page in __free_one_page()).
	 */
	for_each_free_mem_range(i, nid, MEMBLOCK_NONE, &spa, &epa, NULL) {
		spfn = max_t(unsigned long, first_init_pfn, PFN_UP(spa));
		epfn = min_t(unsigned long, zone_end_pfn(zone), PFN_DOWN(epa));
		nr_pages += deferred_init_pages(nid, zid, spfn, epfn);
	}
	for_each_free_mem_range(i, nid, MEMBLOCK_NONE, &spa, &epa, NULL) {
		spfn = max_t(unsigned long, first_init_pfn, PFN_UP(spa));
		epfn = min_t(unsigned long, zone_end_pfn(zone), PFN_DOWN(epa));
		deferred_free_pages(nid, zid, spfn, epfn);
	}
	pgdat_resize_unlock(pgdat, &flags);

	/* Sanity check that the next zone really is unpopulated */
	WARN_ON(++zid < MAX_NR_ZONES && populated_zone(++zone));

	pr_info("node %d initialised, %lu pages in %ums\n", nid, nr_pages,
					jiffies_to_msecs(jiffies - start));

	pgdat_init_report_one_done();
	return 0;
}

/*
 * If this zone has deferred pages, try to grow it by initializing enough
 * deferred pages to satisfy the allocation specified by order, rounded up to
 * the nearest PAGES_PER_SECTION boundary.  So we're adding memory in increments
 * of SECTION_SIZE bytes by initializing struct pages in increments of
 * PAGES_PER_SECTION * sizeof(struct page) bytes.
 *
 * Return true when zone was grown, otherwise return false. We return true even
 * when we grow less than requested, to let the caller decide if there are
 * enough pages to satisfy the allocation.
 *
 * Note: We use noinline because this function is needed only during boot, and
 * it is called from a __ref function _deferred_grow_zone. This way we are
 * making sure that it is not inlined into permanent text section.
 */
static noinline bool __init
deferred_grow_zone(struct zone *zone, unsigned int order)
{
	int zid = zone_idx(zone);
	int nid = zone_to_nid(zone);
	pg_data_t *pgdat = NODE_DATA(nid);
	unsigned long nr_pages_needed = ALIGN(1 << order, PAGES_PER_SECTION);
	unsigned long nr_pages = 0;
	unsigned long first_init_pfn, spfn, epfn, t, flags;
	unsigned long first_deferred_pfn = pgdat->first_deferred_pfn;
	phys_addr_t spa, epa;
	u64 i;

	/* Only the last zone may have deferred pages */
	if (zone_end_pfn(zone) != pgdat_end_pfn(pgdat))
		return false;

	pgdat_resize_lock(pgdat, &flags);

	/*
	 * If deferred pages have been initialized while we were waiting for
	 * the lock, return true, as the zone was grown.  The caller will retry
	 * this zone.  We won't return to this function since the caller also
	 * has this static branch.
	 */
	if (!static_branch_unlikely(&deferred_pages)) {
		pgdat_resize_unlock(pgdat, &flags);
		return true;
	}

	/*
	 * If someone grew this zone while we were waiting for spinlock, return
	 * true, as there might be enough pages already.
	 */
	if (first_deferred_pfn != pgdat->first_deferred_pfn) {
		pgdat_resize_unlock(pgdat, &flags);
		return true;
	}

	first_init_pfn = max(zone->zone_start_pfn, first_deferred_pfn);

	if (first_init_pfn >= pgdat_end_pfn(pgdat)) {
		pgdat_resize_unlock(pgdat, &flags);
		return false;
	}

	for_each_free_mem_range(i, nid, MEMBLOCK_NONE, &spa, &epa, NULL) {
		spfn = max_t(unsigned long, first_init_pfn, PFN_UP(spa));
		epfn = min_t(unsigned long, zone_end_pfn(zone), PFN_DOWN(epa));

		while (spfn < epfn && nr_pages < nr_pages_needed) {
			t = ALIGN(spfn + PAGES_PER_SECTION, PAGES_PER_SECTION);
			first_deferred_pfn = min(t, epfn);
			nr_pages += deferred_init_pages(nid, zid, spfn,
							first_deferred_pfn);
			spfn = first_deferred_pfn;
		}

		if (nr_pages >= nr_pages_needed)
			break;
	}

	for_each_free_mem_range(i, nid, MEMBLOCK_NONE, &spa, &epa, NULL) {
		spfn = max_t(unsigned long, first_init_pfn, PFN_UP(spa));
		epfn = min_t(unsigned long, first_deferred_pfn, PFN_DOWN(epa));
		deferred_free_pages(nid, zid, spfn, epfn);

		if (first_deferred_pfn == epfn)
			break;
	}
	pgdat->first_deferred_pfn = first_deferred_pfn;
	pgdat_resize_unlock(pgdat, &flags);

	return nr_pages > 0;
}

/*
 * deferred_grow_zone() is __init, but it is called from
 * get_page_from_freelist() during early boot until deferred_pages permanently
 * disables this call. This is why we have refdata wrapper to avoid warning,
 * and to ensure that the function body gets unloaded.
 */
static bool __ref
_deferred_grow_zone(struct zone *zone, unsigned int order)
{
	return deferred_grow_zone(zone, order);
}

#endif /* CONFIG_DEFERRED_STRUCT_PAGE_INIT */

void __init page_alloc_init_late(void)
{
	struct zone *zone;

#ifdef CONFIG_DEFERRED_STRUCT_PAGE_INIT
	int nid;

	/* There will be num_node_state(N_MEMORY) threads */
	atomic_set(&pgdat_init_n_undone, num_node_state(N_MEMORY));
	for_each_node_state(nid, N_MEMORY) {
		kthread_run(deferred_init_memmap, NODE_DATA(nid), "pgdatinit%d", nid);
	}

	/* Block until all are initialised */
	wait_for_completion(&pgdat_init_all_done_comp);

	/*
	 * The number of managed pages has changed due to the initialisation
	 * so the pcpu batch and high limits needs to be updated or the limits
	 * will be artificially small.
	 */
	for_each_populated_zone(zone)
		zone_pcp_update(zone);

	/*
	 * We initialized the rest of the deferred pages.  Permanently disable
	 * on-demand struct page initialization.
	 */
	static_branch_disable(&deferred_pages);

	/* Reinit limits that are based on free pages after the kernel is up */
	files_maxfiles_init();
#endif
#ifdef CONFIG_ARCH_DISCARD_MEMBLOCK
	/* Discard memblock private memory */
	memblock_discard();
#endif

	for_each_populated_zone(zone)
		set_zone_contiguous(zone);
}

#ifdef CONFIG_CMA
/* Free whole pageblock and set its migration type to MIGRATE_CMA. */
void __init init_cma_reserved_pageblock(struct page *page)
{
	unsigned i = pageblock_nr_pages;
	struct page *p = page;

	do {
		__ClearPageReserved(p);
		set_page_count(p, 0);
	} while (++p, --i);

	set_pageblock_migratetype(page, MIGRATE_CMA);

	if (pageblock_order >= MAX_ORDER) {
		i = pageblock_nr_pages;
		p = page;
		do {
			set_page_refcounted(p);
			__free_pages(p, MAX_ORDER - 1);
			p += MAX_ORDER_NR_PAGES;
		} while (i -= MAX_ORDER_NR_PAGES);
	} else {
		set_page_refcounted(page);
		__free_pages(page, pageblock_order);
	}

	adjust_managed_page_count(page, pageblock_nr_pages);
}
#endif

/*
 * The order of subdivision here is critical for the IO subsystem.
 * Please do not alter this order without good reasons and regression
 * testing. Specifically, as large blocks of memory are subdivided,
 * the order in which smaller blocks are delivered depends on the order
 * they're subdivided in this function. This is the primary factor
 * influencing the order in which pages are delivered to the IO
 * subsystem according to empirical testing, and this is also justified
 * by considering the behavior of a buddy system containing a single
 * large block of memory acted on by a series of small allocations.
 * This behavior is a critical factor in sglist merging's success.
 *
 * -- nyc
 */
static inline void expand(struct zone *zone, struct page *page,
	int low, int high, struct free_area *area,
	int migratetype)
{
	unsigned long size = 1 << high;

	while (high > low) {
		area--;
		high--;
		size >>= 1;
		VM_BUG_ON_PAGE(bad_range(zone, &page[size]), &page[size]);

		/*
		 * Mark as guard pages (or page), that will allow to
		 * merge back to allocator when buddy will be freed.
		 * Corresponding page table entries will not be touched,
		 * pages will stay not present in virtual address space
		 */
		if (set_page_guard(zone, &page[size], high, migratetype))
			continue;

		rank_list_add(&page[size], &area->free_list[migratetype]);
		area->nr_free++;
		set_page_order(&page[size], high);
	}
}

static void check_new_page_bad(struct page *page)
{
	const char *bad_reason = NULL;
	unsigned long bad_flags = 0;

	if (unlikely(atomic_read(&page->_mapcount) != -1))
		bad_reason = "nonzero mapcount";
	if (unlikely(page->mapping != NULL))
		bad_reason = "non-NULL mapping";
	if (unlikely(page_ref_count(page) != 0))
		bad_reason = "nonzero _count";
	if (unlikely(page->flags & __PG_HWPOISON)) {
		bad_reason = "HWPoisoned (hardware-corrupted)";
		bad_flags = __PG_HWPOISON;
		/* Don't complain about hwpoisoned pages */
		page_mapcount_reset(page); /* remove PageBuddy */
		return;
	}
	if (unlikely(page->flags & PAGE_FLAGS_CHECK_AT_PREP)) {
		bad_reason = "PAGE_FLAGS_CHECK_AT_PREP flag set";
		bad_flags = PAGE_FLAGS_CHECK_AT_PREP;
	}
#ifdef CONFIG_MEMCG
	if (unlikely(page->mem_cgroup))
		bad_reason = "page still charged to cgroup";
#endif
	bad_page(page, bad_reason, bad_flags);
}

/*
 * This page is about to be returned from the page allocator
 */
static inline int check_new_page(struct page *page)
{
	if (likely(page_expected_state(page,
				PAGE_FLAGS_CHECK_AT_PREP|__PG_HWPOISON)))
		return 0;

	check_new_page_bad(page);
	return 1;
}

static inline bool free_pages_prezeroed(void)
{
	return (IS_ENABLED(CONFIG_PAGE_POISONING_ZERO) &&
		page_poisoning_enabled()) || want_init_on_free();
}

#ifdef CONFIG_DEBUG_VM
static bool check_pcp_refill(struct page *page)
{
	return false;
}

static bool check_new_pcp(struct page *page)
{
	return check_new_page(page);
}
#else
static bool check_pcp_refill(struct page *page)
{
	return check_new_page(page);
}
static bool check_new_pcp(struct page *page)
{
	return false;
}
#endif /* CONFIG_DEBUG_VM */

static bool check_new_pages(struct page *page, unsigned int order)
{
	int i;
	for (i = 0; i < (1 << order); i++) {
		struct page *p = page + i;

		if (unlikely(check_new_page(p)))
			return true;
	}

	return false;
}

inline void post_alloc_hook(struct page *page, unsigned int order,
				gfp_t gfp_flags)
{
	set_page_private(page, 0);
	set_page_refcounted(page);

	arch_alloc_page(page, order);
	kernel_map_pages(page, 1 << order, 1);
	kasan_alloc_pages(page, order);
	kernel_poison_pages(page, 1 << order, 1);
	set_page_owner(page, order, gfp_flags);
}

#ifdef CONFIG_HUGEPAGE_POOL
void prep_new_page(struct page *page, unsigned int order, gfp_t gfp_flags,
							unsigned int alloc_flags)
#else
static void prep_new_page(struct page *page, unsigned int order, gfp_t gfp_flags,
							unsigned int alloc_flags)
#endif
{
	post_alloc_hook(page, order, gfp_flags);

	if (!free_pages_prezeroed() && want_init_on_alloc(gfp_flags))
		kernel_init_free_pages(page, 1 << order);

	if (order && (gfp_flags & __GFP_COMP))
		prep_compound_page(page, order);

	/*
	 * page is set pfmemalloc when ALLOC_NO_WATERMARKS was necessary to
	 * allocate the page. The expectation is that the caller is taking
	 * steps that will free more memory. The caller should avoid the page
	 * being used for !PFMEMALLOC purposes.
	 */
	if (alloc_flags & ALLOC_NO_WATERMARKS)
		set_page_pfmemalloc(page);
	else
		clear_page_pfmemalloc(page);
}

/*
 * Search the free lists from requested order to MAX_ORDER to find
 * the main rank page and returns the order if exists.
 * If main rank page doesn't exist, returns the smallest order of
 * available backup rank page.
 *
 * MAX_ORDER is returned if there's no available pages.
 */
static __always_inline
unsigned int __get_min_rank_aware_order(struct zone *zone,
					unsigned int order, int migratetype)
{
	unsigned int current_order, backup_order = MAX_ORDER;
	struct free_area *area;
	struct page *page;

	/* Find a page of the appropriate size in the preferred list */
	for (current_order = order; current_order < MAX_ORDER; ++current_order) {
		area = &(zone->free_area[current_order]);
		page = list_first_entry_or_null(&area->free_list[migratetype],
						struct page, lru);
		if (page) {
			if (is_main_rank(page))
				return current_order;
			if (backup_order == MAX_ORDER)
				backup_order = current_order;
		}
	}

	return backup_order;
}

/*
 * Go through the free lists for the given migratetype and remove
 * the smallest available page from the freelists
 */
static __always_inline
struct page *__rmqueue_smallest(struct zone *zone, unsigned int order,
						int migratetype)
{
	unsigned int current_order;
	struct free_area *area;
	struct page *page;

	current_order = __get_min_rank_aware_order(zone, order, migratetype);
	if (current_order == MAX_ORDER)
		return NULL;

	area = &(zone->free_area[current_order]);
	page = list_first_entry_or_null(&area->free_list[migratetype],
			struct page, lru);
	list_del(&page->lru);
	rmv_page_order(page);
	area->nr_free--;
	expand(zone, page, order, current_order, area, migratetype);
	set_pcppage_migratetype(page, migratetype);

	return page;
}


/*
 * This array describes the order lists are fallen back to when
 * the free lists for the desirable migrate type are depleted
 */
static int fallbacks[MIGRATE_TYPES][4] = {
	[MIGRATE_UNMOVABLE]   = { MIGRATE_RECLAIMABLE, MIGRATE_MOVABLE,   MIGRATE_TYPES },
	[MIGRATE_RECLAIMABLE] = { MIGRATE_UNMOVABLE,   MIGRATE_MOVABLE,   MIGRATE_TYPES },
	[MIGRATE_MOVABLE]     = { MIGRATE_RECLAIMABLE, MIGRATE_UNMOVABLE, MIGRATE_TYPES },
#ifdef CONFIG_CMA
	[MIGRATE_CMA]         = { MIGRATE_TYPES }, /* Never used */
#endif
#ifdef CONFIG_MEMORY_ISOLATION
	[MIGRATE_ISOLATE]     = { MIGRATE_TYPES }, /* Never used */
#endif
};

#ifdef CONFIG_CMA
static __always_inline struct page *__rmqueue_cma_fallback(struct zone *zone,
					unsigned int order)
{
	return __rmqueue_smallest(zone, order, MIGRATE_CMA);
}
#else
static inline struct page *__rmqueue_cma_fallback(struct zone *zone,
					unsigned int order) { return NULL; }
#endif

/*
 * Move the free pages in a range to the free lists of the requested type.
 * Note that start_page and end_pages are not aligned on a pageblock
 * boundary. If alignment is required, use move_freepages_block()
 */
static int move_freepages(struct zone *zone,
			  struct page *start_page, struct page *end_page,
			  int migratetype, int *num_movable)
{
	struct page *page;
	unsigned int order;
	int pages_moved = 0;

#ifndef CONFIG_HOLES_IN_ZONE
	/*
	 * page_zone is not safe to call in this context when
	 * CONFIG_HOLES_IN_ZONE is set. This bug check is probably redundant
	 * anyway as we check zone boundaries in move_freepages_block().
	 * Remove at a later date when no bug reports exist related to
	 * grouping pages by mobility
	 */
	VM_BUG_ON(pfn_valid(page_to_pfn(start_page)) &&
	          pfn_valid(page_to_pfn(end_page)) &&
	          page_zone(start_page) != page_zone(end_page));
#endif

	if (num_movable)
		*num_movable = 0;

	for (page = start_page; page <= end_page;) {
		if (!pfn_valid_within(page_to_pfn(page))) {
			page++;
			continue;
		}

		/* Make sure we are not inadvertently changing nodes */
		VM_BUG_ON_PAGE(page_to_nid(page) != zone_to_nid(zone), page);

		if (!PageBuddy(page)) {
			/*
			 * We assume that pages that could be isolated for
			 * migration are movable. But we don't actually try
			 * isolating, as that would be expensive.
			 */
			if (num_movable &&
					(PageLRU(page) || __PageMovable(page)))
				(*num_movable)++;

			page++;
			continue;
		}

		order = page_order(page);
		rank_list_move(page,
			  &zone->free_area[order].free_list[migratetype]);
		page += 1 << order;
		pages_moved += 1 << order;
	}

	return pages_moved;
}

int move_freepages_block(struct zone *zone, struct page *page,
				int migratetype, int *num_movable)
{
	unsigned long start_pfn, end_pfn;
	struct page *start_page, *end_page;

	start_pfn = page_to_pfn(page);
	start_pfn = start_pfn & ~(pageblock_nr_pages-1);
	start_page = pfn_to_page(start_pfn);
	end_page = start_page + pageblock_nr_pages - 1;
	end_pfn = start_pfn + pageblock_nr_pages - 1;

	/* Do not cross zone boundaries */
	if (!zone_spans_pfn(zone, start_pfn))
		start_page = page;
	if (!zone_spans_pfn(zone, end_pfn))
		return 0;

	return move_freepages(zone, start_page, end_page, migratetype,
								num_movable);
}

static void change_pageblock_range(struct page *pageblock_page,
					int start_order, int migratetype)
{
	int nr_pageblocks = 1 << (start_order - pageblock_order);

	while (nr_pageblocks--) {
		set_pageblock_migratetype(pageblock_page, migratetype);
		pageblock_page += pageblock_nr_pages;
	}
}

/*
 * When we are falling back to another migratetype during allocation, try to
 * steal extra free pages from the same pageblocks to satisfy further
 * allocations, instead of polluting multiple pageblocks.
 *
 * If we are stealing a relatively large buddy page, it is likely there will
 * be more free pages in the pageblock, so try to steal them all. For
 * reclaimable and unmovable allocations, we steal regardless of page size,
 * as fragmentation caused by those allocations polluting movable pageblocks
 * is worse than movable allocations stealing from unmovable and reclaimable
 * pageblocks.
 */
static bool can_steal_fallback(unsigned int order, int start_mt)
{
	/*
	 * Leaving this order check is intended, although there is
	 * relaxed order check in next check. The reason is that
	 * we can actually steal whole pageblock if this condition met,
	 * but, below check doesn't guarantee it and that is just heuristic
	 * so could be changed anytime.
	 */
	if (order >= pageblock_order)
		return true;

	if (order >= pageblock_order / 2 ||
		start_mt == MIGRATE_RECLAIMABLE ||
		start_mt == MIGRATE_UNMOVABLE ||
		page_group_by_mobility_disabled)
		return true;

	return false;
}

/*
 * This function implements actual steal behaviour. If order is large enough,
 * we can steal whole pageblock. If not, we first move freepages in this
 * pageblock to our migratetype and determine how many already-allocated pages
 * are there in the pageblock with a compatible migratetype. If at least half
 * of pages are free or compatible, we can change migratetype of the pageblock
 * itself, so pages freed in the future will be put on the correct free list.
 */
static void steal_suitable_fallback(struct zone *zone, struct page *page,
					int start_type, bool whole_block)
{
	unsigned int current_order = page_order(page);
	struct free_area *area;
	int free_pages, movable_pages, alike_pages;
	int old_block_type;

	old_block_type = get_pageblock_migratetype(page);

	/*
	 * This can happen due to races and we want to prevent broken
	 * highatomic accounting.
	 */
	if (is_migrate_highatomic(old_block_type))
		goto single_page;

	/* Take ownership for orders >= pageblock_order */
	if (current_order >= pageblock_order) {
		change_pageblock_range(page, current_order, start_type);
		goto single_page;
	}

	/* We are not allowed to try stealing from the whole block */
	if (!whole_block)
		goto single_page;

	free_pages = move_freepages_block(zone, page, start_type,
						&movable_pages);
	/*
	 * Determine how many pages are compatible with our allocation.
	 * For movable allocation, it's the number of movable pages which
	 * we just obtained. For other types it's a bit more tricky.
	 */
	if (start_type == MIGRATE_MOVABLE) {
		alike_pages = movable_pages;
	} else {
		/*
		 * If we are falling back a RECLAIMABLE or UNMOVABLE allocation
		 * to MOVABLE pageblock, consider all non-movable pages as
		 * compatible. If it's UNMOVABLE falling back to RECLAIMABLE or
		 * vice versa, be conservative since we can't distinguish the
		 * exact migratetype of non-movable pages.
		 */
		if (old_block_type == MIGRATE_MOVABLE)
			alike_pages = pageblock_nr_pages
						- (free_pages + movable_pages);
		else
			alike_pages = 0;
	}

	/* moving whole block can fail due to zone boundary conditions */
	if (!free_pages)
		goto single_page;

	/*
	 * If a sufficient number of pages in the block are either free or of
	 * comparable migratability as our allocation, claim the whole block.
	 */
	if (free_pages + alike_pages >= (1 << (pageblock_order-1)) ||
			page_group_by_mobility_disabled)
		set_pageblock_migratetype(page, start_type);

	return;

single_page:
	area = &zone->free_area[current_order];
	rank_list_move(page, &area->free_list[start_type]);
}

/*
 * Check whether there is a suitable fallback freepage with requested order.
 * If only_stealable is true, this function returns fallback_mt only if
 * we can steal other freepages all together. This would help to reduce
 * fragmentation due to mixed migratetype pages in one pageblock.
 */
int find_suitable_fallback(struct free_area *area, unsigned int order,
			int migratetype, bool only_stealable, bool *can_steal)
{
	int i;
	int fallback_mt;

	if (area->nr_free == 0)
		return -1;

	*can_steal = false;
	for (i = 0;; i++) {
		fallback_mt = fallbacks[migratetype][i];
		if (fallback_mt == MIGRATE_TYPES)
			break;

		if (list_empty(&area->free_list[fallback_mt]))
			continue;

		if (can_steal_fallback(order, migratetype))
			*can_steal = true;

		if (!only_stealable)
			return fallback_mt;

		if (*can_steal)
			return fallback_mt;
	}

	return -1;
}

/*
 * Reserve a pageblock for exclusive use of high-order atomic allocations if
 * there are no empty page blocks that contain a page with a suitable order
 */
static void reserve_highatomic_pageblock(struct page *page, struct zone *zone,
				unsigned int alloc_order)
{
	int mt;
	unsigned long max_managed, flags;

	/*
	 * Limit the number reserved to 1 pageblock or roughly 1% of a zone.
	 * Check is race-prone but harmless.
	 */
	max_managed = (zone->managed_pages / 100) + pageblock_nr_pages;
	if (zone->nr_reserved_highatomic >= max_managed)
		return;

	spin_lock_irqsave(&zone->lock, flags);

	/* Recheck the nr_reserved_highatomic limit under the lock */
	if (zone->nr_reserved_highatomic >= max_managed)
		goto out_unlock;

	/* Yoink! */
	mt = get_pageblock_migratetype(page);
	if (!is_migrate_highatomic(mt) && !is_migrate_isolate(mt)
	    && !is_migrate_cma(mt)) {
		zone->nr_reserved_highatomic += pageblock_nr_pages;
		set_pageblock_migratetype(page, MIGRATE_HIGHATOMIC);
		move_freepages_block(zone, page, MIGRATE_HIGHATOMIC, NULL);
	}

out_unlock:
	spin_unlock_irqrestore(&zone->lock, flags);
}

/*
 * Used when an allocation is about to fail under memory pressure. This
 * potentially hurts the reliability of high-order allocations when under
 * intense memory pressure but failed atomic allocations should be easier
 * to recover from than an OOM.
 *
 * If @force is true, try to unreserve a pageblock even though highatomic
 * pageblock is exhausted.
 */
static bool unreserve_highatomic_pageblock(const struct alloc_context *ac,
						bool force)
{
	struct zonelist *zonelist = ac->zonelist;
	unsigned long flags;
	struct zoneref *z;
	struct zone *zone;
	struct page *page;
	int order;
	bool ret;

	for_each_zone_zonelist_nodemask(zone, z, zonelist, ac->high_zoneidx,
								ac->nodemask) {
		/*
		 * Preserve at least one pageblock unless memory pressure
		 * is really high.
		 */
		if (!force && zone->nr_reserved_highatomic <=
					pageblock_nr_pages)
			continue;

		spin_lock_irqsave(&zone->lock, flags);
		for (order = 0; order < MAX_ORDER; order++) {
			struct free_area *area = &(zone->free_area[order]);

			page = list_first_entry_or_null(
					&area->free_list[MIGRATE_HIGHATOMIC],
					struct page, lru);
			if (!page)
				continue;

			/*
			 * In page freeing path, migratetype change is racy so
			 * we can counter several free pages in a pageblock
			 * in this loop althoug we changed the pageblock type
			 * from highatomic to ac->migratetype. So we should
			 * adjust the count once.
			 */
			if (is_migrate_highatomic_page(page)) {
				/*
				 * It should never happen but changes to
				 * locking could inadvertently allow a per-cpu
				 * drain to add pages to MIGRATE_HIGHATOMIC
				 * while unreserving so be safe and watch for
				 * underflows.
				 */
				zone->nr_reserved_highatomic -= min(
						pageblock_nr_pages,
						zone->nr_reserved_highatomic);
			}

			/*
			 * Convert to ac->migratetype and avoid the normal
			 * pageblock stealing heuristics. Minimally, the caller
			 * is doing the work and needs the pages. More
			 * importantly, if the block was always converted to
			 * MIGRATE_UNMOVABLE or another type then the number
			 * of pageblocks that cannot be completely freed
			 * may increase.
			 */
			set_pageblock_migratetype(page, ac->migratetype);
			ret = move_freepages_block(zone, page, ac->migratetype,
									NULL);
			if (ret) {
				spin_unlock_irqrestore(&zone->lock, flags);
				return ret;
			}
		}
		spin_unlock_irqrestore(&zone->lock, flags);
	}

	return false;
}

/*
 * Try finding a free buddy page on the fallback list and put it on the free
 * list of requested migratetype, possibly along with other pages from the same
 * block, depending on fragmentation avoidance heuristics. Returns true if
 * fallback was found so that __rmqueue_smallest() can grab it.
 *
 * The use of signed ints for order and current_order is a deliberate
 * deviation from the rest of this file, to make the for loop
 * condition simpler.
 */
static __always_inline bool
__rmqueue_fallback(struct zone *zone, int order, int start_migratetype)
{
	struct free_area *area;
	int current_order;
	struct page *page;
	int fallback_mt;
	bool can_steal;

	/*
	 * Find the largest available free page in the other list. This roughly
	 * approximates finding the pageblock with the most free pages, which
	 * would be too costly to do exactly.
	 */
	for (current_order = MAX_ORDER - 1; current_order >= order;
				--current_order) {
		area = &(zone->free_area[current_order]);
		fallback_mt = find_suitable_fallback(area, current_order,
				start_migratetype, false, &can_steal);
		if (fallback_mt == -1)
			continue;

		/*
		 * We cannot steal all free pages from the pageblock and the
		 * requested migratetype is movable. In that case it's better to
		 * steal and split the smallest available page instead of the
		 * largest available page, because even if the next movable
		 * allocation falls back into a different pageblock than this
		 * one, it won't cause permanent fragmentation.
		 */
		if (!can_steal && start_migratetype == MIGRATE_MOVABLE
					&& current_order > order)
			goto find_smallest;

		goto do_steal;
	}

	return false;

find_smallest:
	for (current_order = order; current_order < MAX_ORDER;
							current_order++) {
		area = &(zone->free_area[current_order]);
		fallback_mt = find_suitable_fallback(area, current_order,
				start_migratetype, false, &can_steal);
		if (fallback_mt != -1)
			break;
	}

	/*
	 * This should not happen - we already found a suitable fallback
	 * when looking for the largest page.
	 */
	VM_BUG_ON(current_order == MAX_ORDER);

do_steal:
	page = list_first_entry(&area->free_list[fallback_mt],
							struct page, lru);

	steal_suitable_fallback(zone, page, start_migratetype, can_steal);

	trace_mm_page_alloc_extfrag(page, order, current_order,
		start_migratetype, fallback_mt);

	return true;

}

/*
 * Do the hard work of removing an element from the buddy allocator.
 * Call me with the zone->lock already held.
 * If gfp mask of the page allocation has GFP_HIGHUSER_MOVABLE, @migratetype
 * is changed from MIGRATE_MOVABLE to MIGRATE_CMA in rmqueue() to select the
 * free list of MIGRATE_CMA. It helps depleting CMA free pages so that
 * evaluation of watermark for unmovable page allocations is not too different
 * from movable page allocations.
 * If @migratetype is MIGRATE_CMA, it should be corrected to MIGRATE_MOVABLE
 * after the free list of MIGRATE_CMA is searched to have a chance to search the
 * free list of MIGRATE_MOVABLE. It also records correct migrate type in the
 * trace as intended by the page allocation.
 */
static __always_inline struct page *
__rmqueue(struct zone *zone, unsigned int order, int migratetype)
{
	struct page *page = NULL;

#ifdef CONFIG_CMA
	if (migratetype == MIGRATE_CMA) {
#else
	if (migratetype == MIGRATE_MOVABLE) {
#endif
		page = __rmqueue_cma_fallback(zone, order);
		migratetype = MIGRATE_MOVABLE;
	}

	while (!page) {
		page = __rmqueue_smallest(zone, order, migratetype);
		if (unlikely(!page) &&
		    !__rmqueue_fallback(zone, order, migratetype))
			break;
	}

	trace_mm_page_alloc_zone_locked(page, order, migratetype);
	return page;
}

/*
 * Obtain a specified number of elements from the buddy allocator, all under
 * a single hold of the lock, for efficiency.  Add them to the supplied list.
 * Returns the number of new pages which were placed at *list.
 */
static int rmqueue_bulk(struct zone *zone, unsigned int order,
			unsigned long count, struct list_head *list,
			int migratetype)
{
	int i, alloced = 0;

	spin_lock(&zone->lock);
	for (i = 0; i < count; ++i) {
		struct page *page = __rmqueue(zone, order, migratetype);
		if (unlikely(page == NULL))
			break;

		if (unlikely(check_pcp_refill(page)))
			continue;

		/*
		 * Split buddy pages returned by expand() are received here in
		 * physical page order. The page is added to the tail of
		 * caller's list. From the callers perspective, the linked list
		 * is ordered by page number under some conditions. This is
		 * useful for IO devices that can forward direction from the
		 * head, thus also in the physical page order. This is useful
		 * for IO devices that can merge IO requests if the physical
		 * pages are ordered properly.
		 */
		rank_list_add(page, list);
		alloced++;
		if (is_migrate_cma(get_pcppage_migratetype(page)))
			__mod_zone_page_state(zone, NR_FREE_CMA_PAGES,
					      -(1 << order));
	}

	/*
	 * i pages were removed from the buddy list even if some leak due
	 * to check_pcp_refill failing so adjust NR_FREE_PAGES based
	 * on i. Do not confuse with 'alloced' which is the number of
	 * pages added to the pcp list.
	 */
	__mod_zone_page_state(zone, NR_FREE_PAGES, -(i << order));
	spin_unlock(&zone->lock);
	return alloced;
}

#ifdef CONFIG_NUMA
/*
 * Called from the vmstat counter updater to drain pagesets of this
 * currently executing processor on remote nodes after they have
 * expired.
 *
 * Note that this function must be called with the thread pinned to
 * a single processor.
 */
void drain_zone_pages(struct zone *zone, struct per_cpu_pages *pcp)
{
	unsigned long flags;
	int to_drain, batch;

	local_irq_save(flags);
	batch = READ_ONCE(pcp->batch);
	to_drain = min(pcp->count, batch);
	if (to_drain > 0)
		free_pcppages_bulk(zone, to_drain, pcp);
	local_irq_restore(flags);
}
#endif

/*
 * Drain pcplists of the indicated processor and zone.
 *
 * The processor must either be the current processor and the
 * thread pinned to the current processor or a processor that
 * is not online.
 */
static void drain_pages_zone(unsigned int cpu, struct zone *zone)
{
	unsigned long flags;
	struct per_cpu_pageset *pset;
	struct per_cpu_pages *pcp;

	local_irq_save(flags);
	pset = per_cpu_ptr(zone->pageset, cpu);

	pcp = &pset->pcp;
	if (pcp->count)
		free_pcppages_bulk(zone, pcp->count, pcp);
	local_irq_restore(flags);
}

/*
 * Drain pcplists of all zones on the indicated processor.
 *
 * The processor must either be the current processor and the
 * thread pinned to the current processor or a processor that
 * is not online.
 */
static void drain_pages(unsigned int cpu)
{
	struct zone *zone;

	for_each_populated_zone(zone) {
		drain_pages_zone(cpu, zone);
	}
}

/*
 * Spill all of this CPU's per-cpu pages back into the buddy allocator.
 *
 * The CPU has to be pinned. When zone parameter is non-NULL, spill just
 * the single zone's pages.
 */
void drain_local_pages(struct zone *zone)
{
	int cpu = smp_processor_id();

	if (zone)
		drain_pages_zone(cpu, zone);
	else
		drain_pages(cpu);
}

static void drain_local_pages_wq(struct work_struct *work)
{
	/*
	 * drain_all_pages doesn't use proper cpu hotplug protection so
	 * we can race with cpu offline when the WQ can move this from
	 * a cpu pinned worker to an unbound one. We can operate on a different
	 * cpu which is allright but we also have to make sure to not move to
	 * a different one.
	 */
	preempt_disable();
	drain_local_pages(NULL);
	preempt_enable();
}

/*
 * Spill all the per-cpu pages from all CPUs back into the buddy allocator.
 *
 * When zone parameter is non-NULL, spill just the single zone's pages.
 *
 * Note that this can be extremely slow as the draining happens in a workqueue.
 */
void drain_all_pages(struct zone *zone)
{
	int cpu;

	/*
	 * Allocate in the BSS so we wont require allocation in
	 * direct reclaim path for CONFIG_CPUMASK_OFFSTACK=y
	 */
	static cpumask_t cpus_with_pcps;

	/*
	 * Make sure nobody triggers this path before mm_percpu_wq is fully
	 * initialized.
	 */
	if (WARN_ON_ONCE(!mm_percpu_wq))
		return;

	/*
	 * Do not drain if one is already in progress unless it's specific to
	 * a zone. Such callers are primarily CMA and memory hotplug and need
	 * the drain to be complete when the call returns.
	 */
	if (unlikely(!mutex_trylock(&pcpu_drain_mutex))) {
		if (!zone)
			return;
		mutex_lock(&pcpu_drain_mutex);
	}

	/*
	 * We don't care about racing with CPU hotplug event
	 * as offline notification will cause the notified
	 * cpu to drain that CPU pcps and on_each_cpu_mask
	 * disables preemption as part of its processing
	 */
	for_each_online_cpu(cpu) {
		struct per_cpu_pageset *pcp;
		struct zone *z;
		bool has_pcps = false;

		if (zone) {
			pcp = per_cpu_ptr(zone->pageset, cpu);
			if (pcp->pcp.count)
				has_pcps = true;
		} else {
			for_each_populated_zone(z) {
				pcp = per_cpu_ptr(z->pageset, cpu);
				if (pcp->pcp.count) {
					has_pcps = true;
					break;
				}
			}
		}

		if (has_pcps)
			cpumask_set_cpu(cpu, &cpus_with_pcps);
		else
			cpumask_clear_cpu(cpu, &cpus_with_pcps);
	}

	for_each_cpu(cpu, &cpus_with_pcps) {
		struct work_struct *work = per_cpu_ptr(&pcpu_drain, cpu);
		INIT_WORK(work, drain_local_pages_wq);
		queue_work_on(cpu, mm_percpu_wq, work);
	}
	for_each_cpu(cpu, &cpus_with_pcps)
		flush_work(per_cpu_ptr(&pcpu_drain, cpu));

	mutex_unlock(&pcpu_drain_mutex);
}

#ifdef CONFIG_HIBERNATION

/*
 * Touch the watchdog for every WD_PAGE_COUNT pages.
 */
#define WD_PAGE_COUNT	(128*1024)

void mark_free_pages(struct zone *zone)
{
	unsigned long pfn, max_zone_pfn, page_count = WD_PAGE_COUNT;
	unsigned long flags;
	unsigned int order, t;
	struct page *page;

	if (zone_is_empty(zone))
		return;

	spin_lock_irqsave(&zone->lock, flags);

	max_zone_pfn = zone_end_pfn(zone);
	for (pfn = zone->zone_start_pfn; pfn < max_zone_pfn; pfn++)
		if (pfn_valid(pfn)) {
			page = pfn_to_page(pfn);

			if (!--page_count) {
				touch_nmi_watchdog();
				page_count = WD_PAGE_COUNT;
			}

			if (page_zone(page) != zone)
				continue;

			if (!swsusp_page_is_forbidden(page))
				swsusp_unset_page_free(page);
		}

	for_each_migratetype_order(order, t) {
		list_for_each_entry(page,
				&zone->free_area[order].free_list[t], lru) {
			unsigned long i;

			pfn = page_to_pfn(page);
			for (i = 0; i < (1UL << order); i++) {
				if (!--page_count) {
					touch_nmi_watchdog();
					page_count = WD_PAGE_COUNT;
				}
				swsusp_set_page_free(pfn_to_page(pfn + i));
			}
		}
	}
	spin_unlock_irqrestore(&zone->lock, flags);
}
#endif /* CONFIG_PM */

static bool free_unref_page_prepare(struct page *page, unsigned long pfn)
{
	int migratetype;

	if (!free_pcp_prepare(page))
		return false;

	migratetype = get_pfnblock_migratetype(page, pfn);
	set_pcppage_migratetype(page, migratetype);
	return true;
}

static void free_unref_page_commit(struct page *page, unsigned long pfn)
{
	struct zone *zone = page_zone(page);
	struct per_cpu_pages *pcp;
	int migratetype;

	migratetype = get_pcppage_migratetype(page);
	__count_vm_event(PGFREE);

	/*
	 * We only track unmovable, reclaimable and movable on pcp lists.
	 * Free ISOLATE pages back to the allocator because they are being
	 * offlined but treat HIGHATOMIC as movable pages so we can get those
	 * areas back if necessary. Otherwise, we may have to free
	 * excessively into the page allocator
	 */
	if (migratetype >= MIGRATE_PCPTYPES) {
		if (unlikely(is_migrate_isolate(migratetype))) {
			free_one_page(zone, page, pfn, 0, migratetype);
			return;
		}
		migratetype = MIGRATE_MOVABLE;
	}

	pcp = &this_cpu_ptr(zone->pageset)->pcp;
	rank_list_add(page, &pcp->lists[migratetype]);
	pcp->count++;
	if (pcp->count >= pcp->high) {
		unsigned long batch = READ_ONCE(pcp->batch);
		free_pcppages_bulk(zone, batch, pcp);
	}
}

/*
 * Free a 0-order page
 */
void free_unref_page(struct page *page)
{
	unsigned long flags;
	unsigned long pfn = page_to_pfn(page);

	if (!free_unref_page_prepare(page, pfn))
		return;

	local_irq_save(flags);
	free_unref_page_commit(page, pfn);
	local_irq_restore(flags);
}

/*
 * Free a list of 0-order pages
 */
void free_unref_page_list(struct list_head *list)
{
	struct page *page, *next;
	unsigned long flags, pfn;
	int batch_count = 0;

	/* Prepare pages for freeing */
	list_for_each_entry_safe(page, next, list, lru) {
		pfn = page_to_pfn(page);
		if (!free_unref_page_prepare(page, pfn))
			list_del(&page->lru);
		set_page_private(page, pfn);
	}

	local_irq_save(flags);
	list_for_each_entry_safe(page, next, list, lru) {
		unsigned long pfn = page_private(page);

		set_page_private(page, 0);
		trace_mm_page_free_batched(page);
		free_unref_page_commit(page, pfn);

		/*
		 * Guard against excessive IRQ disabled times when we get
		 * a large list of pages to free.
		 */
		if (++batch_count == SWAP_CLUSTER_MAX) {
			local_irq_restore(flags);
			batch_count = 0;
			local_irq_save(flags);
		}
	}
	local_irq_restore(flags);
}

/*
 * split_page takes a non-compound higher-order page, and splits it into
 * n (1<<order) sub-pages: page[0..n]
 * Each sub-page must be freed individually.
 *
 * Note: this is probably too low level an operation for use in drivers.
 * Please consult with lkml before using this in your driver.
 */
void split_page(struct page *page, unsigned int order)
{
	int i;

	VM_BUG_ON_PAGE(PageCompound(page), page);
	VM_BUG_ON_PAGE(!page_count(page), page);

	for (i = 1; i < (1 << order); i++)
		set_page_refcounted(page + i);
	split_page_owner(page, order);
}
EXPORT_SYMBOL_GPL(split_page);

int __isolate_free_page(struct page *page, unsigned int order)
{
	unsigned long watermark;
	struct zone *zone;
	int mt;

	BUG_ON(!PageBuddy(page));

	zone = page_zone(page);
	mt = get_pageblock_migratetype(page);

	if (!is_migrate_isolate(mt)) {
		/*
		 * Obey watermarks as if the page was being allocated. We can
		 * emulate a high-order watermark check with a raised order-0
		 * watermark, because we already know our high-order page
		 * exists.
		 */
		watermark = min_wmark_pages(zone) + (1UL << order);
		if (!zone_watermark_ok(zone, 0, watermark, 0, 0))
			return 0;

		__mod_zone_freepage_state(zone, -(1UL << order), mt);
	}

	/* Remove page from free list */
	list_del(&page->lru);
	zone->free_area[order].nr_free--;
	rmv_page_order(page);

	/*
	 * Set the pageblock if the isolated page is at least half of a
	 * pageblock
	 */
	if (order >= pageblock_order - 1) {
		struct page *endpage = page + (1 << order) - 1;
		for (; page < endpage; page += pageblock_nr_pages) {
			int mt = get_pageblock_migratetype(page);
			if (!is_migrate_isolate(mt) && !is_migrate_cma(mt)
			    && !is_migrate_highatomic(mt))
				set_pageblock_migratetype(page,
							  MIGRATE_MOVABLE);
		}
	}


	return 1UL << order;
}

/*
 * Update NUMA hit/miss statistics
 *
 * Must be called with interrupts disabled.
 */
static inline void zone_statistics(struct zone *preferred_zone, struct zone *z)
{
#ifdef CONFIG_NUMA
	enum numa_stat_item local_stat = NUMA_LOCAL;

	/* skip numa counters update if numa stats is disabled */
	if (!static_branch_likely(&vm_numa_stat_key))
		return;

	if (zone_to_nid(z) != numa_node_id())
		local_stat = NUMA_OTHER;

	if (zone_to_nid(z) == zone_to_nid(preferred_zone))
		__inc_numa_state(z, NUMA_HIT);
	else {
		__inc_numa_state(z, NUMA_MISS);
		__inc_numa_state(preferred_zone, NUMA_FOREIGN);
	}
	__inc_numa_state(z, local_stat);
#endif
}

/* Remove page from the per-cpu list, caller must protect the list */
static struct page *__rmqueue_pcplist(struct zone *zone, int migratetype,
			struct per_cpu_pages *pcp,
			struct list_head *list)
{
	struct page *page;

	do {
		if (list_empty(list)) {
			pcp->count += rmqueue_bulk(zone, 0,
					pcp->batch, list,
					migratetype);
			if (unlikely(list_empty(list)))
				return NULL;
		}

		page = list_first_entry(list, struct page, lru);

		/*
		 * If the head or the tail page in the pcp list is CMA page and
		 * the gfp flags is not GFP_HIGHUSER_MOVABLE, do not allocate a
		 * page from the pcp list. The free list of MIGRATE_CMA is a
		 * special case of the free list of MIGRATE_MOVABLE and the
		 * pages from the free list of MIGRATE_CMA are pushed to the pcp
		 * list of MIGRATE_MOVABLE. Since the pcp list of
		 * MIGRATE_MOVABLE is selected if the gfp flags has GFP_MOVABLE,
		 * we should avoid the case that a cma page in the pcp list of
		 * MIGRATE_MOVABLE is allocated to a movable allocation without
		 * GFP_HIGHUSER_MOVABLE.
		 * If this is the case, allocate a movable page from the free
		 * list of MIGRATE_MOVABLE instead of pcp list of
		 * MIGRATE_MOVABLE.
		 */
#ifdef CONFIG_CMA
		if (is_migrate_cma_page(page) && (migratetype != MIGRATE_CMA))
			return NULL;
#endif
		list_del(&page->lru);
		pcp->count--;
	} while (check_new_pcp(page));

	return page;
}

/* Lock and remove page from the per-cpu list */
static struct page *rmqueue_pcplist(struct zone *preferred_zone,
			struct zone *zone, unsigned int order,
			gfp_t gfp_flags, int migratetype,
			int migratetype_rmqueue)
{
	struct per_cpu_pages *pcp;
	struct list_head *list;
	struct page *page;
	unsigned long flags;

	local_irq_save(flags);
	pcp = &this_cpu_ptr(zone->pageset)->pcp;
	list = &pcp->lists[migratetype];
	page = __rmqueue_pcplist(zone,  migratetype_rmqueue, pcp, list);
	if (page) {
		__count_zid_vm_events(PGALLOC, page_zonenum(page), 1 << order);
		zone_statistics(preferred_zone, zone);
	}
	local_irq_restore(flags);
	return page;
}

#ifdef CONFIG_CMA
static inline bool gfp_cma_alloc_allowed(gfp_t gfp_mask)
{
	if ((gfpflags_to_migratetype(gfp_mask) == MIGRATE_MOVABLE) &&
#ifdef CONFIG_KZEROD
		((gfp_mask & (GFP_HIGHUSER_MOVABLE & ~__GFP_DIRECT_RECLAIM))
		  == (GFP_HIGHUSER_MOVABLE & ~__GFP_DIRECT_RECLAIM)) &&
#else
		((gfp_mask & GFP_HIGHUSER_MOVABLE) == GFP_HIGHUSER_MOVABLE) &&
#endif
		!(gfp_mask & __GFP_NOCMA))
		return true;
	return false;
}
#else
static inline bool gfp_cma_alloc_allowed(gfp_t gfp_mask) { return false; }
#endif

/*
 * Allocate a page from the given zone. Use pcplists for order-0 allocations.
 */
static inline
struct page *rmqueue(struct zone *preferred_zone,
			struct zone *zone, unsigned int order,
			gfp_t gfp_flags, unsigned int alloc_flags,
			int migratetype)
{
	unsigned long flags;
	struct page *page;
	int migratetype_rmqueue;

	if ((zone_idx(zone) == ZONE_NORMAL) && (gfp_flags & __GFP_NOCMA))
		migratetype = MIGRATE_UNMOVABLE;

	migratetype_rmqueue = migratetype;

#ifdef CONFIG_CMA
	if (gfp_cma_alloc_allowed(gfp_flags))
		migratetype_rmqueue = MIGRATE_CMA;
#endif
	if (likely(order == 0)) {
		page = rmqueue_pcplist(preferred_zone, zone, order,
				gfp_flags, migratetype, migratetype_rmqueue);
		/*
		 * Allocation with GFP_MOVABLE and !GFP_HIGHMEM will have
		 * another chance of page allocation from the free list.
		 * See the comment in __rmqueue_pcplist().
		 */
#ifdef CONFIG_CMA
		if (likely(page) || (migratetype_rmqueue != MIGRATE_MOVABLE))
#endif
			goto out;
	}

	/*
	 * We most definitely don't want callers attempting to
	 * allocate greater than order-1 page units with __GFP_NOFAIL.
	 */
	WARN_ON_ONCE((gfp_flags & __GFP_NOFAIL) && (order > 1));
	spin_lock_irqsave(&zone->lock, flags);

	do {
		page = NULL;
		if (order && (alloc_flags & ALLOC_HARDER)) {
			page = __rmqueue_smallest(zone, order, MIGRATE_HIGHATOMIC);
			if (page)
				trace_mm_page_alloc_zone_locked(page, order, migratetype);
		}
		if (!page)
			page = __rmqueue(zone, order, migratetype_rmqueue);
	} while (page && check_new_pages(page, order));
	spin_unlock(&zone->lock);
	if (!page)
		goto failed;
	__mod_zone_freepage_state(zone, -(1 << order),
				  get_pcppage_migratetype(page));

	__count_zid_vm_events(PGALLOC, page_zonenum(page), 1 << order);
	zone_statistics(preferred_zone, zone);
	local_irq_restore(flags);

out:
	VM_BUG_ON_PAGE(page && bad_range(zone, page), page);
	return page;

failed:
	local_irq_restore(flags);
	return NULL;
}

#ifdef CONFIG_FAIL_PAGE_ALLOC

static struct {
	struct fault_attr attr;

	bool ignore_gfp_highmem;
	bool ignore_gfp_reclaim;
	u32 min_order;
} fail_page_alloc = {
	.attr = FAULT_ATTR_INITIALIZER,
	.ignore_gfp_reclaim = true,
	.ignore_gfp_highmem = true,
	.min_order = 1,
};

static int __init setup_fail_page_alloc(char *str)
{
	return setup_fault_attr(&fail_page_alloc.attr, str);
}
__setup("fail_page_alloc=", setup_fail_page_alloc);

static bool should_fail_alloc_page(gfp_t gfp_mask, unsigned int order)
{
	if (order < fail_page_alloc.min_order)
		return false;
	if (gfp_mask & __GFP_NOFAIL)
		return false;
	if (fail_page_alloc.ignore_gfp_highmem && (gfp_mask & __GFP_HIGHMEM))
		return false;
	if (fail_page_alloc.ignore_gfp_reclaim &&
			(gfp_mask & __GFP_DIRECT_RECLAIM))
		return false;

	return should_fail(&fail_page_alloc.attr, 1 << order);
}

#ifdef CONFIG_FAULT_INJECTION_DEBUG_FS

static int __init fail_page_alloc_debugfs(void)
{
	umode_t mode = S_IFREG | 0600;
	struct dentry *dir;

	dir = fault_create_debugfs_attr("fail_page_alloc", NULL,
					&fail_page_alloc.attr);
	if (IS_ERR(dir))
		return PTR_ERR(dir);

	if (!debugfs_create_bool("ignore-gfp-wait", mode, dir,
				&fail_page_alloc.ignore_gfp_reclaim))
		goto fail;
	if (!debugfs_create_bool("ignore-gfp-highmem", mode, dir,
				&fail_page_alloc.ignore_gfp_highmem))
		goto fail;
	if (!debugfs_create_u32("min-order", mode, dir,
				&fail_page_alloc.min_order))
		goto fail;

	return 0;
fail:
	debugfs_remove_recursive(dir);

	return -ENOMEM;
}

late_initcall(fail_page_alloc_debugfs);

#endif /* CONFIG_FAULT_INJECTION_DEBUG_FS */

#else /* CONFIG_FAIL_PAGE_ALLOC */

static inline bool should_fail_alloc_page(gfp_t gfp_mask, unsigned int order)
{
	return false;
}

#endif /* CONFIG_FAIL_PAGE_ALLOC */

static inline long __zone_watermark_unusable_free(struct zone *z,
				unsigned int order, unsigned int alloc_flags)
{
	const bool alloc_harder = (alloc_flags & (ALLOC_HARDER|ALLOC_OOM));
	long unusable_free = (1 << order) - 1;

	/*
	 * If the caller does not have rights to ALLOC_HARDER then subtract
	 * the high-atomic reserves. This will over-estimate the size of the
	 * atomic reserve but it avoids a search.
	 */
	if (likely(!alloc_harder))
		unusable_free += z->nr_reserved_highatomic;

#ifdef CONFIG_CMA
	/* If allocation can't use CMA areas don't use free CMA pages */
	if (!(alloc_flags & ALLOC_CMA))
		unusable_free += zone_page_state(z, NR_FREE_CMA_PAGES);
#endif

	return unusable_free;
}

/*
 * Return true if free base pages are above 'mark'. For high-order checks it
 * will return true of the order-0 watermark is reached and there is at least
 * one free page of a suitable size. Checking now avoids taking the zone lock
 * to check in the allocation paths if no pages are free.
 */
bool __zone_watermark_ok(struct zone *z, unsigned int order, unsigned long mark,
			 int classzone_idx, unsigned int alloc_flags,
			 long free_pages)
{
	long min = mark;
	int o;
	const bool alloc_harder = (alloc_flags & (ALLOC_HARDER|ALLOC_OOM));

	/* free_pages may go negative - that's OK */
	free_pages -= __zone_watermark_unusable_free(z, order, alloc_flags);

	if (alloc_flags & ALLOC_HIGH)
		min -= min / 2;

	if (unlikely(alloc_harder)) {
		/*
		 * OOM victims can try even harder than normal ALLOC_HARDER
		 * users on the grounds that it's definitely going to be in
		 * the exit path shortly and free memory. Any allocation it
		 * makes during the free path will be small and short-lived.
		 */
		if (alloc_flags & ALLOC_OOM)
			min -= min / 2;
		else
			min -= min / 4;
	}

	/*
	 * Check watermarks for an order-0 allocation request. If these
	 * are not met, then a high-order request also cannot go ahead
	 * even if a suitable page happened to be free.
	 */
	if (free_pages <= min + z->lowmem_reserve[classzone_idx])
		return false;

	/* If this is an order-0 request then the watermark is fine */
	if (!order)
		return true;

	/* For a high-order request, check at least one suitable page is free */
	for (o = order; o < MAX_ORDER; o++) {
		struct free_area *area = &z->free_area[o];
		int mt;

		if (!area->nr_free)
			continue;

		for (mt = 0; mt < MIGRATE_PCPTYPES; mt++) {
			if (!list_empty(&area->free_list[mt]))
				return true;
		}

#ifdef CONFIG_CMA
		if ((alloc_flags & ALLOC_CMA) &&
		    !list_empty(&area->free_list[MIGRATE_CMA])) {
			return true;
		}
#endif
		if (alloc_harder &&
			!list_empty(&area->free_list[MIGRATE_HIGHATOMIC]))
			return true;
	}
	return false;
}

bool zone_watermark_ok(struct zone *z, unsigned int order, unsigned long mark,
		      int classzone_idx, unsigned int alloc_flags)
{
	return __zone_watermark_ok(z, order, mark, classzone_idx, alloc_flags,
					zone_page_state(z, NR_FREE_PAGES));
}

static inline bool zone_watermark_fast(struct zone *z, unsigned int order,
		unsigned long mark, int classzone_idx, unsigned int alloc_flags)
{
	long free_pages;

	free_pages = zone_page_state(z, NR_FREE_PAGES);

	/*
	 * Fast check for order-0 only. If this fails then the reserves
	 * need to be calculated.
	 */
	if (!order) {
		long usable_free;
		long reserved;

		usable_free = free_pages;
		reserved = __zone_watermark_unusable_free(z, 0, alloc_flags);

		/* reserved may over estimate high-atomic reserves. */
		usable_free -= min(usable_free, reserved);
		if (usable_free > mark + z->lowmem_reserve[classzone_idx])
			return true;
	}

	return __zone_watermark_ok(z, order, mark, classzone_idx, alloc_flags,
					free_pages);
}

bool zone_watermark_ok_safe(struct zone *z, unsigned int order,
			unsigned long mark, int classzone_idx)
{
	long free_pages = zone_page_state(z, NR_FREE_PAGES);

	if (z->percpu_drift_mark && free_pages < z->percpu_drift_mark)
		free_pages = zone_page_state_snapshot(z, NR_FREE_PAGES);

	return __zone_watermark_ok(z, order, mark, classzone_idx, 0,
								free_pages);
}

#ifdef CONFIG_NUMA
static bool zone_allows_reclaim(struct zone *local_zone, struct zone *zone)
{
	return node_distance(zone_to_nid(local_zone), zone_to_nid(zone)) <=
				RECLAIM_DISTANCE;
}
#else	/* CONFIG_NUMA */
static bool zone_allows_reclaim(struct zone *local_zone, struct zone *zone)
{
	return true;
}
#endif	/* CONFIG_NUMA */

/*
 * get_page_from_freelist goes through the zonelist trying to allocate
 * a page.
 */
static struct page *
get_page_from_freelist(gfp_t gfp_mask, unsigned int order, int alloc_flags,
						const struct alloc_context *ac)
{
	struct zoneref *z = ac->preferred_zoneref;
	struct zone *zone;
	struct pglist_data *last_pgdat_dirty_limit = NULL;

	/*
	 * Scan zonelist, looking for a zone with enough free.
	 * See also __cpuset_node_allowed() comment in kernel/cpuset.c.
	 */
	for_next_zone_zonelist_nodemask(zone, z, ac->zonelist, ac->high_zoneidx,
								ac->nodemask) {
		struct page *page;
		unsigned long mark;

		if (cpusets_enabled() &&
			(alloc_flags & ALLOC_CPUSET) &&
			!__cpuset_zone_allowed(zone, gfp_mask))
				continue;
		/*
		 * When allocating a page cache page for writing, we
		 * want to get it from a node that is within its dirty
		 * limit, such that no single node holds more than its
		 * proportional share of globally allowed dirty pages.
		 * The dirty limits take into account the node's
		 * lowmem reserves and high watermark so that kswapd
		 * should be able to balance it without having to
		 * write pages from its LRU list.
		 *
		 * XXX: For now, allow allocations to potentially
		 * exceed the per-node dirty limit in the slowpath
		 * (spread_dirty_pages unset) before going into reclaim,
		 * which is important when on a NUMA setup the allowed
		 * nodes are together not big enough to reach the
		 * global limit.  The proper fix for these situations
		 * will require awareness of nodes in the
		 * dirty-throttling and the flusher threads.
		 */
		if (ac->spread_dirty_pages) {
			if (last_pgdat_dirty_limit == zone->zone_pgdat)
				continue;

			if (!node_dirty_ok(zone->zone_pgdat)) {
				last_pgdat_dirty_limit = zone->zone_pgdat;
				continue;
			}
		}

		mark = zone->watermark[alloc_flags & ALLOC_WMARK_MASK];
		if (!zone_watermark_fast(zone, order, mark,
				       ac_classzone_idx(ac), alloc_flags)) {
			int ret;

#ifdef CONFIG_DEFERRED_STRUCT_PAGE_INIT
			/*
			 * Watermark failed for this zone, but see if we can
			 * grow this zone if it contains deferred pages.
			 */
			if (static_branch_unlikely(&deferred_pages)) {
				if (_deferred_grow_zone(zone, order))
					goto try_this_zone;
			}
#endif
			/* Checked here to keep the fast path fast */
			BUILD_BUG_ON(ALLOC_NO_WATERMARKS < NR_WMARK);
			if (alloc_flags & ALLOC_NO_WATERMARKS)
				goto try_this_zone;

			if (node_reclaim_mode == 0 ||
			    !zone_allows_reclaim(ac->preferred_zoneref->zone, zone))
				continue;

			ret = node_reclaim(zone->zone_pgdat, gfp_mask, order);
			switch (ret) {
			case NODE_RECLAIM_NOSCAN:
				/* did not scan */
				continue;
			case NODE_RECLAIM_FULL:
				/* scanned but unreclaimable */
				continue;
			default:
				/* did we reclaim enough */
				if (zone_watermark_ok(zone, order, mark,
						ac_classzone_idx(ac), alloc_flags))
					goto try_this_zone;

				continue;
			}
		}

try_this_zone:
		page = rmqueue(ac->preferred_zoneref->zone, zone, order,
				gfp_mask, alloc_flags, ac->migratetype);
		if (page) {
			prep_new_page(page, order, gfp_mask, alloc_flags);

			/*
			 * If this is a high-order atomic allocation then check
			 * if the pageblock should be reserved for the future
			 */
			if (unlikely(order && (alloc_flags & ALLOC_HARDER)))
				reserve_highatomic_pageblock(page, zone, order);

			return page;
		} else {
#ifdef CONFIG_DEFERRED_STRUCT_PAGE_INIT
			/* Try again if zone has deferred pages */
			if (static_branch_unlikely(&deferred_pages)) {
				if (_deferred_grow_zone(zone, order))
					goto try_this_zone;
			}
#endif
		}
	}

	return NULL;
}

/*
 * Large machines with many possible nodes should not always dump per-node
 * meminfo in irq context.
 */
static inline bool should_suppress_show_mem(void)
{
	bool ret = false;

#if NODES_SHIFT > 8
	ret = in_interrupt();
#endif
	return ret;
}

static void warn_alloc_show_mem(gfp_t gfp_mask, nodemask_t *nodemask)
{
	unsigned int filter = SHOW_MEM_FILTER_NODES;
	static DEFINE_RATELIMIT_STATE(show_mem_rs, HZ, 1);

	if (should_suppress_show_mem() || !__ratelimit(&show_mem_rs))
		return;

	/*
	 * This documents exceptions given to allocations in certain
	 * contexts that are allowed to allocate outside current's set
	 * of allowed nodes.
	 */
	if (!(gfp_mask & __GFP_NOMEMALLOC))
		if (tsk_is_oom_victim(current) ||
		    (current->flags & (PF_MEMALLOC | PF_EXITING)))
			filter &= ~SHOW_MEM_FILTER_NODES;
	if (in_interrupt() || !(gfp_mask & __GFP_DIRECT_RECLAIM))
		filter &= ~SHOW_MEM_FILTER_NODES;

	show_mem(filter, nodemask);
}

void warn_alloc(gfp_t gfp_mask, nodemask_t *nodemask, const char *fmt, ...)
{
	struct va_format vaf;
	va_list args;
	static DEFINE_RATELIMIT_STATE(nopage_rs, DEFAULT_RATELIMIT_INTERVAL,
				      DEFAULT_RATELIMIT_BURST);

	if ((gfp_mask & __GFP_NOWARN) || !__ratelimit(&nopage_rs))
		return;

	va_start(args, fmt);
	vaf.fmt = fmt;
	vaf.va = &args;
	pr_warn("%s: %pV, mode:%#x(%pGg), nodemask=%*pbl\n",
			current->comm, &vaf, gfp_mask, &gfp_mask,
			nodemask_pr_args(nodemask));
	va_end(args);

	cpuset_print_current_mems_allowed();

	dump_stack();
	warn_alloc_show_mem(gfp_mask, nodemask);
}

static inline struct page *
__alloc_pages_cpuset_fallback(gfp_t gfp_mask, unsigned int order,
			      unsigned int alloc_flags,
			      const struct alloc_context *ac)
{
	struct page *page;

	page = get_page_from_freelist(gfp_mask, order,
			alloc_flags|ALLOC_CPUSET, ac);
	/*
	 * fallback to ignore cpuset restriction if our nodes
	 * are depleted
	 */
	if (!page)
		page = get_page_from_freelist(gfp_mask, order,
				alloc_flags, ac);

	return page;
}

static inline struct page *
__alloc_pages_may_oom(gfp_t gfp_mask, unsigned int order,
	const struct alloc_context *ac, unsigned long *did_some_progress)
{
	struct oom_control oc = {
		.zonelist = ac->zonelist,
		.nodemask = ac->nodemask,
		.memcg = NULL,
		.gfp_mask = gfp_mask,
		.order = order,
	};
	struct page *page;

	*did_some_progress = 0;

	/*
	 * Acquire the oom lock.  If that fails, somebody else is
	 * making progress for us.
	 */
	if (!mutex_trylock(&oom_lock)) {
		*did_some_progress = 1;
		schedule_timeout_uninterruptible(1);
		return NULL;
	}

	/*
	 * Go through the zonelist yet one more time, keep very high watermark
	 * here, this is only to catch a parallel oom killing, we must fail if
	 * we're still under heavy pressure. But make sure that this reclaim
	 * attempt shall not depend on __GFP_DIRECT_RECLAIM && !__GFP_NORETRY
	 * allocation which will never fail due to oom_lock already held.
	 */
	page = get_page_from_freelist((gfp_mask | __GFP_HARDWALL) &
				      ~__GFP_DIRECT_RECLAIM, order,
				      ALLOC_WMARK_HIGH|ALLOC_CPUSET, ac);
	if (page)
		goto out;

	/* Coredumps can quickly deplete all memory reserves */
	if (current->flags & PF_DUMPCORE)
		goto out;
	/* The OOM killer will not help higher order allocs */
	if (order > PAGE_ALLOC_COSTLY_ORDER)
		goto out;
	/*
	 * We have already exhausted all our reclaim opportunities without any
	 * success so it is time to admit defeat. We will skip the OOM killer
	 * because it is very likely that the caller has a more reasonable
	 * fallback than shooting a random task.
	 */
	if (gfp_mask & __GFP_RETRY_MAYFAIL)
		goto out;
	/* The OOM killer does not needlessly kill tasks for lowmem */
	if (ac->high_zoneidx < ZONE_NORMAL)
		goto out;
	if (pm_suspended_storage())
		goto out;
	/*
	 * XXX: GFP_NOFS allocations should rather fail than rely on
	 * other request to make a forward progress.
	 * We are in an unfortunate situation where out_of_memory cannot
	 * do much for this context but let's try it to at least get
	 * access to memory reserved if the current task is killed (see
	 * out_of_memory). Once filesystems are ready to handle allocation
	 * failures more gracefully we should just bail out here.
	 */

	/* The OOM killer may not free memory on a specific node */
	if (gfp_mask & __GFP_THISNODE)
		goto out;

	/* Exhausted what can be done so it's blame time */
	if (out_of_memory(&oc) || WARN_ON_ONCE(gfp_mask & __GFP_NOFAIL)) {
		*did_some_progress = 1;

		/*
		 * Help non-failing allocations by giving them access to memory
		 * reserves
		 */
		if (gfp_mask & __GFP_NOFAIL)
			page = __alloc_pages_cpuset_fallback(gfp_mask, order,
					ALLOC_NO_WATERMARKS, ac);
	}
out:
	mutex_unlock(&oom_lock);
	return page;
}

/*
 * Maximum number of compaction retries wit a progress before OOM
 * killer is consider as the only way to move forward.
 */
#define MAX_COMPACT_RETRIES 16

#ifdef CONFIG_COMPACTION
/* Try memory compaction for high-order allocations before reclaim */
static struct page *
__alloc_pages_direct_compact(gfp_t gfp_mask, unsigned int order,
		unsigned int alloc_flags, const struct alloc_context *ac,
		enum compact_priority prio, enum compact_result *compact_result)
{
	struct page *page;
	unsigned long pflags;
	unsigned int noreclaim_flag;

	if (!order)
		return NULL;

	psi_memstall_enter(&pflags);
	noreclaim_flag = memalloc_noreclaim_save();

	*compact_result = try_to_compact_pages(gfp_mask, order, alloc_flags, ac,
									prio);

	memalloc_noreclaim_restore(noreclaim_flag);
	psi_memstall_leave(&pflags);

	if (*compact_result <= COMPACT_INACTIVE)
		return NULL;

	/*
	 * At least in one zone compaction wasn't deferred or skipped, so let's
	 * count a compaction stall
	 */
	count_vm_event(COMPACTSTALL);

	page = get_page_from_freelist(gfp_mask, order, alloc_flags, ac);

	if (page) {
		struct zone *zone = page_zone(page);

		zone->compact_blockskip_flush = false;
		compaction_defer_reset(zone, order, true);
		count_vm_event(COMPACTSUCCESS);
		return page;
	}

	/*
	 * It's bad if compaction run occurs and fails. The most likely reason
	 * is that pages exist, but not enough to satisfy watermarks.
	 */
	count_vm_event(COMPACTFAIL);

	cond_resched();

	return NULL;
}

static inline bool
should_compact_retry(struct alloc_context *ac, int order, int alloc_flags,
		     enum compact_result compact_result,
		     enum compact_priority *compact_priority,
		     int *compaction_retries)
{
	int max_retries = MAX_COMPACT_RETRIES;
	int min_priority;
	bool ret = false;
	int retries = *compaction_retries;
	enum compact_priority priority = *compact_priority;

	if (!order)
		return false;

	if (compaction_made_progress(compact_result))
		(*compaction_retries)++;

	/*
	 * compaction considers all the zone as desperately out of memory
	 * so it doesn't really make much sense to retry except when the
	 * failure could be caused by insufficient priority
	 */
	if (compaction_failed(compact_result))
		goto check_priority;

	/*
	 * make sure the compaction wasn't deferred or didn't bail out early
	 * due to locks contention before we declare that we should give up.
	 * But do not retry if the given zonelist is not suitable for
	 * compaction.
	 */
	if (compaction_withdrawn(compact_result)) {
		ret = compaction_zonelist_suitable(ac, order, alloc_flags);
		goto out;
	}

	/*
	 * !costly requests are much more important than __GFP_RETRY_MAYFAIL
	 * costly ones because they are de facto nofail and invoke OOM
	 * killer to move on while costly can fail and users are ready
	 * to cope with that. 1/4 retries is rather arbitrary but we
	 * would need much more detailed feedback from compaction to
	 * make a better decision.
	 */
	if (order > PAGE_ALLOC_COSTLY_ORDER)
		max_retries /= 4;
	if (*compaction_retries <= max_retries) {
		ret = true;
		goto out;
	}

	/*
	 * Make sure there are attempts at the highest priority if we exhausted
	 * all retries or failed at the lower priorities.
	 */
check_priority:
	min_priority = (order > PAGE_ALLOC_COSTLY_ORDER) ?
			MIN_COMPACT_COSTLY_PRIORITY : MIN_COMPACT_PRIORITY;

	if (*compact_priority > min_priority) {
		(*compact_priority)--;
		*compaction_retries = 0;
		ret = true;
	}
out:
	trace_compact_retry(order, priority, compact_result, retries, max_retries, ret);
	return ret;
}
#else
static inline struct page *
__alloc_pages_direct_compact(gfp_t gfp_mask, unsigned int order,
		unsigned int alloc_flags, const struct alloc_context *ac,
		enum compact_priority prio, enum compact_result *compact_result)
{
	*compact_result = COMPACT_SKIPPED;
	return NULL;
}

static inline bool
should_compact_retry(struct alloc_context *ac, unsigned int order, int alloc_flags,
		     enum compact_result compact_result,
		     enum compact_priority *compact_priority,
		     int *compaction_retries)
{
	struct zone *zone;
	struct zoneref *z;

	if (!order || order > PAGE_ALLOC_COSTLY_ORDER)
		return false;

	/*
	 * There are setups with compaction disabled which would prefer to loop
	 * inside the allocator rather than hit the oom killer prematurely.
	 * Let's give them a good hope and keep retrying while the order-0
	 * watermarks are OK.
	 */
	for_each_zone_zonelist_nodemask(zone, z, ac->zonelist, ac->high_zoneidx,
					ac->nodemask) {
		if (zone_watermark_ok(zone, 0, min_wmark_pages(zone),
					ac_classzone_idx(ac), alloc_flags))
			return true;
	}
	return false;
}
#endif /* CONFIG_COMPACTION */

#ifdef CONFIG_LOCKDEP
static struct lockdep_map __fs_reclaim_map =
	STATIC_LOCKDEP_MAP_INIT("fs_reclaim", &__fs_reclaim_map);

static bool __need_fs_reclaim(gfp_t gfp_mask)
{
	gfp_mask = current_gfp_context(gfp_mask);

	/* no reclaim without waiting on it */
	if (!(gfp_mask & __GFP_DIRECT_RECLAIM))
		return false;

	/* this guy won't enter reclaim */
	if (current->flags & PF_MEMALLOC)
		return false;

	/* We're only interested __GFP_FS allocations for now */
	if (!(gfp_mask & __GFP_FS))
		return false;

	if (gfp_mask & __GFP_NOLOCKDEP)
		return false;

	return true;
}

void __fs_reclaim_acquire(void)
{
	lock_map_acquire(&__fs_reclaim_map);
}

void __fs_reclaim_release(void)
{
	lock_map_release(&__fs_reclaim_map);
}

void fs_reclaim_acquire(gfp_t gfp_mask)
{
	if (__need_fs_reclaim(gfp_mask))
		__fs_reclaim_acquire();
}
EXPORT_SYMBOL_GPL(fs_reclaim_acquire);

void fs_reclaim_release(gfp_t gfp_mask)
{
	if (__need_fs_reclaim(gfp_mask))
		__fs_reclaim_release();
}
EXPORT_SYMBOL_GPL(fs_reclaim_release);
#endif

/* Perform direct synchronous page reclaim */
static int
__perform_reclaim(gfp_t gfp_mask, unsigned int order,
					const struct alloc_context *ac)
{
	struct reclaim_state reclaim_state;
	int progress;
	unsigned int noreclaim_flag;
	unsigned long pflags;

	cond_resched();

	/* We now go into synchronous reclaim */
	cpuset_memory_pressure_bump();
	psi_memstall_enter(&pflags);
	fs_reclaim_acquire(gfp_mask);
	noreclaim_flag = memalloc_noreclaim_save();
	reclaim_state.reclaimed_slab = 0;
	current->reclaim_state = &reclaim_state;

	progress = try_to_free_pages(ac->zonelist, order, gfp_mask,
								ac->nodemask);

	current->reclaim_state = NULL;
	memalloc_noreclaim_restore(noreclaim_flag);
	fs_reclaim_release(gfp_mask);
	psi_memstall_leave(&pflags);

	cond_resched();

	return progress;
}

/* The really slow allocator path where we enter direct reclaim */
static inline struct page *
__alloc_pages_direct_reclaim(gfp_t gfp_mask, unsigned int order,
		unsigned int alloc_flags, const struct alloc_context *ac,
		unsigned long *did_some_progress)
{
	struct page *page = NULL;
	bool drained = false;

	*did_some_progress = __perform_reclaim(gfp_mask, order, ac);
	if (unlikely(!(*did_some_progress)))
		return NULL;

retry:
	page = get_page_from_freelist(gfp_mask, order, alloc_flags, ac);

	/*
	 * If an allocation failed after direct reclaim, it could be because
	 * pages are pinned on the per-cpu lists or in high alloc reserves.
	 * Shrink them them and try again
	 */
	if (!page && !drained) {
		unreserve_highatomic_pageblock(ac, false);
		if (!need_memory_boosting(NULL))
			drain_all_pages(NULL);
		drained = true;
		goto retry;
	}

	return page;
}

static void wake_all_kswapds(unsigned int order, gfp_t gfp_mask,
			     const struct alloc_context *ac)
{
	struct zoneref *z;
	struct zone *zone;
	pg_data_t *last_pgdat = NULL;
	enum zone_type high_zoneidx = ac->high_zoneidx;

	for_each_zone_zonelist_nodemask(zone, z, ac->zonelist, high_zoneidx,
					ac->nodemask) {
		if (last_pgdat != zone->zone_pgdat)
			wakeup_kswapd(zone, gfp_mask, order, high_zoneidx);
		last_pgdat = zone->zone_pgdat;
	}
}

static inline unsigned int
gfp_to_alloc_flags(gfp_t gfp_mask)
{
	unsigned int alloc_flags = ALLOC_WMARK_MIN | ALLOC_CPUSET;

	/* __GFP_HIGH is assumed to be the same as ALLOC_HIGH to save a branch. */
	BUILD_BUG_ON(__GFP_HIGH != (__force gfp_t) ALLOC_HIGH);

	/*
	 * The caller may dip into page reserves a bit more if the caller
	 * cannot run direct reclaim, or if the caller has realtime scheduling
	 * policy or is asking for __GFP_HIGH memory.  GFP_ATOMIC requests will
	 * set both ALLOC_HARDER (__GFP_ATOMIC) and ALLOC_HIGH (__GFP_HIGH).
	 */
	alloc_flags |= (__force int) (gfp_mask & __GFP_HIGH);

	if (gfp_mask & __GFP_ATOMIC) {
		/*
		 * Not worth trying to allocate harder for __GFP_NOMEMALLOC even
		 * if it can't schedule.
		 */
		if (!(gfp_mask & __GFP_NOMEMALLOC))
			alloc_flags |= ALLOC_HARDER;
		/*
		 * Ignore cpuset mems for GFP_ATOMIC rather than fail, see the
		 * comment for __cpuset_node_allowed().
		 */
		alloc_flags &= ~ALLOC_CPUSET;
	} else if (unlikely(rt_task(current)) && !in_interrupt())
		alloc_flags |= ALLOC_HARDER;

	if (gfp_cma_alloc_allowed(gfp_mask))
		alloc_flags |= ALLOC_CMA;

	return alloc_flags;
}

static bool oom_reserves_allowed(struct task_struct *tsk)
{
	if (!tsk_is_oom_victim(tsk))
		return false;

	/*
	 * !MMU doesn't have oom reaper so give access to memory reserves
	 * only to the thread with TIF_MEMDIE set
	 */
	if (!IS_ENABLED(CONFIG_MMU) && !test_thread_flag(TIF_MEMDIE))
		return false;

	return true;
}

/*
 * Distinguish requests which really need access to full memory
 * reserves from oom victims which can live with a portion of it
 */
static inline int __gfp_pfmemalloc_flags(gfp_t gfp_mask)
{
	if (unlikely(gfp_mask & __GFP_NOMEMALLOC))
		return 0;
	if (gfp_mask & __GFP_MEMALLOC)
		return ALLOC_NO_WATERMARKS;
	if (in_serving_softirq() && (current->flags & PF_MEMALLOC))
		return ALLOC_NO_WATERMARKS;
	if (!in_interrupt()) {
		if (current->flags & PF_MEMALLOC)
			return ALLOC_NO_WATERMARKS;
		else if (oom_reserves_allowed(current))
			return ALLOC_OOM;
	}

	return 0;
}

bool gfp_pfmemalloc_allowed(gfp_t gfp_mask)
{
	return !!__gfp_pfmemalloc_flags(gfp_mask);
}

/*
 * Checks whether it makes sense to retry the reclaim to make a forward progress
 * for the given allocation request.
 *
 * We give up when we either have tried MAX_RECLAIM_RETRIES in a row
 * without success, or when we couldn't even meet the watermark if we
 * reclaimed all remaining pages on the LRU lists.
 *
 * Returns true if a retry is viable or false to enter the oom path.
 */
static inline bool
should_reclaim_retry(gfp_t gfp_mask, unsigned order,
		     struct alloc_context *ac, int alloc_flags,
		     bool did_some_progress, int *no_progress_loops)
{
	struct zone *zone;
	struct zoneref *z;

	/*
	 * Costly allocations might have made a progress but this doesn't mean
	 * their order will become available due to high fragmentation so
	 * always increment the no progress counter for them
	 */
	if (did_some_progress && order <= PAGE_ALLOC_COSTLY_ORDER)
		*no_progress_loops = 0;
	else
		(*no_progress_loops)++;

	/*
	 * Make sure we converge to OOM if we cannot make any progress
	 * several times in the row.
	 */
	if (*no_progress_loops > MAX_RECLAIM_RETRIES) {
		/* Before OOM, exhaust highatomic_reserve */
		return unreserve_highatomic_pageblock(ac, true);
	}

	/*
	 * Keep reclaiming pages while there is a chance this will lead
	 * somewhere.  If none of the target zones can satisfy our allocation
	 * request even if all reclaimable pages are considered then we are
	 * screwed and have to go OOM.
	 */
	for_each_zone_zonelist_nodemask(zone, z, ac->zonelist, ac->high_zoneidx,
					ac->nodemask) {
		unsigned long available;
		unsigned long reclaimable;
		unsigned long min_wmark = min_wmark_pages(zone);
		bool wmark;

		available = reclaimable = zone_reclaimable_pages(zone);
		available += zone_page_state_snapshot(zone, NR_FREE_PAGES);

		/*
		 * Would the allocation succeed if we reclaimed all
		 * reclaimable pages?
		 */
		wmark = __zone_watermark_ok(zone, order, min_wmark,
				ac_classzone_idx(ac), alloc_flags, available);
		trace_reclaim_retry_zone(z, order, reclaimable,
				available, min_wmark, *no_progress_loops, wmark);
		if (wmark) {
			/*
			 * If we didn't make any progress and have a lot of
			 * dirty + writeback pages then we should wait for
			 * an IO to complete to slow down the reclaim and
			 * prevent from pre mature OOM
			 */
			if (!did_some_progress) {
				unsigned long write_pending;

				write_pending = zone_page_state_snapshot(zone,
							NR_ZONE_WRITE_PENDING);

				if (2 * write_pending > reclaimable) {
					congestion_wait(BLK_RW_ASYNC, HZ/10);
					return true;
				}
			}

			/*
			 * Memory allocation/reclaim might be called from a WQ
			 * context and the current implementation of the WQ
			 * concurrency control doesn't recognize that
			 * a particular WQ is congested if the worker thread is
			 * looping without ever sleeping. Therefore we have to
			 * do a short sleep here rather than calling
			 * cond_resched().
			 */
			if (current->flags & PF_WQ_WORKER)
				schedule_timeout_uninterruptible(1);
			else
				cond_resched();

			return true;
		}
	}

	return false;
}

static inline bool
check_retry_cpuset(int cpuset_mems_cookie, struct alloc_context *ac)
{
	/*
	 * It's possible that cpuset's mems_allowed and the nodemask from
	 * mempolicy don't intersect. This should be normally dealt with by
	 * policy_nodemask(), but it's possible to race with cpuset update in
	 * such a way the check therein was true, and then it became false
	 * before we got our cpuset_mems_cookie here.
	 * This assumes that for all allocations, ac->nodemask can come only
	 * from MPOL_BIND mempolicy (whose documented semantics is to be ignored
	 * when it does not intersect with the cpuset restrictions) or the
	 * caller can deal with a violated nodemask.
	 */
	if (cpusets_enabled() && ac->nodemask &&
			!cpuset_nodemask_valid_mems_allowed(ac->nodemask)) {
		ac->nodemask = NULL;
		return true;
	}

	/*
	 * When updating a task's mems_allowed or mempolicy nodemask, it is
	 * possible to race with parallel threads in such a way that our
	 * allocation can fail while the mask is being updated. If we are about
	 * to fail, check if the cpuset changed during allocation and if so,
	 * retry.
	 */
	if (read_mems_allowed_retry(cpuset_mems_cookie))
		return true;

	return false;
}

static inline struct page *
__alloc_pages_slowpath(gfp_t gfp_mask, unsigned int order,
						struct alloc_context *ac)
{
	bool can_direct_reclaim = gfp_mask & __GFP_DIRECT_RECLAIM;
	const bool costly_order = order > PAGE_ALLOC_COSTLY_ORDER;
	struct page *page = NULL;
	unsigned int alloc_flags;
	unsigned long did_some_progress = 0;
	enum compact_priority compact_priority;
	enum compact_result compact_result;
	int compaction_retries;
	int no_progress_loops;
	unsigned int cpuset_mems_cookie;
	int reserve_flags;
	unsigned long pages_reclaimed = 0;
	int retry_loop_count = 0;
	unsigned long jiffies_s = jiffies;
	u64 utime, stime_s, stime_e, stime_d;

	task_cputime(current, &utime, &stime_s);

	/*
	 * We also sanity check to catch abuse of atomic reserves being used by
	 * callers that are not in atomic context.
	 */
	if (WARN_ON_ONCE((gfp_mask & (__GFP_ATOMIC|__GFP_DIRECT_RECLAIM)) ==
				(__GFP_ATOMIC|__GFP_DIRECT_RECLAIM)))
		gfp_mask &= ~__GFP_ATOMIC;

retry_cpuset:
	compaction_retries = 0;
	no_progress_loops = 0;
	compact_priority = DEF_COMPACT_PRIORITY;
	cpuset_mems_cookie = read_mems_allowed_begin();

	/*
	 * The fast path uses conservative alloc_flags to succeed only until
	 * kswapd needs to be woken up, and to avoid the cost of setting up
	 * alloc_flags precisely. So we do that now.
	 */
	alloc_flags = gfp_to_alloc_flags(gfp_mask);

	/*
	 * We need to recalculate the starting point for the zonelist iterator
	 * because we might have used different nodemask in the fast path, or
	 * there was a cpuset modification and we are retrying - otherwise we
	 * could end up iterating over non-eligible zones endlessly.
	 */
	ac->preferred_zoneref = first_zones_zonelist(ac->zonelist,
					ac->high_zoneidx, ac->nodemask);
	if (!ac->preferred_zoneref->zone)
		goto nopage;

	if (gfp_mask & __GFP_KSWAPD_RECLAIM)
		wake_all_kswapds(order, gfp_mask, ac);

	/*
	 * The adjusted alloc_flags might result in immediate success, so try
	 * that first
	 */
	page = get_page_from_freelist(gfp_mask, order, alloc_flags, ac);
	if (page)
		goto got_pg;

	/*
	 * For costly allocations, try direct compaction first, as it's likely
	 * that we have enough base pages and don't need to reclaim. For non-
	 * movable high-order allocations, do that as well, as compaction will
	 * try prevent permanent fragmentation by migrating from blocks of the
	 * same migratetype.
	 * Don't try this for allocations that are allowed to ignore
	 * watermarks, as the ALLOC_NO_WATERMARKS attempt didn't yet happen.
	 */
	if (can_direct_reclaim &&
			(costly_order ||
			   (order > 0 && ac->migratetype != MIGRATE_MOVABLE))
			&& !gfp_pfmemalloc_allowed(gfp_mask)) {
		page = __alloc_pages_direct_compact(gfp_mask, order,
						alloc_flags, ac,
						INIT_COMPACT_PRIORITY,
						&compact_result);
		if (page)
			goto got_pg;

		/*
		 * Checks for costly allocations with __GFP_NORETRY, which
		 * includes THP page fault allocations
		 */
		if (costly_order && (gfp_mask & __GFP_NORETRY)) {
			/*
			 * If compaction is deferred for high-order allocations,
			 * it is because sync compaction recently failed. If
			 * this is the case and the caller requested a THP
			 * allocation, we do not want to heavily disrupt the
			 * system, so we fail the allocation instead of entering
			 * direct reclaim.
			 */
			if (compact_result == COMPACT_DEFERRED)
				goto nopage;

			/*
			 * Looks like reclaim/compaction is worth trying, but
			 * sync compaction could be very expensive, so keep
			 * using async compaction.
			 */
			compact_priority = INIT_COMPACT_PRIORITY;
		}
	}

retry:
	retry_loop_count++;
	/* Ensure kswapd doesn't accidentally go to sleep as long as we loop */
	if (gfp_mask & __GFP_KSWAPD_RECLAIM)
		wake_all_kswapds(order, gfp_mask, ac);

	reserve_flags = __gfp_pfmemalloc_flags(gfp_mask);
	if (reserve_flags)
		alloc_flags = reserve_flags;

	/*
	 * Reset the nodemask and zonelist iterators if memory policies can be
	 * ignored. These allocations are high priority and system rather than
	 * user oriented.
	 */
	if (!(alloc_flags & ALLOC_CPUSET) || reserve_flags) {
		ac->nodemask = NULL;
		ac->preferred_zoneref = first_zones_zonelist(ac->zonelist,
					ac->high_zoneidx, ac->nodemask);
	}

	/* Attempt with potentially adjusted zonelist and alloc_flags */
	page = get_page_from_freelist(gfp_mask, order, alloc_flags, ac);
	if (page)
		goto got_pg;

	/* Caller is not willing to reclaim, we can't balance anything */
	if (!can_direct_reclaim)
		goto nopage;

	/* Avoid recursion of direct reclaim */
	if (current->flags & PF_MEMALLOC)
		goto nopage;

	/* Try direct reclaim and then allocating */
	page = __alloc_pages_direct_reclaim(gfp_mask, order, alloc_flags, ac,
							&did_some_progress);
	pages_reclaimed += did_some_progress;
	if (page)
		goto got_pg;

	/* Try direct compaction and then allocating */
	page = __alloc_pages_direct_compact(gfp_mask, order, alloc_flags, ac,
					compact_priority, &compact_result);
	if (page)
		goto got_pg;

	/* Do not loop if specifically requested */
	if (gfp_mask & __GFP_NORETRY)
		goto nopage;

	/*
	 * Do not retry costly high order allocations unless they are
	 * __GFP_RETRY_MAYFAIL
	 */
	if (costly_order && !(gfp_mask & __GFP_RETRY_MAYFAIL))
		goto nopage;

	if (should_reclaim_retry(gfp_mask, order, ac, alloc_flags,
				 did_some_progress > 0, &no_progress_loops))
		goto retry;

	/*
	 * It doesn't make any sense to retry for the compaction if the order-0
	 * reclaim is not able to make any progress because the current
	 * implementation of the compaction depends on the sufficient amount
	 * of free memory (see __compaction_suitable)
	 */
	if (did_some_progress > 0 &&
			should_compact_retry(ac, order, alloc_flags,
				compact_result, &compact_priority,
				&compaction_retries))
		goto retry;


	/* Deal with possible cpuset update races before we start OOM killing */
	if (check_retry_cpuset(cpuset_mems_cookie, ac))
		goto retry_cpuset;

	/* Reclaim has failed us, start killing things */
	page = __alloc_pages_may_oom(gfp_mask, order, ac, &did_some_progress);
	if (page)
		goto got_pg;

	/* Avoid allocations with no watermarks from looping endlessly */
	if (tsk_is_oom_victim(current) &&
	    (alloc_flags == ALLOC_OOM ||
	     (gfp_mask & __GFP_NOMEMALLOC)))
		goto nopage;

	/* Retry as long as the OOM killer is making progress */
	if (did_some_progress) {
		no_progress_loops = 0;
		goto retry;
	}

nopage:
	/* Deal with possible cpuset update races before we fail */
	if (check_retry_cpuset(cpuset_mems_cookie, ac))
		goto retry_cpuset;

	/*
	 * Make sure that __GFP_NOFAIL request doesn't leak out and make sure
	 * we always retry
	 */
	if (gfp_mask & __GFP_NOFAIL) {
		/*
		 * All existing users of the __GFP_NOFAIL are blockable, so warn
		 * of any new users that actually require GFP_NOWAIT
		 */
		if (WARN_ON_ONCE(!can_direct_reclaim))
			goto fail;

		/*
		 * PF_MEMALLOC request from this context is rather bizarre
		 * because we cannot reclaim anything and only can loop waiting
		 * for somebody to do a work for us
		 */
		WARN_ON_ONCE(current->flags & PF_MEMALLOC);

		/*
		 * non failing costly orders are a hard requirement which we
		 * are not prepared for much so let's warn about these users
		 * so that we can identify them and convert them to something
		 * else.
		 */
		WARN_ON_ONCE(order > PAGE_ALLOC_COSTLY_ORDER);

		/*
		 * Help non-failing allocations by giving them access to memory
		 * reserves but do not use ALLOC_NO_WATERMARKS because this
		 * could deplete whole memory reserves which would just make
		 * the situation worse
		 */
		page = __alloc_pages_cpuset_fallback(gfp_mask, order, ALLOC_HARDER, ac);
		if (page)
			goto got_pg;

		cond_resched();
		goto retry;
	}
fail:
	warn_alloc(gfp_mask, ac->nodemask,
			"page allocation failure: order:%u", order);
got_pg:
	task_cputime(current, &utime, &stime_e);
	stime_d = stime_e - stime_s;
	if (stime_d / NSEC_PER_MSEC > 256) {
		pg_data_t *pgdat;

		unsigned long a_anon = 0;
		unsigned long in_anon = 0;
		unsigned long a_file = 0;
		unsigned long in_file = 0;
		for_each_online_pgdat(pgdat) {
			a_anon += node_page_state(pgdat, NR_ACTIVE_ANON);
			in_anon += node_page_state(pgdat, NR_INACTIVE_ANON);
			a_file += node_page_state(pgdat, NR_ACTIVE_FILE);
			in_file += node_page_state(pgdat, NR_INACTIVE_FILE);
		}
		pr_info("alloc stall: timeJS(ms):%u|%llu rec:%lu|%lu ret:%d o:%d gfp:%#x(%pGg) AaiFai:%lukB|%lukB|%lukB|%lukB\n",
			jiffies_to_msecs(jiffies - jiffies_s),
			stime_d / NSEC_PER_MSEC,
			did_some_progress, pages_reclaimed, retry_loop_count,
			order, gfp_mask, &gfp_mask,
			a_anon << (PAGE_SHIFT-10), in_anon << (PAGE_SHIFT-10),
			a_file << (PAGE_SHIFT-10), in_file << (PAGE_SHIFT-10));
	}
	return page;
}

static inline bool prepare_alloc_pages(gfp_t gfp_mask, unsigned int order,
		int preferred_nid, nodemask_t *nodemask,
		struct alloc_context *ac, gfp_t *alloc_mask,
		unsigned int *alloc_flags)
{
	ac->high_zoneidx = gfp_zone(gfp_mask);
	ac->zonelist = node_zonelist(preferred_nid, gfp_mask);
	ac->nodemask = nodemask;
	ac->migratetype = gfpflags_to_migratetype(gfp_mask);

	if (cpusets_enabled()) {
		*alloc_mask |= __GFP_HARDWALL;
		if (!ac->nodemask)
			ac->nodemask = &cpuset_current_mems_allowed;
		else
			*alloc_flags |= ALLOC_CPUSET;
	}

	fs_reclaim_acquire(gfp_mask);
	fs_reclaim_release(gfp_mask);

	might_sleep_if(gfp_mask & __GFP_DIRECT_RECLAIM);

	if (should_fail_alloc_page(gfp_mask, order))
		return false;

	if (gfp_cma_alloc_allowed(gfp_mask))
		*alloc_flags |= ALLOC_CMA;

	return true;
}

/* Determine whether to spread dirty pages and what the first usable zone */
static inline void finalise_ac(gfp_t gfp_mask, struct alloc_context *ac)
{
	/* Dirty zone balancing only done in the fast path */
	ac->spread_dirty_pages = (gfp_mask & __GFP_WRITE);

	/*
	 * The preferred zone is used for statistics but crucially it is
	 * also used as the starting point for the zonelist iterator. It
	 * may get reset for allocations that ignore memory policies.
	 */
	ac->preferred_zoneref = first_zones_zonelist(ac->zonelist,
					ac->high_zoneidx, ac->nodemask);
}

/*
 * This is the 'heart' of the zoned buddy allocator.
 */
struct page *
__alloc_pages_nodemask(gfp_t gfp_mask, unsigned int order, int preferred_nid,
							nodemask_t *nodemask)
{
	struct page *page;
	unsigned int alloc_flags = ALLOC_WMARK_LOW;
	gfp_t alloc_mask; /* The gfp_t that was actually used for allocation */
	struct alloc_context ac = { };

	/*
	 * There are several places where we assume that the order value is sane
	 * so bail out early if the request is out of bound.
	 */
	if (unlikely(order >= MAX_ORDER)) {
		WARN_ON_ONCE(!(gfp_mask & __GFP_NOWARN));
		return NULL;
	}

	gfp_mask &= gfp_allowed_mask;
	alloc_mask = gfp_mask;
	if (!prepare_alloc_pages(gfp_mask, order, preferred_nid, nodemask, &ac, &alloc_mask, &alloc_flags))
		return NULL;

	finalise_ac(gfp_mask, &ac);

	/* First allocation attempt */
	page = get_page_from_freelist(alloc_mask, order, alloc_flags, &ac);
	if (likely(page))
		goto out;

	/*
	 * Apply scoped allocation constraints. This is mainly about GFP_NOFS
	 * resp. GFP_NOIO which has to be inherited for all allocation requests
	 * from a particular context which has been marked by
	 * memalloc_no{fs,io}_{save,restore}.
	 */
	alloc_mask = current_gfp_context(gfp_mask);
	ac.spread_dirty_pages = false;

	/*
	 * Restore the original nodemask if it was potentially replaced with
	 * &cpuset_current_mems_allowed to optimize the fast-path attempt.
	 */
	if (unlikely(ac.nodemask != nodemask))
		ac.nodemask = nodemask;

	page = __alloc_pages_slowpath(alloc_mask, order, &ac);

out:
	if (memcg_kmem_enabled() && (gfp_mask & __GFP_ACCOUNT) && page &&
	    unlikely(memcg_kmem_charge(page, gfp_mask, order) != 0)) {
		__free_pages(page, order);
		page = NULL;
	}

	trace_mm_page_alloc(page, order, alloc_mask, ac.migratetype);

	return page;
}
EXPORT_SYMBOL(__alloc_pages_nodemask);

/*
 * Common helper functions. Never use with __GFP_HIGHMEM because the returned
 * address cannot represent highmem pages. Use alloc_pages and then kmap if
 * you need to access high mem.
 */
unsigned long __get_free_pages(gfp_t gfp_mask, unsigned int order)
{
	struct page *page;

	page = alloc_pages(gfp_mask & ~__GFP_HIGHMEM, order);
	if (!page)
		return 0;
	return (unsigned long) page_address(page);
}
EXPORT_SYMBOL(__get_free_pages);

unsigned long get_zeroed_page(gfp_t gfp_mask)
{
	return __get_free_pages(gfp_mask | __GFP_ZERO, 0);
}
EXPORT_SYMBOL(get_zeroed_page);

static inline void free_the_page(struct page *page, unsigned int order)
{
	if (order == 0)		/* Via pcp? */
		free_unref_page(page);
	else
		__free_pages_ok(page, order);
}

void __free_pages(struct page *page, unsigned int order)
{
	if (put_page_testzero(page))
		free_the_page(page, order);
}
EXPORT_SYMBOL(__free_pages);

void free_pages(unsigned long addr, unsigned int order)
{
	if (addr != 0) {
		VM_BUG_ON(!virt_addr_valid((void *)addr));
		__free_pages(virt_to_page((void *)addr), order);
	}
}

EXPORT_SYMBOL(free_pages);

/*
 * Page Fragment:
 *  An arbitrary-length arbitrary-offset area of memory which resides
 *  within a 0 or higher order page.  Multiple fragments within that page
 *  are individually refcounted, in the page's reference counter.
 *
 * The page_frag functions below provide a simple allocation framework for
 * page fragments.  This is used by the network stack and network device
 * drivers to provide a backing region of memory for use as either an
 * sk_buff->head, or to be used in the "frags" portion of skb_shared_info.
 */
static struct page *__page_frag_cache_refill(struct page_frag_cache *nc,
					     gfp_t gfp_mask)
{
	struct page *page = NULL;
	gfp_t gfp = gfp_mask;

#if (PAGE_SIZE < PAGE_FRAG_CACHE_MAX_SIZE)
	gfp_mask |= __GFP_COMP | __GFP_NOWARN | __GFP_NORETRY |
		    __GFP_NOMEMALLOC;
	page = alloc_pages_node(NUMA_NO_NODE, gfp_mask,
				PAGE_FRAG_CACHE_MAX_ORDER);
	nc->size = page ? PAGE_FRAG_CACHE_MAX_SIZE : PAGE_SIZE;
#endif
	if (unlikely(!page))
		page = alloc_pages_node(NUMA_NO_NODE, gfp, 0);

	nc->va = page ? page_address(page) : NULL;

	return page;
}

void __page_frag_cache_drain(struct page *page, unsigned int count)
{
	VM_BUG_ON_PAGE(page_ref_count(page) == 0, page);

	if (page_ref_sub_and_test(page, count))
		free_the_page(page, compound_order(page));
}
EXPORT_SYMBOL(__page_frag_cache_drain);

void *page_frag_alloc(struct page_frag_cache *nc,
		      unsigned int fragsz, gfp_t gfp_mask)
{
	unsigned int size = PAGE_SIZE;
	struct page *page;
	int offset;

	if (unlikely(!nc->va)) {
refill:
		page = __page_frag_cache_refill(nc, gfp_mask);
		if (!page)
			return NULL;

#if (PAGE_SIZE < PAGE_FRAG_CACHE_MAX_SIZE)
		/* if size can vary use size else just use PAGE_SIZE */
		size = nc->size;
#endif
		/* Even if we own the page, we do not use atomic_set().
		 * This would break get_page_unless_zero() users.
		 */
		page_ref_add(page, size);

		/* reset page count bias and offset to start of new frag */
		nc->pfmemalloc = page_is_pfmemalloc(page);
		nc->pagecnt_bias = size + 1;
		nc->offset = size;
	}

	offset = nc->offset - fragsz;
	if (unlikely(offset < 0)) {
		page = virt_to_page(nc->va);

		if (!page_ref_sub_and_test(page, nc->pagecnt_bias))
			goto refill;

#if (PAGE_SIZE < PAGE_FRAG_CACHE_MAX_SIZE)
		/* if size can vary use size else just use PAGE_SIZE */
		size = nc->size;
#endif
		/* OK, page count is 0, we can safely set it */
		set_page_count(page, size + 1);

		/* reset page count bias and offset to start of new frag */
		nc->pagecnt_bias = size + 1;
		offset = size - fragsz;
	}

	nc->pagecnt_bias--;
	nc->offset = offset;

	return nc->va + offset;
}
EXPORT_SYMBOL(page_frag_alloc);

/*
 * Frees a page fragment allocated out of either a compound or order 0 page.
 */
void page_frag_free(void *addr)
{
	struct page *page = virt_to_head_page(addr);

	if (unlikely(put_page_testzero(page)))
		free_the_page(page, compound_order(page));
}
EXPORT_SYMBOL(page_frag_free);

static void *make_alloc_exact(unsigned long addr, unsigned int order,
		size_t size)
{
	if (addr) {
		unsigned long alloc_end = addr + (PAGE_SIZE << order);
		unsigned long used = addr + PAGE_ALIGN(size);

		split_page(virt_to_page((void *)addr), order);
		while (used < alloc_end) {
			free_page(used);
			used += PAGE_SIZE;
		}
	}
	return (void *)addr;
}

/**
 * alloc_pages_exact - allocate an exact number physically-contiguous pages.
 * @size: the number of bytes to allocate
 * @gfp_mask: GFP flags for the allocation
 *
 * This function is similar to alloc_pages(), except that it allocates the
 * minimum number of pages to satisfy the request.  alloc_pages() can only
 * allocate memory in power-of-two pages.
 *
 * This function is also limited by MAX_ORDER.
 *
 * Memory allocated by this function must be released by free_pages_exact().
 */
void *alloc_pages_exact(size_t size, gfp_t gfp_mask)
{
	unsigned int order = get_order(size);
	unsigned long addr;

	addr = __get_free_pages(gfp_mask, order);
	return make_alloc_exact(addr, order, size);
}
EXPORT_SYMBOL(alloc_pages_exact);

/**
 * alloc_pages_exact_nid - allocate an exact number of physically-contiguous
 *			   pages on a node.
 * @nid: the preferred node ID where memory should be allocated
 * @size: the number of bytes to allocate
 * @gfp_mask: GFP flags for the allocation
 *
 * Like alloc_pages_exact(), but try to allocate on node nid first before falling
 * back.
 */
void * __meminit alloc_pages_exact_nid(int nid, size_t size, gfp_t gfp_mask)
{
	unsigned int order = get_order(size);
	struct page *p = alloc_pages_node(nid, gfp_mask, order);
	if (!p)
		return NULL;
	return make_alloc_exact((unsigned long)page_address(p), order, size);
}

/**
 * free_pages_exact - release memory allocated via alloc_pages_exact()
 * @virt: the value returned by alloc_pages_exact.
 * @size: size of allocation, same value as passed to alloc_pages_exact().
 *
 * Release the memory allocated by a previous call to alloc_pages_exact.
 */
void free_pages_exact(void *virt, size_t size)
{
	unsigned long addr = (unsigned long)virt;
	unsigned long end = addr + PAGE_ALIGN(size);

	while (addr < end) {
		free_page(addr);
		addr += PAGE_SIZE;
	}
}
EXPORT_SYMBOL(free_pages_exact);

/**
 * nr_free_zone_pages - count number of pages beyond high watermark
 * @offset: The zone index of the highest zone
 *
 * nr_free_zone_pages() counts the number of counts pages which are beyond the
 * high watermark within all zones at or below a given zone index.  For each
 * zone, the number of pages is calculated as:
 *
 *     nr_free_zone_pages = managed_pages - high_pages
 */
static unsigned long nr_free_zone_pages(int offset)
{
	struct zoneref *z;
	struct zone *zone;

	/* Just pick one node, since fallback list is circular */
	unsigned long sum = 0;

	struct zonelist *zonelist = node_zonelist(numa_node_id(), GFP_KERNEL);

	for_each_zone_zonelist(zone, z, zonelist, offset) {
		unsigned long size = zone->managed_pages;
		unsigned long high = high_wmark_pages(zone);
		if (size > high)
			sum += size - high;
	}

	return sum;
}

/**
 * nr_free_buffer_pages - count number of pages beyond high watermark
 *
 * nr_free_buffer_pages() counts the number of pages which are beyond the high
 * watermark within ZONE_DMA and ZONE_NORMAL.
 */
unsigned long nr_free_buffer_pages(void)
{
	return nr_free_zone_pages(gfp_zone(GFP_USER));
}
EXPORT_SYMBOL_GPL(nr_free_buffer_pages);

/**
 * nr_free_pagecache_pages - count number of pages beyond high watermark
 *
 * nr_free_pagecache_pages() counts the number of pages which are beyond the
 * high watermark within all zones.
 */
unsigned long nr_free_pagecache_pages(void)
{
	return nr_free_zone_pages(gfp_zone(GFP_HIGHUSER_MOVABLE));
}

static inline void show_node(struct zone *zone)
{
	if (IS_ENABLED(CONFIG_NUMA))
		printk("Node %d ", zone_to_nid(zone));
}

long si_mem_available(void)
{
	long available;
	unsigned long pagecache;
	unsigned long wmark_low = 0;
	unsigned long pages[NR_LRU_LISTS];
	unsigned long reclaimable;
	struct zone *zone;
	int lru;

	for (lru = LRU_BASE; lru < NR_LRU_LISTS; lru++)
		pages[lru] = global_node_page_state(NR_LRU_BASE + lru);

	for_each_zone(zone)
		wmark_low += zone->watermark[WMARK_LOW];

	/*
	 * Estimate the amount of memory available for userspace allocations,
	 * without causing swapping.
	 */
	available = global_zone_page_state(NR_FREE_PAGES) - totalreserve_pages;

	/*
	 * Not all the page cache can be freed, otherwise the system will
	 * start swapping. Assume at least half of the page cache, or the
	 * low watermark worth of cache, needs to stay.
	 */
	pagecache = pages[LRU_ACTIVE_FILE] + pages[LRU_INACTIVE_FILE];
	pagecache -= min(pagecache / 2, wmark_low);
	available += pagecache;

	/*
	 * Part of the reclaimable slab and other kernel memory consists of
	 * items that are in use, and cannot be freed. Cap this estimate at the
	 * low watermark.
	 */
<<<<<<< HEAD
	available += global_node_page_state(NR_SLAB_RECLAIMABLE) -
		     min(global_node_page_state(NR_SLAB_RECLAIMABLE) / 2,
			 wmark_low);

	/*
	 * Part of the kernel memory, which can be released under memory
	 * pressure.
	 */
	available += global_node_page_state(NR_INDIRECTLY_RECLAIMABLE_BYTES) >>
		PAGE_SHIFT;
#ifdef CONFIG_ION_RBIN_HEAP
	available += atomic_read(&rbin_cached_pages);
#endif
=======
	reclaimable = global_node_page_state(NR_SLAB_RECLAIMABLE) +
			global_node_page_state(NR_KERNEL_MISC_RECLAIMABLE);
	available += reclaimable - min(reclaimable / 2, wmark_low);

>>>>>>> d902dae1
	if (available < 0)
		available = 0;
	return available;
}
EXPORT_SYMBOL_GPL(si_mem_available);

void si_meminfo(struct sysinfo *val)
{
	val->totalram = totalram_pages;
#ifdef CONFIG_ION_RBIN_HEAP
	val->totalram += totalrbin_pages;
#endif
	val->sharedram = global_node_page_state(NR_SHMEM);
	val->freeram = global_zone_page_state(NR_FREE_PAGES);
	val->bufferram = nr_blockdev_pages();
	val->totalhigh = totalhigh_pages;
	val->freehigh = nr_free_highpages();
	val->mem_unit = PAGE_SIZE;
}

EXPORT_SYMBOL(si_meminfo);

#ifdef CONFIG_NUMA
void si_meminfo_node(struct sysinfo *val, int nid)
{
	int zone_type;		/* needs to be signed */
	unsigned long managed_pages = 0;
	unsigned long managed_highpages = 0;
	unsigned long free_highpages = 0;
	pg_data_t *pgdat = NODE_DATA(nid);

	for (zone_type = 0; zone_type < MAX_NR_ZONES; zone_type++)
		managed_pages += pgdat->node_zones[zone_type].managed_pages;
	val->totalram = managed_pages;
	val->sharedram = node_page_state(pgdat, NR_SHMEM);
	val->freeram = sum_zone_node_page_state(nid, NR_FREE_PAGES);
#ifdef CONFIG_HIGHMEM
	for (zone_type = 0; zone_type < MAX_NR_ZONES; zone_type++) {
		struct zone *zone = &pgdat->node_zones[zone_type];

		if (is_highmem(zone)) {
			managed_highpages += zone->managed_pages;
			free_highpages += zone_page_state(zone, NR_FREE_PAGES);
		}
	}
	val->totalhigh = managed_highpages;
	val->freehigh = free_highpages;
#else
	val->totalhigh = managed_highpages;
	val->freehigh = free_highpages;
#endif
	val->mem_unit = PAGE_SIZE;
}
#endif

/*
 * Determine whether the node should be displayed or not, depending on whether
 * SHOW_MEM_FILTER_NODES was passed to show_free_areas().
 */
static bool show_mem_node_skip(unsigned int flags, int nid, nodemask_t *nodemask)
{
	if (!(flags & SHOW_MEM_FILTER_NODES))
		return false;

	/*
	 * no node mask - aka implicit memory numa policy. Do not bother with
	 * the synchronization - read_mems_allowed_begin - because we do not
	 * have to be precise here.
	 */
	if (!nodemask)
		nodemask = &cpuset_current_mems_allowed;

	return !node_isset(nid, *nodemask);
}

#define K(x) ((x) << (PAGE_SHIFT-10))

static void show_migration_types(unsigned char type)
{
	static const char types[MIGRATE_TYPES] = {
		[MIGRATE_UNMOVABLE]	= 'U',
		[MIGRATE_MOVABLE]	= 'M',
		[MIGRATE_RECLAIMABLE]	= 'E',
		[MIGRATE_HIGHATOMIC]	= 'H',
#ifdef CONFIG_CMA
		[MIGRATE_CMA]		= 'C',
#endif
#ifdef CONFIG_MEMORY_ISOLATION
		[MIGRATE_ISOLATE]	= 'I',
#endif
	};
	char tmp[MIGRATE_TYPES + 1];
	char *p = tmp;
	int i;

	for (i = 0; i < MIGRATE_TYPES; i++) {
		if (type & (1 << i))
			*p++ = types[i];
	}

	*p = '\0';
	printk(KERN_CONT "(%s) ", tmp);
}

/*
 * Show free area list (used inside shift_scroll-lock stuff)
 * We also calculate the percentage fragmentation. We do this by counting the
 * memory on each free list with the exception of the first item on the list.
 *
 * Bits in @filter:
 * SHOW_MEM_FILTER_NODES: suppress nodes that are not allowed by current's
 *   cpuset.
 */
void show_free_areas(unsigned int filter, nodemask_t *nodemask)
{
	unsigned long free_pcp = 0;
	int cpu;
	struct zone *zone;
	pg_data_t *pgdat;

	for_each_populated_zone(zone) {
		if (show_mem_node_skip(filter, zone_to_nid(zone), nodemask))
			continue;

		for_each_online_cpu(cpu)
			free_pcp += per_cpu_ptr(zone->pageset, cpu)->pcp.count;
	}

	printk("active_anon:%lu inactive_anon:%lu isolated_anon:%lu\n"
		" active_file:%lu inactive_file:%lu isolated_file:%lu\n"
		" unevictable:%lu dirty:%lu writeback:%lu unstable:%lu\n"
		" slab_reclaimable:%lu slab_unreclaimable:%lu\n"
		" mapped:%lu shmem:%lu pagetables:%lu bounce:%lu\n"
		" free:%lu free_pcp:%lu free_cma:%lu\n",
		global_node_page_state(NR_ACTIVE_ANON),
		global_node_page_state(NR_INACTIVE_ANON),
		global_node_page_state(NR_ISOLATED_ANON),
		global_node_page_state(NR_ACTIVE_FILE),
		global_node_page_state(NR_INACTIVE_FILE),
		global_node_page_state(NR_ISOLATED_FILE),
		global_node_page_state(NR_UNEVICTABLE),
		global_node_page_state(NR_FILE_DIRTY),
		global_node_page_state(NR_WRITEBACK),
		global_node_page_state(NR_UNSTABLE_NFS),
		global_node_page_state(NR_SLAB_RECLAIMABLE),
		global_node_page_state(NR_SLAB_UNRECLAIMABLE),
		global_node_page_state(NR_FILE_MAPPED),
		global_node_page_state(NR_SHMEM),
		global_zone_page_state(NR_PAGETABLE),
		global_zone_page_state(NR_BOUNCE),
		global_zone_page_state(NR_FREE_PAGES),
		free_pcp,
		global_zone_page_state(NR_FREE_CMA_PAGES));

	for_each_online_pgdat(pgdat) {
		if (show_mem_node_skip(filter, pgdat->node_id, nodemask))
			continue;

		printk("Node %d"
			" active_anon:%lukB"
			" inactive_anon:%lukB"
			" active_file:%lukB"
			" inactive_file:%lukB"
			" unevictable:%lukB"
			" isolated(anon):%lukB"
			" isolated(file):%lukB"
			" mapped:%lukB"
			" dirty:%lukB"
			" writeback:%lukB"
			" shmem:%lukB"
#ifdef CONFIG_TRANSPARENT_HUGEPAGE
			" shmem_thp: %lukB"
			" shmem_pmdmapped: %lukB"
			" anon_thp: %lukB"
#endif
			" writeback_tmp:%lukB"
			" unstable:%lukB"
			" all_unreclaimable? %s"
			"\n",
			pgdat->node_id,
			K(node_page_state(pgdat, NR_ACTIVE_ANON)),
			K(node_page_state(pgdat, NR_INACTIVE_ANON)),
			K(node_page_state(pgdat, NR_ACTIVE_FILE)),
			K(node_page_state(pgdat, NR_INACTIVE_FILE)),
			K(node_page_state(pgdat, NR_UNEVICTABLE)),
			K(node_page_state(pgdat, NR_ISOLATED_ANON)),
			K(node_page_state(pgdat, NR_ISOLATED_FILE)),
			K(node_page_state(pgdat, NR_FILE_MAPPED)),
			K(node_page_state(pgdat, NR_FILE_DIRTY)),
			K(node_page_state(pgdat, NR_WRITEBACK)),
			K(node_page_state(pgdat, NR_SHMEM)),
#ifdef CONFIG_TRANSPARENT_HUGEPAGE
			K(node_page_state(pgdat, NR_SHMEM_THPS) * HPAGE_PMD_NR),
			K(node_page_state(pgdat, NR_SHMEM_PMDMAPPED)
					* HPAGE_PMD_NR),
			K(node_page_state(pgdat, NR_ANON_THPS) * HPAGE_PMD_NR),
#endif
			K(node_page_state(pgdat, NR_WRITEBACK_TEMP)),
			K(node_page_state(pgdat, NR_UNSTABLE_NFS)),
			pgdat->kswapd_failures >= MAX_RECLAIM_RETRIES ?
				"yes" : "no");
	}

	for_each_populated_zone(zone) {
		int i;

		if (show_mem_node_skip(filter, zone_to_nid(zone), nodemask))
			continue;

		free_pcp = 0;
		for_each_online_cpu(cpu)
			free_pcp += per_cpu_ptr(zone->pageset, cpu)->pcp.count;

		show_node(zone);
		printk(KERN_CONT
			"%s"
			" free:%lukB"
			" min:%lukB"
			" low:%lukB"
			" high:%lukB"
			" active_anon:%lukB"
			" inactive_anon:%lukB"
			" active_file:%lukB"
			" inactive_file:%lukB"
			" unevictable:%lukB"
			" writepending:%lukB"
			" present:%lukB"
			" managed:%lukB"
			" mlocked:%lukB"
			" kernel_stack:%lukB"
#ifdef CONFIG_SHADOW_CALL_STACK
			" shadow_call_stack:%lukB"
#endif
			" pagetables:%lukB"
			" bounce:%lukB"
			" free_pcp:%lukB"
			" local_pcp:%ukB"
			" free_cma:%lukB"
			"\n",
			zone->name,
			K(zone_page_state(zone, NR_FREE_PAGES)),
			K(min_wmark_pages(zone)),
			K(low_wmark_pages(zone)),
			K(high_wmark_pages(zone)),
			K(zone_page_state(zone, NR_ZONE_ACTIVE_ANON)),
			K(zone_page_state(zone, NR_ZONE_INACTIVE_ANON)),
			K(zone_page_state(zone, NR_ZONE_ACTIVE_FILE)),
			K(zone_page_state(zone, NR_ZONE_INACTIVE_FILE)),
			K(zone_page_state(zone, NR_ZONE_UNEVICTABLE)),
			K(zone_page_state(zone, NR_ZONE_WRITE_PENDING)),
			K(zone->present_pages),
			K(zone->managed_pages),
			K(zone_page_state(zone, NR_MLOCK)),
			zone_page_state(zone, NR_KERNEL_STACK_KB),
#ifdef CONFIG_SHADOW_CALL_STACK
			zone_page_state(zone, NR_KERNEL_SCS_BYTES) / 1024,
#endif
			K(zone_page_state(zone, NR_PAGETABLE)),
			K(zone_page_state(zone, NR_BOUNCE)),
			K(free_pcp),
			K(this_cpu_read(zone->pageset->pcp.count)),
			K(zone_page_state(zone, NR_FREE_CMA_PAGES)));
		printk("lowmem_reserve[]:");
		for (i = 0; i < MAX_NR_ZONES; i++)
			printk(KERN_CONT " %ld", zone->lowmem_reserve[i]);
		printk(KERN_CONT "\n");
	}

	for_each_populated_zone(zone) {
		unsigned int order;
		unsigned long nr[MAX_ORDER], flags, total = 0;
		unsigned char types[MAX_ORDER];

		if (show_mem_node_skip(filter, zone_to_nid(zone), nodemask))
			continue;
		show_node(zone);
		printk(KERN_CONT "%s: ", zone->name);

		spin_lock_irqsave(&zone->lock, flags);
		for (order = 0; order < MAX_ORDER; order++) {
			struct free_area *area = &zone->free_area[order];
			int type;

			nr[order] = area->nr_free;
			total += nr[order] << order;

			types[order] = 0;
			for (type = 0; type < MIGRATE_TYPES; type++) {
				if (!list_empty(&area->free_list[type]))
					types[order] |= 1 << type;
			}
		}
		spin_unlock_irqrestore(&zone->lock, flags);
		for (order = 0; order < MAX_ORDER; order++) {
			printk(KERN_CONT "%lu*%lukB ",
			       nr[order], K(1UL) << order);
			if (nr[order])
				show_migration_types(types[order]);
		}
		printk(KERN_CONT "= %lukB\n", K(total));
	}

	hugetlb_show_meminfo();

	printk("%ld total pagecache pages\n", global_node_page_state(NR_FILE_PAGES));

	show_swap_cache_info();
}

static void zoneref_set_zone(struct zone *zone, struct zoneref *zoneref)
{
	zoneref->zone = zone;
	zoneref->zone_idx = zone_idx(zone);
}

/*
 * Builds allocation fallback zone lists.
 *
 * Add all populated zones of a node to the zonelist.
 */
static int build_zonerefs_node(pg_data_t *pgdat, struct zoneref *zonerefs)
{
	struct zone *zone;
	enum zone_type zone_type = MAX_NR_ZONES;
	int nr_zones = 0;

	do {
		zone_type--;
		zone = pgdat->node_zones + zone_type;
		if (managed_zone(zone)) {
			zoneref_set_zone(zone, &zonerefs[nr_zones++]);
			check_highest_zone(zone_type);
		}
	} while (zone_type);

	return nr_zones;
}

#ifdef CONFIG_NUMA

static int __parse_numa_zonelist_order(char *s)
{
	/*
	 * We used to support different zonlists modes but they turned
	 * out to be just not useful. Let's keep the warning in place
	 * if somebody still use the cmd line parameter so that we do
	 * not fail it silently
	 */
	if (!(*s == 'd' || *s == 'D' || *s == 'n' || *s == 'N')) {
		pr_warn("Ignoring unsupported numa_zonelist_order value:  %s\n", s);
		return -EINVAL;
	}
	return 0;
}

static __init int setup_numa_zonelist_order(char *s)
{
	if (!s)
		return 0;

	return __parse_numa_zonelist_order(s);
}
early_param("numa_zonelist_order", setup_numa_zonelist_order);

char numa_zonelist_order[] = "Node";

/*
 * sysctl handler for numa_zonelist_order
 */
int numa_zonelist_order_handler(struct ctl_table *table, int write,
		void __user *buffer, size_t *length,
		loff_t *ppos)
{
	char *str;
	int ret;

	if (!write)
		return proc_dostring(table, write, buffer, length, ppos);
	str = memdup_user_nul(buffer, 16);
	if (IS_ERR(str))
		return PTR_ERR(str);

	ret = __parse_numa_zonelist_order(str);
	kfree(str);
	return ret;
}


#define MAX_NODE_LOAD (nr_online_nodes)
static int node_load[MAX_NUMNODES];

/**
 * find_next_best_node - find the next node that should appear in a given node's fallback list
 * @node: node whose fallback list we're appending
 * @used_node_mask: nodemask_t of already used nodes
 *
 * We use a number of factors to determine which is the next node that should
 * appear on a given node's fallback list.  The node should not have appeared
 * already in @node's fallback list, and it should be the next closest node
 * according to the distance array (which contains arbitrary distance values
 * from each node to each node in the system), and should also prefer nodes
 * with no CPUs, since presumably they'll have very little allocation pressure
 * on them otherwise.
 * It returns -1 if no node is found.
 */
static int find_next_best_node(int node, nodemask_t *used_node_mask)
{
	int n, val;
	int min_val = INT_MAX;
	int best_node = NUMA_NO_NODE;
	const struct cpumask *tmp = cpumask_of_node(0);

	/* Use the local node if we haven't already */
	if (!node_isset(node, *used_node_mask)) {
		node_set(node, *used_node_mask);
		return node;
	}

	for_each_node_state(n, N_MEMORY) {

		/* Don't want a node to appear more than once */
		if (node_isset(n, *used_node_mask))
			continue;

		/* Use the distance array to find the distance */
		val = node_distance(node, n);

		/* Penalize nodes under us ("prefer the next node") */
		val += (n < node);

		/* Give preference to headless and unused nodes */
		tmp = cpumask_of_node(n);
		if (!cpumask_empty(tmp))
			val += PENALTY_FOR_NODE_WITH_CPUS;

		/* Slight preference for less loaded node */
		val *= (MAX_NODE_LOAD*MAX_NUMNODES);
		val += node_load[n];

		if (val < min_val) {
			min_val = val;
			best_node = n;
		}
	}

	if (best_node >= 0)
		node_set(best_node, *used_node_mask);

	return best_node;
}


/*
 * Build zonelists ordered by node and zones within node.
 * This results in maximum locality--normal zone overflows into local
 * DMA zone, if any--but risks exhausting DMA zone.
 */
static void build_zonelists_in_node_order(pg_data_t *pgdat, int *node_order,
		unsigned nr_nodes)
{
	struct zoneref *zonerefs;
	int i;

	zonerefs = pgdat->node_zonelists[ZONELIST_FALLBACK]._zonerefs;

	for (i = 0; i < nr_nodes; i++) {
		int nr_zones;

		pg_data_t *node = NODE_DATA(node_order[i]);

		nr_zones = build_zonerefs_node(node, zonerefs);
		zonerefs += nr_zones;
	}
	zonerefs->zone = NULL;
	zonerefs->zone_idx = 0;
}

/*
 * Build gfp_thisnode zonelists
 */
static void build_thisnode_zonelists(pg_data_t *pgdat)
{
	struct zoneref *zonerefs;
	int nr_zones;

	zonerefs = pgdat->node_zonelists[ZONELIST_NOFALLBACK]._zonerefs;
	nr_zones = build_zonerefs_node(pgdat, zonerefs);
	zonerefs += nr_zones;
	zonerefs->zone = NULL;
	zonerefs->zone_idx = 0;
}

/*
 * Build zonelists ordered by zone and nodes within zones.
 * This results in conserving DMA zone[s] until all Normal memory is
 * exhausted, but results in overflowing to remote node while memory
 * may still exist in local DMA zone.
 */

static void build_zonelists(pg_data_t *pgdat)
{
	static int node_order[MAX_NUMNODES];
	int node, load, nr_nodes = 0;
	nodemask_t used_mask;
	int local_node, prev_node;

	/* NUMA-aware ordering of nodes */
	local_node = pgdat->node_id;
	load = nr_online_nodes;
	prev_node = local_node;
	nodes_clear(used_mask);

	memset(node_order, 0, sizeof(node_order));
	while ((node = find_next_best_node(local_node, &used_mask)) >= 0) {
		/*
		 * We don't want to pressure a particular node.
		 * So adding penalty to the first node in same
		 * distance group to make it round-robin.
		 */
		if (node_distance(local_node, node) !=
		    node_distance(local_node, prev_node))
			node_load[node] = load;

		node_order[nr_nodes++] = node;
		prev_node = node;
		load--;
	}

	build_zonelists_in_node_order(pgdat, node_order, nr_nodes);
	build_thisnode_zonelists(pgdat);
}

#ifdef CONFIG_HAVE_MEMORYLESS_NODES
/*
 * Return node id of node used for "local" allocations.
 * I.e., first node id of first zone in arg node's generic zonelist.
 * Used for initializing percpu 'numa_mem', which is used primarily
 * for kernel allocations, so use GFP_KERNEL flags to locate zonelist.
 */
int local_memory_node(int node)
{
	struct zoneref *z;

	z = first_zones_zonelist(node_zonelist(node, GFP_KERNEL),
				   gfp_zone(GFP_KERNEL),
				   NULL);
	return zone_to_nid(z->zone);
}
#endif

static void setup_min_unmapped_ratio(void);
static void setup_min_slab_ratio(void);
#else	/* CONFIG_NUMA */

static void build_zonelists(pg_data_t *pgdat)
{
	int node, local_node;
	struct zoneref *zonerefs;
	int nr_zones;

	local_node = pgdat->node_id;

	zonerefs = pgdat->node_zonelists[ZONELIST_FALLBACK]._zonerefs;
	nr_zones = build_zonerefs_node(pgdat, zonerefs);
	zonerefs += nr_zones;

	/*
	 * Now we build the zonelist so that it contains the zones
	 * of all the other nodes.
	 * We don't want to pressure a particular node, so when
	 * building the zones for node N, we make sure that the
	 * zones coming right after the local ones are those from
	 * node N+1 (modulo N)
	 */
	for (node = local_node + 1; node < MAX_NUMNODES; node++) {
		if (!node_online(node))
			continue;
		nr_zones = build_zonerefs_node(NODE_DATA(node), zonerefs);
		zonerefs += nr_zones;
	}
	for (node = 0; node < local_node; node++) {
		if (!node_online(node))
			continue;
		nr_zones = build_zonerefs_node(NODE_DATA(node), zonerefs);
		zonerefs += nr_zones;
	}

	zonerefs->zone = NULL;
	zonerefs->zone_idx = 0;
}

#endif	/* CONFIG_NUMA */

/*
 * Boot pageset table. One per cpu which is going to be used for all
 * zones and all nodes. The parameters will be set in such a way
 * that an item put on a list will immediately be handed over to
 * the buddy list. This is safe since pageset manipulation is done
 * with interrupts disabled.
 *
 * The boot_pagesets must be kept even after bootup is complete for
 * unused processors and/or zones. They do play a role for bootstrapping
 * hotplugged processors.
 *
 * zoneinfo_show() and maybe other functions do
 * not check if the processor is online before following the pageset pointer.
 * Other parts of the kernel may not check if the zone is available.
 */
static void setup_pageset(struct per_cpu_pageset *p, unsigned long batch);
static DEFINE_PER_CPU(struct per_cpu_pageset, boot_pageset);
static DEFINE_PER_CPU(struct per_cpu_nodestat, boot_nodestats);

static void __build_all_zonelists(void *data)
{
	int nid;
	int __maybe_unused cpu;
	pg_data_t *self = data;
	static DEFINE_SPINLOCK(lock);

	spin_lock(&lock);

#ifdef CONFIG_NUMA
	memset(node_load, 0, sizeof(node_load));
#endif

	/*
	 * This node is hotadded and no memory is yet present.   So just
	 * building zonelists is fine - no need to touch other nodes.
	 */
	if (self && !node_online(self->node_id)) {
		build_zonelists(self);
	} else {
		for_each_online_node(nid) {
			pg_data_t *pgdat = NODE_DATA(nid);

			build_zonelists(pgdat);
		}

#ifdef CONFIG_HAVE_MEMORYLESS_NODES
		/*
		 * We now know the "local memory node" for each node--
		 * i.e., the node of the first zone in the generic zonelist.
		 * Set up numa_mem percpu variable for on-line cpus.  During
		 * boot, only the boot cpu should be on-line;  we'll init the
		 * secondary cpus' numa_mem as they come on-line.  During
		 * node/memory hotplug, we'll fixup all on-line cpus.
		 */
		for_each_online_cpu(cpu)
			set_cpu_numa_mem(cpu, local_memory_node(cpu_to_node(cpu)));
#endif
	}

	spin_unlock(&lock);
}

static noinline void __init
build_all_zonelists_init(void)
{
	int cpu;

	__build_all_zonelists(NULL);

	/*
	 * Initialize the boot_pagesets that are going to be used
	 * for bootstrapping processors. The real pagesets for
	 * each zone will be allocated later when the per cpu
	 * allocator is available.
	 *
	 * boot_pagesets are used also for bootstrapping offline
	 * cpus if the system is already booted because the pagesets
	 * are needed to initialize allocators on a specific cpu too.
	 * F.e. the percpu allocator needs the page allocator which
	 * needs the percpu allocator in order to allocate its pagesets
	 * (a chicken-egg dilemma).
	 */
	for_each_possible_cpu(cpu)
		setup_pageset(&per_cpu(boot_pageset, cpu), 0);

	mminit_verify_zonelist();
	cpuset_init_current_mems_allowed();
}

/*
 * unless system_state == SYSTEM_BOOTING.
 *
 * __ref due to call of __init annotated helper build_all_zonelists_init
 * [protected by SYSTEM_BOOTING].
 */
void __ref build_all_zonelists(pg_data_t *pgdat)
{
	if (system_state == SYSTEM_BOOTING) {
		build_all_zonelists_init();
	} else {
		__build_all_zonelists(pgdat);
		/* cpuset refresh routine should be here */
	}
	vm_total_pages = nr_free_pagecache_pages();
	/*
	 * Disable grouping by mobility if the number of pages in the
	 * system is too low to allow the mechanism to work. It would be
	 * more accurate, but expensive to check per-zone. This check is
	 * made on memory-hotadd so a system can start with mobility
	 * disabled and enable it later
	 */
	if (vm_total_pages < (pageblock_nr_pages * MIGRATE_TYPES))
		page_group_by_mobility_disabled = 1;
	else
		page_group_by_mobility_disabled = 0;

	pr_info("Built %i zonelists, mobility grouping %s.  Total pages: %ld\n",
		nr_online_nodes,
		page_group_by_mobility_disabled ? "off" : "on",
		vm_total_pages);
#ifdef CONFIG_NUMA
	pr_info("Policy zone: %s\n", zone_names[policy_zone]);
#endif
}

/*
 * Initially all pages are reserved - free ones are freed
 * up by free_all_bootmem() once the early boot process is
 * done. Non-atomic initialization, single-pass.
 */
void __meminit memmap_init_zone(unsigned long size, int nid, unsigned long zone,
		unsigned long start_pfn, enum memmap_context context,
		struct vmem_altmap *altmap)
{
	unsigned long end_pfn = start_pfn + size;
	pg_data_t *pgdat = NODE_DATA(nid);
	unsigned long pfn;
	unsigned long nr_initialised = 0;
	struct page *page;
#ifdef CONFIG_HAVE_MEMBLOCK_NODE_MAP
	struct memblock_region *r = NULL, *tmp;
#endif

	if (highest_memmap_pfn < end_pfn - 1)
		highest_memmap_pfn = end_pfn - 1;

	/*
	 * Honor reservation requested by the driver for this ZONE_DEVICE
	 * memory
	 */
	if (altmap && start_pfn == altmap->base_pfn)
		start_pfn += altmap->reserve;

	for (pfn = start_pfn; pfn < end_pfn; pfn++) {
		/*
		 * There can be holes in boot-time mem_map[]s handed to this
		 * function.  They do not exist on hotplugged memory.
		 */
		if (context != MEMMAP_EARLY)
			goto not_early;

		if (!early_pfn_valid(pfn))
			continue;
		if (!early_pfn_in_nid(pfn, nid))
			continue;
		if (!update_defer_init(pgdat, pfn, end_pfn, &nr_initialised))
			break;

#ifdef CONFIG_HAVE_MEMBLOCK_NODE_MAP
		/*
		 * Check given memblock attribute by firmware which can affect
		 * kernel memory layout.  If zone==ZONE_MOVABLE but memory is
		 * mirrored, it's an overlapped memmap init. skip it.
		 */
		if (mirrored_kernelcore && zone == ZONE_MOVABLE) {
			if (!r || pfn >= memblock_region_memory_end_pfn(r)) {
				for_each_memblock(memory, tmp)
					if (pfn < memblock_region_memory_end_pfn(tmp))
						break;
				r = tmp;
			}
			if (pfn >= memblock_region_memory_base_pfn(r) &&
			    memblock_is_mirror(r)) {
				/* already initialized as NORMAL */
				pfn = memblock_region_memory_end_pfn(r);
				continue;
			}
		}
#endif

not_early:
		page = pfn_to_page(pfn);
		__init_single_page(page, pfn, zone, nid);
		if (context == MEMMAP_HOTPLUG)
			SetPageReserved(page);

		/*
		 * Mark the block movable so that blocks are reserved for
		 * movable at startup. This will force kernel allocations
		 * to reserve their blocks rather than leaking throughout
		 * the address space during boot when many long-lived
		 * kernel allocations are made.
		 *
		 * bitmap is created for zone's valid pfn range. but memmap
		 * can be created for invalid pages (for alignment)
		 * check here not to call set_pageblock_migratetype() against
		 * pfn out of zone.
		 *
		 * Please note that MEMMAP_HOTPLUG path doesn't clear memmap
		 * because this is done early in sparse_add_one_section
		 */
		if (!(pfn & (pageblock_nr_pages - 1))) {
			set_pageblock_migratetype(page, MIGRATE_MOVABLE);
			cond_resched();
		}
	}
}

static void __meminit zone_init_free_lists(struct zone *zone)
{
	unsigned int order, t;
	for_each_migratetype_order(order, t) {
		INIT_LIST_HEAD(&zone->free_area[order].free_list[t]);
		zone->free_area[order].nr_free = 0;
	}
}

#ifndef __HAVE_ARCH_MEMMAP_INIT
#define memmap_init(size, nid, zone, start_pfn) \
	memmap_init_zone((size), (nid), (zone), (start_pfn), MEMMAP_EARLY, NULL)
#endif

static int zone_batchsize(struct zone *zone)
{
#ifdef CONFIG_MMU
	int batch;

	/*
	 * The per-cpu-pages pools are set to around 1000th of the
	 * size of the zone.
	 */
	batch = zone->managed_pages / 1024;
	/* But no more than a meg. */
	if (batch * PAGE_SIZE > 1024 * 1024)
		batch = (1024 * 1024) / PAGE_SIZE;
	batch /= 4;		/* We effectively *= 4 below */
	if (batch < 1)
		batch = 1;

	/*
	 * Clamp the batch to a 2^n - 1 value. Having a power
	 * of 2 value was found to be more likely to have
	 * suboptimal cache aliasing properties in some cases.
	 *
	 * For example if 2 tasks are alternately allocating
	 * batches of pages, one task can end up with a lot
	 * of pages of one half of the possible page colors
	 * and the other with pages of the other colors.
	 */
	batch = rounddown_pow_of_two(batch + batch/2) - 1;

	return batch;

#else
	/* The deferral and batching of frees should be suppressed under NOMMU
	 * conditions.
	 *
	 * The problem is that NOMMU needs to be able to allocate large chunks
	 * of contiguous memory as there's no hardware page translation to
	 * assemble apparent contiguous memory from discontiguous pages.
	 *
	 * Queueing large contiguous runs of pages for batching, however,
	 * causes the pages to actually be freed in smaller chunks.  As there
	 * can be a significant delay between the individual batches being
	 * recycled, this leads to the once large chunks of space being
	 * fragmented and becoming unavailable for high-order allocations.
	 */
	return 0;
#endif
}

/*
 * pcp->high and pcp->batch values are related and dependent on one another:
 * ->batch must never be higher then ->high.
 * The following function updates them in a safe manner without read side
 * locking.
 *
 * Any new users of pcp->batch and pcp->high should ensure they can cope with
 * those fields changing asynchronously (acording the the above rule).
 *
 * mutex_is_locked(&pcp_batch_high_lock) required when calling this function
 * outside of boot time (or some other assurance that no concurrent updaters
 * exist).
 */
static void pageset_update(struct per_cpu_pages *pcp, unsigned long high,
		unsigned long batch)
{
       /* start with a fail safe value for batch */
	pcp->batch = 1;
	smp_wmb();

       /* Update high, then batch, in order */
	pcp->high = high;
	smp_wmb();

	pcp->batch = batch;
}

/* a companion to pageset_set_high() */
static void pageset_set_batch(struct per_cpu_pageset *p, unsigned long batch)
{
	pageset_update(&p->pcp, 6 * batch, max(1UL, 1 * batch));
}

static void pageset_init(struct per_cpu_pageset *p)
{
	struct per_cpu_pages *pcp;
	int migratetype;

	memset(p, 0, sizeof(*p));

	pcp = &p->pcp;
	pcp->count = 0;
	for (migratetype = 0; migratetype < MIGRATE_PCPTYPES; migratetype++)
		INIT_LIST_HEAD(&pcp->lists[migratetype]);
}

static void setup_pageset(struct per_cpu_pageset *p, unsigned long batch)
{
	pageset_init(p);
	pageset_set_batch(p, batch);
}

/*
 * pageset_set_high() sets the high water mark for hot per_cpu_pagelist
 * to the value high for the pageset p.
 */
static void pageset_set_high(struct per_cpu_pageset *p,
				unsigned long high)
{
	unsigned long batch = max(1UL, high / 4);
	if ((high / 4) > (PAGE_SHIFT * 8))
		batch = PAGE_SHIFT * 8;

	pageset_update(&p->pcp, high, batch);
}

static void pageset_set_high_and_batch(struct zone *zone,
				       struct per_cpu_pageset *pcp)
{
	if (percpu_pagelist_fraction)
		pageset_set_high(pcp,
			(zone->managed_pages /
				percpu_pagelist_fraction));
	else
		pageset_set_batch(pcp, zone_batchsize(zone));
}

static void __meminit zone_pageset_init(struct zone *zone, int cpu)
{
	struct per_cpu_pageset *pcp = per_cpu_ptr(zone->pageset, cpu);

	pageset_init(pcp);
	pageset_set_high_and_batch(zone, pcp);
}

void __meminit setup_zone_pageset(struct zone *zone)
{
	int cpu;
	zone->pageset = alloc_percpu(struct per_cpu_pageset);
	for_each_possible_cpu(cpu)
		zone_pageset_init(zone, cpu);
}

/*
 * Allocate per cpu pagesets and initialize them.
 * Before this call only boot pagesets were available.
 */
void __init setup_per_cpu_pageset(void)
{
	struct pglist_data *pgdat;
	struct zone *zone;

	for_each_populated_zone(zone)
		setup_zone_pageset(zone);

	for_each_online_pgdat(pgdat)
		pgdat->per_cpu_nodestats =
			alloc_percpu(struct per_cpu_nodestat);
}

static __meminit void zone_pcp_init(struct zone *zone)
{
	/*
	 * per cpu subsystem is not up at this point. The following code
	 * relies on the ability of the linker to provide the
	 * offset of a (static) per cpu variable into the per cpu area.
	 */
	zone->pageset = &boot_pageset;

	if (populated_zone(zone))
		printk(KERN_DEBUG "  %s zone: %lu pages, LIFO batch:%u\n",
			zone->name, zone->present_pages,
					 zone_batchsize(zone));
}

void __meminit init_currently_empty_zone(struct zone *zone,
					unsigned long zone_start_pfn,
					unsigned long size)
{
	struct pglist_data *pgdat = zone->zone_pgdat;
	int zone_idx = zone_idx(zone) + 1;

	if (zone_idx > pgdat->nr_zones)
		pgdat->nr_zones = zone_idx;

	zone->zone_start_pfn = zone_start_pfn;

	mminit_dprintk(MMINIT_TRACE, "memmap_init",
			"Initialising map node %d zone %lu pfns %lu -> %lu\n",
			pgdat->node_id,
			(unsigned long)zone_idx(zone),
			zone_start_pfn, (zone_start_pfn + size));

	zone_init_free_lists(zone);
	zone->initialized = 1;
}

#ifdef CONFIG_HAVE_MEMBLOCK_NODE_MAP
#ifndef CONFIG_HAVE_ARCH_EARLY_PFN_TO_NID

/*
 * Required by SPARSEMEM. Given a PFN, return what node the PFN is on.
 */
int __meminit __early_pfn_to_nid(unsigned long pfn,
					struct mminit_pfnnid_cache *state)
{
	unsigned long start_pfn, end_pfn;
	int nid;

	if (state->last_start <= pfn && pfn < state->last_end)
		return state->last_nid;

	nid = memblock_search_pfn_nid(pfn, &start_pfn, &end_pfn);
	if (nid != -1) {
		state->last_start = start_pfn;
		state->last_end = end_pfn;
		state->last_nid = nid;
	}

	return nid;
}
#endif /* CONFIG_HAVE_ARCH_EARLY_PFN_TO_NID */

/**
 * free_bootmem_with_active_regions - Call memblock_free_early_nid for each active range
 * @nid: The node to free memory on. If MAX_NUMNODES, all nodes are freed.
 * @max_low_pfn: The highest PFN that will be passed to memblock_free_early_nid
 *
 * If an architecture guarantees that all ranges registered contain no holes
 * and may be freed, this this function may be used instead of calling
 * memblock_free_early_nid() manually.
 */
void __init free_bootmem_with_active_regions(int nid, unsigned long max_low_pfn)
{
	unsigned long start_pfn, end_pfn;
	int i, this_nid;

	for_each_mem_pfn_range(i, nid, &start_pfn, &end_pfn, &this_nid) {
		start_pfn = min(start_pfn, max_low_pfn);
		end_pfn = min(end_pfn, max_low_pfn);

		if (start_pfn < end_pfn)
			memblock_free_early_nid(PFN_PHYS(start_pfn),
					(end_pfn - start_pfn) << PAGE_SHIFT,
					this_nid);
	}
}

/**
 * sparse_memory_present_with_active_regions - Call memory_present for each active range
 * @nid: The node to call memory_present for. If MAX_NUMNODES, all nodes will be used.
 *
 * If an architecture guarantees that all ranges registered contain no holes and may
 * be freed, this function may be used instead of calling memory_present() manually.
 */
void __init sparse_memory_present_with_active_regions(int nid)
{
	unsigned long start_pfn, end_pfn;
	int i, this_nid;

	for_each_mem_pfn_range(i, nid, &start_pfn, &end_pfn, &this_nid)
		memory_present(this_nid, start_pfn, end_pfn);
}

/**
 * get_pfn_range_for_nid - Return the start and end page frames for a node
 * @nid: The nid to return the range for. If MAX_NUMNODES, the min and max PFN are returned.
 * @start_pfn: Passed by reference. On return, it will have the node start_pfn.
 * @end_pfn: Passed by reference. On return, it will have the node end_pfn.
 *
 * It returns the start and end page frame of a node based on information
 * provided by memblock_set_node(). If called for a node
 * with no available memory, a warning is printed and the start and end
 * PFNs will be 0.
 */
void __meminit get_pfn_range_for_nid(unsigned int nid,
			unsigned long *start_pfn, unsigned long *end_pfn)
{
	unsigned long this_start_pfn, this_end_pfn;
	int i;

	*start_pfn = -1UL;
	*end_pfn = 0;

	for_each_mem_pfn_range(i, nid, &this_start_pfn, &this_end_pfn, NULL) {
		*start_pfn = min(*start_pfn, this_start_pfn);
		*end_pfn = max(*end_pfn, this_end_pfn);
	}

	if (*start_pfn == -1UL)
		*start_pfn = 0;
}

/*
 * This finds a zone that can be used for ZONE_MOVABLE pages. The
 * assumption is made that zones within a node are ordered in monotonic
 * increasing memory addresses so that the "highest" populated zone is used
 */
static void __init find_usable_zone_for_movable(void)
{
	int zone_index;
	for (zone_index = MAX_NR_ZONES - 1; zone_index >= 0; zone_index--) {
		if (zone_index == ZONE_MOVABLE)
			continue;

		if (arch_zone_highest_possible_pfn[zone_index] >
				arch_zone_lowest_possible_pfn[zone_index])
			break;
	}

	VM_BUG_ON(zone_index == -1);
	movable_zone = zone_index;
}

/*
 * The zone ranges provided by the architecture do not include ZONE_MOVABLE
 * because it is sized independent of architecture. Unlike the other zones,
 * the starting point for ZONE_MOVABLE is not fixed. It may be different
 * in each node depending on the size of each node and how evenly kernelcore
 * is distributed. This helper function adjusts the zone ranges
 * provided by the architecture for a given node by using the end of the
 * highest usable zone for ZONE_MOVABLE. This preserves the assumption that
 * zones within a node are in order of monotonic increases memory addresses
 */
static void __meminit adjust_zone_range_for_zone_movable(int nid,
					unsigned long zone_type,
					unsigned long node_start_pfn,
					unsigned long node_end_pfn,
					unsigned long *zone_start_pfn,
					unsigned long *zone_end_pfn)
{
	/* Only adjust if ZONE_MOVABLE is on this node */
	if (zone_movable_pfn[nid]) {
		/* Size ZONE_MOVABLE */
		if (zone_type == ZONE_MOVABLE) {
			*zone_start_pfn = zone_movable_pfn[nid];
			*zone_end_pfn = min(node_end_pfn,
				arch_zone_highest_possible_pfn[movable_zone]);

		/* Adjust for ZONE_MOVABLE starting within this range */
		} else if (!mirrored_kernelcore &&
			*zone_start_pfn < zone_movable_pfn[nid] &&
			*zone_end_pfn > zone_movable_pfn[nid]) {
			*zone_end_pfn = zone_movable_pfn[nid];

		/* Check if this whole range is within ZONE_MOVABLE */
		} else if (*zone_start_pfn >= zone_movable_pfn[nid])
			*zone_start_pfn = *zone_end_pfn;
	}
}

/*
 * Return the number of pages a zone spans in a node, including holes
 * present_pages = zone_spanned_pages_in_node() - zone_absent_pages_in_node()
 */
static unsigned long __meminit zone_spanned_pages_in_node(int nid,
					unsigned long zone_type,
					unsigned long node_start_pfn,
					unsigned long node_end_pfn,
					unsigned long *zone_start_pfn,
					unsigned long *zone_end_pfn,
					unsigned long *ignored)
{
	unsigned long zone_low = arch_zone_lowest_possible_pfn[zone_type];
	unsigned long zone_high = arch_zone_highest_possible_pfn[zone_type];
	/* When hotadd a new node from cpu_up(), the node should be empty */
	if (!node_start_pfn && !node_end_pfn)
		return 0;

	/* Get the start and end of the zone */
	*zone_start_pfn = clamp(node_start_pfn, zone_low, zone_high);
	*zone_end_pfn = clamp(node_end_pfn, zone_low, zone_high);
	adjust_zone_range_for_zone_movable(nid, zone_type,
				node_start_pfn, node_end_pfn,
				zone_start_pfn, zone_end_pfn);

	/* Check that this node has pages within the zone's required range */
	if (*zone_end_pfn < node_start_pfn || *zone_start_pfn > node_end_pfn)
		return 0;

	/* Move the zone boundaries inside the node if necessary */
	*zone_end_pfn = min(*zone_end_pfn, node_end_pfn);
	*zone_start_pfn = max(*zone_start_pfn, node_start_pfn);

	/* Return the spanned pages */
	return *zone_end_pfn - *zone_start_pfn;
}

/*
 * Return the number of holes in a range on a node. If nid is MAX_NUMNODES,
 * then all holes in the requested range will be accounted for.
 */
unsigned long __meminit __absent_pages_in_range(int nid,
				unsigned long range_start_pfn,
				unsigned long range_end_pfn)
{
	unsigned long nr_absent = range_end_pfn - range_start_pfn;
	unsigned long start_pfn, end_pfn;
	int i;

	for_each_mem_pfn_range(i, nid, &start_pfn, &end_pfn, NULL) {
		start_pfn = clamp(start_pfn, range_start_pfn, range_end_pfn);
		end_pfn = clamp(end_pfn, range_start_pfn, range_end_pfn);
		nr_absent -= end_pfn - start_pfn;
	}
	return nr_absent;
}

/**
 * absent_pages_in_range - Return number of page frames in holes within a range
 * @start_pfn: The start PFN to start searching for holes
 * @end_pfn: The end PFN to stop searching for holes
 *
 * It returns the number of pages frames in memory holes within a range.
 */
unsigned long __init absent_pages_in_range(unsigned long start_pfn,
							unsigned long end_pfn)
{
	return __absent_pages_in_range(MAX_NUMNODES, start_pfn, end_pfn);
}

/* Return the number of page frames in holes in a zone on a node */
static unsigned long __meminit zone_absent_pages_in_node(int nid,
					unsigned long zone_type,
					unsigned long node_start_pfn,
					unsigned long node_end_pfn,
					unsigned long *ignored)
{
	unsigned long zone_low = arch_zone_lowest_possible_pfn[zone_type];
	unsigned long zone_high = arch_zone_highest_possible_pfn[zone_type];
	unsigned long zone_start_pfn, zone_end_pfn;
	unsigned long nr_absent;

	/* When hotadd a new node from cpu_up(), the node should be empty */
	if (!node_start_pfn && !node_end_pfn)
		return 0;

	zone_start_pfn = clamp(node_start_pfn, zone_low, zone_high);
	zone_end_pfn = clamp(node_end_pfn, zone_low, zone_high);

	adjust_zone_range_for_zone_movable(nid, zone_type,
			node_start_pfn, node_end_pfn,
			&zone_start_pfn, &zone_end_pfn);
	nr_absent = __absent_pages_in_range(nid, zone_start_pfn, zone_end_pfn);

	/*
	 * ZONE_MOVABLE handling.
	 * Treat pages to be ZONE_MOVABLE in ZONE_NORMAL as absent pages
	 * and vice versa.
	 */
	if (mirrored_kernelcore && zone_movable_pfn[nid]) {
		unsigned long start_pfn, end_pfn;
		struct memblock_region *r;

		for_each_memblock(memory, r) {
			start_pfn = clamp(memblock_region_memory_base_pfn(r),
					  zone_start_pfn, zone_end_pfn);
			end_pfn = clamp(memblock_region_memory_end_pfn(r),
					zone_start_pfn, zone_end_pfn);

			if (zone_type == ZONE_MOVABLE &&
			    memblock_is_mirror(r))
				nr_absent += end_pfn - start_pfn;

			if (zone_type == ZONE_NORMAL &&
			    !memblock_is_mirror(r))
				nr_absent += end_pfn - start_pfn;
		}
	}

	return nr_absent;
}

#else /* CONFIG_HAVE_MEMBLOCK_NODE_MAP */
static inline unsigned long __meminit zone_spanned_pages_in_node(int nid,
					unsigned long zone_type,
					unsigned long node_start_pfn,
					unsigned long node_end_pfn,
					unsigned long *zone_start_pfn,
					unsigned long *zone_end_pfn,
					unsigned long *zones_size)
{
	unsigned int zone;

	*zone_start_pfn = node_start_pfn;
	for (zone = 0; zone < zone_type; zone++)
		*zone_start_pfn += zones_size[zone];

	*zone_end_pfn = *zone_start_pfn + zones_size[zone_type];

	return zones_size[zone_type];
}

static inline unsigned long __meminit zone_absent_pages_in_node(int nid,
						unsigned long zone_type,
						unsigned long node_start_pfn,
						unsigned long node_end_pfn,
						unsigned long *zholes_size)
{
	if (!zholes_size)
		return 0;

	return zholes_size[zone_type];
}

#endif /* CONFIG_HAVE_MEMBLOCK_NODE_MAP */

static void __meminit calculate_node_totalpages(struct pglist_data *pgdat,
						unsigned long node_start_pfn,
						unsigned long node_end_pfn,
						unsigned long *zones_size,
						unsigned long *zholes_size)
{
	unsigned long realtotalpages = 0, totalpages = 0;
	enum zone_type i;

	for (i = 0; i < MAX_NR_ZONES; i++) {
		struct zone *zone = pgdat->node_zones + i;
		unsigned long zone_start_pfn, zone_end_pfn;
		unsigned long size, real_size;

		size = zone_spanned_pages_in_node(pgdat->node_id, i,
						  node_start_pfn,
						  node_end_pfn,
						  &zone_start_pfn,
						  &zone_end_pfn,
						  zones_size);
		real_size = size - zone_absent_pages_in_node(pgdat->node_id, i,
						  node_start_pfn, node_end_pfn,
						  zholes_size);
		if (size)
			zone->zone_start_pfn = zone_start_pfn;
		else
			zone->zone_start_pfn = 0;
		zone->spanned_pages = size;
		zone->present_pages = real_size;

		totalpages += size;
		realtotalpages += real_size;
	}

	pgdat->node_spanned_pages = totalpages;
	pgdat->node_present_pages = realtotalpages;
	printk(KERN_DEBUG "On node %d totalpages: %lu\n", pgdat->node_id,
							realtotalpages);
}

#ifndef CONFIG_SPARSEMEM
/*
 * Calculate the size of the zone->blockflags rounded to an unsigned long
 * Start by making sure zonesize is a multiple of pageblock_order by rounding
 * up. Then use 1 NR_PAGEBLOCK_BITS worth of bits per pageblock, finally
 * round what is now in bits to nearest long in bits, then return it in
 * bytes.
 */
static unsigned long __init usemap_size(unsigned long zone_start_pfn, unsigned long zonesize)
{
	unsigned long usemapsize;

	zonesize += zone_start_pfn & (pageblock_nr_pages-1);
	usemapsize = roundup(zonesize, pageblock_nr_pages);
	usemapsize = usemapsize >> pageblock_order;
	usemapsize *= NR_PAGEBLOCK_BITS;
	usemapsize = roundup(usemapsize, 8 * sizeof(unsigned long));

	return usemapsize / 8;
}

static void __ref setup_usemap(struct pglist_data *pgdat,
				struct zone *zone,
				unsigned long zone_start_pfn,
				unsigned long zonesize)
{
	unsigned long usemapsize = usemap_size(zone_start_pfn, zonesize);
	zone->pageblock_flags = NULL;
	if (usemapsize)
		zone->pageblock_flags =
			memblock_virt_alloc_node_nopanic(usemapsize,
							 pgdat->node_id);
}
#else
static inline void setup_usemap(struct pglist_data *pgdat, struct zone *zone,
				unsigned long zone_start_pfn, unsigned long zonesize) {}
#endif /* CONFIG_SPARSEMEM */

#ifdef CONFIG_HUGETLB_PAGE_SIZE_VARIABLE

/* Initialise the number of pages represented by NR_PAGEBLOCK_BITS */
void __init set_pageblock_order(void)
{
	unsigned int order;

	/* Check that pageblock_nr_pages has not already been setup */
	if (pageblock_order)
		return;

	if (HPAGE_SHIFT > PAGE_SHIFT)
		order = HUGETLB_PAGE_ORDER;
	else
		order = MAX_ORDER - 1;

	/*
	 * Assume the largest contiguous order of interest is a huge page.
	 * This value may be variable depending on boot parameters on IA64 and
	 * powerpc.
	 */
	pageblock_order = order;
}
#else /* CONFIG_HUGETLB_PAGE_SIZE_VARIABLE */

/*
 * When CONFIG_HUGETLB_PAGE_SIZE_VARIABLE is not set, set_pageblock_order()
 * is unused as pageblock_order is set at compile-time. See
 * include/linux/pageblock-flags.h for the values of pageblock_order based on
 * the kernel config
 */
void __init set_pageblock_order(void)
{
}

#endif /* CONFIG_HUGETLB_PAGE_SIZE_VARIABLE */

static unsigned long __init calc_memmap_size(unsigned long spanned_pages,
						unsigned long present_pages)
{
	unsigned long pages = spanned_pages;

	/*
	 * Provide a more accurate estimation if there are holes within
	 * the zone and SPARSEMEM is in use. If there are holes within the
	 * zone, each populated memory region may cost us one or two extra
	 * memmap pages due to alignment because memmap pages for each
	 * populated regions may not be naturally aligned on page boundary.
	 * So the (present_pages >> 4) heuristic is a tradeoff for that.
	 */
	if (spanned_pages > present_pages + (present_pages >> 4) &&
	    IS_ENABLED(CONFIG_SPARSEMEM))
		pages = present_pages;

	return PAGE_ALIGN(pages * sizeof(struct page)) >> PAGE_SHIFT;
}

#ifdef CONFIG_TRANSPARENT_HUGEPAGE
static void pgdat_init_split_queue(struct pglist_data *pgdat)
{
	spin_lock_init(&pgdat->split_queue_lock);
	INIT_LIST_HEAD(&pgdat->split_queue);
	pgdat->split_queue_len = 0;
}
#else
static void pgdat_init_split_queue(struct pglist_data *pgdat) {}
#endif

#ifdef CONFIG_COMPACTION
static void pgdat_init_kcompactd(struct pglist_data *pgdat)
{
	init_waitqueue_head(&pgdat->kcompactd_wait);
}
#else
static void pgdat_init_kcompactd(struct pglist_data *pgdat) {}
#endif

static void __meminit pgdat_init_internals(struct pglist_data *pgdat)
{
	pgdat_resize_init(pgdat);

	pgdat_init_split_queue(pgdat);
	pgdat_init_kcompactd(pgdat);

	init_waitqueue_head(&pgdat->kswapd_wait);
	init_waitqueue_head(&pgdat->pfmemalloc_wait);

	pgdat_page_ext_init(pgdat);
	spin_lock_init(&pgdat->lru_lock);
	lruvec_init(node_lruvec(pgdat));
}

static void __meminit zone_init_internals(struct zone *zone, enum zone_type idx, int nid,
							unsigned long remaining_pages)
{
	zone->managed_pages = remaining_pages;
	zone_set_nid(zone, nid);
	zone->name = zone_names[idx];
	zone->zone_pgdat = NODE_DATA(nid);
	spin_lock_init(&zone->lock);
	zone_seqlock_init(zone);
	zone_pcp_init(zone);
}

/*
 * Set up the zone data structures
 * - init pgdat internals
 * - init all zones belonging to this node
 *
 * NOTE: this function is only called during memory hotplug
 */
#ifdef CONFIG_MEMORY_HOTPLUG
void __ref free_area_init_core_hotplug(int nid)
{
	enum zone_type z;
	pg_data_t *pgdat = NODE_DATA(nid);

	pgdat_init_internals(pgdat);
	for (z = 0; z < MAX_NR_ZONES; z++)
		zone_init_internals(&pgdat->node_zones[z], z, nid, 0);
}
#endif

/*
 * Set up the zone data structures:
 *   - mark all pages reserved
 *   - mark all memory queues empty
 *   - clear the memory bitmaps
 *
 * NOTE: pgdat should get zeroed by caller.
 * NOTE: this function is only called during early init.
 */
static void __init free_area_init_core(struct pglist_data *pgdat)
{
	enum zone_type j;
	int nid = pgdat->node_id;

	pgdat_init_internals(pgdat);
	pgdat->per_cpu_nodestats = &boot_nodestats;

	for (j = 0; j < MAX_NR_ZONES; j++) {
		struct zone *zone = pgdat->node_zones + j;
		unsigned long size, freesize, memmap_pages;
		unsigned long zone_start_pfn = zone->zone_start_pfn;

		size = zone->spanned_pages;
		freesize = zone->present_pages;

		/*
		 * Adjust freesize so that it accounts for how much memory
		 * is used by this zone for memmap. This affects the watermark
		 * and per-cpu initialisations
		 */
		memmap_pages = calc_memmap_size(size, freesize);
		if (!is_highmem_idx(j)) {
			if (freesize >= memmap_pages) {
				freesize -= memmap_pages;
				if (memmap_pages)
					printk(KERN_DEBUG
					       "  %s zone: %lu pages used for memmap\n",
					       zone_names[j], memmap_pages);
			} else
				pr_warn("  %s zone: %lu pages exceeds freesize %lu\n",
					zone_names[j], memmap_pages, freesize);
		}

		/* Account for reserved pages */
		if (j == 0 && freesize > dma_reserve) {
			freesize -= dma_reserve;
			printk(KERN_DEBUG "  %s zone: %lu pages reserved\n",
					zone_names[0], dma_reserve);
		}

		if (!is_highmem_idx(j))
			nr_kernel_pages += freesize;
		/* Charge for highmem memmap if there are enough kernel pages */
		else if (nr_kernel_pages > memmap_pages * 2)
			nr_kernel_pages -= memmap_pages;
		nr_all_pages += freesize;

		/*
		 * Set an approximate value for lowmem here, it will be adjusted
		 * when the bootmem allocator frees pages into the buddy system.
		 * And all highmem pages will be managed by the buddy system.
		 */
		zone_init_internals(zone, j, nid, freesize);

		if (!size)
			continue;

		set_pageblock_order();
		setup_usemap(pgdat, zone, zone_start_pfn, size);
		init_currently_empty_zone(zone, zone_start_pfn, size);
		memmap_init(size, nid, j, zone_start_pfn);
	}
}

#ifdef CONFIG_FLAT_NODE_MEM_MAP
static void __ref alloc_node_mem_map(struct pglist_data *pgdat)
{
	unsigned long __maybe_unused start = 0;
	unsigned long __maybe_unused offset = 0;

	/* Skip empty nodes */
	if (!pgdat->node_spanned_pages)
		return;

	start = pgdat->node_start_pfn & ~(MAX_ORDER_NR_PAGES - 1);
	offset = pgdat->node_start_pfn - start;
	/* ia64 gets its own node_mem_map, before this, without bootmem */
	if (!pgdat->node_mem_map) {
		unsigned long size, end;
		struct page *map;

		/*
		 * The zone's endpoints aren't required to be MAX_ORDER
		 * aligned but the node_mem_map endpoints must be in order
		 * for the buddy allocator to function correctly.
		 */
		end = pgdat_end_pfn(pgdat);
		end = ALIGN(end, MAX_ORDER_NR_PAGES);
		size =  (end - start) * sizeof(struct page);
		map = memblock_virt_alloc_node_nopanic(size, pgdat->node_id);
		pgdat->node_mem_map = map + offset;
	}
	pr_debug("%s: node %d, pgdat %08lx, node_mem_map %08lx\n",
				__func__, pgdat->node_id, (unsigned long)pgdat,
				(unsigned long)pgdat->node_mem_map);
#ifndef CONFIG_NEED_MULTIPLE_NODES
	/*
	 * With no DISCONTIG, the global mem_map is just set as node 0's
	 */
	if (pgdat == NODE_DATA(0)) {
		mem_map = NODE_DATA(0)->node_mem_map;
#if defined(CONFIG_HAVE_MEMBLOCK_NODE_MAP) || defined(CONFIG_FLATMEM)
		if (page_to_pfn(mem_map) != pgdat->node_start_pfn)
			mem_map -= offset;
#endif /* CONFIG_HAVE_MEMBLOCK_NODE_MAP */
	}
#endif
}
#else
static void __ref alloc_node_mem_map(struct pglist_data *pgdat) { }
#endif /* CONFIG_FLAT_NODE_MEM_MAP */

#ifdef CONFIG_DEFERRED_STRUCT_PAGE_INIT
static inline void pgdat_set_deferred_range(pg_data_t *pgdat)
{
	/*
	 * We start only with one section of pages, more pages are added as
	 * needed until the rest of deferred pages are initialized.
	 */
	pgdat->static_init_pgcnt = min_t(unsigned long, PAGES_PER_SECTION,
						pgdat->node_spanned_pages);
	pgdat->first_deferred_pfn = ULONG_MAX;
}
#else
static inline void pgdat_set_deferred_range(pg_data_t *pgdat) {}
#endif

void __init free_area_init_node(int nid, unsigned long *zones_size,
				   unsigned long node_start_pfn,
				   unsigned long *zholes_size)
{
	pg_data_t *pgdat = NODE_DATA(nid);
	unsigned long start_pfn = 0;
	unsigned long end_pfn = 0;

	/* pg_data_t should be reset to zero when it's allocated */
	WARN_ON(pgdat->nr_zones || pgdat->kswapd_classzone_idx);

	pgdat->node_id = nid;
	pgdat->node_start_pfn = node_start_pfn;
	pgdat->per_cpu_nodestats = NULL;
#ifdef CONFIG_HAVE_MEMBLOCK_NODE_MAP
	get_pfn_range_for_nid(nid, &start_pfn, &end_pfn);
	pr_info("Initmem setup node %d [mem %#018Lx-%#018Lx]\n", nid,
		(u64)start_pfn << PAGE_SHIFT,
		end_pfn ? ((u64)end_pfn << PAGE_SHIFT) - 1 : 0);
#else
	start_pfn = node_start_pfn;
#endif
	calculate_node_totalpages(pgdat, start_pfn, end_pfn,
				  zones_size, zholes_size);

	alloc_node_mem_map(pgdat);
	pgdat_set_deferred_range(pgdat);

	free_area_init_core(pgdat);
}

#if defined(CONFIG_HAVE_MEMBLOCK) && !defined(CONFIG_FLAT_NODE_MEM_MAP)
/*
 * Only struct pages that are backed by physical memory are zeroed and
 * initialized by going through __init_single_page(). But, there are some
 * struct pages which are reserved in memblock allocator and their fields
 * may be accessed (for example page_to_pfn() on some configuration accesses
 * flags). We must explicitly zero those struct pages.
 */
void __init zero_resv_unavail(void)
{
	phys_addr_t start, end;
	unsigned long pfn;
	u64 i, pgcnt;

	/*
	 * Loop through ranges that are reserved, but do not have reported
	 * physical memory backing.
	 */
	pgcnt = 0;
	for_each_resv_unavail_range(i, &start, &end) {
		for (pfn = PFN_DOWN(start); pfn < PFN_UP(end); pfn++) {
			if (!pfn_valid(ALIGN_DOWN(pfn, pageblock_nr_pages))) {
				pfn = ALIGN_DOWN(pfn, pageblock_nr_pages)
					+ pageblock_nr_pages - 1;
				continue;
			}
			mm_zero_struct_page(pfn_to_page(pfn));
			pgcnt++;
		}
	}

	/*
	 * Struct pages that do not have backing memory. This could be because
	 * firmware is using some of this memory, or for some other reasons.
	 * Once memblock is changed so such behaviour is not allowed: i.e.
	 * list of "reserved" memory must be a subset of list of "memory", then
	 * this code can be removed.
	 */
	if (pgcnt)
		pr_info("Reserved but unavailable: %lld pages", pgcnt);
}
#endif /* CONFIG_HAVE_MEMBLOCK && !CONFIG_FLAT_NODE_MEM_MAP */

#ifdef CONFIG_HAVE_MEMBLOCK_NODE_MAP

#if MAX_NUMNODES > 1
/*
 * Figure out the number of possible node ids.
 */
void __init setup_nr_node_ids(void)
{
	unsigned int highest;

	highest = find_last_bit(node_possible_map.bits, MAX_NUMNODES);
	nr_node_ids = highest + 1;
}
#endif

/**
 * node_map_pfn_alignment - determine the maximum internode alignment
 *
 * This function should be called after node map is populated and sorted.
 * It calculates the maximum power of two alignment which can distinguish
 * all the nodes.
 *
 * For example, if all nodes are 1GiB and aligned to 1GiB, the return value
 * would indicate 1GiB alignment with (1 << (30 - PAGE_SHIFT)).  If the
 * nodes are shifted by 256MiB, 256MiB.  Note that if only the last node is
 * shifted, 1GiB is enough and this function will indicate so.
 *
 * This is used to test whether pfn -> nid mapping of the chosen memory
 * model has fine enough granularity to avoid incorrect mapping for the
 * populated node map.
 *
 * Returns the determined alignment in pfn's.  0 if there is no alignment
 * requirement (single node).
 */
unsigned long __init node_map_pfn_alignment(void)
{
	unsigned long accl_mask = 0, last_end = 0;
	unsigned long start, end, mask;
	int last_nid = -1;
	int i, nid;

	for_each_mem_pfn_range(i, MAX_NUMNODES, &start, &end, &nid) {
		if (!start || last_nid < 0 || last_nid == nid) {
			last_nid = nid;
			last_end = end;
			continue;
		}

		/*
		 * Start with a mask granular enough to pin-point to the
		 * start pfn and tick off bits one-by-one until it becomes
		 * too coarse to separate the current node from the last.
		 */
		mask = ~((1 << __ffs(start)) - 1);
		while (mask && last_end <= (start & (mask << 1)))
			mask <<= 1;

		/* accumulate all internode masks */
		accl_mask |= mask;
	}

	/* convert mask to number of pages */
	return ~accl_mask + 1;
}

/* Find the lowest pfn for a node */
static unsigned long __init find_min_pfn_for_node(int nid)
{
	unsigned long min_pfn = ULONG_MAX;
	unsigned long start_pfn;
	int i;

	for_each_mem_pfn_range(i, nid, &start_pfn, NULL, NULL)
		min_pfn = min(min_pfn, start_pfn);

	if (min_pfn == ULONG_MAX) {
		pr_warn("Could not find start_pfn for node %d\n", nid);
		return 0;
	}

	return min_pfn;
}

/**
 * find_min_pfn_with_active_regions - Find the minimum PFN registered
 *
 * It returns the minimum PFN based on information provided via
 * memblock_set_node().
 */
unsigned long __init find_min_pfn_with_active_regions(void)
{
	return find_min_pfn_for_node(MAX_NUMNODES);
}

/*
 * early_calculate_totalpages()
 * Sum pages in active regions for movable zone.
 * Populate N_MEMORY for calculating usable_nodes.
 */
static unsigned long __init early_calculate_totalpages(void)
{
	unsigned long totalpages = 0;
	unsigned long start_pfn, end_pfn;
	int i, nid;

	for_each_mem_pfn_range(i, MAX_NUMNODES, &start_pfn, &end_pfn, &nid) {
		unsigned long pages = end_pfn - start_pfn;

		totalpages += pages;
		if (pages)
			node_set_state(nid, N_MEMORY);
	}
	return totalpages;
}

/*
 * Find the PFN the Movable zone begins in each node. Kernel memory
 * is spread evenly between nodes as long as the nodes have enough
 * memory. When they don't, some nodes will have more kernelcore than
 * others
 */
static void __init find_zone_movable_pfns_for_nodes(void)
{
	int i, nid;
	unsigned long usable_startpfn;
	unsigned long kernelcore_node, kernelcore_remaining;
	/* save the state before borrow the nodemask */
	nodemask_t saved_node_state = node_states[N_MEMORY];
	unsigned long totalpages = early_calculate_totalpages();
	int usable_nodes = nodes_weight(node_states[N_MEMORY]);
	struct memblock_region *r;

	/* Need to find movable_zone earlier when movable_node is specified. */
	find_usable_zone_for_movable();

	/*
	 * If movable_node is specified, ignore kernelcore and movablecore
	 * options.
	 */
	if (movable_node_is_enabled()) {
		for_each_memblock(memory, r) {
			if (!memblock_is_hotpluggable(r))
				continue;

			nid = r->nid;

			usable_startpfn = PFN_DOWN(r->base);
			zone_movable_pfn[nid] = zone_movable_pfn[nid] ?
				min(usable_startpfn, zone_movable_pfn[nid]) :
				usable_startpfn;
		}

		goto out2;
	}

	/*
	 * If kernelcore=mirror is specified, ignore movablecore option
	 */
	if (mirrored_kernelcore) {
		bool mem_below_4gb_not_mirrored = false;

		for_each_memblock(memory, r) {
			if (memblock_is_mirror(r))
				continue;

			nid = r->nid;

			usable_startpfn = memblock_region_memory_base_pfn(r);

			if (usable_startpfn < 0x100000) {
				mem_below_4gb_not_mirrored = true;
				continue;
			}

			zone_movable_pfn[nid] = zone_movable_pfn[nid] ?
				min(usable_startpfn, zone_movable_pfn[nid]) :
				usable_startpfn;
		}

		if (mem_below_4gb_not_mirrored)
			pr_warn("This configuration results in unmirrored kernel memory.");

		goto out2;
	}

	/*
	 * If kernelcore=nn% or movablecore=nn% was specified, calculate the
	 * amount of necessary memory.
	 */
	if (required_kernelcore_percent)
		required_kernelcore = (totalpages * 100 * required_kernelcore_percent) /
				       10000UL;
	if (required_movablecore_percent)
		required_movablecore = (totalpages * 100 * required_movablecore_percent) /
					10000UL;

	/*
	 * If movablecore= was specified, calculate what size of
	 * kernelcore that corresponds so that memory usable for
	 * any allocation type is evenly spread. If both kernelcore
	 * and movablecore are specified, then the value of kernelcore
	 * will be used for required_kernelcore if it's greater than
	 * what movablecore would have allowed.
	 */
	if (required_movablecore) {
		unsigned long corepages;

		/*
		 * Round-up so that ZONE_MOVABLE is at least as large as what
		 * was requested by the user
		 */
		required_movablecore =
			roundup(required_movablecore, MAX_ORDER_NR_PAGES);
		required_movablecore = min(totalpages, required_movablecore);
		corepages = totalpages - required_movablecore;

		required_kernelcore = max(required_kernelcore, corepages);
	}

	/*
	 * If kernelcore was not specified or kernelcore size is larger
	 * than totalpages, there is no ZONE_MOVABLE.
	 */
	if (!required_kernelcore || required_kernelcore >= totalpages)
		goto out;

	/* usable_startpfn is the lowest possible pfn ZONE_MOVABLE can be at */
	usable_startpfn = arch_zone_lowest_possible_pfn[movable_zone];

restart:
	/* Spread kernelcore memory as evenly as possible throughout nodes */
	kernelcore_node = required_kernelcore / usable_nodes;
	for_each_node_state(nid, N_MEMORY) {
		unsigned long start_pfn, end_pfn;

		/*
		 * Recalculate kernelcore_node if the division per node
		 * now exceeds what is necessary to satisfy the requested
		 * amount of memory for the kernel
		 */
		if (required_kernelcore < kernelcore_node)
			kernelcore_node = required_kernelcore / usable_nodes;

		/*
		 * As the map is walked, we track how much memory is usable
		 * by the kernel using kernelcore_remaining. When it is
		 * 0, the rest of the node is usable by ZONE_MOVABLE
		 */
		kernelcore_remaining = kernelcore_node;

		/* Go through each range of PFNs within this node */
		for_each_mem_pfn_range(i, nid, &start_pfn, &end_pfn, NULL) {
			unsigned long size_pages;

			start_pfn = max(start_pfn, zone_movable_pfn[nid]);
			if (start_pfn >= end_pfn)
				continue;

			/* Account for what is only usable for kernelcore */
			if (start_pfn < usable_startpfn) {
				unsigned long kernel_pages;
				kernel_pages = min(end_pfn, usable_startpfn)
								- start_pfn;

				kernelcore_remaining -= min(kernel_pages,
							kernelcore_remaining);
				required_kernelcore -= min(kernel_pages,
							required_kernelcore);

				/* Continue if range is now fully accounted */
				if (end_pfn <= usable_startpfn) {

					/*
					 * Push zone_movable_pfn to the end so
					 * that if we have to rebalance
					 * kernelcore across nodes, we will
					 * not double account here
					 */
					zone_movable_pfn[nid] = end_pfn;
					continue;
				}
				start_pfn = usable_startpfn;
			}

			/*
			 * The usable PFN range for ZONE_MOVABLE is from
			 * start_pfn->end_pfn. Calculate size_pages as the
			 * number of pages used as kernelcore
			 */
			size_pages = end_pfn - start_pfn;
			if (size_pages > kernelcore_remaining)
				size_pages = kernelcore_remaining;
			zone_movable_pfn[nid] = start_pfn + size_pages;

			/*
			 * Some kernelcore has been met, update counts and
			 * break if the kernelcore for this node has been
			 * satisfied
			 */
			required_kernelcore -= min(required_kernelcore,
								size_pages);
			kernelcore_remaining -= size_pages;
			if (!kernelcore_remaining)
				break;
		}
	}

	/*
	 * If there is still required_kernelcore, we do another pass with one
	 * less node in the count. This will push zone_movable_pfn[nid] further
	 * along on the nodes that still have memory until kernelcore is
	 * satisfied
	 */
	usable_nodes--;
	if (usable_nodes && required_kernelcore > usable_nodes)
		goto restart;

out2:
	/* Align start of ZONE_MOVABLE on all nids to MAX_ORDER_NR_PAGES */
	for (nid = 0; nid < MAX_NUMNODES; nid++)
		zone_movable_pfn[nid] =
			roundup(zone_movable_pfn[nid], MAX_ORDER_NR_PAGES);

out:
	/* restore the node_state */
	node_states[N_MEMORY] = saved_node_state;
}

/* Any regular or high memory on that node ? */
static void check_for_memory(pg_data_t *pgdat, int nid)
{
	enum zone_type zone_type;

	if (N_MEMORY == N_NORMAL_MEMORY)
		return;

	for (zone_type = 0; zone_type <= ZONE_MOVABLE - 1; zone_type++) {
		struct zone *zone = &pgdat->node_zones[zone_type];
		if (populated_zone(zone)) {
			node_set_state(nid, N_HIGH_MEMORY);
			if (N_NORMAL_MEMORY != N_HIGH_MEMORY &&
			    zone_type <= ZONE_NORMAL)
				node_set_state(nid, N_NORMAL_MEMORY);
			break;
		}
	}
}

/**
 * free_area_init_nodes - Initialise all pg_data_t and zone data
 * @max_zone_pfn: an array of max PFNs for each zone
 *
 * This will call free_area_init_node() for each active node in the system.
 * Using the page ranges provided by memblock_set_node(), the size of each
 * zone in each node and their holes is calculated. If the maximum PFN
 * between two adjacent zones match, it is assumed that the zone is empty.
 * For example, if arch_max_dma_pfn == arch_max_dma32_pfn, it is assumed
 * that arch_max_dma32_pfn has no pages. It is also assumed that a zone
 * starts where the previous one ended. For example, ZONE_DMA32 starts
 * at arch_max_dma_pfn.
 */
void __init free_area_init_nodes(unsigned long *max_zone_pfn)
{
	unsigned long start_pfn, end_pfn;
	int i, nid;

	/* Record where the zone boundaries are */
	memset(arch_zone_lowest_possible_pfn, 0,
				sizeof(arch_zone_lowest_possible_pfn));
	memset(arch_zone_highest_possible_pfn, 0,
				sizeof(arch_zone_highest_possible_pfn));

	start_pfn = find_min_pfn_with_active_regions();

	for (i = 0; i < MAX_NR_ZONES; i++) {
		if (i == ZONE_MOVABLE)
			continue;

		end_pfn = max(max_zone_pfn[i], start_pfn);
		arch_zone_lowest_possible_pfn[i] = start_pfn;
		arch_zone_highest_possible_pfn[i] = end_pfn;

		start_pfn = end_pfn;
	}

	/* Find the PFNs that ZONE_MOVABLE begins at in each node */
	memset(zone_movable_pfn, 0, sizeof(zone_movable_pfn));
	find_zone_movable_pfns_for_nodes();

	/* Print out the zone ranges */
	pr_info("Zone ranges:\n");
	for (i = 0; i < MAX_NR_ZONES; i++) {
		if (i == ZONE_MOVABLE)
			continue;
		pr_info("  %-8s ", zone_names[i]);
		if (arch_zone_lowest_possible_pfn[i] ==
				arch_zone_highest_possible_pfn[i])
			pr_cont("empty\n");
		else
			pr_cont("[mem %#018Lx-%#018Lx]\n",
				(u64)arch_zone_lowest_possible_pfn[i]
					<< PAGE_SHIFT,
				((u64)arch_zone_highest_possible_pfn[i]
					<< PAGE_SHIFT) - 1);
	}

	/* Print out the PFNs ZONE_MOVABLE begins at in each node */
	pr_info("Movable zone start for each node\n");
	for (i = 0; i < MAX_NUMNODES; i++) {
		if (zone_movable_pfn[i])
			pr_info("  Node %d: %#018Lx\n", i,
			       (u64)zone_movable_pfn[i] << PAGE_SHIFT);
	}

	/* Print out the early node map */
	pr_info("Early memory node ranges\n");
	for_each_mem_pfn_range(i, MAX_NUMNODES, &start_pfn, &end_pfn, &nid)
		pr_info("  node %3d: [mem %#018Lx-%#018Lx]\n", nid,
			(u64)start_pfn << PAGE_SHIFT,
			((u64)end_pfn << PAGE_SHIFT) - 1);

	/* Initialise every node */
	mminit_verify_pageflags_layout();
	setup_nr_node_ids();
	zero_resv_unavail();
	for_each_online_node(nid) {
		pg_data_t *pgdat = NODE_DATA(nid);
		free_area_init_node(nid, NULL,
				find_min_pfn_for_node(nid), NULL);

		/* Any memory on that node */
		if (pgdat->node_present_pages)
			node_set_state(nid, N_MEMORY);
		check_for_memory(pgdat, nid);
	}
}

static int __init cmdline_parse_core(char *p, unsigned long *core,
				     unsigned long *percent)
{
	unsigned long long coremem;
	char *endptr;

	if (!p)
		return -EINVAL;

	/* Value may be a percentage of total memory, otherwise bytes */
	coremem = simple_strtoull(p, &endptr, 0);
	if (*endptr == '%') {
		/* Paranoid check for percent values greater than 100 */
		WARN_ON(coremem > 100);

		*percent = coremem;
	} else {
		coremem = memparse(p, &p);
		/* Paranoid check that UL is enough for the coremem value */
		WARN_ON((coremem >> PAGE_SHIFT) > ULONG_MAX);

		*core = coremem >> PAGE_SHIFT;
		*percent = 0UL;
	}
	return 0;
}

/*
 * kernelcore=size sets the amount of memory for use for allocations that
 * cannot be reclaimed or migrated.
 */
static int __init cmdline_parse_kernelcore(char *p)
{
	/* parse kernelcore=mirror */
	if (parse_option_str(p, "mirror")) {
		mirrored_kernelcore = true;
		return 0;
	}

	return cmdline_parse_core(p, &required_kernelcore,
				  &required_kernelcore_percent);
}

/*
 * movablecore=size sets the amount of memory for use for allocations that
 * can be reclaimed or migrated.
 */
static int __init cmdline_parse_movablecore(char *p)
{
	return cmdline_parse_core(p, &required_movablecore,
				  &required_movablecore_percent);
}

early_param("kernelcore", cmdline_parse_kernelcore);
early_param("movablecore", cmdline_parse_movablecore);

#endif /* CONFIG_HAVE_MEMBLOCK_NODE_MAP */

void adjust_managed_page_count(struct page *page, long count)
{
	spin_lock(&managed_page_count_lock);
	page_zone(page)->managed_pages += count;
	totalram_pages += count;
#ifdef CONFIG_HIGHMEM
	if (PageHighMem(page))
		totalhigh_pages += count;
#endif
	spin_unlock(&managed_page_count_lock);
}
EXPORT_SYMBOL(adjust_managed_page_count);

unsigned long free_reserved_area(void *start, void *end, int poison, char *s)
{
	void *pos;
	unsigned long pages = 0;

	free_memsize_reserved(__pa(start), end - start);
	start = (void *)PAGE_ALIGN((unsigned long)start);
	end = (void *)((unsigned long)end & PAGE_MASK);
	for (pos = start; pos < end; pos += PAGE_SIZE, pages++) {
		struct page *page = virt_to_page(pos);
		void *direct_map_addr;

		/*
		 * 'direct_map_addr' might be different from 'pos'
		 * because some architectures' virt_to_page()
		 * work with aliases.  Getting the direct map
		 * address ensures that we get a _writeable_
		 * alias for the memset().
		 */
		direct_map_addr = page_address(page);
		if ((unsigned int)poison <= 0xFF)
			memset(direct_map_addr, poison, PAGE_SIZE);

		free_reserved_page(page);
	}

	if (pages && s)
		pr_info("Freeing %s memory: %ldK\n",
			s, pages << (PAGE_SHIFT - 10));

	return pages;
}
EXPORT_SYMBOL(free_reserved_area);

#ifdef	CONFIG_HIGHMEM
void free_highmem_page(struct page *page)
{
	__free_reserved_page(page);
	totalram_pages++;
	page_zone(page)->managed_pages++;
	totalhigh_pages++;
}
#endif


void __init mem_init_print_info(const char *str)
{
	unsigned long physpages, codesize, datasize, rosize, bss_size;
	unsigned long init_code_size, init_data_size;

	physpages = get_num_physpages();
	codesize = _etext - _stext;
	datasize = _edata - _sdata;
	rosize = __end_rodata - __start_rodata;
	bss_size = __bss_stop - __bss_start;
	init_data_size = __init_end - __init_begin;
	init_code_size = _einittext - _sinittext;

	/*
	 * Detect special cases and adjust section sizes accordingly:
	 * 1) .init.* may be embedded into .data sections
	 * 2) .init.text.* may be out of [__init_begin, __init_end],
	 *    please refer to arch/tile/kernel/vmlinux.lds.S.
	 * 3) .rodata.* may be embedded into .text or .data sections.
	 */
#define adj_init_size(start, end, size, pos, adj) \
	do { \
		if (start <= pos && pos < end && size > adj) \
			size -= adj; \
	} while (0)

	adj_init_size(__init_begin, __init_end, init_data_size,
		     _sinittext, init_code_size);
	adj_init_size(_stext, _etext, codesize, _sinittext, init_code_size);
	adj_init_size(_sdata, _edata, datasize, __init_begin, init_data_size);
	adj_init_size(_stext, _etext, codesize, __start_rodata, rosize);
	adj_init_size(_sdata, _edata, datasize, __start_rodata, rosize);

#undef	adj_init_size

	pr_info("Memory: %luK/%luK available (%luK kernel code, %luK rwdata, %luK rodata, %luK init, %luK bss, %luK reserved, %luK cma-reserved"
#ifdef	CONFIG_HIGHMEM
		", %luK highmem"
#endif
		"%s%s)\n",
		nr_free_pages() << (PAGE_SHIFT - 10),
		physpages << (PAGE_SHIFT - 10),
		codesize >> 10, datasize >> 10, rosize >> 10,
		(init_data_size + init_code_size) >> 10, bss_size >> 10,
		(physpages - totalram_pages - totalcma_pages) << (PAGE_SHIFT - 10),
		totalcma_pages << (PAGE_SHIFT - 10),
#ifdef	CONFIG_HIGHMEM
		totalhigh_pages << (PAGE_SHIFT - 10),
#endif
		str ? ", " : "", str ? str : "");
}

/**
 * set_dma_reserve - set the specified number of pages reserved in the first zone
 * @new_dma_reserve: The number of pages to mark reserved
 *
 * The per-cpu batchsize and zone watermarks are determined by managed_pages.
 * In the DMA zone, a significant percentage may be consumed by kernel image
 * and other unfreeable allocations which can skew the watermarks badly. This
 * function may optionally be used to account for unfreeable pages in the
 * first zone (e.g., ZONE_DMA). The effect will be lower watermarks and
 * smaller per-cpu batchsize.
 */
void __init set_dma_reserve(unsigned long new_dma_reserve)
{
	dma_reserve = new_dma_reserve;
}

void __init free_area_init(unsigned long *zones_size)
{
	zero_resv_unavail();
	free_area_init_node(0, zones_size,
			__pa(PAGE_OFFSET) >> PAGE_SHIFT, NULL);
}

static int page_alloc_cpu_dead(unsigned int cpu)
{

	lru_add_drain_cpu(cpu);
	drain_pages(cpu);

	/*
	 * Spill the event counters of the dead processor
	 * into the current processors event counters.
	 * This artificially elevates the count of the current
	 * processor.
	 */
	vm_events_fold_cpu(cpu);

	/*
	 * Zero the differential counters of the dead processor
	 * so that the vm statistics are consistent.
	 *
	 * This is only okay since the processor is dead and cannot
	 * race with what we are doing.
	 */
	cpu_vm_stats_fold(cpu);
	return 0;
}

void __init page_alloc_init(void)
{
	int ret;

	ret = cpuhp_setup_state_nocalls(CPUHP_PAGE_ALLOC_DEAD,
					"mm/page_alloc:dead", NULL,
					page_alloc_cpu_dead);
	WARN_ON(ret < 0);
}

/*
 * calculate_totalreserve_pages - called when sysctl_lowmem_reserve_ratio
 *	or min_free_kbytes changes.
 */
static void calculate_totalreserve_pages(void)
{
	struct pglist_data *pgdat;
	unsigned long reserve_pages = 0;
	enum zone_type i, j;

	for_each_online_pgdat(pgdat) {

		pgdat->totalreserve_pages = 0;

		for (i = 0; i < MAX_NR_ZONES; i++) {
			struct zone *zone = pgdat->node_zones + i;
			long max = 0;

			/* Find valid and maximum lowmem_reserve in the zone */
			for (j = i; j < MAX_NR_ZONES; j++) {
				if (zone->lowmem_reserve[j] > max)
					max = zone->lowmem_reserve[j];
			}

			/* we treat the high watermark as reserved pages. */
			max += high_wmark_pages(zone);

			if (max > zone->managed_pages)
				max = zone->managed_pages;

			pgdat->totalreserve_pages += max;

			reserve_pages += max;
		}
	}
	totalreserve_pages = reserve_pages;
}

/*
 * setup_per_zone_lowmem_reserve - called whenever
 *	sysctl_lowmem_reserve_ratio changes.  Ensures that each zone
 *	has a correct pages reserved value, so an adequate number of
 *	pages are left in the zone after a successful __alloc_pages().
 */
static void setup_per_zone_lowmem_reserve(void)
{
	struct pglist_data *pgdat;
	enum zone_type j, idx;

	for_each_online_pgdat(pgdat) {
		for (j = 0; j < MAX_NR_ZONES; j++) {
			struct zone *zone = pgdat->node_zones + j;
			unsigned long managed_pages = zone->managed_pages;

			zone->lowmem_reserve[j] = 0;

			idx = j;
			while (idx) {
				struct zone *lower_zone;

				idx--;
				lower_zone = pgdat->node_zones + idx;

				if (sysctl_lowmem_reserve_ratio[idx] < 1) {
					sysctl_lowmem_reserve_ratio[idx] = 0;
					lower_zone->lowmem_reserve[j] = 0;
				} else {
					lower_zone->lowmem_reserve[j] =
						managed_pages / sysctl_lowmem_reserve_ratio[idx];
				}
				managed_pages += lower_zone->managed_pages;
			}
		}
	}

	/* update totalreserve_pages */
	calculate_totalreserve_pages();
}

static void __setup_per_zone_wmarks(void)
{
	unsigned long pages_min = min_free_kbytes >> (PAGE_SHIFT - 10);
	unsigned long pages_low = extra_free_kbytes >> (PAGE_SHIFT - 10);
	unsigned long lowmem_pages = 0;
	struct zone *zone;
	unsigned long flags;

	/* Calculate total number of !ZONE_HIGHMEM pages */
	for_each_zone(zone) {
		if (!is_highmem(zone))
			lowmem_pages += zone->managed_pages;
	}

	for_each_zone(zone) {
		u64 min, low;

		spin_lock_irqsave(&zone->lock, flags);
		min = (u64)pages_min * zone->managed_pages;
		do_div(min, lowmem_pages);
		low = (u64)pages_low * zone->managed_pages;
		do_div(low, vm_total_pages);

		if (is_highmem(zone)) {
			/*
			 * __GFP_HIGH and PF_MEMALLOC allocations usually don't
			 * need highmem pages, so cap pages_min to a small
			 * value here.
			 *
			 * The WMARK_HIGH-WMARK_LOW and (WMARK_LOW-WMARK_MIN)
			 * deltas control asynch page reclaim, and so should
			 * not be capped for highmem.
			 */
			unsigned long min_pages;

			min_pages = zone->managed_pages / 1024;
			min_pages = clamp(min_pages, SWAP_CLUSTER_MAX, 128UL);
			zone->watermark[WMARK_MIN] = min_pages;
		} else {
			/*
			 * If it's a lowmem zone, reserve a number of pages
			 * proportionate to the zone's size.
			 */
			zone->watermark[WMARK_MIN] = min;
		}

		/*
		 * Set the kswapd watermarks distance according to the
		 * scale factor in proportion to available memory, but
		 * ensure a minimum size on small systems.
		 */
		min = max_t(u64, min >> 2,
			    mult_frac(zone->managed_pages,
				      watermark_scale_factor, 10000));

		zone->watermark[WMARK_LOW]  = min_wmark_pages(zone) +
					low + min;
		zone->watermark[WMARK_HIGH] = min_wmark_pages(zone) +
					low + min * 2;

		spin_unlock_irqrestore(&zone->lock, flags);
	}

	/* update totalreserve_pages */
	calculate_totalreserve_pages();
}

/**
 * setup_per_zone_wmarks - called when min_free_kbytes changes
 * or when memory is hot-{added|removed}
 *
 * Ensures that the watermark[min,low,high] values for each zone are set
 * correctly with respect to min_free_kbytes.
 */
void setup_per_zone_wmarks(void)
{
	static DEFINE_SPINLOCK(lock);

	spin_lock(&lock);
	__setup_per_zone_wmarks();
	spin_unlock(&lock);
}

/*
 * Initialise min_free_kbytes.
 *
 * For small machines we want it small (128k min).  For large machines
 * we want it large (64MB max).  But it is not linear, because network
 * bandwidth does not increase linearly with machine size.  We use
 *
 *	min_free_kbytes = 4 * sqrt(lowmem_kbytes), for better accuracy:
 *	min_free_kbytes = sqrt(lowmem_kbytes * 16)
 *
 * which yields
 *
 * 16MB:	512k
 * 32MB:	724k
 * 64MB:	1024k
 * 128MB:	1448k
 * 256MB:	2048k
 * 512MB:	2896k
 * 1024MB:	4096k
 * 2048MB:	5792k
 * 4096MB:	8192k
 * 8192MB:	11584k
 * 16384MB:	16384k
 */
int __meminit init_per_zone_wmark_min(void)
{
	unsigned long lowmem_kbytes;
	int new_min_free_kbytes;

	lowmem_kbytes = nr_free_buffer_pages() * (PAGE_SIZE >> 10);
	new_min_free_kbytes = int_sqrt(lowmem_kbytes * 16);

	if (new_min_free_kbytes > user_min_free_kbytes) {
		min_free_kbytes = new_min_free_kbytes;
		if (min_free_kbytes < 128)
			min_free_kbytes = 128;
		if (min_free_kbytes > 65536)
			min_free_kbytes = 65536;
	} else {
		pr_warn("min_free_kbytes is not updated to %d because user defined value %d is preferred\n",
				new_min_free_kbytes, user_min_free_kbytes);
	}
	setup_per_zone_wmarks();
	refresh_zone_stat_thresholds();
	setup_per_zone_lowmem_reserve();

#ifdef CONFIG_NUMA
	setup_min_unmapped_ratio();
	setup_min_slab_ratio();
#endif

	return 0;
}
core_initcall(init_per_zone_wmark_min)

/*
 * min_free_kbytes_sysctl_handler - just a wrapper around proc_dointvec() so
 *	that we can call two helper functions whenever min_free_kbytes
 *	or extra_free_kbytes changes.
 */
int min_free_kbytes_sysctl_handler(struct ctl_table *table, int write,
	void __user *buffer, size_t *length, loff_t *ppos)
{
	int rc;

	rc = proc_dointvec_minmax(table, write, buffer, length, ppos);
	if (rc)
		return rc;

	if (write) {
		user_min_free_kbytes = min_free_kbytes;
		setup_per_zone_wmarks();
	}
	return 0;
}

int watermark_scale_factor_sysctl_handler(struct ctl_table *table, int write,
	void __user *buffer, size_t *length, loff_t *ppos)
{
	int rc;

	rc = proc_dointvec_minmax(table, write, buffer, length, ppos);
	if (rc)
		return rc;

	if (write)
		setup_per_zone_wmarks();

	return 0;
}

#ifdef CONFIG_NUMA
static void setup_min_unmapped_ratio(void)
{
	pg_data_t *pgdat;
	struct zone *zone;

	for_each_online_pgdat(pgdat)
		pgdat->min_unmapped_pages = 0;

	for_each_zone(zone)
		zone->zone_pgdat->min_unmapped_pages += (zone->managed_pages *
				sysctl_min_unmapped_ratio) / 100;
}


int sysctl_min_unmapped_ratio_sysctl_handler(struct ctl_table *table, int write,
	void __user *buffer, size_t *length, loff_t *ppos)
{
	int rc;

	rc = proc_dointvec_minmax(table, write, buffer, length, ppos);
	if (rc)
		return rc;

	setup_min_unmapped_ratio();

	return 0;
}

static void setup_min_slab_ratio(void)
{
	pg_data_t *pgdat;
	struct zone *zone;

	for_each_online_pgdat(pgdat)
		pgdat->min_slab_pages = 0;

	for_each_zone(zone)
		zone->zone_pgdat->min_slab_pages += (zone->managed_pages *
				sysctl_min_slab_ratio) / 100;
}

int sysctl_min_slab_ratio_sysctl_handler(struct ctl_table *table, int write,
	void __user *buffer, size_t *length, loff_t *ppos)
{
	int rc;

	rc = proc_dointvec_minmax(table, write, buffer, length, ppos);
	if (rc)
		return rc;

	setup_min_slab_ratio();

	return 0;
}
#endif

/*
 * lowmem_reserve_ratio_sysctl_handler - just a wrapper around
 *	proc_dointvec() so that we can call setup_per_zone_lowmem_reserve()
 *	whenever sysctl_lowmem_reserve_ratio changes.
 *
 * The reserve ratio obviously has absolutely no relation with the
 * minimum watermarks. The lowmem reserve ratio can only make sense
 * if in function of the boot time zone sizes.
 */
int lowmem_reserve_ratio_sysctl_handler(struct ctl_table *table, int write,
	void __user *buffer, size_t *length, loff_t *ppos)
{
	proc_dointvec_minmax(table, write, buffer, length, ppos);
	setup_per_zone_lowmem_reserve();
	return 0;
}

/*
 * percpu_pagelist_fraction - changes the pcp->high for each zone on each
 * cpu.  It is the fraction of total pages in each zone that a hot per cpu
 * pagelist can have before it gets flushed back to buddy allocator.
 */
int percpu_pagelist_fraction_sysctl_handler(struct ctl_table *table, int write,
	void __user *buffer, size_t *length, loff_t *ppos)
{
	struct zone *zone;
	int old_percpu_pagelist_fraction;
	int ret;

	mutex_lock(&pcp_batch_high_lock);
	old_percpu_pagelist_fraction = percpu_pagelist_fraction;

	ret = proc_dointvec_minmax(table, write, buffer, length, ppos);
	if (!write || ret < 0)
		goto out;

	/* Sanity checking to avoid pcp imbalance */
	if (percpu_pagelist_fraction &&
	    percpu_pagelist_fraction < MIN_PERCPU_PAGELIST_FRACTION) {
		percpu_pagelist_fraction = old_percpu_pagelist_fraction;
		ret = -EINVAL;
		goto out;
	}

	/* No change? */
	if (percpu_pagelist_fraction == old_percpu_pagelist_fraction)
		goto out;

	for_each_populated_zone(zone) {
		unsigned int cpu;

		for_each_possible_cpu(cpu)
			pageset_set_high_and_batch(zone,
					per_cpu_ptr(zone->pageset, cpu));
	}
out:
	mutex_unlock(&pcp_batch_high_lock);
	return ret;
}

#ifdef CONFIG_NUMA
int hashdist = HASHDIST_DEFAULT;

static int __init set_hashdist(char *str)
{
	if (!str)
		return 0;
	hashdist = simple_strtoul(str, &str, 0);
	return 1;
}
__setup("hashdist=", set_hashdist);
#endif

#ifndef __HAVE_ARCH_RESERVED_KERNEL_PAGES
/*
 * Returns the number of pages that arch has reserved but
 * is not known to alloc_large_system_hash().
 */
static unsigned long __init arch_reserved_kernel_pages(void)
{
	return 0;
}
#endif

/*
 * Adaptive scale is meant to reduce sizes of hash tables on large memory
 * machines. As memory size is increased the scale is also increased but at
 * slower pace.  Starting from ADAPT_SCALE_BASE (64G), every time memory
 * quadruples the scale is increased by one, which means the size of hash table
 * only doubles, instead of quadrupling as well.
 * Because 32-bit systems cannot have large physical memory, where this scaling
 * makes sense, it is disabled on such platforms.
 */
#if __BITS_PER_LONG > 32
#define ADAPT_SCALE_BASE	(64ul << 30)
#define ADAPT_SCALE_SHIFT	2
#define ADAPT_SCALE_NPAGES	(ADAPT_SCALE_BASE >> PAGE_SHIFT)
#endif

/*
 * allocate a large system hash table from bootmem
 * - it is assumed that the hash table must contain an exact power-of-2
 *   quantity of entries
 * - limit is the number of hash buckets, not the total allocation size
 */
void *__init alloc_large_system_hash(const char *tablename,
				     unsigned long bucketsize,
				     unsigned long numentries,
				     int scale,
				     int flags,
				     unsigned int *_hash_shift,
				     unsigned int *_hash_mask,
				     unsigned long low_limit,
				     unsigned long high_limit)
{
	unsigned long long max = high_limit;
	unsigned long log2qty, size;
	void *table = NULL;
	gfp_t gfp_flags;

	/* allow the kernel cmdline to have a say */
	if (!numentries) {
		/* round applicable memory size up to nearest megabyte */
		numentries = nr_kernel_pages;
		numentries -= arch_reserved_kernel_pages();

		/* It isn't necessary when PAGE_SIZE >= 1MB */
		if (PAGE_SHIFT < 20)
			numentries = round_up(numentries, (1<<20)/PAGE_SIZE);

#if __BITS_PER_LONG > 32
		if (!high_limit) {
			unsigned long adapt;

			for (adapt = ADAPT_SCALE_NPAGES; adapt < numentries;
			     adapt <<= ADAPT_SCALE_SHIFT)
				scale++;
		}
#endif

		/* limit to 1 bucket per 2^scale bytes of low memory */
		if (scale > PAGE_SHIFT)
			numentries >>= (scale - PAGE_SHIFT);
		else
			numentries <<= (PAGE_SHIFT - scale);

		/* Make sure we've got at least a 0-order allocation.. */
		if (unlikely(flags & HASH_SMALL)) {
			/* Makes no sense without HASH_EARLY */
			WARN_ON(!(flags & HASH_EARLY));
			if (!(numentries >> *_hash_shift)) {
				numentries = 1UL << *_hash_shift;
				BUG_ON(!numentries);
			}
		} else if (unlikely((numentries * bucketsize) < PAGE_SIZE))
			numentries = PAGE_SIZE / bucketsize;
	}
	numentries = roundup_pow_of_two(numentries);

	/* limit allocation size to 1/16 total memory by default */
	if (max == 0) {
		max = ((unsigned long long)nr_all_pages << PAGE_SHIFT) >> 4;
		do_div(max, bucketsize);
	}
	max = min(max, 0x80000000ULL);

	if (numentries < low_limit)
		numentries = low_limit;
	if (numentries > max)
		numentries = max;

	log2qty = ilog2(numentries);

	gfp_flags = (flags & HASH_ZERO) ? GFP_ATOMIC | __GFP_ZERO : GFP_ATOMIC;
	do {
		size = bucketsize << log2qty;
		if (flags & HASH_EARLY) {
			if (flags & HASH_ZERO)
				table = memblock_virt_alloc_nopanic(size, 0);
			else
				table = memblock_virt_alloc_raw(size, 0);
		} else if (hashdist) {
			table = __vmalloc(size, gfp_flags, PAGE_KERNEL);
		} else {
			/*
			 * If bucketsize is not a power-of-two, we may free
			 * some pages at the end of hash table which
			 * alloc_pages_exact() automatically does
			 */
			if (get_order(size) < MAX_ORDER) {
				table = alloc_pages_exact(size, gfp_flags);
				kmemleak_alloc(table, size, 1, gfp_flags);
			}
		}
	} while (!table && size > PAGE_SIZE && --log2qty);

	if (!table)
		panic("Failed to allocate %s hash table\n", tablename);

	pr_info("%s hash table entries: %ld (order: %d, %lu bytes)\n",
		tablename, 1UL << log2qty, ilog2(size) - PAGE_SHIFT, size);

	if (_hash_shift)
		*_hash_shift = log2qty;
	if (_hash_mask)
		*_hash_mask = (1 << log2qty) - 1;

	return table;
}

/*
 * This function checks whether pageblock includes unmovable pages or not.
 * If @count is not zero, it is okay to include less @count unmovable pages
 *
 * PageLRU check without isolation or lru_lock could race so that
 * MIGRATE_MOVABLE block might include unmovable pages. And __PageMovable
 * check without lock_page also may miss some movable non-lru pages at
 * race condition. So you can't expect this function should be exact.
 */
bool has_unmovable_pages(struct zone *zone, struct page *page, int count,
			 int migratetype,
			 bool skip_hwpoisoned_pages)
{
	unsigned long pfn, iter, found;

	/*
	 * TODO we could make this much more efficient by not checking every
	 * page in the range if we know all of them are in MOVABLE_ZONE and
	 * that the movable zone guarantees that pages are migratable but
	 * the later is not the case right now unfortunatelly. E.g. movablecore
	 * can still lead to having bootmem allocations in zone_movable.
	 */

	/*
	 * CMA allocations (alloc_contig_range) really need to mark isolate
	 * CMA pageblocks even when they are not movable in fact so consider
	 * them movable here.
	 */
	if (is_migrate_cma(migratetype) &&
			is_migrate_cma(get_pageblock_migratetype(page)))
		return false;

	pfn = page_to_pfn(page);
	for (found = 0, iter = 0; iter < pageblock_nr_pages; iter++) {
		unsigned long check = pfn + iter;

		if (!pfn_valid_within(check))
			continue;

		page = pfn_to_page(check);

		if (PageReserved(page))
			goto unmovable;

		/*
		 * If the zone is movable and we have ruled out all reserved
		 * pages then it should be reasonably safe to assume the rest
		 * is movable.
		 */
		if (zone_idx(zone) == ZONE_MOVABLE)
			continue;

		/*
		 * Hugepages are not in LRU lists, but they're movable.
		 * We need not scan over tail pages bacause we don't
		 * handle each tail page individually in migration.
		 */
		if (PageHuge(page)) {
			struct page *head = compound_head(page);
			unsigned int skip_pages;

			if (!hugepage_migration_supported(page_hstate(head)))
				goto unmovable;

			skip_pages = (1 << compound_order(head)) - (page - head);
			iter += skip_pages - 1;
			continue;
		}

		/*
		 * We can't use page_count without pin a page
		 * because another CPU can free compound page.
		 * This check already skips compound tails of THP
		 * because their page->_refcount is zero at all time.
		 */
		if (!page_ref_count(page)) {
			if (PageBuddy(page))
				iter += (1 << page_order(page)) - 1;
			continue;
		}

		/*
		 * The HWPoisoned page may be not in buddy system, and
		 * page_count() is not 0.
		 */
		if (skip_hwpoisoned_pages && PageHWPoison(page))
			continue;

		if (__PageMovable(page))
			continue;

		if (!PageLRU(page))
			found++;
		/*
		 * If there are RECLAIMABLE pages, we need to check
		 * it.  But now, memory offline itself doesn't call
		 * shrink_node_slabs() and it still to be fixed.
		 */
		/*
		 * If the page is not RAM, page_count()should be 0.
		 * we don't need more check. This is an _used_ not-movable page.
		 *
		 * The problematic thing here is PG_reserved pages. PG_reserved
		 * is set to both of a memory hole page and a _used_ kernel
		 * page at boot.
		 */
		if (found > count)
			goto unmovable;
	}
	return false;
unmovable:
	WARN_ON_ONCE(zone_idx(zone) == ZONE_MOVABLE);
	return true;
}

#if (defined(CONFIG_MEMORY_ISOLATION) && defined(CONFIG_COMPACTION)) || defined(CONFIG_CMA)

static unsigned long pfn_max_align_down(unsigned long pfn)
{
	return pfn & ~(max_t(unsigned long, MAX_ORDER_NR_PAGES,
			     pageblock_nr_pages) - 1);
}

static unsigned long pfn_max_align_up(unsigned long pfn)
{
	return ALIGN(pfn, max_t(unsigned long, MAX_ORDER_NR_PAGES,
				pageblock_nr_pages));
}

/* [start, end) must belong to a single zone. */
static int __alloc_contig_migrate_range(struct compact_control *cc,
					unsigned long start, unsigned long end)
{
	/* This function is based on compact_zone() from compaction.c. */
	unsigned long nr_reclaimed;
	unsigned long pfn = start;
	unsigned int tries = 0;
	int ret = 0;

	migrate_prep();

	while (pfn < end || !list_empty(&cc->migratepages)) {
		if (fatal_signal_pending(current)) {
			ret = -EINTR;
			break;
		}

		if (list_empty(&cc->migratepages)) {
			cc->nr_migratepages = 0;
			pfn = isolate_migratepages_range(cc, pfn, end);
			if (!pfn) {
				ret = -EINTR;
				break;
			}
			tries = 0;
		} else if (++tries == 5) {
			ret = ret < 0 ? ret : -EBUSY;
			break;
		}

		nr_reclaimed = reclaim_clean_pages_from_list(cc->zone,
							&cc->migratepages, 0);
		cc->nr_migratepages -= nr_reclaimed;

		ret = migrate_pages(&cc->migratepages, alloc_migrate_target,
				    NULL, 0, cc->mode, MR_CONTIG_RANGE);
	}
	if (ret < 0) {
		putback_movable_pages(&cc->migratepages);
		return ret;
	}
	return 0;
}

/**
 * alloc_contig_range() -- tries to allocate given range of pages
 * @start:	start PFN to allocate
 * @end:	one-past-the-last PFN to allocate
 * @migratetype:	migratetype of the underlaying pageblocks (either
 *			#MIGRATE_MOVABLE or #MIGRATE_CMA).  All pageblocks
 *			in range must have the same migratetype and it must
 *			be either of the two.
 * @gfp_mask:	GFP mask to use during compaction
 *
 * The PFN range does not have to be pageblock or MAX_ORDER_NR_PAGES
 * aligned.  The PFN range must belong to a single zone.
 *
 * The first thing this routine does is attempt to MIGRATE_ISOLATE all
 * pageblocks in the range.  Once isolated, the pageblocks should not
 * be modified by others.
 *
 * Returns zero on success or negative error code.  On success all
 * pages which PFN is in [start, end) are allocated for the caller and
 * need to be freed with free_contig_range().
 */
int alloc_contig_range(unsigned long start, unsigned long end,
		       unsigned migratetype, gfp_t gfp_mask)
{
	unsigned long outer_start, outer_end;
	unsigned int order;
	int ret = 0;

	struct compact_control cc = {
		.nr_migratepages = 0,
		.order = -1,
		.zone = page_zone(pfn_to_page(start)),
		.mode = MIGRATE_SYNC,
		.ignore_skip_hint = true,
		.no_set_skip_hint = true,
		.gfp_mask = current_gfp_context(gfp_mask),
	};
	INIT_LIST_HEAD(&cc.migratepages);

	/*
	 * What we do here is we mark all pageblocks in range as
	 * MIGRATE_ISOLATE.  Because pageblock and max order pages may
	 * have different sizes, and due to the way page allocator
	 * work, we align the range to biggest of the two pages so
	 * that page allocator won't try to merge buddies from
	 * different pageblocks and change MIGRATE_ISOLATE to some
	 * other migration type.
	 *
	 * Once the pageblocks are marked as MIGRATE_ISOLATE, we
	 * migrate the pages from an unaligned range (ie. pages that
	 * we are interested in).  This will put all the pages in
	 * range back to page allocator as MIGRATE_ISOLATE.
	 *
	 * When this is done, we take the pages in range from page
	 * allocator removing them from the buddy system.  This way
	 * page allocator will never consider using them.
	 *
	 * This lets us mark the pageblocks back as
	 * MIGRATE_CMA/MIGRATE_MOVABLE so that free pages in the
	 * aligned range but not in the unaligned, original range are
	 * put back to page allocator so that buddy can use them.
	 */

	ret = start_isolate_page_range(pfn_max_align_down(start),
				       pfn_max_align_up(end), migratetype,
				       false);
	if (ret)
		return ret;

	/*
	 * In case of -EBUSY, we'd like to know which page causes problem.
	 * So, just fall through. test_pages_isolated() has a tracepoint
	 * which will report the busy page.
	 *
	 * It is possible that busy pages could become available before
	 * the call to test_pages_isolated, and the range will actually be
	 * allocated.  So, if we fall through be sure to clear ret so that
	 * -EBUSY is not accidentally used or returned to caller.
	 */
	ret = __alloc_contig_migrate_range(&cc, start, end);
	if (ret && ret != -EBUSY)
		goto done;
	ret =0;

	/*
	 * Pages from [start, end) are within a MAX_ORDER_NR_PAGES
	 * aligned blocks that are marked as MIGRATE_ISOLATE.  What's
	 * more, all pages in [start, end) are free in page allocator.
	 * What we are going to do is to allocate all pages from
	 * [start, end) (that is remove them from page allocator).
	 *
	 * The only problem is that pages at the beginning and at the
	 * end of interesting range may be not aligned with pages that
	 * page allocator holds, ie. they can be part of higher order
	 * pages.  Because of this, we reserve the bigger range and
	 * once this is done free the pages we are not interested in.
	 *
	 * We don't have to hold zone->lock here because the pages are
	 * isolated thus they won't get removed from buddy.
	 */

	lru_add_drain_all();
	drain_all_pages(cc.zone);

	order = 0;
	outer_start = start;
	while (!PageBuddy(pfn_to_page(outer_start))) {
		if (++order >= MAX_ORDER) {
			outer_start = start;
			break;
		}
		outer_start &= ~0UL << order;
	}

	if (outer_start != start) {
		order = page_order(pfn_to_page(outer_start));

		/*
		 * outer_start page could be small order buddy page and
		 * it doesn't include start page. Adjust outer_start
		 * in this case to report failed page properly
		 * on tracepoint in test_pages_isolated()
		 */
		if (outer_start + (1UL << order) <= start)
			outer_start = start;
	}

	/* Make sure the range is really isolated. */
	if (test_pages_isolated(outer_start, end, false)) {
		pr_info_ratelimited("%s: [%lx, %lx) PFNs busy\n",
			__func__, outer_start, end);
		ret = -EBUSY;
		goto done;
	}

	/* Grab isolated pages from freelists. */
	outer_end = isolate_freepages_range(&cc, outer_start, end);
	if (!outer_end) {
		ret = -EBUSY;
		goto done;
	}

	/* Free head and tail (if any) */
	if (start != outer_start)
		free_contig_range(outer_start, start - outer_start);
	if (end != outer_end)
		free_contig_range(end, outer_end - end);

done:
	undo_isolate_page_range(pfn_max_align_down(start),
				pfn_max_align_up(end), migratetype);
	return ret;
}

void free_contig_range(unsigned long pfn, unsigned nr_pages)
{
	unsigned int count = 0;

	for (; nr_pages--; pfn++) {
		struct page *page = pfn_to_page(pfn);

		count += page_count(page) != 1;
		__free_page(page);
	}
	WARN(count != 0, "%d pages are still in use!\n", count);
}
#endif

/*
 * The zone indicated has a new number of managed_pages; batch sizes and percpu
 * page high values need to be recalulated.
 */
void __meminit zone_pcp_update(struct zone *zone)
{
	unsigned cpu;
	mutex_lock(&pcp_batch_high_lock);
	for_each_possible_cpu(cpu)
		pageset_set_high_and_batch(zone,
				per_cpu_ptr(zone->pageset, cpu));
	mutex_unlock(&pcp_batch_high_lock);
}

void zone_pcp_reset(struct zone *zone)
{
	unsigned long flags;
	int cpu;
	struct per_cpu_pageset *pset;

	/* avoid races with drain_pages()  */
	local_irq_save(flags);
	if (zone->pageset != &boot_pageset) {
		for_each_online_cpu(cpu) {
			pset = per_cpu_ptr(zone->pageset, cpu);
			drain_zonestat(zone, pset);
		}
		free_percpu(zone->pageset);
		zone->pageset = &boot_pageset;
	}
	local_irq_restore(flags);
}

#ifdef CONFIG_MEMORY_HOTREMOVE
/*
 * All pages in the range must be in a single zone and isolated
 * before calling this.
 */
void
__offline_isolated_pages(unsigned long start_pfn, unsigned long end_pfn)
{
	struct page *page;
	struct zone *zone;
	unsigned int order, i;
	unsigned long pfn;
	unsigned long flags;
	/* find the first valid pfn */
	for (pfn = start_pfn; pfn < end_pfn; pfn++)
		if (pfn_valid(pfn))
			break;
	if (pfn == end_pfn)
		return;
	offline_mem_sections(pfn, end_pfn);
	zone = page_zone(pfn_to_page(pfn));
	spin_lock_irqsave(&zone->lock, flags);
	pfn = start_pfn;
	while (pfn < end_pfn) {
		if (!pfn_valid(pfn)) {
			pfn++;
			continue;
		}
		page = pfn_to_page(pfn);
		/*
		 * The HWPoisoned page may be not in buddy system, and
		 * page_count() is not 0.
		 */
		if (unlikely(!PageBuddy(page) && PageHWPoison(page))) {
			pfn++;
			SetPageReserved(page);
			continue;
		}

		BUG_ON(page_count(page));
		BUG_ON(!PageBuddy(page));
		order = page_order(page);
#ifdef CONFIG_DEBUG_VM
		pr_info("remove from free list %lx %d %lx\n",
			pfn, 1 << order, end_pfn);
#endif
		list_del(&page->lru);
		rmv_page_order(page);
		zone->free_area[order].nr_free--;
		for (i = 0; i < (1 << order); i++)
			SetPageReserved((page+i));
		pfn += (1 << order);
	}
	spin_unlock_irqrestore(&zone->lock, flags);
}
#endif

bool is_free_buddy_page(struct page *page)
{
	struct zone *zone = page_zone(page);
	unsigned long pfn = page_to_pfn(page);
	unsigned long flags;
	unsigned int order;

	spin_lock_irqsave(&zone->lock, flags);
	for (order = 0; order < MAX_ORDER; order++) {
		struct page *page_head = page - (pfn & ((1 << order) - 1));

		if (PageBuddy(page_head) && page_order(page_head) >= order)
			break;
	}
	spin_unlock_irqrestore(&zone->lock, flags);

	return order < MAX_ORDER;
}

#ifdef CONFIG_MEMORY_FAILURE
/*
 * Set PG_hwpoison flag if a given page is confirmed to be a free page.  This
 * test is performed under the zone lock to prevent a race against page
 * allocation.
 */
bool set_hwpoison_free_buddy_page(struct page *page)
{
	struct zone *zone = page_zone(page);
	unsigned long pfn = page_to_pfn(page);
	unsigned long flags;
	unsigned int order;
	bool hwpoisoned = false;

	spin_lock_irqsave(&zone->lock, flags);
	for (order = 0; order < MAX_ORDER; order++) {
		struct page *page_head = page - (pfn & ((1 << order) - 1));

		if (PageBuddy(page_head) && page_order(page_head) >= order) {
			if (!TestSetPageHWPoison(page))
				hwpoisoned = true;
			break;
		}
	}
	spin_unlock_irqrestore(&zone->lock, flags);

	return hwpoisoned;
}
#endif<|MERGE_RESOLUTION|>--- conflicted
+++ resolved
@@ -5005,26 +5005,12 @@
 	 * items that are in use, and cannot be freed. Cap this estimate at the
 	 * low watermark.
 	 */
-<<<<<<< HEAD
-	available += global_node_page_state(NR_SLAB_RECLAIMABLE) -
-		     min(global_node_page_state(NR_SLAB_RECLAIMABLE) / 2,
-			 wmark_low);
-
-	/*
-	 * Part of the kernel memory, which can be released under memory
-	 * pressure.
-	 */
-	available += global_node_page_state(NR_INDIRECTLY_RECLAIMABLE_BYTES) >>
-		PAGE_SHIFT;
-#ifdef CONFIG_ION_RBIN_HEAP
-	available += atomic_read(&rbin_cached_pages);
-#endif
-=======
 	reclaimable = global_node_page_state(NR_SLAB_RECLAIMABLE) +
 			global_node_page_state(NR_KERNEL_MISC_RECLAIMABLE);
 	available += reclaimable - min(reclaimable / 2, wmark_low);
-
->>>>>>> d902dae1
+#ifdef CONFIG_ION_RBIN_HEAP
+	available += atomic_read(&rbin_cached_pages);
+#endif
 	if (available < 0)
 		available = 0;
 	return available;
