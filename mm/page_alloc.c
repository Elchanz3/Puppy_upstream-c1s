--- conflicted
+++ resolved
@@ -2643,30 +2643,12 @@
 {
 	struct page *page = NULL;
 
-<<<<<<< HEAD
-#ifdef CONFIG_CMA
-	if (migratetype == MIGRATE_CMA) {
-#else
-	if (migratetype == MIGRATE_MOVABLE) {
-#endif
-		page = __rmqueue_cma_fallback(zone, order);
-		migratetype = MIGRATE_MOVABLE;
-	}
-
-	while (!page) {
-		page = __rmqueue_smallest(zone, order, migratetype);
-		if (unlikely(!page) &&
-		    !__rmqueue_fallback(zone, order, migratetype))
-			break;
-	}
-=======
 retry:
 	page = __rmqueue_smallest(zone, order, migratetype);
 
 	if (unlikely(!page) && __rmqueue_fallback(zone, order, migratetype,
 						  alloc_flags))
 		goto retry;
->>>>>>> 8290fa4a
 
 	trace_mm_page_alloc_zone_locked(page, order, migratetype);
 	return page;
@@ -3251,11 +3233,7 @@
 static struct page *rmqueue_pcplist(struct zone *preferred_zone,
 			struct zone *zone, unsigned int order,
 			gfp_t gfp_flags, int migratetype,
-<<<<<<< HEAD
-			int migratetype_rmqueue)
-=======
 			unsigned int alloc_flags)
->>>>>>> 8290fa4a
 {
 	struct per_cpu_pages *pcp;
 	struct page *page;
@@ -3263,13 +3241,8 @@
 
 	local_irq_save(flags);
 	pcp = &this_cpu_ptr(zone->pageset)->pcp;
-<<<<<<< HEAD
-	list = &pcp->lists[migratetype];
-	page = __rmqueue_pcplist(zone,  migratetype_rmqueue, pcp, list);
-=======
 	page = __rmqueue_pcplist(zone,  migratetype, alloc_flags, pcp,
 				 gfp_flags);
->>>>>>> 8290fa4a
 	if (page) {
 		__count_zid_vm_events(PGALLOC, page_zonenum(page), 1 << order);
 		zone_statistics(preferred_zone, zone);
@@ -3320,21 +3293,8 @@
 #endif
 	if (likely(order == 0)) {
 		page = rmqueue_pcplist(preferred_zone, zone, order,
-<<<<<<< HEAD
-				gfp_flags, migratetype, migratetype_rmqueue);
-		/*
-		 * Allocation with GFP_MOVABLE and !GFP_HIGHMEM will have
-		 * another chance of page allocation from the free list.
-		 * See the comment in __rmqueue_pcplist().
-		 */
-#ifdef CONFIG_CMA
-		if (likely(page) || (migratetype_rmqueue != MIGRATE_MOVABLE))
-#endif
-			goto out;
-=======
 				gfp_flags, migratetype, alloc_flags);
 		goto out;
->>>>>>> 8290fa4a
 	}
 
 	/*
@@ -3346,12 +3306,8 @@
 
 	do {
 		page = NULL;
-<<<<<<< HEAD
-		if (order && (alloc_flags & ALLOC_HARDER)) {
-=======
 
 		if (alloc_flags & ALLOC_HARDER) {
->>>>>>> 8290fa4a
 			page = __rmqueue_smallest(zone, order, MIGRATE_HIGHATOMIC);
 			if (page)
 				trace_mm_page_alloc_zone_locked(page, order, migratetype);
@@ -3362,11 +3318,7 @@
 			page = __rmqueue_cma(zone, order);
 
 		if (!page)
-<<<<<<< HEAD
-			page = __rmqueue(zone, order, migratetype_rmqueue);
-=======
 			page = __rmqueue(zone, order, migratetype, alloc_flags);
->>>>>>> 8290fa4a
 	} while (page && check_new_pages(page, order));
 
 	spin_unlock(&zone->lock);
@@ -4306,15 +4258,11 @@
 	} else if (unlikely(rt_task(current)) && !in_interrupt())
 		alloc_flags |= ALLOC_HARDER;
 
-<<<<<<< HEAD
-	if (gfp_cma_alloc_allowed(gfp_mask))
-=======
 	if (gfp_mask & __GFP_KSWAPD_RECLAIM)
 		alloc_flags |= ALLOC_KSWAPD;
 
 #ifdef CONFIG_CMA
 	if (gfpflags_to_migratetype(gfp_mask) == MIGRATE_MOVABLE)
->>>>>>> 8290fa4a
 		alloc_flags |= ALLOC_CMA;
 
 	return alloc_flags;
