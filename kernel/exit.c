/*
 *  linux/kernel/exit.c
 *
 *  Copyright (C) 1991, 1992  Linus Torvalds
 */

#include <linux/mm.h>
#include <linux/slab.h>
#include <linux/sched/autogroup.h>
#include <linux/sched/mm.h>
#include <linux/sched/stat.h>
#include <linux/sched/task.h>
#include <linux/sched/task_stack.h>
#include <linux/sched/cputime.h>
#include <linux/interrupt.h>
#include <linux/module.h>
#include <linux/capability.h>
#include <linux/completion.h>
#include <linux/personality.h>
#include <linux/tty.h>
#include <linux/iocontext.h>
#include <linux/key.h>
#include <linux/cpu.h>
#include <linux/acct.h>
#include <linux/tsacct_kern.h>
#include <linux/file.h>
#include <linux/fdtable.h>
#include <linux/freezer.h>
#include <linux/binfmts.h>
#include <linux/nsproxy.h>
#include <linux/pid_namespace.h>
#include <linux/ptrace.h>
#include <linux/profile.h>
#include <linux/mount.h>
#include <linux/proc_fs.h>
#include <linux/kthread.h>
#include <linux/mempolicy.h>
#include <linux/taskstats_kern.h>
#include <linux/delayacct.h>
#include <linux/cgroup.h>
#include <linux/syscalls.h>
#include <linux/signal.h>
#include <linux/posix-timers.h>
#include <linux/cn_proc.h>
#include <linux/mutex.h>
#include <linux/futex.h>
#include <linux/pipe_fs_i.h>
#include <linux/audit.h> /* for audit_free() */
#include <linux/resource.h>
#include <linux/blkdev.h>
#include <linux/task_io_accounting_ops.h>
#include <linux/tracehook.h>
#include <linux/fs_struct.h>
#include <linux/init_task.h>
#include <linux/perf_event.h>
#include <trace/events/sched.h>
#include <linux/hw_breakpoint.h>
#include <linux/oom.h>
#include <linux/writeback.h>
#include <linux/shm.h>
#include <linux/kcov.h>
#include <linux/random.h>
#include <linux/rcuwait.h>
#include <linux/compat.h>
#include <linux/sysfs.h>

#include <linux/uaccess.h>
#include <asm/unistd.h>
#include <asm/pgtable.h>
#include <asm/mmu_context.h>

<<<<<<< HEAD
#ifdef CONFIG_SECURITY_DEFEX
#include <linux/defex.h>
=======
/*
 * The default value should be high enough to not crash a system that randomly
 * crashes its kernel from time to time, but low enough to at least not permit
 * overflowing 32-bit refcounts or the ldsem writer count.
 */
static unsigned int oops_limit = 10000;

#ifdef CONFIG_SYSCTL
static struct ctl_table kern_exit_table[] = {
	{
		.procname       = "oops_limit",
		.data           = &oops_limit,
		.maxlen         = sizeof(oops_limit),
		.mode           = 0644,
		.proc_handler   = proc_douintvec,
	},
	{ }
};

static __init int kernel_exit_sysctls_init(void)
{
	register_sysctl_init("kernel", kern_exit_table);
	return 0;
}
late_initcall(kernel_exit_sysctls_init);
#endif

static atomic_t oops_count = ATOMIC_INIT(0);

#ifdef CONFIG_SYSFS
static ssize_t oops_count_show(struct kobject *kobj, struct kobj_attribute *attr,
			       char *page)
{
	return sysfs_emit(page, "%d\n", atomic_read(&oops_count));
}

static struct kobj_attribute oops_count_attr = __ATTR_RO(oops_count);

static __init int kernel_exit_sysfs_init(void)
{
	sysfs_add_file_to_group(kernel_kobj, &oops_count_attr.attr, NULL);
	return 0;
}
late_initcall(kernel_exit_sysfs_init);
>>>>>>> 11806753
#endif

static void __unhash_process(struct task_struct *p, bool group_dead)
{
	nr_threads--;
	detach_pid(p, PIDTYPE_PID);
	if (group_dead) {
		detach_pid(p, PIDTYPE_TGID);
		detach_pid(p, PIDTYPE_PGID);
		detach_pid(p, PIDTYPE_SID);

		list_del_rcu(&p->tasks);
		list_del_init(&p->sibling);
		__this_cpu_dec(process_counts);
	}
	list_del_rcu(&p->thread_group);
	list_del_rcu(&p->thread_node);
}

/*
 * This function expects the tasklist_lock write-locked.
 */
static void __exit_signal(struct task_struct *tsk)
{
	struct signal_struct *sig = tsk->signal;
	bool group_dead = thread_group_leader(tsk);
	struct sighand_struct *sighand;
	struct tty_struct *tty;
	u64 utime, stime;

	sighand = rcu_dereference_check(tsk->sighand,
					lockdep_tasklist_lock_is_held());
	spin_lock(&sighand->siglock);

#ifdef CONFIG_POSIX_TIMERS
	posix_cpu_timers_exit(tsk);
	if (group_dead) {
		posix_cpu_timers_exit_group(tsk);
	} else {
		/*
		 * This can only happen if the caller is de_thread().
		 * FIXME: this is the temporary hack, we should teach
		 * posix-cpu-timers to handle this case correctly.
		 */
		if (unlikely(has_group_leader_pid(tsk)))
			posix_cpu_timers_exit_group(tsk);
	}
#endif

	if (group_dead) {
		tty = sig->tty;
		sig->tty = NULL;
	} else {
		/*
		 * If there is any task waiting for the group exit
		 * then notify it:
		 */
		if (sig->notify_count > 0 && !--sig->notify_count)
			wake_up_process(sig->group_exit_task);

		if (tsk == sig->curr_target)
			sig->curr_target = next_thread(tsk);
	}

	add_device_randomness((const void*) &tsk->se.sum_exec_runtime,
			      sizeof(unsigned long long));

	/*
	 * Accumulate here the counters for all threads as they die. We could
	 * skip the group leader because it is the last user of signal_struct,
	 * but we want to avoid the race with thread_group_cputime() which can
	 * see the empty ->thread_head list.
	 */
	task_cputime(tsk, &utime, &stime);
	write_seqlock(&sig->stats_lock);
	sig->utime += utime;
	sig->stime += stime;
	sig->gtime += task_gtime(tsk);
	sig->min_flt += tsk->min_flt;
	sig->maj_flt += tsk->maj_flt;
	sig->nvcsw += tsk->nvcsw;
	sig->nivcsw += tsk->nivcsw;
	sig->inblock += task_io_get_inblock(tsk);
	sig->oublock += task_io_get_oublock(tsk);
	task_io_accounting_add(&sig->ioac, &tsk->ioac);
	sig->sum_sched_runtime += tsk->se.sum_exec_runtime;
	sig->nr_threads--;
	__unhash_process(tsk, group_dead);
	write_sequnlock(&sig->stats_lock);

	/*
	 * Do this under ->siglock, we can race with another thread
	 * doing sigqueue_free() if we have SIGQUEUE_PREALLOC signals.
	 */
	flush_sigqueue(&tsk->pending);
	tsk->sighand = NULL;
	spin_unlock(&sighand->siglock);

	__cleanup_sighand(sighand);
	clear_tsk_thread_flag(tsk, TIF_SIGPENDING);
	if (group_dead) {
		flush_sigqueue(&sig->shared_pending);
		tty_kref_put(tty);
	}
}

static void delayed_put_task_struct(struct rcu_head *rhp)
{
	struct task_struct *tsk = container_of(rhp, struct task_struct, rcu);

	perf_event_delayed_put(tsk);
	trace_sched_process_free(tsk);
	put_task_struct(tsk);
}


void release_task(struct task_struct *p)
{
	struct task_struct *leader;
	int zap_leader;
repeat:
	/* don't need to get the RCU readlock here - the process is dead and
	 * can't be modifying its own credentials. But shut RCU-lockdep up */
	rcu_read_lock();
	atomic_dec(&__task_cred(p)->user->processes);
	rcu_read_unlock();

	proc_flush_task(p);
	cgroup_release(p);

	write_lock_irq(&tasklist_lock);
	ptrace_release_task(p);
	__exit_signal(p);

	/*
	 * If we are the last non-leader member of the thread
	 * group, and the leader is zombie, then notify the
	 * group leader's parent process. (if it wants notification.)
	 */
	zap_leader = 0;
	leader = p->group_leader;
	if (leader != p && thread_group_empty(leader)
			&& leader->exit_state == EXIT_ZOMBIE) {
		/*
		 * If we were the last child thread and the leader has
		 * exited already, and the leader's parent ignores SIGCHLD,
		 * then we are the one who should release the leader.
		 */
		zap_leader = do_notify_parent(leader, leader->exit_signal);
		if (zap_leader)
			leader->exit_state = EXIT_DEAD;
	}

	write_unlock_irq(&tasklist_lock);
	release_thread(p);
	call_rcu(&p->rcu, delayed_put_task_struct);

	p = leader;
	if (unlikely(zap_leader))
		goto repeat;
}

/*
 * Note that if this function returns a valid task_struct pointer (!NULL)
 * task->usage must remain >0 for the duration of the RCU critical section.
 */
struct task_struct *task_rcu_dereference(struct task_struct **ptask)
{
	struct sighand_struct *sighand;
	struct task_struct *task;

	/*
	 * We need to verify that release_task() was not called and thus
	 * delayed_put_task_struct() can't run and drop the last reference
	 * before rcu_read_unlock(). We check task->sighand != NULL,
	 * but we can read the already freed and reused memory.
	 */
retry:
	task = rcu_dereference(*ptask);
	if (!task)
		return NULL;

	probe_kernel_address(&task->sighand, sighand);

	/*
	 * Pairs with atomic_dec_and_test() in put_task_struct(). If this task
	 * was already freed we can not miss the preceding update of this
	 * pointer.
	 */
	smp_rmb();
	if (unlikely(task != READ_ONCE(*ptask)))
		goto retry;

	/*
	 * We've re-checked that "task == *ptask", now we have two different
	 * cases:
	 *
	 * 1. This is actually the same task/task_struct. In this case
	 *    sighand != NULL tells us it is still alive.
	 *
	 * 2. This is another task which got the same memory for task_struct.
	 *    We can't know this of course, and we can not trust
	 *    sighand != NULL.
	 *
	 *    In this case we actually return a random value, but this is
	 *    correct.
	 *
	 *    If we return NULL - we can pretend that we actually noticed that
	 *    *ptask was updated when the previous task has exited. Or pretend
	 *    that probe_slab_address(&sighand) reads NULL.
	 *
	 *    If we return the new task (because sighand is not NULL for any
	 *    reason) - this is fine too. This (new) task can't go away before
	 *    another gp pass.
	 *
	 *    And note: We could even eliminate the false positive if re-read
	 *    task->sighand once again to avoid the falsely NULL. But this case
	 *    is very unlikely so we don't care.
	 */
	if (!sighand)
		return NULL;

	return task;
}

void rcuwait_wake_up(struct rcuwait *w)
{
	struct task_struct *task;

	rcu_read_lock();

	/*
	 * Order condition vs @task, such that everything prior to the load
	 * of @task is visible. This is the condition as to why the user called
	 * rcuwait_trywake() in the first place. Pairs with set_current_state()
	 * barrier (A) in rcuwait_wait_event().
	 *
	 *    WAIT                WAKE
	 *    [S] tsk = current	  [S] cond = true
	 *        MB (A)	      MB (B)
	 *    [L] cond		  [L] tsk
	 */
	smp_mb(); /* (B) */

	/*
	 * Avoid using task_rcu_dereference() magic as long as we are careful,
	 * see comment in rcuwait_wait_event() regarding ->exit_state.
	 */
	task = rcu_dereference(w->task);
	if (task)
		wake_up_process(task);
	rcu_read_unlock();
}

/*
 * Determine if a process group is "orphaned", according to the POSIX
 * definition in 2.2.2.52.  Orphaned process groups are not to be affected
 * by terminal-generated stop signals.  Newly orphaned process groups are
 * to receive a SIGHUP and a SIGCONT.
 *
 * "I ask you, have you ever known what it is to be an orphan?"
 */
static int will_become_orphaned_pgrp(struct pid *pgrp,
					struct task_struct *ignored_task)
{
	struct task_struct *p;

	do_each_pid_task(pgrp, PIDTYPE_PGID, p) {
		if ((p == ignored_task) ||
		    (p->exit_state && thread_group_empty(p)) ||
		    is_global_init(p->real_parent))
			continue;

		if (task_pgrp(p->real_parent) != pgrp &&
		    task_session(p->real_parent) == task_session(p))
			return 0;
	} while_each_pid_task(pgrp, PIDTYPE_PGID, p);

	return 1;
}

int is_current_pgrp_orphaned(void)
{
	int retval;

	read_lock(&tasklist_lock);
	retval = will_become_orphaned_pgrp(task_pgrp(current), NULL);
	read_unlock(&tasklist_lock);

	return retval;
}

static bool has_stopped_jobs(struct pid *pgrp)
{
	struct task_struct *p;

	do_each_pid_task(pgrp, PIDTYPE_PGID, p) {
		if (p->signal->flags & SIGNAL_STOP_STOPPED)
			return true;
	} while_each_pid_task(pgrp, PIDTYPE_PGID, p);

	return false;
}

/*
 * Check to see if any process groups have become orphaned as
 * a result of our exiting, and if they have any stopped jobs,
 * send them a SIGHUP and then a SIGCONT. (POSIX 3.2.2.2)
 */
static void
kill_orphaned_pgrp(struct task_struct *tsk, struct task_struct *parent)
{
	struct pid *pgrp = task_pgrp(tsk);
	struct task_struct *ignored_task = tsk;

	if (!parent)
		/* exit: our father is in a different pgrp than
		 * we are and we were the only connection outside.
		 */
		parent = tsk->real_parent;
	else
		/* reparent: our child is in a different pgrp than
		 * we are, and it was the only connection outside.
		 */
		ignored_task = NULL;

	if (task_pgrp(parent) != pgrp &&
	    task_session(parent) == task_session(tsk) &&
	    will_become_orphaned_pgrp(pgrp, ignored_task) &&
	    has_stopped_jobs(pgrp)) {
		__kill_pgrp_info(SIGHUP, SEND_SIG_PRIV, pgrp);
		__kill_pgrp_info(SIGCONT, SEND_SIG_PRIV, pgrp);
	}
}

#ifdef CONFIG_MEMCG
/*
 * A task is exiting.   If it owned this mm, find a new owner for the mm.
 */
void mm_update_next_owner(struct mm_struct *mm)
{
	struct task_struct *c, *g, *p = current;

retry:
	/*
	 * If the exiting or execing task is not the owner, it's
	 * someone else's problem.
	 */
	if (mm->owner != p)
		return;
	/*
	 * The current owner is exiting/execing and there are no other
	 * candidates.  Do not leave the mm pointing to a possibly
	 * freed task structure.
	 */
	if (atomic_read(&mm->mm_users) <= 1) {
		mm->owner = NULL;
		return;
	}

	read_lock(&tasklist_lock);
	/*
	 * Search in the children
	 */
	list_for_each_entry(c, &p->children, sibling) {
		if (c->mm == mm)
			goto assign_new_owner;
	}

	/*
	 * Search in the siblings
	 */
	list_for_each_entry(c, &p->real_parent->children, sibling) {
		if (c->mm == mm)
			goto assign_new_owner;
	}

	/*
	 * Search through everything else, we should not get here often.
	 */
	for_each_process(g) {
		if (g->flags & PF_KTHREAD)
			continue;
		for_each_thread(g, c) {
			if (c->mm == mm)
				goto assign_new_owner;
			if (c->mm)
				break;
		}
	}
	read_unlock(&tasklist_lock);
	/*
	 * We found no owner yet mm_users > 1: this implies that we are
	 * most likely racing with swapoff (try_to_unuse()) or /proc or
	 * ptrace or page migration (get_task_mm()).  Mark owner as NULL.
	 */
	mm->owner = NULL;
	return;

assign_new_owner:
	BUG_ON(c == p);
	get_task_struct(c);
	/*
	 * The task_lock protects c->mm from changing.
	 * We always want mm->owner->mm == mm
	 */
	task_lock(c);
	/*
	 * Delay read_unlock() till we have the task_lock()
	 * to ensure that c does not slip away underneath us
	 */
	read_unlock(&tasklist_lock);
	if (c->mm != mm) {
		task_unlock(c);
		put_task_struct(c);
		goto retry;
	}
	mm->owner = c;
	task_unlock(c);
	put_task_struct(c);
}
#endif /* CONFIG_MEMCG */

/*
 * Turn us into a lazy TLB process if we
 * aren't already..
 */
static void exit_mm(void)
{
	struct mm_struct *mm = current->mm;
	struct core_state *core_state;

	exit_mm_release(current, mm);
	if (!mm)
		return;
	sync_mm_rss(mm);
	/*
	 * Serialize with any possible pending coredump.
	 * We must hold mmap_sem around checking core_state
	 * and clearing tsk->mm.  The core-inducing thread
	 * will increment ->nr_threads for each thread in the
	 * group with ->mm != NULL.
	 */
	down_read(&mm->mmap_sem);
	core_state = mm->core_state;
	if (core_state) {
		struct core_thread self;

		up_read(&mm->mmap_sem);

		self.task = current;
		if (self.task->flags & PF_SIGNALED)
			self.next = xchg(&core_state->dumper.next, &self);
		else
			self.task = NULL;
		/*
		 * Implies mb(), the result of xchg() must be visible
		 * to core_state->dumper.
		 */
		if (atomic_dec_and_test(&core_state->nr_threads))
			complete(&core_state->startup);

		for (;;) {
			set_current_state(TASK_UNINTERRUPTIBLE);
			if (!self.task) /* see coredump_finish() */
				break;
			freezable_schedule();
		}
		__set_current_state(TASK_RUNNING);
		down_read(&mm->mmap_sem);
	}
	mmgrab(mm);
	BUG_ON(mm != current->active_mm);
	/* more a memory barrier than a real lock */
	task_lock(current);
	current->mm = NULL;
	up_read(&mm->mmap_sem);
	enter_lazy_tlb(mm, current);
	task_unlock(current);
	mm_update_next_owner(mm);
	mmput(mm);
	if (test_thread_flag(TIF_MEMDIE))
		exit_oom_victim();
}

static struct task_struct *find_alive_thread(struct task_struct *p)
{
	struct task_struct *t;

	for_each_thread(p, t) {
		if (!(t->flags & PF_EXITING))
			return t;
	}
	return NULL;
}

static struct task_struct *find_child_reaper(struct task_struct *father,
						struct list_head *dead)
	__releases(&tasklist_lock)
	__acquires(&tasklist_lock)
{
	struct pid_namespace *pid_ns = task_active_pid_ns(father);
	struct task_struct *reaper = pid_ns->child_reaper;
	struct task_struct *p, *n;

	if (likely(reaper != father))
		return reaper;

	reaper = find_alive_thread(father);
	if (reaper) {
		pid_ns->child_reaper = reaper;
		return reaper;
	}

	write_unlock_irq(&tasklist_lock);

	list_for_each_entry_safe(p, n, dead, ptrace_entry) {
		list_del_init(&p->ptrace_entry);
		release_task(p);
	}

	zap_pid_ns_processes(pid_ns);
	write_lock_irq(&tasklist_lock);

	return father;
}

/*
 * When we die, we re-parent all our children, and try to:
 * 1. give them to another thread in our thread group, if such a member exists
 * 2. give it to the first ancestor process which prctl'd itself as a
 *    child_subreaper for its children (like a service manager)
 * 3. give it to the init process (PID 1) in our pid namespace
 */
static struct task_struct *find_new_reaper(struct task_struct *father,
					   struct task_struct *child_reaper)
{
	struct task_struct *thread, *reaper;

	thread = find_alive_thread(father);
	if (thread)
		return thread;

	if (father->signal->has_child_subreaper) {
		unsigned int ns_level = task_pid(father)->level;
		/*
		 * Find the first ->is_child_subreaper ancestor in our pid_ns.
		 * We can't check reaper != child_reaper to ensure we do not
		 * cross the namespaces, the exiting parent could be injected
		 * by setns() + fork().
		 * We check pid->level, this is slightly more efficient than
		 * task_active_pid_ns(reaper) != task_active_pid_ns(father).
		 */
		for (reaper = father->real_parent;
		     task_pid(reaper)->level == ns_level;
		     reaper = reaper->real_parent) {
			if (reaper == &init_task)
				break;
			if (!reaper->signal->is_child_subreaper)
				continue;
			thread = find_alive_thread(reaper);
			if (thread)
				return thread;
		}
	}

	return child_reaper;
}

/*
* Any that need to be release_task'd are put on the @dead list.
 */
static void reparent_leader(struct task_struct *father, struct task_struct *p,
				struct list_head *dead)
{
	if (unlikely(p->exit_state == EXIT_DEAD))
		return;

	/* We don't want people slaying init. */
	p->exit_signal = SIGCHLD;

	/* If it has exited notify the new parent about this child's death. */
	if (!p->ptrace &&
	    p->exit_state == EXIT_ZOMBIE && thread_group_empty(p)) {
		if (do_notify_parent(p, p->exit_signal)) {
			p->exit_state = EXIT_DEAD;
			list_add(&p->ptrace_entry, dead);
		}
	}

	kill_orphaned_pgrp(p, father);
}

/*
 * This does two things:
 *
 * A.  Make init inherit all the child processes
 * B.  Check to see if any process groups have become orphaned
 *	as a result of our exiting, and if they have any stopped
 *	jobs, send them a SIGHUP and then a SIGCONT.  (POSIX 3.2.2.2)
 */
static void forget_original_parent(struct task_struct *father,
					struct list_head *dead)
{
	struct task_struct *p, *t, *reaper;

	if (unlikely(!list_empty(&father->ptraced)))
		exit_ptrace(father, dead);

	/* Can drop and reacquire tasklist_lock */
	reaper = find_child_reaper(father, dead);
	if (list_empty(&father->children))
		return;

	reaper = find_new_reaper(father, reaper);
	list_for_each_entry(p, &father->children, sibling) {
		for_each_thread(p, t) {
			t->real_parent = reaper;
			BUG_ON((!t->ptrace) != (t->parent == father));
			if (likely(!t->ptrace))
				t->parent = t->real_parent;
			if (t->pdeath_signal)
				group_send_sig_info(t->pdeath_signal,
						    SEND_SIG_NOINFO, t,
						    PIDTYPE_TGID);
		}
		/*
		 * If this is a threaded reparent there is no need to
		 * notify anyone anything has happened.
		 */
		if (!same_thread_group(reaper, father))
			reparent_leader(father, p, dead);
	}
	list_splice_tail_init(&father->children, &reaper->children);
}

/*
 * Send signals to all our closest relatives so that they know
 * to properly mourn us..
 */
static void exit_notify(struct task_struct *tsk, int group_dead)
{
	bool autoreap;
	struct task_struct *p, *n;
	LIST_HEAD(dead);

	write_lock_irq(&tasklist_lock);
	forget_original_parent(tsk, &dead);

	if (group_dead)
		kill_orphaned_pgrp(tsk->group_leader, NULL);

	tsk->exit_state = EXIT_ZOMBIE;
	if (unlikely(tsk->ptrace)) {
		int sig = thread_group_leader(tsk) &&
				thread_group_empty(tsk) &&
				!ptrace_reparented(tsk) ?
			tsk->exit_signal : SIGCHLD;
		autoreap = do_notify_parent(tsk, sig);
	} else if (thread_group_leader(tsk)) {
		autoreap = thread_group_empty(tsk) &&
			do_notify_parent(tsk, tsk->exit_signal);
	} else {
		autoreap = true;
	}

	tsk->exit_state = autoreap ? EXIT_DEAD : EXIT_ZOMBIE;
	if (tsk->exit_state == EXIT_DEAD)
		list_add(&tsk->ptrace_entry, &dead);

	/* mt-exec, de_thread() is waiting for group leader */
	if (unlikely(tsk->signal->notify_count < 0))
		wake_up_process(tsk->signal->group_exit_task);
	write_unlock_irq(&tasklist_lock);

	list_for_each_entry_safe(p, n, &dead, ptrace_entry) {
		list_del_init(&p->ptrace_entry);
		release_task(p);
	}
}

#ifdef CONFIG_DEBUG_STACK_USAGE
static void check_stack_usage(void)
{
	static DEFINE_SPINLOCK(low_water_lock);
	static int lowest_to_date = THREAD_SIZE;
	unsigned long free;

	free = stack_not_used(current);

	if (free >= lowest_to_date)
		return;

	spin_lock(&low_water_lock);
	if (free < lowest_to_date) {
		pr_info("%s (%d) used greatest stack depth: %lu bytes left\n",
			current->comm, task_pid_nr(current), free);
		lowest_to_date = free;
	}
	spin_unlock(&low_water_lock);
}
#else
static inline void check_stack_usage(void) {}
#endif
void __noreturn do_exit(long code)
{
	struct task_struct *tsk = current;
	int group_dead;

	/*
	 * We can get here from a kernel oops, sometimes with preemption off.
	 * Start by checking for critical errors.
	 * Then fix up important state like USER_DS and preemption.
	 * Then do everything else.
	 */

	WARN_ON(blk_needs_flush_plug(tsk));

	if (unlikely(in_interrupt()))
		panic("Aiee, killing interrupt handler!");
	if (unlikely(!tsk->pid))
		panic("Attempted to kill the idle task!");

	/*
	 * If do_exit is called because this processes oopsed, it's possible
	 * that get_fs() was left as KERNEL_DS, so reset it to USER_DS before
	 * continuing. Amongst other possible reasons, this is to prevent
	 * mm_release()->clear_child_tid() from writing to a user-controlled
	 * kernel address.
	 */
	set_fs(USER_DS);

	if (unlikely(in_atomic())) {
		pr_info("note: %s[%d] exited with preempt_count %d\n",
			current->comm, task_pid_nr(current),
			preempt_count());
		preempt_count_set(PREEMPT_ENABLED);
	}

	profile_task_exit(tsk);
	kcov_task_exit(tsk);

	ptrace_event(PTRACE_EVENT_EXIT, code);

	validate_creds_for_do_exit(tsk);

	/*
	 * We're taking recursive faults here in do_exit. Safest is to just
	 * leave this task alone and wait for reboot.
	 */
	if (unlikely(tsk->flags & PF_EXITING)) {
		pr_alert("Fixing recursive fault but reboot is needed!\n");
		futex_exit_recursive(tsk);
		set_current_state(TASK_UNINTERRUPTIBLE);
		schedule();
	}

	exit_signals(tsk);  /* sets PF_EXITING */

	/* sync mm's RSS info before statistics gathering */
	if (tsk->mm)
		sync_mm_rss(tsk->mm);
	acct_update_integrals(tsk);
	group_dead = atomic_dec_and_test(&tsk->signal->live);
	if (group_dead) {
		/*
		 * If the last thread of global init has exited, panic
		 * immediately to get a useable coredump.
		 */
		if (unlikely(is_global_init(tsk)))
			panic("Attempted to kill init! exitcode=0x%08x\n",
				tsk->signal->group_exit_code ?: (int)code);

#ifdef CONFIG_POSIX_TIMERS
		hrtimer_cancel(&tsk->signal->real_timer);
		exit_itimers(tsk->signal);
#endif
		if (tsk->mm)
			setmax_mm_hiwater_rss(&tsk->signal->maxrss, tsk->mm);
	}
	acct_collect(code, group_dead);
	if (group_dead)
		tty_audit_exit();
	audit_free(tsk);

	tsk->exit_code = code;
	taskstats_exit(tsk, group_dead);

	exit_mm();

	if (group_dead)
		acct_process();
	trace_sched_process_exit(tsk);

	exit_sem(tsk);
	exit_shm(tsk);
	exit_files(tsk);
	exit_fs(tsk);
	if (group_dead)
		disassociate_ctty(1);
	exit_task_namespaces(tsk);
	exit_task_work(tsk);
	exit_thread(tsk);

	/*
	 * Flush inherited counters to the parent - before the parent
	 * gets woken up by child-exit notifications.
	 *
	 * because of cgroup mode, must be called before cgroup_exit()
	 */
	perf_event_exit_task(tsk);

	sched_autogroup_exit_task(tsk);
	cgroup_exit(tsk);

	/*
	 * FIXME: do that only when needed, using sched_exit tracepoint
	 */
	flush_ptrace_hw_breakpoint(tsk);

	exit_tasks_rcu_start();
	exit_notify(tsk, group_dead);
	proc_exit_connector(tsk);
	mpol_put_task_policy(tsk);
#ifdef CONFIG_FUTEX
	if (unlikely(current->pi_state_cache))
		kfree(current->pi_state_cache);
#endif
	/*
	 * Make sure we are holding no locks:
	 */
	debug_check_no_locks_held();

	if (tsk->io_context)
		exit_io_context(tsk);

	if (tsk->splice_pipe)
		free_pipe_info(tsk->splice_pipe);

	if (tsk->task_frag.page)
		put_page(tsk->task_frag.page);

	validate_creds_for_do_exit(tsk);

	check_stack_usage();
	preempt_disable();
	if (tsk->nr_dirtied)
		__this_cpu_add(dirty_throttle_leaks, tsk->nr_dirtied);
	exit_rcu();
	exit_tasks_rcu_finish();

	lockdep_free_task(tsk);
	do_task_dead();
}
EXPORT_SYMBOL_GPL(do_exit);

void __noreturn make_task_dead(int signr)
{
	/*
	 * Take the task off the cpu after something catastrophic has
	 * happened.
	 */
	unsigned int limit;

	/*
	 * Every time the system oopses, if the oops happens while a reference
	 * to an object was held, the reference leaks.
	 * If the oops doesn't also leak memory, repeated oopsing can cause
	 * reference counters to wrap around (if they're not using refcount_t).
	 * This means that repeated oopsing can make unexploitable-looking bugs
	 * exploitable through repeated oopsing.
	 * To make sure this can't happen, place an upper bound on how often the
	 * kernel may oops without panic().
	 */
	limit = READ_ONCE(oops_limit);
	if (atomic_inc_return(&oops_count) >= limit && limit)
		panic("Oopsed too often (kernel.oops_limit is %d)", limit);

	do_exit(signr);
}

void complete_and_exit(struct completion *comp, long code)
{
	if (comp)
		complete(comp);

	do_exit(code);
}
EXPORT_SYMBOL(complete_and_exit);

SYSCALL_DEFINE1(exit, int, error_code)
{
	do_exit((error_code&0xff)<<8);
}

/*
 * Take down every thread in the group.  This is called by fatal signals
 * as well as by sys_exit_group (below).
 */
void
do_group_exit(int exit_code)
{
	struct signal_struct *sig = current->signal;

#ifdef CONFIG_SEC_DEBUG_INIT_EXIT_PANIC
	if (current->pid == 1) {
		pr_err("[%s] trap before init(1) group exit, exit_code:%d\n",
			current->comm, exit_code);
		panic("Attempted to kill init task group! exitcode=0x%08x\n", exit_code);
	}
#endif

	BUG_ON(exit_code & 0x80); /* core dumps don't get here */

	if (signal_group_exit(sig))
		exit_code = sig->group_exit_code;
	else if (!thread_group_empty(current)) {
		struct sighand_struct *const sighand = current->sighand;

		spin_lock_irq(&sighand->siglock);
		if (signal_group_exit(sig))
			/* Another thread got here before we took the lock.  */
			exit_code = sig->group_exit_code;
		else {
			sig->group_exit_code = exit_code;
			sig->flags = SIGNAL_GROUP_EXIT;
			zap_other_threads(current);
		}
		spin_unlock_irq(&sighand->siglock);
	}

	do_exit(exit_code);
	/* NOTREACHED */
}

/*
 * this kills every thread in the thread group. Note that any externally
 * wait4()-ing process will get the correct exit code - even if this
 * thread is not the thread group leader.
 */
SYSCALL_DEFINE1(exit_group, int, error_code)
{
	do_group_exit((error_code & 0xff) << 8);
	/* NOTREACHED */
	return 0;
}

struct waitid_info {
	pid_t pid;
	uid_t uid;
	int status;
	int cause;
};

struct wait_opts {
	enum pid_type		wo_type;
	int			wo_flags;
	struct pid		*wo_pid;

	struct waitid_info	*wo_info;
	int			wo_stat;
	struct rusage		*wo_rusage;

	wait_queue_entry_t		child_wait;
	int			notask_error;
};

static int eligible_pid(struct wait_opts *wo, struct task_struct *p)
{
	return	wo->wo_type == PIDTYPE_MAX ||
		task_pid_type(p, wo->wo_type) == wo->wo_pid;
}

static int
eligible_child(struct wait_opts *wo, bool ptrace, struct task_struct *p)
{
	if (!eligible_pid(wo, p))
		return 0;

	/*
	 * Wait for all children (clone and not) if __WALL is set or
	 * if it is traced by us.
	 */
	if (ptrace || (wo->wo_flags & __WALL))
		return 1;

	/*
	 * Otherwise, wait for clone children *only* if __WCLONE is set;
	 * otherwise, wait for non-clone children *only*.
	 *
	 * Note: a "clone" child here is one that reports to its parent
	 * using a signal other than SIGCHLD, or a non-leader thread which
	 * we can only see if it is traced by us.
	 */
	if ((p->exit_signal != SIGCHLD) ^ !!(wo->wo_flags & __WCLONE))
		return 0;

	return 1;
}

/*
 * Handle sys_wait4 work for one task in state EXIT_ZOMBIE.  We hold
 * read_lock(&tasklist_lock) on entry.  If we return zero, we still hold
 * the lock and this task is uninteresting.  If we return nonzero, we have
 * released the lock and the system call should return.
 */
static int wait_task_zombie(struct wait_opts *wo, struct task_struct *p)
{
	int state, status;
	pid_t pid = task_pid_vnr(p);
	uid_t uid = from_kuid_munged(current_user_ns(), task_uid(p));
	struct waitid_info *infop;

	if (!likely(wo->wo_flags & WEXITED))
		return 0;

	if (unlikely(wo->wo_flags & WNOWAIT)) {
		status = p->exit_code;
		get_task_struct(p);
		read_unlock(&tasklist_lock);
		sched_annotate_sleep();
		if (wo->wo_rusage)
			getrusage(p, RUSAGE_BOTH, wo->wo_rusage);
		put_task_struct(p);
		goto out_info;
	}
	/*
	 * Move the task's state to DEAD/TRACE, only one thread can do this.
	 */
	state = (ptrace_reparented(p) && thread_group_leader(p)) ?
		EXIT_TRACE : EXIT_DEAD;
	if (cmpxchg(&p->exit_state, EXIT_ZOMBIE, state) != EXIT_ZOMBIE)
		return 0;
	/*
	 * We own this thread, nobody else can reap it.
	 */
	read_unlock(&tasklist_lock);
	sched_annotate_sleep();

	/*
	 * Check thread_group_leader() to exclude the traced sub-threads.
	 */
	if (state == EXIT_DEAD && thread_group_leader(p)) {
		struct signal_struct *sig = p->signal;
		struct signal_struct *psig = current->signal;
		unsigned long maxrss;
		u64 tgutime, tgstime;

		/*
		 * The resource counters for the group leader are in its
		 * own task_struct.  Those for dead threads in the group
		 * are in its signal_struct, as are those for the child
		 * processes it has previously reaped.  All these
		 * accumulate in the parent's signal_struct c* fields.
		 *
		 * We don't bother to take a lock here to protect these
		 * p->signal fields because the whole thread group is dead
		 * and nobody can change them.
		 *
		 * psig->stats_lock also protects us from our sub-theads
		 * which can reap other children at the same time. Until
		 * we change k_getrusage()-like users to rely on this lock
		 * we have to take ->siglock as well.
		 *
		 * We use thread_group_cputime_adjusted() to get times for
		 * the thread group, which consolidates times for all threads
		 * in the group including the group leader.
		 */
		thread_group_cputime_adjusted(p, &tgutime, &tgstime);
		spin_lock_irq(&current->sighand->siglock);
		write_seqlock(&psig->stats_lock);
		psig->cutime += tgutime + sig->cutime;
		psig->cstime += tgstime + sig->cstime;
		psig->cgtime += task_gtime(p) + sig->gtime + sig->cgtime;
		psig->cmin_flt +=
			p->min_flt + sig->min_flt + sig->cmin_flt;
		psig->cmaj_flt +=
			p->maj_flt + sig->maj_flt + sig->cmaj_flt;
		psig->cnvcsw +=
			p->nvcsw + sig->nvcsw + sig->cnvcsw;
		psig->cnivcsw +=
			p->nivcsw + sig->nivcsw + sig->cnivcsw;
		psig->cinblock +=
			task_io_get_inblock(p) +
			sig->inblock + sig->cinblock;
		psig->coublock +=
			task_io_get_oublock(p) +
			sig->oublock + sig->coublock;
		maxrss = max(sig->maxrss, sig->cmaxrss);
		if (psig->cmaxrss < maxrss)
			psig->cmaxrss = maxrss;
		task_io_accounting_add(&psig->ioac, &p->ioac);
		task_io_accounting_add(&psig->ioac, &sig->ioac);
		write_sequnlock(&psig->stats_lock);
		spin_unlock_irq(&current->sighand->siglock);
	}

	if (wo->wo_rusage)
		getrusage(p, RUSAGE_BOTH, wo->wo_rusage);
	status = (p->signal->flags & SIGNAL_GROUP_EXIT)
		? p->signal->group_exit_code : p->exit_code;
	wo->wo_stat = status;

	if (state == EXIT_TRACE) {
		write_lock_irq(&tasklist_lock);
		/* We dropped tasklist, ptracer could die and untrace */
		ptrace_unlink(p);

		/* If parent wants a zombie, don't release it now */
		state = EXIT_ZOMBIE;
		if (do_notify_parent(p, p->exit_signal))
			state = EXIT_DEAD;
		p->exit_state = state;
		write_unlock_irq(&tasklist_lock);
	}
	if (state == EXIT_DEAD)
		release_task(p);

out_info:
	infop = wo->wo_info;
	if (infop) {
		if ((status & 0x7f) == 0) {
			infop->cause = CLD_EXITED;
			infop->status = status >> 8;
		} else {
			infop->cause = (status & 0x80) ? CLD_DUMPED : CLD_KILLED;
			infop->status = status & 0x7f;
		}
		infop->pid = pid;
		infop->uid = uid;
	}

	return pid;
}

static int *task_stopped_code(struct task_struct *p, bool ptrace)
{
	if (ptrace) {
		if (task_is_traced(p) && !(p->jobctl & JOBCTL_LISTENING))
			return &p->exit_code;
	} else {
		if (p->signal->flags & SIGNAL_STOP_STOPPED)
			return &p->signal->group_exit_code;
	}
	return NULL;
}

/**
 * wait_task_stopped - Wait for %TASK_STOPPED or %TASK_TRACED
 * @wo: wait options
 * @ptrace: is the wait for ptrace
 * @p: task to wait for
 *
 * Handle sys_wait4() work for %p in state %TASK_STOPPED or %TASK_TRACED.
 *
 * CONTEXT:
 * read_lock(&tasklist_lock), which is released if return value is
 * non-zero.  Also, grabs and releases @p->sighand->siglock.
 *
 * RETURNS:
 * 0 if wait condition didn't exist and search for other wait conditions
 * should continue.  Non-zero return, -errno on failure and @p's pid on
 * success, implies that tasklist_lock is released and wait condition
 * search should terminate.
 */
static int wait_task_stopped(struct wait_opts *wo,
				int ptrace, struct task_struct *p)
{
	struct waitid_info *infop;
	int exit_code, *p_code, why;
	uid_t uid = 0; /* unneeded, required by compiler */
	pid_t pid;

	/*
	 * Traditionally we see ptrace'd stopped tasks regardless of options.
	 */
	if (!ptrace && !(wo->wo_flags & WUNTRACED))
		return 0;

	if (!task_stopped_code(p, ptrace))
		return 0;

	exit_code = 0;
	spin_lock_irq(&p->sighand->siglock);

	p_code = task_stopped_code(p, ptrace);
	if (unlikely(!p_code))
		goto unlock_sig;

	exit_code = *p_code;
	if (!exit_code)
		goto unlock_sig;

	if (!unlikely(wo->wo_flags & WNOWAIT))
		*p_code = 0;

	uid = from_kuid_munged(current_user_ns(), task_uid(p));
unlock_sig:
	spin_unlock_irq(&p->sighand->siglock);
	if (!exit_code)
		return 0;

	/*
	 * Now we are pretty sure this task is interesting.
	 * Make sure it doesn't get reaped out from under us while we
	 * give up the lock and then examine it below.  We don't want to
	 * keep holding onto the tasklist_lock while we call getrusage and
	 * possibly take page faults for user memory.
	 */
	get_task_struct(p);
	pid = task_pid_vnr(p);
	why = ptrace ? CLD_TRAPPED : CLD_STOPPED;
	read_unlock(&tasklist_lock);
	sched_annotate_sleep();
	if (wo->wo_rusage)
		getrusage(p, RUSAGE_BOTH, wo->wo_rusage);
	put_task_struct(p);

	if (likely(!(wo->wo_flags & WNOWAIT)))
		wo->wo_stat = (exit_code << 8) | 0x7f;

	infop = wo->wo_info;
	if (infop) {
		infop->cause = why;
		infop->status = exit_code;
		infop->pid = pid;
		infop->uid = uid;
	}
	return pid;
}

/*
 * Handle do_wait work for one task in a live, non-stopped state.
 * read_lock(&tasklist_lock) on entry.  If we return zero, we still hold
 * the lock and this task is uninteresting.  If we return nonzero, we have
 * released the lock and the system call should return.
 */
static int wait_task_continued(struct wait_opts *wo, struct task_struct *p)
{
	struct waitid_info *infop;
	pid_t pid;
	uid_t uid;

	if (!unlikely(wo->wo_flags & WCONTINUED))
		return 0;

	if (!(p->signal->flags & SIGNAL_STOP_CONTINUED))
		return 0;

	spin_lock_irq(&p->sighand->siglock);
	/* Re-check with the lock held.  */
	if (!(p->signal->flags & SIGNAL_STOP_CONTINUED)) {
		spin_unlock_irq(&p->sighand->siglock);
		return 0;
	}
	if (!unlikely(wo->wo_flags & WNOWAIT))
		p->signal->flags &= ~SIGNAL_STOP_CONTINUED;
	uid = from_kuid_munged(current_user_ns(), task_uid(p));
	spin_unlock_irq(&p->sighand->siglock);

	pid = task_pid_vnr(p);
	get_task_struct(p);
	read_unlock(&tasklist_lock);
	sched_annotate_sleep();
	if (wo->wo_rusage)
		getrusage(p, RUSAGE_BOTH, wo->wo_rusage);
	put_task_struct(p);

	infop = wo->wo_info;
	if (!infop) {
		wo->wo_stat = 0xffff;
	} else {
		infop->cause = CLD_CONTINUED;
		infop->pid = pid;
		infop->uid = uid;
		infop->status = SIGCONT;
	}
	return pid;
}

/*
 * Consider @p for a wait by @parent.
 *
 * -ECHILD should be in ->notask_error before the first call.
 * Returns nonzero for a final return, when we have unlocked tasklist_lock.
 * Returns zero if the search for a child should continue;
 * then ->notask_error is 0 if @p is an eligible child,
 * or still -ECHILD.
 */
static int wait_consider_task(struct wait_opts *wo, int ptrace,
				struct task_struct *p)
{
	/*
	 * We can race with wait_task_zombie() from another thread.
	 * Ensure that EXIT_ZOMBIE -> EXIT_DEAD/EXIT_TRACE transition
	 * can't confuse the checks below.
	 */
	int exit_state = READ_ONCE(p->exit_state);
	int ret;

	if (unlikely(exit_state == EXIT_DEAD))
		return 0;

	ret = eligible_child(wo, ptrace, p);
	if (!ret)
		return ret;

	if (unlikely(exit_state == EXIT_TRACE)) {
		/*
		 * ptrace == 0 means we are the natural parent. In this case
		 * we should clear notask_error, debugger will notify us.
		 */
		if (likely(!ptrace))
			wo->notask_error = 0;
		return 0;
	}

	if (likely(!ptrace) && unlikely(p->ptrace)) {
		/*
		 * If it is traced by its real parent's group, just pretend
		 * the caller is ptrace_do_wait() and reap this child if it
		 * is zombie.
		 *
		 * This also hides group stop state from real parent; otherwise
		 * a single stop can be reported twice as group and ptrace stop.
		 * If a ptracer wants to distinguish these two events for its
		 * own children it should create a separate process which takes
		 * the role of real parent.
		 */
		if (!ptrace_reparented(p))
			ptrace = 1;
	}

	/* slay zombie? */
	if (exit_state == EXIT_ZOMBIE) {
		/* we don't reap group leaders with subthreads */
		if (!delay_group_leader(p)) {
			/*
			 * A zombie ptracee is only visible to its ptracer.
			 * Notification and reaping will be cascaded to the
			 * real parent when the ptracer detaches.
			 */
			if (unlikely(ptrace) || likely(!p->ptrace))
				return wait_task_zombie(wo, p);
		}

		/*
		 * Allow access to stopped/continued state via zombie by
		 * falling through.  Clearing of notask_error is complex.
		 *
		 * When !@ptrace:
		 *
		 * If WEXITED is set, notask_error should naturally be
		 * cleared.  If not, subset of WSTOPPED|WCONTINUED is set,
		 * so, if there are live subthreads, there are events to
		 * wait for.  If all subthreads are dead, it's still safe
		 * to clear - this function will be called again in finite
		 * amount time once all the subthreads are released and
		 * will then return without clearing.
		 *
		 * When @ptrace:
		 *
		 * Stopped state is per-task and thus can't change once the
		 * target task dies.  Only continued and exited can happen.
		 * Clear notask_error if WCONTINUED | WEXITED.
		 */
		if (likely(!ptrace) || (wo->wo_flags & (WCONTINUED | WEXITED)))
			wo->notask_error = 0;
	} else {
		/*
		 * @p is alive and it's gonna stop, continue or exit, so
		 * there always is something to wait for.
		 */
		wo->notask_error = 0;
	}

	/*
	 * Wait for stopped.  Depending on @ptrace, different stopped state
	 * is used and the two don't interact with each other.
	 */
	ret = wait_task_stopped(wo, ptrace, p);
	if (ret)
		return ret;

	/*
	 * Wait for continued.  There's only one continued state and the
	 * ptracer can consume it which can confuse the real parent.  Don't
	 * use WCONTINUED from ptracer.  You don't need or want it.
	 */
	return wait_task_continued(wo, p);
}

/*
 * Do the work of do_wait() for one thread in the group, @tsk.
 *
 * -ECHILD should be in ->notask_error before the first call.
 * Returns nonzero for a final return, when we have unlocked tasklist_lock.
 * Returns zero if the search for a child should continue; then
 * ->notask_error is 0 if there were any eligible children,
 * or still -ECHILD.
 */
static int do_wait_thread(struct wait_opts *wo, struct task_struct *tsk)
{
	struct task_struct *p;

	list_for_each_entry(p, &tsk->children, sibling) {
		int ret = wait_consider_task(wo, 0, p);

		if (ret)
			return ret;
	}

	return 0;
}

static int ptrace_do_wait(struct wait_opts *wo, struct task_struct *tsk)
{
	struct task_struct *p;

	list_for_each_entry(p, &tsk->ptraced, ptrace_entry) {
		int ret = wait_consider_task(wo, 1, p);

		if (ret)
			return ret;
	}

	return 0;
}

static int child_wait_callback(wait_queue_entry_t *wait, unsigned mode,
				int sync, void *key)
{
	struct wait_opts *wo = container_of(wait, struct wait_opts,
						child_wait);
	struct task_struct *p = key;

	if (!eligible_pid(wo, p))
		return 0;

	if ((wo->wo_flags & __WNOTHREAD) && wait->private != p->parent)
		return 0;

	return default_wake_function(wait, mode, sync, key);
}

void __wake_up_parent(struct task_struct *p, struct task_struct *parent)
{
	__wake_up_sync_key(&parent->signal->wait_chldexit,
				TASK_INTERRUPTIBLE, 1, p);
}

static long do_wait(struct wait_opts *wo)
{
	struct task_struct *tsk;
	int retval;

	trace_sched_process_wait(wo->wo_pid);

	init_waitqueue_func_entry(&wo->child_wait, child_wait_callback);
	wo->child_wait.private = current;
	add_wait_queue(&current->signal->wait_chldexit, &wo->child_wait);
repeat:
	/*
	 * If there is nothing that can match our criteria, just get out.
	 * We will clear ->notask_error to zero if we see any child that
	 * might later match our criteria, even if we are not able to reap
	 * it yet.
	 */
	wo->notask_error = -ECHILD;
	if ((wo->wo_type < PIDTYPE_MAX) &&
	   (!wo->wo_pid || hlist_empty(&wo->wo_pid->tasks[wo->wo_type])))
		goto notask;

	set_current_state(TASK_INTERRUPTIBLE);
	read_lock(&tasklist_lock);
	tsk = current;
	do {
		retval = do_wait_thread(wo, tsk);
		if (retval)
			goto end;

		retval = ptrace_do_wait(wo, tsk);
		if (retval)
			goto end;

		if (wo->wo_flags & __WNOTHREAD)
			break;
	} while_each_thread(current, tsk);
	read_unlock(&tasklist_lock);

notask:
	retval = wo->notask_error;
	if (!retval && !(wo->wo_flags & WNOHANG)) {
		retval = -ERESTARTSYS;
		if (!signal_pending(current)) {
			schedule();
			goto repeat;
		}
	}
end:
	__set_current_state(TASK_RUNNING);
	remove_wait_queue(&current->signal->wait_chldexit, &wo->child_wait);
	return retval;
}

static long kernel_waitid(int which, pid_t upid, struct waitid_info *infop,
			  int options, struct rusage *ru)
{
	struct wait_opts wo;
	struct pid *pid = NULL;
	enum pid_type type;
	long ret;

	if (options & ~(WNOHANG|WNOWAIT|WEXITED|WSTOPPED|WCONTINUED|
			__WNOTHREAD|__WCLONE|__WALL))
		return -EINVAL;
	if (!(options & (WEXITED|WSTOPPED|WCONTINUED)))
		return -EINVAL;

	switch (which) {
	case P_ALL:
		type = PIDTYPE_MAX;
		break;
	case P_PID:
		type = PIDTYPE_PID;
		if (upid <= 0)
			return -EINVAL;
		break;
	case P_PGID:
		type = PIDTYPE_PGID;
		if (upid <= 0)
			return -EINVAL;
		break;
	default:
		return -EINVAL;
	}

	if (type < PIDTYPE_MAX)
		pid = find_get_pid(upid);

	wo.wo_type	= type;
	wo.wo_pid	= pid;
	wo.wo_flags	= options;
	wo.wo_info	= infop;
	wo.wo_rusage	= ru;
	ret = do_wait(&wo);

	put_pid(pid);
	return ret;
}

SYSCALL_DEFINE5(waitid, int, which, pid_t, upid, struct siginfo __user *,
		infop, int, options, struct rusage __user *, ru)
{
	struct rusage r;
	struct waitid_info info = {.status = 0};
	long err = kernel_waitid(which, upid, &info, options, ru ? &r : NULL);
	int signo = 0;

	if (err > 0) {
		signo = SIGCHLD;
		err = 0;
		if (ru && copy_to_user(ru, &r, sizeof(struct rusage)))
			return -EFAULT;
	}
	if (!infop)
		return err;

	if (!user_access_begin(VERIFY_WRITE, infop, sizeof(*infop)))
		return -EFAULT;

	unsafe_put_user(signo, &infop->si_signo, Efault);
	unsafe_put_user(0, &infop->si_errno, Efault);
	unsafe_put_user(info.cause, &infop->si_code, Efault);
	unsafe_put_user(info.pid, &infop->si_pid, Efault);
	unsafe_put_user(info.uid, &infop->si_uid, Efault);
	unsafe_put_user(info.status, &infop->si_status, Efault);
	user_access_end();
	return err;
Efault:
	user_access_end();
	return -EFAULT;
}

long kernel_wait4(pid_t upid, int __user *stat_addr, int options,
		  struct rusage *ru)
{
	struct wait_opts wo;
	struct pid *pid = NULL;
	enum pid_type type;
	long ret;

	if (options & ~(WNOHANG|WUNTRACED|WCONTINUED|
			__WNOTHREAD|__WCLONE|__WALL))
		return -EINVAL;

	/* -INT_MIN is not defined */
	if (upid == INT_MIN)
		return -ESRCH;

	if (upid == -1)
		type = PIDTYPE_MAX;
	else if (upid < 0) {
		type = PIDTYPE_PGID;
		pid = find_get_pid(-upid);
	} else if (upid == 0) {
		type = PIDTYPE_PGID;
		pid = get_task_pid(current, PIDTYPE_PGID);
	} else /* upid > 0 */ {
		type = PIDTYPE_PID;
		pid = find_get_pid(upid);
	}

	wo.wo_type	= type;
	wo.wo_pid	= pid;
	wo.wo_flags	= options | WEXITED;
	wo.wo_info	= NULL;
	wo.wo_stat	= 0;
	wo.wo_rusage	= ru;
	ret = do_wait(&wo);
	put_pid(pid);
	if (ret > 0 && stat_addr && put_user(wo.wo_stat, stat_addr))
		ret = -EFAULT;

	return ret;
}

SYSCALL_DEFINE4(wait4, pid_t, upid, int __user *, stat_addr,
		int, options, struct rusage __user *, ru)
{
	struct rusage r;
	long err = kernel_wait4(upid, stat_addr, options, ru ? &r : NULL);

	if (err > 0) {
		if (ru && copy_to_user(ru, &r, sizeof(struct rusage)))
			return -EFAULT;
	}
	return err;
}

#ifdef __ARCH_WANT_SYS_WAITPID

/*
 * sys_waitpid() remains for compatibility. waitpid() should be
 * implemented by calling sys_wait4() from libc.a.
 */
SYSCALL_DEFINE3(waitpid, pid_t, pid, int __user *, stat_addr, int, options)
{
	return kernel_wait4(pid, stat_addr, options, NULL);
}

#endif

#ifdef CONFIG_COMPAT
COMPAT_SYSCALL_DEFINE4(wait4,
	compat_pid_t, pid,
	compat_uint_t __user *, stat_addr,
	int, options,
	struct compat_rusage __user *, ru)
{
	struct rusage r;
	long err = kernel_wait4(pid, stat_addr, options, ru ? &r : NULL);
	if (err > 0) {
		if (ru && put_compat_rusage(&r, ru))
			return -EFAULT;
	}
	return err;
}

COMPAT_SYSCALL_DEFINE5(waitid,
		int, which, compat_pid_t, pid,
		struct compat_siginfo __user *, infop, int, options,
		struct compat_rusage __user *, uru)
{
	struct rusage ru;
	struct waitid_info info = {.status = 0};
	long err = kernel_waitid(which, pid, &info, options, uru ? &ru : NULL);
	int signo = 0;
	if (err > 0) {
		signo = SIGCHLD;
		err = 0;
		if (uru) {
			/* kernel_waitid() overwrites everything in ru */
			if (COMPAT_USE_64BIT_TIME)
				err = copy_to_user(uru, &ru, sizeof(ru));
			else
				err = put_compat_rusage(&ru, uru);
			if (err)
				return -EFAULT;
		}
	}

	if (!infop)
		return err;

	if (!user_access_begin(VERIFY_WRITE, infop, sizeof(*infop)))
		return -EFAULT;

	unsafe_put_user(signo, &infop->si_signo, Efault);
	unsafe_put_user(0, &infop->si_errno, Efault);
	unsafe_put_user(info.cause, &infop->si_code, Efault);
	unsafe_put_user(info.pid, &infop->si_pid, Efault);
	unsafe_put_user(info.uid, &infop->si_uid, Efault);
	unsafe_put_user(info.status, &infop->si_status, Efault);
	user_access_end();
	return err;
Efault:
	user_access_end();
	return -EFAULT;
}
#endif

__weak void abort(void)
{
	BUG();

	/* if that doesn't kill us, halt */
	panic("Oops failed to kill thread");
}
EXPORT_SYMBOL(abort);<|MERGE_RESOLUTION|>--- conflicted
+++ resolved
@@ -69,10 +69,6 @@
 #include <asm/pgtable.h>
 #include <asm/mmu_context.h>
 
-<<<<<<< HEAD
-#ifdef CONFIG_SECURITY_DEFEX
-#include <linux/defex.h>
-=======
 /*
  * The default value should be high enough to not crash a system that randomly
  * crashes its kernel from time to time, but low enough to at least not permit
@@ -117,7 +113,6 @@
 	return 0;
 }
 late_initcall(kernel_exit_sysfs_init);
->>>>>>> 11806753
 #endif
 
 static void __unhash_process(struct task_struct *p, bool group_dead)
