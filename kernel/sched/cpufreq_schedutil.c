/*
 * CPUFreq governor based on scheduler-provided CPU utilization data.
 *
 * Copyright (C) 2016, Intel Corporation
 * Author: Rafael J. Wysocki <rafael.j.wysocki@intel.com>
 *
 * This program is free software; you can redistribute it and/or modify
 * it under the terms of the GNU General Public License version 2 as
 * published by the Free Software Foundation.
 */

#define pr_fmt(fmt) KBUILD_MODNAME ": " fmt

#include "sched.h"

#include <linux/sched/cpufreq.h>
#include <trace/events/power.h>

#ifdef CONFIG_SCHED_FFSI_GLUE
#include <linux/ffsi.h>
/**
 * 2nd argument of ffsi_obj_creator() experimentally decided by client itself,
 * which represents how much variant the random variable registered to FFSI
 * instance can behave at most, in terms of referencing d2u_decl_cmtpdf table
 * (maximum index of d2u_decl_cmtpdf table).
 */
#define UTILAVG_FFSI_VARIANCE	16
DECLARE_ELASTICITY(cpufreq, 32, 25, 24, 25);
#define FFSI_CLUSTER_TRAVERSING
#endif

struct sugov_tunables {
	struct gov_attr_set	attr_set;
	unsigned int		up_rate_limit_us;
	unsigned int		down_rate_limit_us;
#ifdef CONFIG_SCHED_FFSI_GLUE
	bool 			fb_legacy;
#endif
};

struct sugov_policy {
	struct cpufreq_policy	*policy;

	struct sugov_tunables	*tunables;
	struct list_head	tunables_hook;

	raw_spinlock_t		update_lock;	/* For shared policies */
	u64			last_freq_update_time;
	s64			min_rate_limit_ns;
	s64			up_rate_delay_ns;
	s64			down_rate_delay_ns;
	unsigned int		next_freq;
	unsigned int		cached_raw_freq;

	/* The next fields are only needed if fast switch cannot be used: */
	struct			irq_work irq_work;
	struct			kthread_work work;
	struct			mutex work_lock;
	struct			kthread_worker worker;
	struct task_struct	*thread;
	bool			work_in_progress;

	bool			limits_changed;
	bool			need_freq_update;
#ifdef CONFIG_SCHED_FFSI_GLUE
	bool 			be_stochastic;
#endif
};

static DEFINE_PER_CPU(struct sugov_policy *, sugov_policy);

struct sugov_cpu {
	struct update_util_data	update_util;
	struct sugov_policy	*sg_policy;
	unsigned int		cpu;

	bool			iowait_boost_pending;
	unsigned int		iowait_boost;
	u64			last_update;

#ifdef CONFIG_SCHED_FFSI_GLUE
	/**
	 * FFSI instance which should be referenced in percpu manner,
	 * and data accordingly to handle the target job intensity.
	 */
	struct ffsi_class 	*util_vessel;
	unsigned long 		cached_util;
	unsigned long 		util;
#endif
	unsigned long		bw_dl;
	unsigned long		min;
	unsigned long		max;

	/* The field below is for single-CPU policies only: */
#ifdef CONFIG_NO_HZ_COMMON
	unsigned long		saved_idle_calls;
#endif
};

static DEFINE_PER_CPU(struct sugov_cpu, sugov_cpu);

/************************ Governor internals ***********************/

static bool sugov_should_update_freq(struct sugov_policy *sg_policy, u64 time)
{
	s64 delta_ns;

	/*
	 * Since cpufreq_update_util() is called with rq->lock held for
	 * the @target_cpu, our per-CPU data is fully serialized.
	 *
	 * However, drivers cannot in general deal with cross-CPU
	 * requests, so while get_next_freq() will work, our
	 * sugov_update_commit() call may not for the fast switching platforms.
	 *
	 * Hence stop here for remote requests if they aren't supported
	 * by the hardware, as calculating the frequency is pointless if
	 * we cannot in fact act on it.
	 *
	 * This is needed on the slow switching platforms too to prevent CPUs
	 * going offline from leaving stale IRQ work items behind.
	 */
	if (!cpufreq_this_cpu_can_update(sg_policy->policy))
		return false;

	if (unlikely(sg_policy->limits_changed)) {
		sg_policy->limits_changed = false;
		sg_policy->need_freq_update = true;
		return true;
	}

	/* No need to recalculate next freq for min_rate_limit_us
	 * at least. However we might still decide to further rate
	 * limit once frequency change direction is decided, according
	 * to the separate rate limits.
	 */

	delta_ns = time - sg_policy->last_freq_update_time;
	return delta_ns >= sg_policy->min_rate_limit_ns;
}

static bool sugov_up_down_rate_limit(struct sugov_policy *sg_policy, u64 time,
				     unsigned int next_freq)
{
	s64 delta_ns;

	delta_ns = time - sg_policy->last_freq_update_time;

	if (next_freq > sg_policy->next_freq &&
	    delta_ns < sg_policy->up_rate_delay_ns)
			return true;

	if (next_freq < sg_policy->next_freq &&
	    delta_ns < sg_policy->down_rate_delay_ns)
			return true;

	return false;
}

static bool sugov_update_next_freq(struct sugov_policy *sg_policy, u64 time,
				   unsigned int next_freq)
{
	if (sg_policy->next_freq == next_freq)
		return false;

	if (sugov_up_down_rate_limit(sg_policy, time, next_freq))
		return false;

	sg_policy->next_freq = next_freq;
	sg_policy->last_freq_update_time = time;

	return true;
}

static void sugov_fast_switch(struct sugov_policy *sg_policy, u64 time,
			      unsigned int next_freq)
{
	struct cpufreq_policy *policy = sg_policy->policy;
	int cpu;

	if (!sugov_update_next_freq(sg_policy, time, next_freq))
		return;

	next_freq = cpufreq_driver_fast_switch(policy, next_freq);
	if (!next_freq)
		return;

	policy->cur = next_freq;

	if (trace_cpu_frequency_enabled()) {
		for_each_cpu(cpu, policy->cpus)
			trace_cpu_frequency(next_freq, cpu);
	}
}

static void sugov_deferred_update(struct sugov_policy *sg_policy, u64 time,
				  unsigned int next_freq)
{
	if (!sugov_update_next_freq(sg_policy, time, next_freq))
		return;

	if (!sg_policy->work_in_progress) {
		sg_policy->work_in_progress = true;
		irq_work_queue(&sg_policy->irq_work);
	}
}

/**
 * get_next_freq - Compute a new frequency for a given cpufreq policy.
 * @sg_policy: schedutil policy object to compute the new frequency for.
 * @util: Current CPU utilization.
 * @max: CPU capacity.
 *
 * If the utilization is frequency-invariant, choose the new frequency to be
 * proportional to it, that is
 *
 * next_freq = C * max_freq * util / max
 *
 * Otherwise, approximate the would-be frequency-invariant utilization by
 * util_raw * (curr_freq / max_freq) which leads to
 *
 * next_freq = C * curr_freq * util_raw / max
 *
 * Take C = 1.25 for the frequency tipping point at (util / max) = 0.8.
 *
 * The lowest driver-supported frequency which is equal or greater than the raw
 * next_freq (as calculated above) is returned, subject to policy min/max and
 * cpufreq driver limitations.
 */
static unsigned int get_next_freq(struct sugov_policy *sg_policy,
				  unsigned long util, unsigned long max)
{
	struct cpufreq_policy *policy = sg_policy->policy;
	unsigned int freq = arch_scale_freq_invariant() ?
				policy->max : policy->cur;
	
#ifdef CONFIG_SCHED_FFSI_GLUE
	struct sugov_cpu *sg_cpu;
	struct ffsi_class *vessel;
	unsigned int delta_max, delta_min;
	int util_delta;
	unsigned int legacy_freq;

#ifdef FFSI_CLUSTER_TRAVERSING
	unsigned int each;
	unsigned int sigma_cpu = policy->cpu;
	randomness most_rand = 0;
#endif
	int cur_rand = FFSI_DIVERGING;
	RV_DECLARE(rv);
#endif

	freq = map_util_freq(util, freq, max);

#ifdef CONFIG_SCHED_FFSI_GLUE
	legacy_freq = freq;

	if (sg_policy->tunables->fb_legacy)
		goto skip_betting;

#ifndef FFSI_CLUSTER_TRAVERSING
	sg_cpu = &per_cpu(sugov_cpu, policy->cpu);
	vessel = sg_cpu->util_vessel;

	if (!vessel)
		goto skip_betting;

	cur_rand = vessel->job_inferer(vessel);
	if (cur_rand == FFSI_DIVERGING)
		goto skip_betting;
#else
	for_each_cpu(each, policy->cpus) {
		sg_cpu = &per_cpu(sugov_cpu, each);

		vessel = sg_cpu->util_vessel;
		if (vessel) {
			cur_rand = vessel->job_inferer(vessel);
			if (cur_rand == FFSI_DIVERGING)
				goto skip_betting;
			else {
				if (cur_rand > (int)most_rand) {
					most_rand = (randomness)cur_rand;
					sigma_cpu = each;
				}
			}
		} else
			goto skip_betting;
	}

	sg_cpu	= &per_cpu(sugov_cpu, sigma_cpu);
	vessel	= sg_cpu->util_vessel;
#endif
	util_delta = sg_cpu->util - sg_cpu->cached_util;
	delta_max  = sg_cpu->max - sg_cpu->cached_util;
	delta_min  = sg_cpu->cached_util;

	RV_SET(rv, util_delta, delta_max, delta_min);
	freq = vessel->cap_bettor(vessel, &rv, freq);

skip_betting:
	trace_sugov_ffsi_freq(policy->cpu, util, max, cur_rand, legacy_freq, freq);
#else
#endif
	if (freq == sg_policy->cached_raw_freq && !sg_policy->need_freq_update)
		return sg_policy->next_freq;

	sg_policy->need_freq_update = false;
	sg_policy->cached_raw_freq = freq;
	return cpufreq_driver_resolve_freq(policy, freq);
}

/*
 * This function computes an effective utilization for the given CPU, to be
 * used for frequency selection given the linear relation: f = u * f_max.
 *
 * The scheduler tracks the following metrics:
 *
 *   cpu_util_{cfs,rt,dl,irq}()
 *   cpu_bw_dl()
 *
 * Where the cfs,rt and dl util numbers are tracked with the same metric and
 * synchronized windows and are thus directly comparable.
 *
 * The @util parameter passed to this function is assumed to be the aggregation
 * of RT and CFS util numbers. The cases of DL and IRQ are managed here.
 *
 * The cfs,rt,dl utilization are the running times measured with rq->clock_task
 * which excludes things like IRQ and steal-time. These latter are then accrued
 * in the irq utilization.
 *
 * The DL bandwidth number otoh is not a measured metric but a value computed
 * based on the task model parameters and gives the minimal utilization
 * required to meet deadlines.
 */
unsigned long schedutil_cpu_util(int cpu, unsigned long util_cfs,
				 unsigned long max, enum schedutil_type type,
				 struct task_struct *p)
{
	unsigned long dl_util, util, irq;
	struct rq *rq = cpu_rq(cpu);

	if (sched_feat(SUGOV_RT_MAX_FREQ) && !IS_BUILTIN(CONFIG_UCLAMP_TASK) &&
	    type == FREQUENCY_UTIL && rt_rq_is_runnable(&rq->rt)) {
		return max;
	}

	/*
	 * Early check to see if IRQ/steal time saturates the CPU, can be
	 * because of inaccuracies in how we track these -- see
	 * update_irq_load_avg().
	 */
	irq = cpu_util_irq(rq);
	if (unlikely(irq >= max))
		return max;

	/*
	 * Because the time spend on RT/DL tasks is visible as 'lost' time to
	 * CFS tasks and we use the same metric to track the effective
	 * utilization (PELT windows are synchronized) we can directly add them
	 * to obtain the CPU's actual utilization.
	 *
	 * CFS and RT utilization can be boosted or capped, depending on
	 * utilization clamp constraints requested by currently RUNNABLE
	 * tasks.
	 * When there are no CFS RUNNABLE tasks, clamps are released and
	 * frequency will be gracefully reduced with the utilization decay.
	 */
	util = util_cfs + cpu_util_rt(rq);
	if (type == FREQUENCY_UTIL)
		util = uclamp_rq_util_with(rq, util, p);

	dl_util = cpu_util_dl(rq);

	/*
	 * For frequency selection we do not make cpu_util_dl() a permanent part
	 * of this sum because we want to use cpu_bw_dl() later on, but we need
	 * to check if the CFS+RT+DL sum is saturated (ie. no idle time) such
	 * that we select f_max when there is no idle time.
	 *
	 * NOTE: numerical errors or stop class might cause us to not quite hit
	 * saturation when we should -- something for later.
	 */
	if (util + dl_util >= max)
		return max;

	/*
	 * OTOH, for energy computation we need the estimated running time, so
	 * include util_dl and ignore dl_bw.
	 */
	if (type == ENERGY_UTIL)
		util += dl_util;

	/*
	 * There is still idle time; further improve the number by using the
	 * irq metric. Because IRQ/steal time is hidden from the task clock we
	 * need to scale the task numbers:
	 *
	 *              1 - irq
	 *   U' = irq + ------- * U
	 *                max
	 */
	util = scale_irq_capacity(util, irq, max);
	util += irq;

	/*
	 * Bandwidth required by DEADLINE must always be granted while, for
	 * FAIR and RT, we use blocked utilization of IDLE CPUs as a mechanism
	 * to gracefully reduce the frequency when no tasks show up for longer
	 * periods of time.
	 *
	 * Ideally we would like to set bw_dl as min/guaranteed freq and util +
	 * bw_dl as requested freq. However, cpufreq is not yet ready for such
	 * an interface. So, we only do the latter for now.
	 */
	if (type == FREQUENCY_UTIL)
		util += cpu_bw_dl(rq);

	return min(max, util);
}

static unsigned long sugov_get_util(struct sugov_cpu *sg_cpu)
{
	struct rq *rq = cpu_rq(sg_cpu->cpu);
#ifdef CONFIG_SCHED_TUNE
	unsigned long util = stune_util(sg_cpu->cpu, cpu_util_rt(rq));
#else
	unsigned long util = cpu_util_freq(sg_cpu->cpu);
#endif
	unsigned long util_cfs = util - cpu_util_rt(rq);
	unsigned long max = arch_scale_cpu_capacity(NULL, sg_cpu->cpu);

	sg_cpu->max = max;
	sg_cpu->bw_dl = cpu_bw_dl(rq);

<<<<<<< HEAD
	util = emstune_freq_boost(sg_cpu->cpu, util);

	part_cpu_active_ratio(&util, &max, sg_cpu->cpu);

	return schedutil_freq_util(sg_cpu->cpu, util, max, FREQUENCY_UTIL);
=======
	return schedutil_cpu_util(sg_cpu->cpu, util_cfs, max,
				  FREQUENCY_UTIL, NULL);
>>>>>>> 1b44c9bd
}

#ifdef CONFIG_SCHED_FFSI_GLUE
static inline void sugov_util_collapse(struct sugov_cpu *sg_cpu)
{
	struct ffsi_class *vessel = sg_cpu->util_vessel;
	int util_delta = min(sg_cpu->max, sg_cpu->util) - sg_cpu->cached_util;
	unsigned int delta_max = sg_cpu->max - sg_cpu->cached_util;
	unsigned int delta_min = sg_cpu->cached_util;

	RV_DECLARE(job);

	if (vessel) {
		RV_SET(job, util_delta, delta_max, delta_min);
		vessel->job_learner(vessel, &job);
	}
}
#endif

/**
 * sugov_iowait_reset() - Reset the IO boost status of a CPU.
 * @sg_cpu: the sugov data for the CPU to boost
 * @time: the update time from the caller
 * @set_iowait_boost: true if an IO boost has been requested
 *
 * The IO wait boost of a task is disabled after a tick since the last update
 * of a CPU. If a new IO wait boost is requested after more then a tick, then
 * we enable the boost starting from the minimum frequency, which improves
 * energy efficiency by ignoring sporadic wakeups from IO.
 */
static bool sugov_iowait_reset(struct sugov_cpu *sg_cpu, u64 time,
			       bool set_iowait_boost)
{
	s64 delta_ns = time - sg_cpu->last_update;

	/* Reset boost only if a tick has elapsed since last request */
	if (delta_ns <= TICK_NSEC)
		return false;

	sg_cpu->iowait_boost = set_iowait_boost ? sg_cpu->min : 0;
	sg_cpu->iowait_boost_pending = set_iowait_boost;

	return true;
}

/**
 * sugov_iowait_boost() - Updates the IO boost status of a CPU.
 * @sg_cpu: the sugov data for the CPU to boost
 * @time: the update time from the caller
 * @flags: SCHED_CPUFREQ_IOWAIT if the task is waking up after an IO wait
 *
 * Each time a task wakes up after an IO operation, the CPU utilization can be
 * boosted to a certain utilization which doubles at each "frequent and
 * successive" wakeup from IO, ranging from the utilization of the minimum
 * OPP to the utilization of the maximum OPP.
 * To keep doubling, an IO boost has to be requested at least once per tick,
 * otherwise we restart from the utilization of the minimum OPP.
 */
static void sugov_iowait_boost(struct sugov_cpu *sg_cpu, u64 time,
			       unsigned int flags)
{
	bool set_iowait_boost = flags & SCHED_CPUFREQ_IOWAIT;

	/* Reset boost if the CPU appears to have been idle enough */
	if (sg_cpu->iowait_boost &&
	    sugov_iowait_reset(sg_cpu, time, set_iowait_boost))
		return;

	/* Boost only tasks waking up after IO */
	if (!set_iowait_boost)
		return;

	/* Ensure boost doubles only one time at each request */
	if (sg_cpu->iowait_boost_pending)
		return;
	sg_cpu->iowait_boost_pending = true;

	/* Double the boost at each request */
	if (sg_cpu->iowait_boost) {
		sg_cpu->iowait_boost =
			min_t(unsigned int, sg_cpu->iowait_boost << 1, SCHED_CAPACITY_SCALE);
		return;
	}

	/* First wakeup after IO: start with minimum boost */
	sg_cpu->iowait_boost = sg_cpu->min;
}

/**
 * sugov_iowait_apply() - Apply the IO boost to a CPU.
 * @sg_cpu: the sugov data for the cpu to boost
 * @time: the update time from the caller
 * @util: the utilization to (eventually) boost
 * @max: the maximum value the utilization can be boosted to
 *
 * A CPU running a task which woken up after an IO operation can have its
 * utilization boosted to speed up the completion of those IO operations.
 * The IO boost value is increased each time a task wakes up from IO, in
 * sugov_iowait_apply(), and it's instead decreased by this function,
 * each time an increase has not been requested (!iowait_boost_pending).
 *
 * A CPU which also appears to have been idle for at least one tick has also
 * its IO boost utilization reset.
 *
 * This mechanism is designed to boost high frequently IO waiting tasks, while
 * being more conservative on tasks which does sporadic IO operations.
 */
static unsigned long sugov_iowait_apply(struct sugov_cpu *sg_cpu, u64 time,
					unsigned long util, unsigned long max)
{
	unsigned long boost;

	/* No boost currently required */
	if (!sg_cpu->iowait_boost)
		return util;

	/* Reset boost if the CPU appears to have been idle enough */
	if (sugov_iowait_reset(sg_cpu, time, false))
		return util;

	if (!sg_cpu->iowait_boost_pending) {
		/*
		 * No boost pending; reduce the boost value.
		 */
		sg_cpu->iowait_boost >>= 1;
		if (sg_cpu->iowait_boost < sg_cpu->min) {
			sg_cpu->iowait_boost = 0;
			return util;
		}
	}

	sg_cpu->iowait_boost_pending = false;

	/*
	 * @util is already in capacity scale; convert iowait_boost
	 * into the same scale so we can compare.
	 */
	boost = (sg_cpu->iowait_boost * max) >> SCHED_CAPACITY_SHIFT;
	return max(boost, util);
}

#ifdef CONFIG_NO_HZ_COMMON
static bool sugov_cpu_is_busy(struct sugov_cpu *sg_cpu)
{
	unsigned long idle_calls = tick_nohz_get_idle_calls_cpu(sg_cpu->cpu);
	bool ret = idle_calls == sg_cpu->saved_idle_calls;

	sg_cpu->saved_idle_calls = idle_calls;
	return ret;
}
#else
static inline bool sugov_cpu_is_busy(struct sugov_cpu *sg_cpu) { return false; }
#endif /* CONFIG_NO_HZ_COMMON */

/*
 * Make sugov_should_update_freq() ignore the rate limit when DL
 * has increased the utilization.
 */
static inline void ignore_dl_rate_limit(struct sugov_cpu *sg_cpu, struct sugov_policy *sg_policy)
{
	if (cpu_bw_dl(cpu_rq(sg_cpu->cpu)) > sg_cpu->bw_dl)
		sg_policy->limits_changed = true;
}

static void sugov_update_single(struct update_util_data *hook, u64 time,
				unsigned int flags)
{
	struct sugov_cpu *sg_cpu = container_of(hook, struct sugov_cpu, update_util);
	struct sugov_policy *sg_policy = sg_cpu->sg_policy;
	unsigned long util, max;
	unsigned int next_f;
	bool busy;

	sugov_iowait_boost(sg_cpu, time, flags);
	sg_cpu->last_update = time;

	ignore_dl_rate_limit(sg_cpu, sg_policy);

	if (!sugov_should_update_freq(sg_policy, time))
		return;

	/* Limits may have changed, don't skip frequency update */
	busy = !sg_policy->need_freq_update && sugov_cpu_is_busy(sg_cpu);

#ifndef CONFIG_SCHED_FFSI_GLUE
	util = sugov_get_util(sg_cpu);
#else
	sg_cpu->cached_util = sg_cpu->util;
	sg_cpu->util = util = sugov_get_util(sg_cpu);
	sugov_util_collapse(sg_cpu);
#endif
	max = sg_cpu->max;
	util = sugov_iowait_apply(sg_cpu, time, util, max);
	next_f = get_next_freq(sg_policy, util, max);
	/*
	 * Do not reduce the frequency if the CPU has not been idle
	 * recently, as the reduction is likely to be premature then.
	 */
	if (busy && next_f < sg_policy->next_freq) {
		next_f = sg_policy->next_freq;

		/* Reset cached freq as next_freq has changed */
		sg_policy->cached_raw_freq = 0;
	}

	/*
	 * This code runs under rq->lock for the target CPU, so it won't run
	 * concurrently on two different CPUs for the same target and it is not
	 * necessary to acquire the lock in the fast switch case.
	 */
	if (sg_policy->policy->fast_switch_enabled) {
		sugov_fast_switch(sg_policy, time, next_f);
	} else {
		raw_spin_lock(&sg_policy->update_lock);
		sugov_deferred_update(sg_policy, time, next_f);
		raw_spin_unlock(&sg_policy->update_lock);
	}
}

static unsigned int sugov_next_freq_shared(struct sugov_cpu *sg_cpu, u64 time)
{
	struct sugov_policy *sg_policy = sg_cpu->sg_policy;
	struct cpufreq_policy *policy = sg_policy->policy;
	unsigned long util = 0, max = 1;
	unsigned int j;

	for_each_cpu_and(j, policy->related_cpus, cpu_online_mask) {
		struct sugov_cpu *j_sg_cpu = &per_cpu(sugov_cpu, j);
		unsigned long j_util, j_max;

#ifndef CONFIG_SCHED_FFSI_GLUE
		j_util = sugov_get_util(j_sg_cpu);
#else
		j_sg_cpu->cached_util = j_sg_cpu->util;
		j_sg_cpu->util = j_util = sugov_get_util(j_sg_cpu);
		sugov_util_collapse(j_sg_cpu);
#endif
		j_max = j_sg_cpu->max;
		j_util = sugov_iowait_apply(j_sg_cpu, time, j_util, j_max);

		if (j_util * max > j_max * util) {
			util = j_util;
			max = j_max;
		}
	}

	return get_next_freq(sg_policy, util, max);
}

static void
sugov_update_shared(struct update_util_data *hook, u64 time, unsigned int flags)
{
	struct sugov_cpu *sg_cpu = container_of(hook, struct sugov_cpu, update_util);
	struct sugov_policy *sg_policy = sg_cpu->sg_policy;
	unsigned int next_f;

	raw_spin_lock(&sg_policy->update_lock);

	sugov_iowait_boost(sg_cpu, time, flags);
	sg_cpu->last_update = time;

	ignore_dl_rate_limit(sg_cpu, sg_policy);

	if (sugov_should_update_freq(sg_policy, time)) {
		next_f = sugov_next_freq_shared(sg_cpu, time);

		if (sg_policy->policy->fast_switch_enabled)
			sugov_fast_switch(sg_policy, time, next_f);
		else
			sugov_deferred_update(sg_policy, time, next_f);
	}

	raw_spin_unlock(&sg_policy->update_lock);
}

static void sugov_work(struct kthread_work *work)
{
	struct sugov_policy *sg_policy = container_of(work, struct sugov_policy, work);
	unsigned int freq;
	unsigned long flags;

	/*
	 * Hold sg_policy->update_lock shortly to handle the case where:
	 * incase sg_policy->next_freq is read here, and then updated by
	 * sugov_deferred_update() just before work_in_progress is set to false
	 * here, we may miss queueing the new update.
	 *
	 * Note: If a work was queued after the update_lock is released,
	 * sugov_work() will just be called again by kthread_work code; and the
	 * request will be proceed before the sugov thread sleeps.
	 */
	raw_spin_lock_irqsave(&sg_policy->update_lock, flags);
	freq = sg_policy->next_freq;
	sg_policy->work_in_progress = false;
	raw_spin_unlock_irqrestore(&sg_policy->update_lock, flags);

	down_write(&sg_policy->policy->rwsem);
	mutex_lock(&sg_policy->work_lock);
	__cpufreq_driver_target(sg_policy->policy, freq, CPUFREQ_RELATION_L);
	mutex_unlock(&sg_policy->work_lock);
	up_write(&sg_policy->policy->rwsem);
}

static void sugov_irq_work(struct irq_work *irq_work)
{
	struct sugov_policy *sg_policy;

	sg_policy = container_of(irq_work, struct sugov_policy, irq_work);

	kthread_queue_work(&sg_policy->worker, &sg_policy->work);
}

/************************** sysfs interface ************************/
static struct sugov_tunables *global_tunables;
static DEFINE_MUTEX(global_tunables_lock);

static inline struct sugov_tunables *to_sugov_tunables(struct gov_attr_set *attr_set)
{
	return container_of(attr_set, struct sugov_tunables, attr_set);
}

static DEFINE_MUTEX(min_rate_lock);

static void update_min_rate_limit_ns(struct sugov_policy *sg_policy)
{
	mutex_lock(&min_rate_lock);
	sg_policy->min_rate_limit_ns = min(sg_policy->up_rate_delay_ns,
					   sg_policy->down_rate_delay_ns);
	mutex_unlock(&min_rate_lock);
}

static ssize_t up_rate_limit_us_show(struct gov_attr_set *attr_set, char *buf)
{
	struct sugov_tunables *tunables = to_sugov_tunables(attr_set);

	return sprintf(buf, "%u\n", tunables->up_rate_limit_us);
}

static ssize_t down_rate_limit_us_show(struct gov_attr_set *attr_set, char *buf)
{
	struct sugov_tunables *tunables = to_sugov_tunables(attr_set);

	return sprintf(buf, "%u\n", tunables->down_rate_limit_us);
}

static ssize_t up_rate_limit_us_store(struct gov_attr_set *attr_set,
				      const char *buf, size_t count)
{
	struct sugov_tunables *tunables = to_sugov_tunables(attr_set);
	struct sugov_policy *sg_policy;
	unsigned int rate_limit_us;

	if (kstrtouint(buf, 10, &rate_limit_us))
		return -EINVAL;

	tunables->up_rate_limit_us = rate_limit_us;

	list_for_each_entry(sg_policy, &attr_set->policy_list, tunables_hook) {
		sg_policy->up_rate_delay_ns = rate_limit_us * NSEC_PER_USEC;
		update_min_rate_limit_ns(sg_policy);
	}

	return count;
}

static ssize_t down_rate_limit_us_store(struct gov_attr_set *attr_set,
					const char *buf, size_t count)
{
	struct sugov_tunables *tunables = to_sugov_tunables(attr_set);
	struct sugov_policy *sg_policy;
	unsigned int rate_limit_us;

	if (kstrtouint(buf, 10, &rate_limit_us))
		return -EINVAL;

	tunables->down_rate_limit_us = rate_limit_us;

	list_for_each_entry(sg_policy, &attr_set->policy_list, tunables_hook) {
		sg_policy->down_rate_delay_ns = rate_limit_us * NSEC_PER_USEC;
		update_min_rate_limit_ns(sg_policy);
	}

	return count;
}

#ifdef CONFIG_SCHED_FFSI_GLUE
static ssize_t fb_legacy_show(struct gov_attr_set *attr_set, char *buf)
{
	struct sugov_tunables *tunables = to_sugov_tunables(attr_set);

	return scnprintf(buf, PAGE_SIZE, "%u\n", tunables->fb_legacy);
}

static ssize_t fb_legacy_store(struct gov_attr_set *attr_set, const char *buf,
			       size_t count)
{
	struct sugov_tunables *tunables = to_sugov_tunables(attr_set);

	if (kstrtobool(buf, &tunables->fb_legacy))
		return -EINVAL;

	return count;
}
#endif

static struct governor_attr up_rate_limit_us = __ATTR_RW(up_rate_limit_us);
static struct governor_attr down_rate_limit_us = __ATTR_RW(down_rate_limit_us);
#ifdef CONFIG_SCHED_FFSI_GLUE
static struct governor_attr fb_legacy = __ATTR_RW(fb_legacy);
#endif

static struct attribute *sugov_attributes[] = {
	&up_rate_limit_us.attr,
	&down_rate_limit_us.attr,
#ifdef CONFIG_SCHED_FFSI_GLUE
	&fb_legacy.attr,
#endif
	NULL
};

static struct kobj_type sugov_tunables_ktype = {
	.default_attrs = sugov_attributes,
	.sysfs_ops = &governor_sysfs_ops,
};

/********************** cpufreq governor interface *********************/

struct cpufreq_governor schedutil_gov;

static struct sugov_policy *sugov_policy_alloc(struct cpufreq_policy *policy)
{
	struct sugov_policy *sg_policy;

	sg_policy = kzalloc(sizeof(*sg_policy), GFP_KERNEL);
	if (!sg_policy)
		return NULL;

	sg_policy->policy = policy;
	raw_spin_lock_init(&sg_policy->update_lock);
	return sg_policy;
}

static void sugov_policy_free(struct sugov_policy *sg_policy)
{
	kfree(sg_policy);
}

static int sugov_kthread_create(struct sugov_policy *sg_policy)
{
	struct task_struct *thread;
	struct sched_attr attr = {
		.size		= sizeof(struct sched_attr),
		.sched_policy	= SCHED_FIFO,
		.sched_flags	= SCHED_FLAG_SUGOV,
		.sched_nice	= 0,
		.sched_priority	= MAX_RT_PRIO / 4,
		/*
		 * Fake (unused) bandwidth; workaround to "fix"
		 * priority inheritance.
		 */
		.sched_runtime	=  1000000,
		.sched_deadline = 10000000,
		.sched_period	= 10000000,
	};
	struct cpufreq_policy *policy = sg_policy->policy;
	int ret;

	/* kthread only required for slow path */
	if (policy->fast_switch_enabled)
		return 0;

	kthread_init_work(&sg_policy->work, sugov_work);
	kthread_init_worker(&sg_policy->worker);
	thread = kthread_create(kthread_worker_fn, &sg_policy->worker,
				"sugov:%d",
				cpumask_first(policy->related_cpus));
	if (IS_ERR(thread)) {
		pr_err("failed to create sugov thread: %ld\n", PTR_ERR(thread));
		return PTR_ERR(thread);
	}

	ret = sched_setattr_nocheck(thread, &attr);
	if (ret) {
		kthread_stop(thread);
		pr_warn("%s: failed to set SCHED_DEADLINE\n", __func__);
		return ret;
	}

	sg_policy->thread = thread;
	init_irq_work(&sg_policy->irq_work, sugov_irq_work);
	mutex_init(&sg_policy->work_lock);

	wake_up_process(thread);

	return 0;
}

static void sugov_kthread_stop(struct sugov_policy *sg_policy)
{
	/* kthread only required for slow path */
	if (sg_policy->policy->fast_switch_enabled)
		return;

	kthread_flush_worker(&sg_policy->worker);
	kthread_stop(sg_policy->thread);
	mutex_destroy(&sg_policy->work_lock);
}

static struct sugov_tunables *sugov_tunables_alloc(struct sugov_policy *sg_policy)
{
	struct sugov_tunables *tunables;

	tunables = kzalloc(sizeof(*tunables), GFP_KERNEL);
	if (tunables) {
		gov_attr_set_init(&tunables->attr_set, &sg_policy->tunables_hook);
		if (!have_governor_per_policy())
			global_tunables = tunables;
	}
	return tunables;
}

static void sugov_tunables_free(struct sugov_tunables *tunables)
{
	if (!have_governor_per_policy())
		global_tunables = NULL;

	kfree(tunables);
}

static int sugov_init(struct cpufreq_policy *policy)
{
	struct sugov_policy *sg_policy;
	struct sugov_tunables *tunables;
	int ret = 0;
	int cpu;

	/* State should be equivalent to EXIT */
	if (policy->governor_data)
		return -EBUSY;

	sg_policy = per_cpu(sugov_policy, policy->cpu);
	if (sg_policy) {
		policy->governor_data = sg_policy;
		return 0;
	}

	cpufreq_enable_fast_switch(policy);

	sg_policy = sugov_policy_alloc(policy);
	if (!sg_policy) {
		ret = -ENOMEM;
		goto disable_fast_switch;
	}

	ret = sugov_kthread_create(sg_policy);
	if (ret)
		goto free_sg_policy;

	mutex_lock(&global_tunables_lock);

	if (global_tunables) {
		if (WARN_ON(have_governor_per_policy())) {
			ret = -EINVAL;
			goto stop_kthread;
		}
		policy->governor_data = sg_policy;
		sg_policy->tunables = global_tunables;

		gov_attr_set_get(&global_tunables->attr_set, &sg_policy->tunables_hook);
		goto out;
	}

	tunables = sugov_tunables_alloc(sg_policy);
	if (!tunables) {
		ret = -ENOMEM;
		goto stop_kthread;
	}

	tunables->up_rate_limit_us = cpufreq_policy_transition_delay_us(policy);
	tunables->down_rate_limit_us = cpufreq_policy_transition_delay_us(policy);
#ifdef CONFIG_SCHED_FFSI_GLUE
	tunables->fb_legacy = false;
	sg_policy->be_stochastic = false;
#endif

	policy->governor_data = sg_policy;
	sg_policy->tunables = tunables;

	for_each_cpu(cpu, policy->related_cpus)
		per_cpu(sugov_policy, cpu) = sg_policy;

	ret = kobject_init_and_add(&tunables->attr_set.kobj, &sugov_tunables_ktype,
				   get_governor_parent_kobj(policy), "%s",
				   schedutil_gov.name);
	if (ret)
		goto fail;

out:
	mutex_unlock(&global_tunables_lock);
	return 0;

fail:
	kobject_put(&tunables->attr_set.kobj);
	policy->governor_data = NULL;
	sugov_tunables_free(tunables);

stop_kthread:
	sugov_kthread_stop(sg_policy);
	mutex_unlock(&global_tunables_lock);

free_sg_policy:
	sugov_policy_free(sg_policy);

disable_fast_switch:
	cpufreq_disable_fast_switch(policy);

	pr_err("initialization failed (error %d)\n", ret);
	return ret;
}

static void sugov_exit(struct cpufreq_policy *policy)
{
	struct sugov_policy *sg_policy = policy->governor_data;
	struct sugov_tunables *tunables = sg_policy->tunables;
	unsigned int count;
#ifdef CONFIG_SCHED_FFSI_GLUE
	struct sugov_cpu *sg_cpu = &per_cpu(sugov_cpu, policy->cpu);
#endif

	if (per_cpu(sugov_policy, policy->cpu)) {
		policy->governor_data = NULL;
		return;
	}

	mutex_lock(&global_tunables_lock);

	count = gov_attr_set_put(&tunables->attr_set, &sg_policy->tunables_hook);
	policy->governor_data = NULL;
	if (!count)
		sugov_tunables_free(tunables);

	mutex_unlock(&global_tunables_lock);

#ifdef CONFIG_SCHED_FFSI_GLUE
	if (sg_cpu->util_vessel) {
		sg_cpu->util_vessel->finalizer(sg_cpu->util_vessel);
		ffsi_obj_destructor(sg_cpu->util_vessel);
		sg_cpu->util_vessel = NULL;
	}
	sg_policy->be_stochastic = false;
#endif

	sugov_kthread_stop(sg_policy);
	sugov_policy_free(sg_policy);
	cpufreq_disable_fast_switch(policy);
}

static int sugov_start(struct cpufreq_policy *policy)
{
	struct sugov_policy *sg_policy = policy->governor_data;
	unsigned int cpu;
#ifdef CONFIG_SCHED_FFSI_GLUE
	char alias[FFSI_ALIAS_LEN] = {0,};
#endif

	sg_policy->up_rate_delay_ns =
		sg_policy->tunables->up_rate_limit_us * NSEC_PER_USEC;
	sg_policy->down_rate_delay_ns =
		sg_policy->tunables->down_rate_limit_us * NSEC_PER_USEC;
	update_min_rate_limit_ns(sg_policy);
	sg_policy->last_freq_update_time	= 0;
	sg_policy->next_freq			= 0;
	sg_policy->work_in_progress		= false;
	sg_policy->limits_changed		= false;
	sg_policy->need_freq_update		= false;
	sg_policy->cached_raw_freq		= 0;

	for_each_cpu(cpu, policy->cpus) {
		struct sugov_cpu *sg_cpu = &per_cpu(sugov_cpu, cpu);

#ifdef CONFIG_SCHED_FFSI_GLUE
#ifndef FFSI_CLUSTER_TRAVERSING
		if (cpu != policy->cpu) {
			memset(sg_cpu, 0, sizeof(*sg_cpu));
			goto skip_subcpus;
		}
#endif
		if (!sg_policy->be_stochastic) {
			sprintf(alias, "govern%d", cpu);
			memset(sg_cpu, 0, sizeof(*sg_cpu));
			sg_cpu->util_vessel =
				ffsi_obj_creator(alias,
						 UTILAVG_FFSI_VARIANCE,
						 policy->cpuinfo.max_freq,
						 policy->cpuinfo.min_freq,
						 &elasticity_cpufreq);
			if (sg_cpu->util_vessel->initializer(sg_cpu->util_vessel) < 0) {
				sg_cpu->util_vessel->finalizer(sg_cpu->util_vessel);
				ffsi_obj_destructor(sg_cpu->util_vessel);
				sg_cpu->util_vessel = NULL;
			}
		} else {
			struct ffsi_class *vptr = sg_cpu->util_vessel;
			memset(sg_cpu, 0, sizeof(*sg_cpu));
			sg_cpu->util_vessel = vptr;
		}
#ifndef FFSI_CLUSTER_TRAVERSING		
skip_subcpus:
#endif
#else
		memset(sg_cpu, 0, sizeof(*sg_cpu));
#endif
		sg_cpu->cpu			= cpu;
		sg_cpu->sg_policy		= sg_policy;
		sg_cpu->min			=
			(SCHED_CAPACITY_SCALE * policy->cpuinfo.min_freq) /
			policy->cpuinfo.max_freq;
	}

#ifdef CONFIG_SCHED_FFSI_GLUE
	sg_policy->be_stochastic = true;
#endif
	for_each_cpu(cpu, policy->cpus) {
		struct sugov_cpu *sg_cpu = &per_cpu(sugov_cpu, cpu);

		cpufreq_add_update_util_hook(cpu, &sg_cpu->update_util,
					     policy_is_shared(policy) ?
							sugov_update_shared :
							sugov_update_single);
	}
	return 0;
}

static void sugov_stop(struct cpufreq_policy *policy)
{
	struct sugov_policy *sg_policy = policy->governor_data;
	unsigned int cpu;

	for_each_cpu(cpu, policy->cpus)
		cpufreq_remove_update_util_hook(cpu);

	synchronize_sched();

#ifdef CONFIG_SCHED_FFSI_GLUE
	for_each_cpu(cpu, policy->cpus) {
		struct sugov_cpu *sg_cpu = &per_cpu(sugov_cpu, cpu);
		if (sg_cpu->util_vessel) {
			sg_cpu->util_vessel->stopper(sg_cpu->util_vessel);
		}
	}
#endif

	if (!policy->fast_switch_enabled)
		irq_work_sync(&sg_policy->irq_work);
}

static void sugov_limits(struct cpufreq_policy *policy)
{
	struct sugov_policy *sg_policy = policy->governor_data;

	if (!policy->fast_switch_enabled) {
		mutex_lock(&sg_policy->work_lock);
		cpufreq_policy_apply_limits(policy);
		mutex_unlock(&sg_policy->work_lock);
	}

	sg_policy->limits_changed = true;
}

struct cpufreq_governor schedutil_gov = {
	.name			= "schedutil",
	.owner			= THIS_MODULE,
	.dynamic_switching	= true,
	.init			= sugov_init,
	.exit			= sugov_exit,
	.start			= sugov_start,
	.stop			= sugov_stop,
	.limits			= sugov_limits,
};

#ifdef CONFIG_CPU_FREQ_DEFAULT_GOV_SCHEDUTIL
unsigned long cpufreq_governor_get_util(unsigned int cpu)
{
	struct sugov_cpu *sg_cpu = &per_cpu(sugov_cpu, cpu);

	if (!sg_cpu)
		return 0;

	return sugov_get_util(sg_cpu);
}

/* This function is for getting the calculated next freq. */
unsigned int cpufreq_governor_get_freq(int cpu)
{
	struct sugov_policy *sg_policy;
	unsigned int freq;
	unsigned long flags;

	if (cpu < 0)
		return 0;

	sg_policy = per_cpu(sugov_policy, cpu);
	if (!sg_policy)
		return 0;

	raw_spin_lock_irqsave(&sg_policy->update_lock, flags);
	freq = sg_policy->next_freq;
	raw_spin_unlock_irqrestore(&sg_policy->update_lock, flags);

	return freq;
}

struct cpufreq_governor *cpufreq_default_governor(void)
{
	return &schedutil_gov;
}
#endif

static int __init sugov_register(void)
{
	return cpufreq_register_governor(&schedutil_gov);
}
fs_initcall(sugov_register);

#ifdef CONFIG_ENERGY_MODEL
extern bool sched_energy_update;
extern struct mutex sched_energy_mutex;

static void rebuild_sd_workfn(struct work_struct *work)
{
	mutex_lock(&sched_energy_mutex);
	sched_energy_update = true;
	rebuild_sched_domains();
	sched_energy_update = false;
	mutex_unlock(&sched_energy_mutex);
}
static DECLARE_WORK(rebuild_sd_work, rebuild_sd_workfn);

/*
 * EAS shouldn't be attempted without sugov, so rebuild the sched_domains
 * on governor changes to make sure the scheduler knows about it.
 */
void sched_cpufreq_governor_change(struct cpufreq_policy *policy,
				  struct cpufreq_governor *old_gov)
{
	if (old_gov == &schedutil_gov || policy->governor == &schedutil_gov) {
		/*
		 * When called from the cpufreq_register_driver() path, the
		 * cpu_hotplug_lock is already held, so use a work item to
		 * avoid nested locking in rebuild_sched_domains().
		 */
		schedule_work(&rebuild_sd_work);
	}

}
#endif<|MERGE_RESOLUTION|>--- conflicted
+++ resolved
@@ -432,16 +432,11 @@
 	sg_cpu->max = max;
 	sg_cpu->bw_dl = cpu_bw_dl(rq);
 
-<<<<<<< HEAD
 	util = emstune_freq_boost(sg_cpu->cpu, util);
 
 	part_cpu_active_ratio(&util, &max, sg_cpu->cpu);
 
-	return schedutil_freq_util(sg_cpu->cpu, util, max, FREQUENCY_UTIL);
-=======
-	return schedutil_cpu_util(sg_cpu->cpu, util_cfs, max,
-				  FREQUENCY_UTIL, NULL);
->>>>>>> 1b44c9bd
+	return schedutil_cpu_util(sg_cpu->cpu, util, max, FREQUENCY_UTIL, NULL);
 }
 
 #ifdef CONFIG_SCHED_FFSI_GLUE
