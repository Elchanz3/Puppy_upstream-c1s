--- conflicted
+++ resolved
@@ -1892,13 +1892,10 @@
 	cpu_base->softirq_next_timer = NULL;
 	cpu_base->expires_next = KTIME_MAX;
 	cpu_base->softirq_expires_next = KTIME_MAX;
-<<<<<<< HEAD
+	cpu_base->online = 1;
 
 	restore_pcpu_tick(cpu);
 
-=======
-	cpu_base->online = 1;
->>>>>>> 874391c9
 	return 0;
 }
 
