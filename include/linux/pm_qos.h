--- conflicted
+++ resolved
@@ -9,12 +9,9 @@
 #include <linux/notifier.h>
 #include <linux/device.h>
 #include <linux/workqueue.h>
-<<<<<<< HEAD
 #include <linux/mutex.h>
-=======
 #include <linux/cpumask.h>
 #include <linux/interrupt.h>
->>>>>>> 2d2af525
 
 enum {
 	PM_QOS_RESERVED = 0,
@@ -117,11 +114,10 @@
 
 #define PM_QOS_FLAG_NO_POWER_OFF	(1 << 0)
 
-<<<<<<< HEAD
 #define pm_qos_add_request(arg...)	do {				\
 	pm_qos_add_request_trace((char *)__func__, __LINE__, ##arg);	\
 } while(0)
-=======
+
 enum pm_qos_req_type {
 	PM_QOS_REQ_ALL_CORES = 0,
 	PM_QOS_REQ_AFFINE_CORES,
@@ -129,7 +125,6 @@
 	PM_QOS_REQ_AFFINE_IRQ,
 #endif
 };
->>>>>>> 2d2af525
 
 struct pm_qos_request {
 	enum pm_qos_req_type type;
