--- conflicted
+++ resolved
@@ -788,11 +788,8 @@
 	unsigned int			policy;
 	int				nr_cpus_allowed;
 	cpumask_t			cpus_allowed;
-<<<<<<< HEAD
 	cpumask_t			aug_cpus_allowed;
-=======
 	cpumask_t			cpus_requested;
->>>>>>> 6ca29140
 
 #ifdef CONFIG_PREEMPT_RCU
 	int				rcu_read_lock_nesting;
