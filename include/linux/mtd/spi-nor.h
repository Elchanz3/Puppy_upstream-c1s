--- conflicted
+++ resolved
@@ -135,12 +135,9 @@
 /* Configuration Register bits. */
 #define CR_QUAD_EN_SPAN		BIT(1)	/* Spansion Quad I/O */
 
-<<<<<<< HEAD
-=======
 /* Status Register 2 bits. */
 #define SR2_QUAD_EN_BIT7	BIT(7)
 
->>>>>>> bb176f67
 /* Supported SPI protocols */
 #define SNOR_PROTO_INST_MASK	GENMASK(23, 16)
 #define SNOR_PROTO_INST_SHIFT	16
