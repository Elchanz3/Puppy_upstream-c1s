/*
 *  V4L2 sub-device support header.
 *
 *  Copyright (C) 2008  Hans Verkuil <hverkuil@xs4all.nl>
 *
 *  This program is free software; you can redistribute it and/or modify
 *  it under the terms of the GNU General Public License as published by
 *  the Free Software Foundation; either version 2 of the License, or
 *  (at your option) any later version.
 *
 *  This program is distributed in the hope that it will be useful,
 *  but WITHOUT ANY WARRANTY; without even the implied warranty of
 *  MERCHANTABILITY or FITNESS FOR A PARTICULAR PURPOSE.  See the
 *  GNU General Public License for more details.
 */

#ifndef _V4L2_SUBDEV_H
#define _V4L2_SUBDEV_H

#include <linux/types.h>
#include <linux/v4l2-subdev.h>
#include <media/media-entity.h>
#include <media/v4l2-async.h>
#include <media/v4l2-common.h>
#include <media/v4l2-dev.h>
#include <media/v4l2-fh.h>
#include <media/v4l2-mediabus.h>

/* generic v4l2_device notify callback notification values */
#define V4L2_SUBDEV_IR_RX_NOTIFY		_IOW('v', 0, u32)
#define V4L2_SUBDEV_IR_RX_FIFO_SERVICE_REQ	0x00000001
#define V4L2_SUBDEV_IR_RX_END_OF_RX_DETECTED	0x00000002
#define V4L2_SUBDEV_IR_RX_HW_FIFO_OVERRUN	0x00000004
#define V4L2_SUBDEV_IR_RX_SW_FIFO_OVERRUN	0x00000008

#define V4L2_SUBDEV_IR_TX_NOTIFY		_IOW('v', 1, u32)
#define V4L2_SUBDEV_IR_TX_FIFO_SERVICE_REQ	0x00000001

#define	V4L2_DEVICE_NOTIFY_EVENT		_IOW('v', 2, struct v4l2_event)

struct v4l2_device;
struct v4l2_ctrl_handler;
struct v4l2_event;
struct v4l2_event_subscription;
struct v4l2_fh;
struct v4l2_subdev;
struct v4l2_subdev_fh;
struct tuner_setup;
struct v4l2_mbus_frame_desc;

/**
 * struct v4l2_decode_vbi_line - used to decode_vbi_line
 *
 * @is_second_field: Set to 0 for the first (odd) field;
 *	set to 1 for the second (even) field.
 * @p: Pointer to the sliced VBI data from the decoder. On exit, points to
 *	the start of the payload.
 * @line: Line number of the sliced VBI data (1-23)
 * @type: VBI service type (V4L2_SLICED_*). 0 if no service found
 */
struct v4l2_decode_vbi_line {
	u32 is_second_field;
	u8 *p;
	u32 line;
	u32 type;
};

/*
 * Sub-devices are devices that are connected somehow to the main bridge
 * device. These devices are usually audio/video muxers/encoders/decoders or
 * sensors and webcam controllers.
 *
 * Usually these devices are controlled through an i2c bus, but other busses
 * may also be used.
 *
 * The v4l2_subdev struct provides a way of accessing these devices in a
 * generic manner. Most operations that these sub-devices support fall in
 * a few categories: core ops, audio ops, video ops and tuner ops.
 *
 * More categories can be added if needed, although this should remain a
 * limited set (no more than approx. 8 categories).
 *
 * Each category has its own set of ops that subdev drivers can implement.
 *
 * A subdev driver can leave the pointer to the category ops NULL if
 * it does not implement them (e.g. an audio subdev will generally not
 * implement the video category ops). The exception is the core category:
 * this must always be present.
 *
 * These ops are all used internally so it is no problem to change, remove
 * or add ops or move ops from one to another category. Currently these
 * ops are based on the original ioctls, but since ops are not limited to
 * one argument there is room for improvement here once all i2c subdev
 * drivers are converted to use these ops.
 */

/*
 * Core ops: it is highly recommended to implement at least these ops:
 *
 * log_status
 * g_register
 * s_register
 *
 * This provides basic debugging support.
 *
 * The ioctl ops is meant for generic ioctl-like commands. Depending on
 * the use-case it might be better to use subdev-specific ops (currently
 * not yet implemented) since ops provide proper type-checking.
 */

/**
 * enum v4l2_subdev_io_pin_bits - Subdevice external IO pin configuration
 *	bits
 *
 * @V4L2_SUBDEV_IO_PIN_DISABLE: disables a pin config. ENABLE assumed.
 * @V4L2_SUBDEV_IO_PIN_OUTPUT: set it if pin is an output.
 * @V4L2_SUBDEV_IO_PIN_INPUT: set it if pin is an input.
 * @V4L2_SUBDEV_IO_PIN_SET_VALUE: to set the output value via
 *				  &struct v4l2_subdev_io_pin_config->value.
 * @V4L2_SUBDEV_IO_PIN_ACTIVE_LOW: pin active is bit 0.
 *				   Otherwise, ACTIVE HIGH is assumed.
 */
enum v4l2_subdev_io_pin_bits {
	V4L2_SUBDEV_IO_PIN_DISABLE	= 0,
	V4L2_SUBDEV_IO_PIN_OUTPUT	= 1,
	V4L2_SUBDEV_IO_PIN_INPUT	= 2,
	V4L2_SUBDEV_IO_PIN_SET_VALUE	= 3,
	V4L2_SUBDEV_IO_PIN_ACTIVE_LOW	= 4,
};

/**
 * struct v4l2_subdev_io_pin_config - Subdevice external IO pin configuration
 *
 * @flags: bitmask with flags for this pin's config, whose bits are defined by
 *	   &enum v4l2_subdev_io_pin_bits.
 * @pin: Chip external IO pin to configure
 * @function: Internal signal pad/function to route to IO pin
 * @value: Initial value for pin - e.g. GPIO output value
 * @strength: Pin drive strength
 */
struct v4l2_subdev_io_pin_config {
	u32 flags;
	u8 pin;
	u8 function;
	u8 value;
	u8 strength;
};

/**
 * struct v4l2_subdev_core_ops - Define core ops callbacks for subdevs
 *
 * @log_status: callback for VIDIOC_LOG_STATUS() ioctl handler code.
 *
 * @s_io_pin_config: configure one or more chip I/O pins for chips that
 *	multiplex different internal signal pads out to IO pins.  This function
 *	takes a pointer to an array of 'n' pin configuration entries, one for
 *	each pin being configured.  This function could be called at times
 *	other than just subdevice initialization.
 *
 * @init: initialize the sensor registers to some sort of reasonable default
 *	values. Do not use for new drivers and should be removed in existing
 *	drivers.
 *
 * @load_fw: load firmware.
 *
 * @reset: generic reset command. The argument selects which subsystems to
 *	reset. Passing 0 will always reset the whole chip. Do not use for new
 *	drivers without discussing this first on the linux-media mailinglist.
 *	There should be no reason normally to reset a device.
 *
 * @s_gpio: set GPIO pins. Very simple right now, might need to be extended with
 *	a direction argument if needed.
 *
 * @command: called by in-kernel drivers in order to call functions internal
 *	   to subdev drivers driver that have a separate callback.
 *
 * @ioctl: called at the end of ioctl() syscall handler at the V4L2 core.
 *	   used to provide support for private ioctls used on the driver.
 *
 * @compat_ioctl32: called when a 32 bits application uses a 64 bits Kernel,
 *		    in order to fix data passed from/to userspace.
 *
 * @g_register: callback for VIDIOC_DBG_G_REGISTER() ioctl handler code.
 *
 * @s_register: callback for VIDIOC_DBG_S_REGISTER() ioctl handler code.
 *
 * @s_power: puts subdevice in power saving mode (on == 0) or normal operation
 *	mode (on == 1).
 *
 * @interrupt_service_routine: Called by the bridge chip's interrupt service
 *	handler, when an interrupt status has be raised due to this subdev,
 *	so that this subdev can handle the details.  It may schedule work to be
 *	performed later.  It must not sleep. **Called from an IRQ context**.
 *
 * @subscribe_event: used by the drivers to request the control framework that
 *		     for it to be warned when the value of a control changes.
 *
 * @unsubscribe_event: remove event subscription from the control framework.
 */
struct v4l2_subdev_core_ops {
	int (*log_status)(struct v4l2_subdev *sd);
	int (*s_io_pin_config)(struct v4l2_subdev *sd, size_t n,
				      struct v4l2_subdev_io_pin_config *pincfg);
	int (*init)(struct v4l2_subdev *sd, u32 val);
	int (*load_fw)(struct v4l2_subdev *sd);
	int (*reset)(struct v4l2_subdev *sd, u32 val);
	int (*s_gpio)(struct v4l2_subdev *sd, u32 val);
<<<<<<< HEAD
	int (*queryctrl)(struct v4l2_subdev *sd, struct v4l2_queryctrl *qc);
	int (*g_ctrl)(struct v4l2_subdev *sd, struct v4l2_control *ctrl);
	int (*s_ctrl)(struct v4l2_subdev *sd, struct v4l2_control *ctrl);
	int (*g_ext_ctrls)(struct v4l2_subdev *sd, struct v4l2_ext_controls *ctrls);
	int (*s_ext_ctrls)(struct v4l2_subdev *sd, struct v4l2_ext_controls *ctrls);
	int (*try_ext_ctrls)(struct v4l2_subdev *sd, struct v4l2_ext_controls *ctrls);
	int (*querymenu)(struct v4l2_subdev *sd, struct v4l2_querymenu *qm);
=======
	long (*command)(struct v4l2_subdev *sd, unsigned int cmd, void *arg);
>>>>>>> 97fd5077
	long (*ioctl)(struct v4l2_subdev *sd, unsigned int cmd, void *arg);
#ifdef CONFIG_COMPAT
	long (*compat_ioctl32)(struct v4l2_subdev *sd, unsigned int cmd,
			       unsigned long arg);
#endif
#ifdef CONFIG_VIDEO_ADV_DEBUG
	int (*g_register)(struct v4l2_subdev *sd, struct v4l2_dbg_register *reg);
	int (*s_register)(struct v4l2_subdev *sd, const struct v4l2_dbg_register *reg);
#endif
	int (*s_power)(struct v4l2_subdev *sd, int on);
	int (*interrupt_service_routine)(struct v4l2_subdev *sd,
						u32 status, bool *handled);
	int (*subscribe_event)(struct v4l2_subdev *sd, struct v4l2_fh *fh,
			       struct v4l2_event_subscription *sub);
	int (*unsubscribe_event)(struct v4l2_subdev *sd, struct v4l2_fh *fh,
				 struct v4l2_event_subscription *sub);
};

/**
 * struct v4l2_subdev_tuner_ops - Callbacks used when v4l device was opened
 *	in radio mode.
 *
 * @standby: puts the tuner in standby mode. It will be woken up
 *	     automatically the next time it is used.
 *
 * @s_radio: callback that switches the tuner to radio mode.
 *	     drivers should explicitly call it when a tuner ops should
 *	     operate on radio mode, before being able to handle it.
 *	     Used on devices that have both AM/FM radio receiver and TV.
 *
 * @s_frequency: callback for VIDIOC_S_FREQUENCY() ioctl handler code.
 *
 * @g_frequency: callback for VIDIOC_G_FREQUENCY() ioctl handler code.
 *		 freq->type must be filled in. Normally done by video_ioctl2()
 *		 or the bridge driver.
 *
 * @enum_freq_bands: callback for VIDIOC_ENUM_FREQ_BANDS() ioctl handler code.
 *
 * @g_tuner: callback for VIDIOC_G_TUNER() ioctl handler code.
 *
 * @s_tuner: callback for VIDIOC_S_TUNER() ioctl handler code. @vt->type must be
 *	     filled in. Normally done by video_ioctl2 or the
 *	     bridge driver.
 *
 * @g_modulator: callback for VIDIOC_G_MODULATOR() ioctl handler code.
 *
 * @s_modulator: callback for VIDIOC_S_MODULATOR() ioctl handler code.
 *
 * @s_type_addr: sets tuner type and its I2C addr.
 *
 * @s_config: sets tda9887 specific stuff, like port1, port2 and qss
 *
 * .. note::
 *
 *	On devices that have both AM/FM and TV, it is up to the driver
 *	to explicitly call s_radio when the tuner should be switched to
 *	radio mode, before handling other &struct v4l2_subdev_tuner_ops
 *	that would require it. An example of such usage is::
 *
 *	  static void s_frequency(void *priv, const struct v4l2_frequency *f)
 *	  {
 *		...
 *		if (f.type == V4L2_TUNER_RADIO)
 *			v4l2_device_call_all(v4l2_dev, 0, tuner, s_radio);
 *		...
 *		v4l2_device_call_all(v4l2_dev, 0, tuner, s_frequency);
 *	  }
 */
struct v4l2_subdev_tuner_ops {
	int (*standby)(struct v4l2_subdev *sd);
	int (*s_radio)(struct v4l2_subdev *sd);
	int (*s_frequency)(struct v4l2_subdev *sd, const struct v4l2_frequency *freq);
	int (*g_frequency)(struct v4l2_subdev *sd, struct v4l2_frequency *freq);
	int (*enum_freq_bands)(struct v4l2_subdev *sd, struct v4l2_frequency_band *band);
	int (*g_tuner)(struct v4l2_subdev *sd, struct v4l2_tuner *vt);
	int (*s_tuner)(struct v4l2_subdev *sd, const struct v4l2_tuner *vt);
	int (*g_modulator)(struct v4l2_subdev *sd, struct v4l2_modulator *vm);
	int (*s_modulator)(struct v4l2_subdev *sd, const struct v4l2_modulator *vm);
	int (*s_type_addr)(struct v4l2_subdev *sd, struct tuner_setup *type);
	int (*s_config)(struct v4l2_subdev *sd, const struct v4l2_priv_tun_config *config);
};

/**
 * struct v4l2_subdev_audio_ops - Callbacks used for audio-related settings
 *
 * @s_clock_freq: set the frequency (in Hz) of the audio clock output.
 *	Used to slave an audio processor to the video decoder, ensuring that
 *	audio and video remain synchronized. Usual values for the frequency
 *	are 48000, 44100 or 32000 Hz. If the frequency is not supported, then
 *	-EINVAL is returned.
 *
 * @s_i2s_clock_freq: sets I2S speed in bps. This is used to provide a standard
 *	way to select I2S clock used by driving digital audio streams at some
 *	board designs. Usual values for the frequency are 1024000 and 2048000.
 *	If the frequency is not supported, then %-EINVAL is returned.
 *
 * @s_routing: used to define the input and/or output pins of an audio chip,
 *	and any additional configuration data.
 *	Never attempt to use user-level input IDs (e.g. Composite, S-Video,
 *	Tuner) at this level. An i2c device shouldn't know about whether an
 *	input pin is connected to a Composite connector, become on another
 *	board or platform it might be connected to something else entirely.
 *	The calling driver is responsible for mapping a user-level input to
 *	the right pins on the i2c device.
 *
 * @s_stream: used to notify the audio code that stream will start or has
 *	stopped.
 */
struct v4l2_subdev_audio_ops {
	int (*s_clock_freq)(struct v4l2_subdev *sd, u32 freq);
	int (*s_i2s_clock_freq)(struct v4l2_subdev *sd, u32 freq);
	int (*s_routing)(struct v4l2_subdev *sd, u32 input, u32 output, u32 config);
	int (*s_stream)(struct v4l2_subdev *sd, int enable);
};

/**
 * enum v4l2_mbus_frame_desc_entry - media bus frame description flags
 *
 * @V4L2_MBUS_FRAME_DESC_FL_LEN_MAX:
 *	Indicates that &struct v4l2_mbus_frame_desc_entry->length field
 *	specifies maximum data length.
 * @V4L2_MBUS_FRAME_DESC_FL_BLOB:
 *	Indicates that the format does not have line offsets, i.e.
 *	the receiver should use 1D DMA.
 */
enum v4l2_mbus_frame_desc_flags {
	V4L2_MBUS_FRAME_DESC_FL_LEN_MAX	= BIT(0),
	V4L2_MBUS_FRAME_DESC_FL_BLOB	= BIT(1),
};

/**
 * struct v4l2_mbus_frame_desc_entry - media bus frame description structure
 *
 * @flags:	bitmask flags, as defined by &enum v4l2_mbus_frame_desc_flags.
 * @pixelcode:	media bus pixel code, valid if @flags
 *		%FRAME_DESC_FL_BLOB is not set.
 * @length:	number of octets per frame, valid if @flags
 *		%V4L2_MBUS_FRAME_DESC_FL_LEN_MAX is set.
 */
struct v4l2_mbus_frame_desc_entry {
	enum v4l2_mbus_frame_desc_flags flags;
	u32 pixelcode;
	u32 length;
};

#define V4L2_FRAME_DESC_ENTRY_MAX	4

/**
 * struct v4l2_mbus_frame_desc - media bus data frame description
 * @entry: frame descriptors array
 * @num_entries: number of entries in @entry array
 */
struct v4l2_mbus_frame_desc {
	struct v4l2_mbus_frame_desc_entry entry[V4L2_FRAME_DESC_ENTRY_MAX];
	unsigned short num_entries;
};

/**
 * struct v4l2_subdev_video_ops - Callbacks used when v4l device was opened
 *				  in video mode.
 *
 * @s_routing: see s_routing in audio_ops, except this version is for video
 *	devices.
 *
 * @s_crystal_freq: sets the frequency of the crystal used to generate the
 *	clocks in Hz. An extra flags field allows device specific configuration
 *	regarding clock frequency dividers, etc. If not used, then set flags
 *	to 0. If the frequency is not supported, then -EINVAL is returned.
 *
 * @g_std: callback for VIDIOC_G_STD() ioctl handler code.
 *
 * @s_std: callback for VIDIOC_S_STD() ioctl handler code.
 *
 * @s_std_output: set v4l2_std_id for video OUTPUT devices. This is ignored by
 *	video input devices.
 *
 * @g_std_output: get current standard for video OUTPUT devices. This is ignored
 *	by video input devices.
 *
 * @querystd: callback for VIDIOC_QUERYSTD() ioctl handler code.
 *
 * @g_tvnorms: get &v4l2_std_id with all standards supported by the video
 *	CAPTURE device. This is ignored by video output devices.
 *
 * @g_tvnorms_output: get v4l2_std_id with all standards supported by the video
 *	OUTPUT device. This is ignored by video capture devices.
 *
 * @g_input_status: get input status. Same as the status field in the
 *	&struct &v4l2_input
 *
 * @s_stream: used to notify the driver that a video stream will start or has
 *	stopped.
 *
 * @g_pixelaspect: callback to return the pixelaspect ratio.
 *
 * @g_frame_interval: callback for VIDIOC_SUBDEV_G_FRAME_INTERVAL()
 *		      ioctl handler code.
 *
 * @s_frame_interval: callback for VIDIOC_SUBDEV_S_FRAME_INTERVAL()
 *		      ioctl handler code.
 *
 * @s_dv_timings: Set custom dv timings in the sub device. This is used
 *	when sub device is capable of setting detailed timing information
 *	in the hardware to generate/detect the video signal.
 *
 * @g_dv_timings: Get custom dv timings in the sub device.
 *
 * @query_dv_timings: callback for VIDIOC_QUERY_DV_TIMINGS() ioctl handler code.
 *
 * @g_mbus_config: get supported mediabus configurations
 *
 * @s_mbus_config: set a certain mediabus configuration. This operation is added
 *	for compatibility with soc-camera drivers and should not be used by new
 *	software.
 *
 * @s_rx_buffer: set a host allocated memory buffer for the subdev. The subdev
 *	can adjust @size to a lower value and must not write more data to the
 *	buffer starting at @data than the original value of @size.
 */
struct v4l2_subdev_video_ops {
	int (*s_routing)(struct v4l2_subdev *sd, u32 input, u32 output, u32 config);
	int (*s_crystal_freq)(struct v4l2_subdev *sd, u32 freq, u32 flags);
	int (*g_std)(struct v4l2_subdev *sd, v4l2_std_id *norm);
	int (*s_std)(struct v4l2_subdev *sd, v4l2_std_id norm);
	int (*s_std_output)(struct v4l2_subdev *sd, v4l2_std_id std);
	int (*g_std_output)(struct v4l2_subdev *sd, v4l2_std_id *std);
	int (*querystd)(struct v4l2_subdev *sd, v4l2_std_id *std);
	int (*g_tvnorms)(struct v4l2_subdev *sd, v4l2_std_id *std);
	int (*g_tvnorms_output)(struct v4l2_subdev *sd, v4l2_std_id *std);
	int (*g_input_status)(struct v4l2_subdev *sd, u32 *status);
	int (*s_stream)(struct v4l2_subdev *sd, int enable);
	int (*g_pixelaspect)(struct v4l2_subdev *sd, struct v4l2_fract *aspect);
	int (*g_frame_interval)(struct v4l2_subdev *sd,
				struct v4l2_subdev_frame_interval *interval);
	int (*s_frame_interval)(struct v4l2_subdev *sd,
				struct v4l2_subdev_frame_interval *interval);
	int (*s_dv_timings)(struct v4l2_subdev *sd,
			struct v4l2_dv_timings *timings);
	int (*g_dv_timings)(struct v4l2_subdev *sd,
			struct v4l2_dv_timings *timings);
	int (*query_dv_timings)(struct v4l2_subdev *sd,
			struct v4l2_dv_timings *timings);
	int (*g_mbus_config)(struct v4l2_subdev *sd,
			     struct v4l2_mbus_config *cfg);
	int (*s_mbus_config)(struct v4l2_subdev *sd,
			     const struct v4l2_mbus_config *cfg);
	int (*s_rx_buffer)(struct v4l2_subdev *sd, void *buf,
			   unsigned int *size);
};

/**
 * struct v4l2_subdev_vbi_ops - Callbacks used when v4l device was opened
 *				  in video mode via the vbi device node.
 *
 *  @decode_vbi_line: video decoders that support sliced VBI need to implement
 *	this ioctl. Field p of the &struct v4l2_decode_vbi_line is set to the
 *	start of the VBI data that was generated by the decoder. The driver
 *	then parses the sliced VBI data and sets the other fields in the
 *	struct accordingly. The pointer p is updated to point to the start of
 *	the payload which can be copied verbatim into the data field of the
 *	&struct v4l2_sliced_vbi_data. If no valid VBI data was found, then the
 *	type field is set to 0 on return.
 *
 * @s_vbi_data: used to generate VBI signals on a video signal.
 *	&struct v4l2_sliced_vbi_data is filled with the data packets that
 *	should be output. Note that if you set the line field to 0, then that
 *	VBI signal is disabled. If no valid VBI data was found, then the type
 *	field is set to 0 on return.
 *
 * @g_vbi_data: used to obtain the sliced VBI packet from a readback register.
 *	Not all video decoders support this. If no data is available because
 *	the readback register contains invalid or erroneous data %-EIO is
 *	returned. Note that you must fill in the 'id' member and the 'field'
 *	member (to determine whether CC data from the first or second field
 *	should be obtained).
 *
 * @g_sliced_vbi_cap: callback for VIDIOC_G_SLICED_VBI_CAP() ioctl handler
 *		      code.
 *
 * @s_raw_fmt: setup the video encoder/decoder for raw VBI.
 *
 * @g_sliced_fmt: retrieve the current sliced VBI settings.
 *
 * @s_sliced_fmt: setup the sliced VBI settings.
 */
struct v4l2_subdev_vbi_ops {
	int (*decode_vbi_line)(struct v4l2_subdev *sd, struct v4l2_decode_vbi_line *vbi_line);
	int (*s_vbi_data)(struct v4l2_subdev *sd, const struct v4l2_sliced_vbi_data *vbi_data);
	int (*g_vbi_data)(struct v4l2_subdev *sd, struct v4l2_sliced_vbi_data *vbi_data);
	int (*g_sliced_vbi_cap)(struct v4l2_subdev *sd, struct v4l2_sliced_vbi_cap *cap);
	int (*s_raw_fmt)(struct v4l2_subdev *sd, struct v4l2_vbi_format *fmt);
	int (*g_sliced_fmt)(struct v4l2_subdev *sd, struct v4l2_sliced_vbi_format *fmt);
	int (*s_sliced_fmt)(struct v4l2_subdev *sd, struct v4l2_sliced_vbi_format *fmt);
};

/**
 * struct v4l2_subdev_sensor_ops - v4l2-subdev sensor operations
 * @g_skip_top_lines: number of lines at the top of the image to be skipped.
 *		      This is needed for some sensors, which always corrupt
 *		      several top lines of the output image, or which send their
 *		      metadata in them.
 * @g_skip_frames: number of frames to skip at stream start. This is needed for
 *		   buggy sensors that generate faulty frames when they are
 *		   turned on.
 */
struct v4l2_subdev_sensor_ops {
	int (*g_skip_top_lines)(struct v4l2_subdev *sd, u32 *lines);
	int (*g_skip_frames)(struct v4l2_subdev *sd, u32 *frames);
};

/**
 * enum v4l2_subdev_ir_mode- describes the type of IR supported
 *
 * @V4L2_SUBDEV_IR_MODE_PULSE_WIDTH: IR uses struct ir_raw_event records
 */
enum v4l2_subdev_ir_mode {
	V4L2_SUBDEV_IR_MODE_PULSE_WIDTH,
};

/**
 * struct v4l2_subdev_ir_parameters - Parameters for IR TX or TX
 *
 * @bytes_per_data_element: bytes per data element of data in read or
 *	write call.
 * @mode: IR mode as defined by &enum v4l2_subdev_ir_mode.
 * @enable: device is active if true
 * @interrupt_enable: IR interrupts are enabled if true
 * @shutdown: if true: set hardware to low/no power, false: normal mode
 *
 * @modulation: if true, it uses carrier, if false: baseband
 * @max_pulse_width:  maximum pulse width in ns, valid only for baseband signal
 * @carrier_freq: carrier frequency in Hz, valid only for modulated signal
 * @duty_cycle: duty cycle percentage, valid only for modulated signal
 * @invert_level: invert signal level
 *
 * @invert_carrier_sense: Send 0/space as a carrier burst. used only in TX.
 *
 * @noise_filter_min_width: min time of a valid pulse, in ns. Used only for RX.
 * @carrier_range_lower: Lower carrier range, in Hz, valid only for modulated
 *	signal. Used only for RX.
 * @carrier_range_upper: Upper carrier range, in Hz, valid only for modulated
 *	signal. Used only for RX.
 * @resolution: The receive resolution, in ns . Used only for RX.
 */
struct v4l2_subdev_ir_parameters {
	unsigned int bytes_per_data_element;
	enum v4l2_subdev_ir_mode mode;

	bool enable;
	bool interrupt_enable;
	bool shutdown;

	bool modulation;
	u32 max_pulse_width;
	unsigned int carrier_freq;
	unsigned int duty_cycle;
	bool invert_level;

	/* Tx only */
	bool invert_carrier_sense;

	/* Rx only */
	u32 noise_filter_min_width;
	unsigned int carrier_range_lower;
	unsigned int carrier_range_upper;
	u32 resolution;
};

/**
 * struct v4l2_subdev_ir_ops - operations for IR subdevices
 *
 * @rx_read: Reads received codes or pulse width data.
 *	The semantics are similar to a non-blocking read() call.
 * @rx_g_parameters: Get the current operating parameters and state of the
 *	the IR receiver.
 * @rx_s_parameters: Set the current operating parameters and state of the
 *	the IR receiver.  It is recommended to call
 *	[rt]x_g_parameters first to fill out the current state, and only change
 *	the fields that need to be changed.  Upon return, the actual device
 *	operating parameters and state will be returned.  Note that hardware
 *	limitations may prevent the actual settings from matching the requested
 *	settings - e.g. an actual carrier setting of 35,904 Hz when 36,000 Hz
 *	was requested.  An exception is when the shutdown parameter is true.
 *	The last used operational parameters will be returned, but the actual
 *	state of the hardware be different to minimize power consumption and
 *	processing when shutdown is true.
 *
 * @tx_write: Writes codes or pulse width data for transmission.
 *	The semantics are similar to a non-blocking write() call.
 * @tx_g_parameters: Get the current operating parameters and state of the
 *	the IR transmitter.
 * @tx_s_parameters: Set the current operating parameters and state of the
 *	the IR transmitter.  It is recommended to call
 *	[rt]x_g_parameters first to fill out the current state, and only change
 *	the fields that need to be changed.  Upon return, the actual device
 *	operating parameters and state will be returned.  Note that hardware
 *	limitations may prevent the actual settings from matching the requested
 *	settings - e.g. an actual carrier setting of 35,904 Hz when 36,000 Hz
 *	was requested.  An exception is when the shutdown parameter is true.
 *	The last used operational parameters will be returned, but the actual
 *	state of the hardware be different to minimize power consumption and
 *	processing when shutdown is true.
 */
struct v4l2_subdev_ir_ops {
	/* Receiver */
	int (*rx_read)(struct v4l2_subdev *sd, u8 *buf, size_t count,
				ssize_t *num);

	int (*rx_g_parameters)(struct v4l2_subdev *sd,
				struct v4l2_subdev_ir_parameters *params);
	int (*rx_s_parameters)(struct v4l2_subdev *sd,
				struct v4l2_subdev_ir_parameters *params);

	/* Transmitter */
	int (*tx_write)(struct v4l2_subdev *sd, u8 *buf, size_t count,
				ssize_t *num);

	int (*tx_g_parameters)(struct v4l2_subdev *sd,
				struct v4l2_subdev_ir_parameters *params);
	int (*tx_s_parameters)(struct v4l2_subdev *sd,
				struct v4l2_subdev_ir_parameters *params);
};

/**
 * struct v4l2_subdev_pad_config - Used for storing subdev pad information.
 *
 * @try_fmt: &struct v4l2_mbus_framefmt
 * @try_crop: &struct v4l2_rect to be used for crop
 * @try_compose: &struct v4l2_rect to be used for compose
 *
 * This structure only needs to be passed to the pad op if the 'which' field
 * of the main argument is set to %V4L2_SUBDEV_FORMAT_TRY. For
 * %V4L2_SUBDEV_FORMAT_ACTIVE it is safe to pass %NULL.
 */
struct v4l2_subdev_pad_config {
	struct v4l2_mbus_framefmt try_fmt;
	struct v4l2_rect try_crop;
	struct v4l2_rect try_compose;
};

/**
 * struct v4l2_subdev_pad_ops - v4l2-subdev pad level operations
 *
 * @init_cfg: initialize the pad config to default values
 * @enum_mbus_code: callback for VIDIOC_SUBDEV_ENUM_MBUS_CODE() ioctl handler
 *		    code.
 * @enum_frame_size: callback for VIDIOC_SUBDEV_ENUM_FRAME_SIZE() ioctl handler
 *		     code.
 *
 * @enum_frame_interval: callback for VIDIOC_SUBDEV_ENUM_FRAME_INTERVAL() ioctl
 *			 handler code.
 *
 * @get_fmt: callback for VIDIOC_SUBDEV_G_FMT() ioctl handler code.
 *
 * @set_fmt: callback for VIDIOC_SUBDEV_S_FMT() ioctl handler code.
 *
 * @get_selection: callback for VIDIOC_SUBDEV_G_SELECTION() ioctl handler code.
 *
 * @set_selection: callback for VIDIOC_SUBDEV_S_SELECTION() ioctl handler code.
 *
 * @get_edid: callback for VIDIOC_SUBDEV_G_EDID() ioctl handler code.
 *
 * @set_edid: callback for VIDIOC_SUBDEV_S_EDID() ioctl handler code.
 *
 * @dv_timings_cap: callback for VIDIOC_SUBDEV_DV_TIMINGS_CAP() ioctl handler
 *		    code.
 *
 * @enum_dv_timings: callback for VIDIOC_SUBDEV_ENUM_DV_TIMINGS() ioctl handler
 *		     code.
 *
 * @link_validate: used by the media controller code to check if the links
 *		   that belongs to a pipeline can be used for stream.
 *
 * @get_frame_desc: get the current low level media bus frame parameters.
 *
 * @set_frame_desc: set the low level media bus frame parameters, @fd array
 *                  may be adjusted by the subdev driver to device capabilities.
 */
struct v4l2_subdev_pad_ops {
	int (*init_cfg)(struct v4l2_subdev *sd,
			struct v4l2_subdev_pad_config *cfg);
	int (*enum_mbus_code)(struct v4l2_subdev *sd,
			      struct v4l2_subdev_pad_config *cfg,
			      struct v4l2_subdev_mbus_code_enum *code);
	int (*enum_frame_size)(struct v4l2_subdev *sd,
			       struct v4l2_subdev_pad_config *cfg,
			       struct v4l2_subdev_frame_size_enum *fse);
	int (*enum_frame_interval)(struct v4l2_subdev *sd,
				   struct v4l2_subdev_pad_config *cfg,
				   struct v4l2_subdev_frame_interval_enum *fie);
	int (*get_fmt)(struct v4l2_subdev *sd,
		       struct v4l2_subdev_pad_config *cfg,
		       struct v4l2_subdev_format *format);
	int (*set_fmt)(struct v4l2_subdev *sd,
		       struct v4l2_subdev_pad_config *cfg,
		       struct v4l2_subdev_format *format);
	int (*get_selection)(struct v4l2_subdev *sd,
			     struct v4l2_subdev_pad_config *cfg,
			     struct v4l2_subdev_selection *sel);
	int (*set_selection)(struct v4l2_subdev *sd,
			     struct v4l2_subdev_pad_config *cfg,
			     struct v4l2_subdev_selection *sel);
	int (*get_edid)(struct v4l2_subdev *sd, struct v4l2_edid *edid);
	int (*set_edid)(struct v4l2_subdev *sd, struct v4l2_edid *edid);
	int (*dv_timings_cap)(struct v4l2_subdev *sd,
			      struct v4l2_dv_timings_cap *cap);
	int (*enum_dv_timings)(struct v4l2_subdev *sd,
			       struct v4l2_enum_dv_timings *timings);
#ifdef CONFIG_MEDIA_CONTROLLER
	int (*link_validate)(struct v4l2_subdev *sd, struct media_link *link,
			     struct v4l2_subdev_format *source_fmt,
			     struct v4l2_subdev_format *sink_fmt);
#endif /* CONFIG_MEDIA_CONTROLLER */
	int (*get_frame_desc)(struct v4l2_subdev *sd, unsigned int pad,
			      struct v4l2_mbus_frame_desc *fd);
	int (*set_frame_desc)(struct v4l2_subdev *sd, unsigned int pad,
			      struct v4l2_mbus_frame_desc *fd);
};

/**
 * struct v4l2_subdev_ops - Subdev operations
 *
 * @core: pointer to &struct v4l2_subdev_core_ops. Can be %NULL
 * @tuner: pointer to &struct v4l2_subdev_tuner_ops. Can be %NULL
 * @audio: pointer to &struct v4l2_subdev_audio_ops. Can be %NULL
 * @video: pointer to &struct v4l2_subdev_video_ops. Can be %NULL
 * @vbi: pointer to &struct v4l2_subdev_vbi_ops. Can be %NULL
 * @ir: pointer to &struct v4l2_subdev_ir_ops. Can be %NULL
 * @sensor: pointer to &struct v4l2_subdev_sensor_ops. Can be %NULL
 * @pad: pointer to &struct v4l2_subdev_pad_ops. Can be %NULL
 */
struct v4l2_subdev_ops {
	const struct v4l2_subdev_core_ops	*core;
	const struct v4l2_subdev_tuner_ops	*tuner;
	const struct v4l2_subdev_audio_ops	*audio;
	const struct v4l2_subdev_video_ops	*video;
	const struct v4l2_subdev_vbi_ops	*vbi;
	const struct v4l2_subdev_ir_ops		*ir;
	const struct v4l2_subdev_sensor_ops	*sensor;
	const struct v4l2_subdev_pad_ops	*pad;
};

/**
 * struct v4l2_subdev_internal_ops - V4L2 subdev internal ops
 *
 * @registered: called when this subdev is registered. When called the v4l2_dev
 *	field is set to the correct v4l2_device.
 *
 * @unregistered: called when this subdev is unregistered. When called the
 *	v4l2_dev field is still set to the correct v4l2_device.
 *
 * @open: called when the subdev device node is opened by an application.
 *
 * @close: called when the subdev device node is closed.
 *
 * .. note::
 *	Never call this from drivers, only the v4l2 framework can call
 *	these ops.
 */
struct v4l2_subdev_internal_ops {
	int (*registered)(struct v4l2_subdev *sd);
	void (*unregistered)(struct v4l2_subdev *sd);
	int (*open)(struct v4l2_subdev *sd, struct v4l2_subdev_fh *fh);
	int (*close)(struct v4l2_subdev *sd, struct v4l2_subdev_fh *fh);
};

#define V4L2_SUBDEV_NAME_SIZE 32

/* Set this flag if this subdev is a i2c device. */
#define V4L2_SUBDEV_FL_IS_I2C			(1U << 0)
/* Set this flag if this subdev is a spi device. */
#define V4L2_SUBDEV_FL_IS_SPI			(1U << 1)
/* Set this flag if this subdev needs a device node. */
#define V4L2_SUBDEV_FL_HAS_DEVNODE		(1U << 2)
/* Set this flag if this subdev generates events. */
#define V4L2_SUBDEV_FL_HAS_EVENTS		(1U << 3)

struct regulator_bulk_data;

/**
 * struct v4l2_subdev_platform_data - regulators config struct
 *
 * @regulators: Optional regulators used to power on/off the subdevice
 * @num_regulators: Number of regululators
 * @host_priv: Per-subdevice data, specific for a certain video host device
 */
struct v4l2_subdev_platform_data {
	struct regulator_bulk_data *regulators;
	int num_regulators;

	void *host_priv;
};

/**
 * struct v4l2_subdev - describes a V4L2 sub-device
 *
 * @entity: pointer to &struct media_entity
 * @list: List of sub-devices
 * @owner: The owner is the same as the driver's &struct device owner.
 * @owner_v4l2_dev: true if the &sd->owner matches the owner of @v4l2_dev->dev
 *	owner. Initialized by v4l2_device_register_subdev().
 * @flags: subdev flags. Can be:
 *   %V4L2_SUBDEV_FL_IS_I2C - Set this flag if this subdev is a i2c device;
 *   %V4L2_SUBDEV_FL_IS_SPI - Set this flag if this subdev is a spi device;
 *   %V4L2_SUBDEV_FL_HAS_DEVNODE - Set this flag if this subdev needs a
 *   device node;
 *   %V4L2_SUBDEV_FL_HAS_EVENTS -  Set this flag if this subdev generates
 *   events.
 *
 * @v4l2_dev: pointer to struct &v4l2_device
 * @ops: pointer to struct &v4l2_subdev_ops
 * @internal_ops: pointer to struct &v4l2_subdev_internal_ops.
 *	Never call these internal ops from within a driver!
 * @ctrl_handler: The control handler of this subdev. May be NULL.
 * @name: Name of the sub-device. Please notice that the name must be unique.
 * @grp_id: can be used to group similar subdevs. Value is driver-specific
 * @dev_priv: pointer to private data
 * @host_priv: pointer to private data used by the device where the subdev
 *	is attached.
 * @devnode: subdev device node
 * @dev: pointer to the physical device, if any
 * @fwnode: The fwnode_handle of the subdev, usually the same as
 *	    either dev->of_node->fwnode or dev->fwnode (whichever is non-NULL).
 * @async_list: Links this subdev to a global subdev_list or @notifier->done
 *	list.
 * @asd: Pointer to respective &struct v4l2_async_subdev.
 * @notifier: Pointer to the managing notifier.
 * @subdev_notifier: A sub-device notifier implicitly registered for the sub-
 *		     device using v4l2_device_register_sensor_subdev().
 * @pdata: common part of subdevice platform data
 *
 * Each instance of a subdev driver should create this struct, either
 * stand-alone or embedded in a larger struct.
 *
 * This structure should be initialized by v4l2_subdev_init() or one of
 * its variants: v4l2_spi_subdev_init(), v4l2_i2c_subdev_init().
 */
struct v4l2_subdev {
#if defined(CONFIG_MEDIA_CONTROLLER)
	struct media_entity entity;
#endif
	struct list_head list;
	struct module *owner;
	bool owner_v4l2_dev;
	u32 flags;
	struct v4l2_device *v4l2_dev;
	const struct v4l2_subdev_ops *ops;
	const struct v4l2_subdev_internal_ops *internal_ops;
	struct v4l2_ctrl_handler *ctrl_handler;
	char name[V4L2_SUBDEV_NAME_SIZE];
	u32 grp_id;
	void *dev_priv;
	void *host_priv;
	struct video_device *devnode;
	struct device *dev;
	struct fwnode_handle *fwnode;
	struct list_head async_list;
	struct v4l2_async_subdev *asd;
	struct v4l2_async_notifier *notifier;
	struct v4l2_async_notifier *subdev_notifier;
	struct v4l2_subdev_platform_data *pdata;
};


/**
 * media_entity_to_v4l2_subdev - Returns a &struct v4l2_subdev from
 *    the &struct media_entity embedded in it.
 *
 * @ent: pointer to &struct media_entity.
 */
#define media_entity_to_v4l2_subdev(ent)				\
({									\
	typeof(ent) __me_sd_ent = (ent);				\
									\
	__me_sd_ent ?							\
		container_of(__me_sd_ent, struct v4l2_subdev, entity) :	\
		NULL;							\
})

/**
 * vdev_to_v4l2_subdev - Returns a &struct v4l2_subdev from
 *	the &struct video_device embedded on it.
 *
 * @vdev: pointer to &struct video_device
 */
#define vdev_to_v4l2_subdev(vdev) \
	((struct v4l2_subdev *)video_get_drvdata(vdev))

/**
 * struct v4l2_subdev_fh - Used for storing subdev information per file handle
 *
 * @vfh: pointer to &struct v4l2_fh
 * @pad: pointer to &struct v4l2_subdev_pad_config
 */
struct v4l2_subdev_fh {
	struct v4l2_fh vfh;
#if defined(CONFIG_VIDEO_V4L2_SUBDEV_API)
	struct v4l2_subdev_pad_config *pad;
#endif
};

/**
 * to_v4l2_subdev_fh - Returns a &struct v4l2_subdev_fh from
 *	the &struct v4l2_fh embedded on it.
 *
 * @fh: pointer to &struct v4l2_fh
 */
#define to_v4l2_subdev_fh(fh)	\
	container_of(fh, struct v4l2_subdev_fh, vfh)

#if defined(CONFIG_VIDEO_V4L2_SUBDEV_API)

/**
 * v4l2_subdev_get_try_format - ancillary routine to call
 *	&struct v4l2_subdev_pad_config->try_fmt
 *
 * @sd: pointer to &struct v4l2_subdev
 * @cfg: pointer to &struct v4l2_subdev_pad_config array.
 * @pad: index of the pad in the @cfg array.
 */
static inline struct v4l2_mbus_framefmt
*v4l2_subdev_get_try_format(struct v4l2_subdev *sd,
			    struct v4l2_subdev_pad_config *cfg,
			    unsigned int pad)
{
	if (WARN_ON(pad >= sd->entity.num_pads))
		pad = 0;
	return &cfg[pad].try_fmt;
}

/**
 * v4l2_subdev_get_try_crop - ancillary routine to call
 *	&struct v4l2_subdev_pad_config->try_crop
 *
 * @sd: pointer to &struct v4l2_subdev
 * @cfg: pointer to &struct v4l2_subdev_pad_config array.
 * @pad: index of the pad in the @cfg array.
 */
static inline struct v4l2_rect
*v4l2_subdev_get_try_crop(struct v4l2_subdev *sd,
			  struct v4l2_subdev_pad_config *cfg,
			  unsigned int pad)
{
	if (WARN_ON(pad >= sd->entity.num_pads))
		pad = 0;
	return &cfg[pad].try_crop;
}

/**
 * v4l2_subdev_get_try_crop - ancillary routine to call
 *	&struct v4l2_subdev_pad_config->try_compose
 *
 * @sd: pointer to &struct v4l2_subdev
 * @cfg: pointer to &struct v4l2_subdev_pad_config array.
 * @pad: index of the pad in the @cfg array.
 */
static inline struct v4l2_rect
*v4l2_subdev_get_try_compose(struct v4l2_subdev *sd,
			     struct v4l2_subdev_pad_config *cfg,
			     unsigned int pad)
{
	if (WARN_ON(pad >= sd->entity.num_pads))
		pad = 0;
	return &cfg[pad].try_compose;
}
#endif

extern const struct v4l2_file_operations v4l2_subdev_fops;

/**
 * v4l2_set_subdevdata - Sets V4L2 dev private device data
 *
 * @sd: pointer to &struct v4l2_subdev
 * @p: pointer to the private device data to be stored.
 */
static inline void v4l2_set_subdevdata(struct v4l2_subdev *sd, void *p)
{
	sd->dev_priv = p;
}

/**
 * v4l2_get_subdevdata - Gets V4L2 dev private device data
 *
 * @sd: pointer to &struct v4l2_subdev
 *
 * Returns the pointer to the private device data to be stored.
 */
static inline void *v4l2_get_subdevdata(const struct v4l2_subdev *sd)
{
	return sd->dev_priv;
}

/**
 * v4l2_set_subdev_hostdata - Sets V4L2 dev private host data
 *
 * @sd: pointer to &struct v4l2_subdev
 * @p: pointer to the private data to be stored.
 */
static inline void v4l2_set_subdev_hostdata(struct v4l2_subdev *sd, void *p)
{
	sd->host_priv = p;
}

/**
 * v4l2_get_subdev_hostdata - Gets V4L2 dev private data
 *
 * @sd: pointer to &struct v4l2_subdev
 *
 * Returns the pointer to the private host data to be stored.
 */
static inline void *v4l2_get_subdev_hostdata(const struct v4l2_subdev *sd)
{
	return sd->host_priv;
}

#ifdef CONFIG_MEDIA_CONTROLLER

/**
 * v4l2_subdev_link_validate_default - validates a media link
 *
 * @sd: pointer to &struct v4l2_subdev
 * @link: pointer to &struct media_link
 * @source_fmt: pointer to &struct v4l2_subdev_format
 * @sink_fmt: pointer to &struct v4l2_subdev_format
 *
 * This function ensures that width, height and the media bus pixel
 * code are equal on both source and sink of the link.
 */
int v4l2_subdev_link_validate_default(struct v4l2_subdev *sd,
				      struct media_link *link,
				      struct v4l2_subdev_format *source_fmt,
				      struct v4l2_subdev_format *sink_fmt);

/**
 * v4l2_subdev_link_validate - validates a media link
 *
 * @link: pointer to &struct media_link
 *
 * This function calls the subdev's link_validate ops to validate
 * if a media link is valid for streaming. It also internally
 * calls v4l2_subdev_link_validate_default() to ensure that
 * width, height and the media bus pixel code are equal on both
 * source and sink of the link.
 */
int v4l2_subdev_link_validate(struct media_link *link);

/**
 * v4l2_subdev_alloc_pad_config - Allocates memory for pad config
 *
 * @sd: pointer to struct v4l2_subdev
 */
struct
v4l2_subdev_pad_config *v4l2_subdev_alloc_pad_config(struct v4l2_subdev *sd);

/**
 * v4l2_subdev_free_pad_config - Frees memory allocated by
 *	v4l2_subdev_alloc_pad_config().
 *
 * @cfg: pointer to &struct v4l2_subdev_pad_config
 */
void v4l2_subdev_free_pad_config(struct v4l2_subdev_pad_config *cfg);
#endif /* CONFIG_MEDIA_CONTROLLER */

/**
 * v4l2_subdev_init - initializes the sub-device struct
 *
 * @sd: pointer to the &struct v4l2_subdev to be initialized
 * @ops: pointer to &struct v4l2_subdev_ops.
 */
void v4l2_subdev_init(struct v4l2_subdev *sd,
		      const struct v4l2_subdev_ops *ops);

/**
 * v4l2_subdev_call - call an operation of a v4l2_subdev.
 *
 * @sd: pointer to the &struct v4l2_subdev
 * @o: name of the element at &struct v4l2_subdev_ops that contains @f.
 *     Each element there groups a set of callbacks functions.
 * @f: callback function that will be called if @cond matches.
 *     The callback functions are defined in groups, according to
 *     each element at &struct v4l2_subdev_ops.
 * @args...: arguments for @f.
 *
 * Example: err = v4l2_subdev_call(sd, video, s_std, norm);
 */
#define v4l2_subdev_call(sd, o, f, args...)				\
	({								\
		int __result;						\
		if (!(sd))						\
			__result = -ENODEV;				\
		else if (!((sd)->ops->o && (sd)->ops->o->f))		\
			__result = -ENOIOCTLCMD;			\
		else							\
			__result = (sd)->ops->o->f((sd), ##args);	\
		__result;						\
	})

/**
 * v4l2_subdev_has_op - Checks if a subdev defines a certain operation.
 *
 * @sd: pointer to the &struct v4l2_subdev
 * @o: The group of callback functions in &struct v4l2_subdev_ops
 * which @f is a part of.
 * @f: callback function to be checked for its existence.
 */
#define v4l2_subdev_has_op(sd, o, f) \
	((sd)->ops->o && (sd)->ops->o->f)

/**
 * v4l2_subdev_notify_event() - Delivers event notification for subdevice
 * @sd: The subdev for which to deliver the event
 * @ev: The event to deliver
 *
 * Will deliver the specified event to all userspace event listeners which are
 * subscribed to the v42l subdev event queue as well as to the bridge driver
 * using the notify callback. The notification type for the notify callback
 * will be %V4L2_DEVICE_NOTIFY_EVENT.
 */
void v4l2_subdev_notify_event(struct v4l2_subdev *sd,
			      const struct v4l2_event *ev);

#endif<|MERGE_RESOLUTION|>--- conflicted
+++ resolved
@@ -205,7 +205,7 @@
 	int (*load_fw)(struct v4l2_subdev *sd);
 	int (*reset)(struct v4l2_subdev *sd, u32 val);
 	int (*s_gpio)(struct v4l2_subdev *sd, u32 val);
-<<<<<<< HEAD
+	long (*command)(struct v4l2_subdev *sd, unsigned int cmd, void *arg);
 	int (*queryctrl)(struct v4l2_subdev *sd, struct v4l2_queryctrl *qc);
 	int (*g_ctrl)(struct v4l2_subdev *sd, struct v4l2_control *ctrl);
 	int (*s_ctrl)(struct v4l2_subdev *sd, struct v4l2_control *ctrl);
@@ -213,9 +213,6 @@
 	int (*s_ext_ctrls)(struct v4l2_subdev *sd, struct v4l2_ext_controls *ctrls);
 	int (*try_ext_ctrls)(struct v4l2_subdev *sd, struct v4l2_ext_controls *ctrls);
 	int (*querymenu)(struct v4l2_subdev *sd, struct v4l2_querymenu *qm);
-=======
-	long (*command)(struct v4l2_subdev *sd, unsigned int cmd, void *arg);
->>>>>>> 97fd5077
 	long (*ioctl)(struct v4l2_subdev *sd, unsigned int cmd, void *arg);
 #ifdef CONFIG_COMPAT
 	long (*compat_ioctl32)(struct v4l2_subdev *sd, unsigned int cmd,
