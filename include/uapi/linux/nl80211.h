--- conflicted
+++ resolved
@@ -2301,27 +2301,6 @@
  *	only if %NL80211_STA_FLAG_WME is set.
  *
  * @NL80211_ATTR_FTM_RESPONDER: nested attribute which user-space can include
-<<<<<<< HEAD
- *	in %NL80211_CMD_START_AP or %NL80211_CMD_SET_BEACON for fine timing
- *	measurement (FTM) responder functionality and containing parameters as
- *	possible, see &enum nl80211_ftm_responder_attr
- *
- * @NL80211_ATTR_FTM_RESPONDER_STATS: Nested attribute with FTM responder
- *	statistics, see &enum nl80211_ftm_responder_stats.
- *
- * @NL80211_ATTR_TIMEOUT: Timeout for the given operation in milliseconds (u32),
- *	if the attribute is not given no timeout is requested. Note that 0 is an
- *	invalid value.
- *
- * @NL80211_ATTR_PEER_MEASUREMENTS: peer measurements request (and result)
- *	data, uses nested attributes specified in
- *	&enum nl80211_peer_measurement_attrs.
- *	This is also used for capability advertisement in the wiphy information,
- *	with the appropriate sub-attributes.
- *
- * @NL80211_ATTR_AIRTIME_WEIGHT: Station's weight when scheduled by the airtime
- *	scheduler.
-=======
  *      in %NL80211_CMD_START_AP or %NL80211_CMD_SET_BEACON for fine timing
  *      measurement (FTM) responder functionality and containing parameters as
  *      possible, see &enum nl80211_ftm_responder_attr
@@ -2366,7 +2345,6 @@
  * @NL80211_ATTR_WIPHY_EDMG_BW_CONFIG: Channel BW Configuration subfield encodes
  *      the allowed channel bandwidth configurations. (u8 attribute)
  *      Defined by IEEE P802.11ay/D4.0 section 9.4.2.251, Table 13.
->>>>>>> 6ca29140
  *
  * @NUM_NL80211_ATTR: total number of nl80211_attrs available
  * @NL80211_ATTR_MAX: highest attribute number currently defined
@@ -2818,8 +2796,6 @@
 	NL80211_ATTR_PEER_MEASUREMENTS,
 
 	NL80211_ATTR_AIRTIME_WEIGHT,
-<<<<<<< HEAD
-=======
 	NL80211_ATTR_STA_TX_POWER_SETTING,
 	NL80211_ATTR_STA_TX_POWER,
 
@@ -2831,7 +2807,6 @@
 
 	NL80211_ATTR_WIPHY_EDMG_CHANNELS,
 	NL80211_ATTR_WIPHY_EDMG_BW_CONFIG,
->>>>>>> 6ca29140
 
 	/* add attributes here, update the policy in nl80211.c */
 
