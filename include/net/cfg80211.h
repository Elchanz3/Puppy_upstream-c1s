#ifndef __NET_CFG80211_H
#define __NET_CFG80211_H
/*
 * 802.11 device and configuration interface
 *
 * Copyright 2006-2010	Johannes Berg <johannes@sipsolutions.net>
 * Copyright 2013-2014 Intel Mobile Communications GmbH
 * Copyright 2015-2017	Intel Deutschland GmbH
 * Copyright (C) 2018 Intel Corporation
 *
 * This program is free software; you can redistribute it and/or modify
 * it under the terms of the GNU General Public License version 2 as
 * published by the Free Software Foundation.
 */

#include <linux/netdevice.h>
#include <linux/debugfs.h>
#include <linux/list.h>
#include <linux/bug.h>
#include <linux/netlink.h>
#include <linux/skbuff.h>
#include <linux/nl80211.h>
#include <linux/if_ether.h>
#include <linux/ieee80211.h>
#include <linux/net.h>
#include <net/regulatory.h>

/* Indicate backport support for external authentication in AP mode */
#define CFG80211_EXTERNAL_AUTH_AP_SUPPORT 1

/* Indicate backport support for DH IE creation/update*/
#define CFG80211_EXTERNAL_DH_UPDATE_SUPPORT 1

/**
 * DOC: Introduction
 *
 * cfg80211 is the configuration API for 802.11 devices in Linux. It bridges
 * userspace and drivers, and offers some utility functionality associated
 * with 802.11. cfg80211 must, directly or indirectly via mac80211, be used
 * by all modern wireless drivers in Linux, so that they offer a consistent
 * API through nl80211. For backward compatibility, cfg80211 also offers
 * wireless extensions to userspace, but hides them from drivers completely.
 *
 * Additionally, cfg80211 contains code to help enforce regulatory spectrum
 * use restrictions.
 */


/**
 * DOC: Device registration
 *
 * In order for a driver to use cfg80211, it must register the hardware device
 * with cfg80211. This happens through a number of hardware capability structs
 * described below.
 *
 * The fundamental structure for each device is the 'wiphy', of which each
 * instance describes a physical wireless device connected to the system. Each
 * such wiphy can have zero, one, or many virtual interfaces associated with
 * it, which need to be identified as such by pointing the network interface's
 * @ieee80211_ptr pointer to a &struct wireless_dev which further describes
 * the wireless part of the interface, normally this struct is embedded in the
 * network interface's private data area. Drivers can optionally allow creating
 * or destroying virtual interfaces on the fly, but without at least one or the
 * ability to create some the wireless device isn't useful.
 *
 * Each wiphy structure contains device capability information, and also has
 * a pointer to the various operations the driver offers. The definitions and
 * structures here describe these capabilities in detail.
 */

struct wiphy;

/*
 * wireless hardware capability structures
 */

/**
 * enum ieee80211_channel_flags - channel flags
 *
 * Channel flags set by the regulatory control code.
 *
 * @IEEE80211_CHAN_DISABLED: This channel is disabled.
 * @IEEE80211_CHAN_NO_IR: do not initiate radiation, this includes
 * 	sending probe requests or beaconing.
 * @IEEE80211_CHAN_RADAR: Radar detection is required on this channel.
 * @IEEE80211_CHAN_NO_HT40PLUS: extension channel above this channel
 * 	is not permitted.
 * @IEEE80211_CHAN_NO_HT40MINUS: extension channel below this channel
 * 	is not permitted.
 * @IEEE80211_CHAN_NO_OFDM: OFDM is not allowed on this channel.
 * @IEEE80211_CHAN_NO_80MHZ: If the driver supports 80 MHz on the band,
 *	this flag indicates that an 80 MHz channel cannot use this
 *	channel as the control or any of the secondary channels.
 *	This may be due to the driver or due to regulatory bandwidth
 *	restrictions.
 * @IEEE80211_CHAN_NO_160MHZ: If the driver supports 160 MHz on the band,
 *	this flag indicates that an 160 MHz channel cannot use this
 *	channel as the control or any of the secondary channels.
 *	This may be due to the driver or due to regulatory bandwidth
 *	restrictions.
 * @IEEE80211_CHAN_INDOOR_ONLY: see %NL80211_FREQUENCY_ATTR_INDOOR_ONLY
 * @IEEE80211_CHAN_IR_CONCURRENT: see %NL80211_FREQUENCY_ATTR_IR_CONCURRENT
 * @IEEE80211_CHAN_NO_20MHZ: 20 MHz bandwidth is not permitted
 *	on this channel.
 * @IEEE80211_CHAN_NO_10MHZ: 10 MHz bandwidth is not permitted
 *	on this channel.
 *
 */
enum ieee80211_channel_flags {
	IEEE80211_CHAN_DISABLED		= 1<<0,
	IEEE80211_CHAN_NO_IR		= 1<<1,
	/* hole at 1<<2 */
	IEEE80211_CHAN_RADAR		= 1<<3,
	IEEE80211_CHAN_NO_HT40PLUS	= 1<<4,
	IEEE80211_CHAN_NO_HT40MINUS	= 1<<5,
	IEEE80211_CHAN_NO_OFDM		= 1<<6,
	IEEE80211_CHAN_NO_80MHZ		= 1<<7,
	IEEE80211_CHAN_NO_160MHZ	= 1<<8,
	IEEE80211_CHAN_INDOOR_ONLY	= 1<<9,
	IEEE80211_CHAN_IR_CONCURRENT	= 1<<10,
	IEEE80211_CHAN_NO_20MHZ		= 1<<11,
	IEEE80211_CHAN_NO_10MHZ		= 1<<12,
};

#define IEEE80211_CHAN_NO_HT40 \
	(IEEE80211_CHAN_NO_HT40PLUS | IEEE80211_CHAN_NO_HT40MINUS)

#define IEEE80211_DFS_MIN_CAC_TIME_MS		60000
#define IEEE80211_DFS_MIN_NOP_TIME_MS		(30 * 60 * 1000)

/**
 * struct ieee80211_channel - channel definition
 *
 * This structure describes a single channel for use
 * with cfg80211.
 *
 * @center_freq: center frequency in MHz
 * @hw_value: hardware-specific value for the channel
 * @flags: channel flags from &enum ieee80211_channel_flags.
 * @orig_flags: channel flags at registration time, used by regulatory
 *	code to support devices with additional restrictions
 * @band: band this channel belongs to.
 * @max_antenna_gain: maximum antenna gain in dBi
 * @max_power: maximum transmission power (in dBm)
 * @max_reg_power: maximum regulatory transmission power (in dBm)
 * @beacon_found: helper to regulatory code to indicate when a beacon
 *	has been found on this channel. Use regulatory_hint_found_beacon()
 *	to enable this, this is useful only on 5 GHz band.
 * @orig_mag: internal use
 * @orig_mpwr: internal use
 * @dfs_state: current state of this channel. Only relevant if radar is required
 *	on this channel.
 * @dfs_state_entered: timestamp (jiffies) when the dfs state was entered.
 * @dfs_cac_ms: DFS CAC time in milliseconds, this is valid for DFS channels.
 */
struct ieee80211_channel {
	enum nl80211_band band;
	u16 center_freq;
	u16 hw_value;
	u32 flags;
	int max_antenna_gain;
	int max_power;
	int max_reg_power;
	bool beacon_found;
	u32 orig_flags;
	int orig_mag, orig_mpwr;
	enum nl80211_dfs_state dfs_state;
	unsigned long dfs_state_entered;
	unsigned int dfs_cac_ms;
};

/**
 * enum ieee80211_rate_flags - rate flags
 *
 * Hardware/specification flags for rates. These are structured
 * in a way that allows using the same bitrate structure for
 * different bands/PHY modes.
 *
 * @IEEE80211_RATE_SHORT_PREAMBLE: Hardware can send with short
 *	preamble on this bitrate; only relevant in 2.4GHz band and
 *	with CCK rates.
 * @IEEE80211_RATE_MANDATORY_A: This bitrate is a mandatory rate
 *	when used with 802.11a (on the 5 GHz band); filled by the
 *	core code when registering the wiphy.
 * @IEEE80211_RATE_MANDATORY_B: This bitrate is a mandatory rate
 *	when used with 802.11b (on the 2.4 GHz band); filled by the
 *	core code when registering the wiphy.
 * @IEEE80211_RATE_MANDATORY_G: This bitrate is a mandatory rate
 *	when used with 802.11g (on the 2.4 GHz band); filled by the
 *	core code when registering the wiphy.
 * @IEEE80211_RATE_ERP_G: This is an ERP rate in 802.11g mode.
 * @IEEE80211_RATE_SUPPORTS_5MHZ: Rate can be used in 5 MHz mode
 * @IEEE80211_RATE_SUPPORTS_10MHZ: Rate can be used in 10 MHz mode
 */
enum ieee80211_rate_flags {
	IEEE80211_RATE_SHORT_PREAMBLE	= 1<<0,
	IEEE80211_RATE_MANDATORY_A	= 1<<1,
	IEEE80211_RATE_MANDATORY_B	= 1<<2,
	IEEE80211_RATE_MANDATORY_G	= 1<<3,
	IEEE80211_RATE_ERP_G		= 1<<4,
	IEEE80211_RATE_SUPPORTS_5MHZ	= 1<<5,
	IEEE80211_RATE_SUPPORTS_10MHZ	= 1<<6,
};

/**
 * enum ieee80211_bss_type - BSS type filter
 *
 * @IEEE80211_BSS_TYPE_ESS: Infrastructure BSS
 * @IEEE80211_BSS_TYPE_PBSS: Personal BSS
 * @IEEE80211_BSS_TYPE_IBSS: Independent BSS
 * @IEEE80211_BSS_TYPE_MBSS: Mesh BSS
 * @IEEE80211_BSS_TYPE_ANY: Wildcard value for matching any BSS type
 */
enum ieee80211_bss_type {
	IEEE80211_BSS_TYPE_ESS,
	IEEE80211_BSS_TYPE_PBSS,
	IEEE80211_BSS_TYPE_IBSS,
	IEEE80211_BSS_TYPE_MBSS,
	IEEE80211_BSS_TYPE_ANY
};

/**
 * enum ieee80211_privacy - BSS privacy filter
 *
 * @IEEE80211_PRIVACY_ON: privacy bit set
 * @IEEE80211_PRIVACY_OFF: privacy bit clear
 * @IEEE80211_PRIVACY_ANY: Wildcard value for matching any privacy setting
 */
enum ieee80211_privacy {
	IEEE80211_PRIVACY_ON,
	IEEE80211_PRIVACY_OFF,
	IEEE80211_PRIVACY_ANY
};

#define IEEE80211_PRIVACY(x)	\
	((x) ? IEEE80211_PRIVACY_ON : IEEE80211_PRIVACY_OFF)

/**
 * struct ieee80211_rate - bitrate definition
 *
 * This structure describes a bitrate that an 802.11 PHY can
 * operate with. The two values @hw_value and @hw_value_short
 * are only for driver use when pointers to this structure are
 * passed around.
 *
 * @flags: rate-specific flags
 * @bitrate: bitrate in units of 100 Kbps
 * @hw_value: driver/hardware value for this rate
 * @hw_value_short: driver/hardware value for this rate when
 *	short preamble is used
 */
struct ieee80211_rate {
	u32 flags;
	u16 bitrate;
	u16 hw_value, hw_value_short;
};

/**
 * struct ieee80211_sta_ht_cap - STA's HT capabilities
 *
 * This structure describes most essential parameters needed
 * to describe 802.11n HT capabilities for an STA.
 *
 * @ht_supported: is HT supported by the STA
 * @cap: HT capabilities map as described in 802.11n spec
 * @ampdu_factor: Maximum A-MPDU length factor
 * @ampdu_density: Minimum A-MPDU spacing
 * @mcs: Supported MCS rates
 */
struct ieee80211_sta_ht_cap {
	u16 cap; /* use IEEE80211_HT_CAP_ */
	bool ht_supported;
	u8 ampdu_factor;
	u8 ampdu_density;
	struct ieee80211_mcs_info mcs;
};

/**
 * struct ieee80211_sta_vht_cap - STA's VHT capabilities
 *
 * This structure describes most essential parameters needed
 * to describe 802.11ac VHT capabilities for an STA.
 *
 * @vht_supported: is VHT supported by the STA
 * @cap: VHT capabilities map as described in 802.11ac spec
 * @vht_mcs: Supported VHT MCS rates
 */
struct ieee80211_sta_vht_cap {
	bool vht_supported;
	u32 cap; /* use IEEE80211_VHT_CAP_ */
	struct ieee80211_vht_mcs_info vht_mcs;
};

#define IEEE80211_HE_PPE_THRES_MAX_LEN		25

/**
 * struct ieee80211_sta_he_cap - STA's HE capabilities
 *
 * This structure describes most essential parameters needed
 * to describe 802.11ax HE capabilities for a STA.
 *
 * @has_he: true iff HE data is valid.
 * @he_cap_elem: Fixed portion of the HE capabilities element.
 * @he_mcs_nss_supp: The supported NSS/MCS combinations.
 * @ppe_thres: Holds the PPE Thresholds data.
 */
struct ieee80211_sta_he_cap {
	bool has_he;
	struct ieee80211_he_cap_elem he_cap_elem;
	struct ieee80211_he_mcs_nss_supp he_mcs_nss_supp;
	u8 ppe_thres[IEEE80211_HE_PPE_THRES_MAX_LEN];
};

/**
 * struct ieee80211_sband_iftype_data
 *
 * This structure encapsulates sband data that is relevant for the
 * interface types defined in @types_mask.  Each type in the
 * @types_mask must be unique across all instances of iftype_data.
 *
 * @types_mask: interface types mask
 * @he_cap: holds the HE capabilities
 */
struct ieee80211_sband_iftype_data {
	u16 types_mask;
	struct ieee80211_sta_he_cap he_cap;
};

/**
 * enum ieee80211_edmg_bw_config - allowed channel bandwidth configurations
 *
 * @IEEE80211_EDMG_BW_CONFIG_4: 2.16GHz
 * @IEEE80211_EDMG_BW_CONFIG_5: 2.16GHz and 4.32GHz
 * @IEEE80211_EDMG_BW_CONFIG_6: 2.16GHz, 4.32GHz and 6.48GHz
 * @IEEE80211_EDMG_BW_CONFIG_7: 2.16GHz, 4.32GHz, 6.48GHz and 8.64GHz
 * @IEEE80211_EDMG_BW_CONFIG_8: 2.16GHz and 2.16GHz + 2.16GHz
 * @IEEE80211_EDMG_BW_CONFIG_9: 2.16GHz, 4.32GHz and 2.16GHz + 2.16GHz
 * @IEEE80211_EDMG_BW_CONFIG_10: 2.16GHz, 4.32GHz, 6.48GHz and 2.16GHz+2.16GHz
 * @IEEE80211_EDMG_BW_CONFIG_11: 2.16GHz, 4.32GHz, 6.48GHz, 8.64GHz and
 *	2.16GHz+2.16GHz
 * @IEEE80211_EDMG_BW_CONFIG_12: 2.16GHz, 2.16GHz + 2.16GHz and
 *	4.32GHz + 4.32GHz
 * @IEEE80211_EDMG_BW_CONFIG_13: 2.16GHz, 4.32GHz, 2.16GHz + 2.16GHz and
 *	4.32GHz + 4.32GHz
 * @IEEE80211_EDMG_BW_CONFIG_14: 2.16GHz, 4.32GHz, 6.48GHz, 2.16GHz + 2.16GHz
 *	and 4.32GHz + 4.32GHz
 * @IEEE80211_EDMG_BW_CONFIG_15: 2.16GHz, 4.32GHz, 6.48GHz, 8.64GHz,
 *	2.16GHz + 2.16GHz and 4.32GHz + 4.32GHz
 */
enum ieee80211_edmg_bw_config {
	IEEE80211_EDMG_BW_CONFIG_4	= 4,
	IEEE80211_EDMG_BW_CONFIG_5	= 5,
	IEEE80211_EDMG_BW_CONFIG_6	= 6,
	IEEE80211_EDMG_BW_CONFIG_7	= 7,
	IEEE80211_EDMG_BW_CONFIG_8	= 8,
	IEEE80211_EDMG_BW_CONFIG_9	= 9,
	IEEE80211_EDMG_BW_CONFIG_10	= 10,
	IEEE80211_EDMG_BW_CONFIG_11	= 11,
	IEEE80211_EDMG_BW_CONFIG_12	= 12,
	IEEE80211_EDMG_BW_CONFIG_13	= 13,
	IEEE80211_EDMG_BW_CONFIG_14	= 14,
	IEEE80211_EDMG_BW_CONFIG_15	= 15,
};

/**
 * struct ieee80211_edmg - EDMG configuration
 *
 * This structure describes most essential parameters needed
 * to describe 802.11ay EDMG configuration
 *
 * @channels: bitmap that indicates the 2.16 GHz channel(s)
 *	that are allowed to be used for transmissions.
 *	Bit 0 indicates channel 1, bit 1 indicates channel 2, etc.
 *	Set to 0 indicate EDMG not supported.
 * @bw_config: Channel BW Configuration subfield encodes
 *	the allowed channel bandwidth configurations
 */
struct ieee80211_edmg {
	u8 channels;
	enum ieee80211_edmg_bw_config bw_config;
};

/**
 * struct ieee80211_supported_band - frequency band definition
 *
 * This structure describes a frequency band a wiphy
 * is able to operate in.
 *
 * @channels: Array of channels the hardware can operate in
 *	in this band.
 * @band: the band this structure represents
 * @n_channels: Number of channels in @channels
 * @bitrates: Array of bitrates the hardware can operate with
 *	in this band. Must be sorted to give a valid "supported
 *	rates" IE, i.e. CCK rates first, then OFDM.
 * @n_bitrates: Number of bitrates in @bitrates
 * @ht_cap: HT capabilities in this band
 * @vht_cap: VHT capabilities in this band
 * @edmg_cap: EDMG capabilities in this band
 * @n_iftype_data: number of iftype data entries
 * @iftype_data: interface type data entries.  Note that the bits in
 *	@types_mask inside this structure cannot overlap (i.e. only
 *	one occurrence of each type is allowed across all instances of
 *	iftype_data).
 */
struct ieee80211_supported_band {
	struct ieee80211_channel *channels;
	struct ieee80211_rate *bitrates;
	enum nl80211_band band;
	int n_channels;
	int n_bitrates;
	struct ieee80211_sta_ht_cap ht_cap;
	struct ieee80211_sta_vht_cap vht_cap;
	struct ieee80211_edmg edmg_cap;
	u16 n_iftype_data;
	const struct ieee80211_sband_iftype_data *iftype_data;
};

/**
 * ieee80211_get_sband_iftype_data - return sband data for a given iftype
 * @sband: the sband to search for the STA on
 * @iftype: enum nl80211_iftype
 *
 * Return: pointer to struct ieee80211_sband_iftype_data, or NULL is none found
 */
static inline const struct ieee80211_sband_iftype_data *
ieee80211_get_sband_iftype_data(const struct ieee80211_supported_band *sband,
				u8 iftype)
{
	int i;

	if (WARN_ON(iftype >= NL80211_IFTYPE_MAX))
		return NULL;

	for (i = 0; i < sband->n_iftype_data; i++)  {
		const struct ieee80211_sband_iftype_data *data =
			&sband->iftype_data[i];

		if (data->types_mask & BIT(iftype))
			return data;
	}

	return NULL;
}

/**
 * ieee80211_get_he_sta_cap - return HE capabilities for an sband's STA
 * @sband: the sband to search for the STA on
 *
 * Return: pointer to the struct ieee80211_sta_he_cap, or NULL is none found
 */
static inline const struct ieee80211_sta_he_cap *
ieee80211_get_he_sta_cap(const struct ieee80211_supported_band *sband)
{
	const struct ieee80211_sband_iftype_data *data =
		ieee80211_get_sband_iftype_data(sband, NL80211_IFTYPE_STATION);

	if (data && data->he_cap.has_he)
		return &data->he_cap;

	return NULL;
}

/**
 * wiphy_read_of_freq_limits - read frequency limits from device tree
 *
 * @wiphy: the wireless device to get extra limits for
 *
 * Some devices may have extra limitations specified in DT. This may be useful
 * for chipsets that normally support more bands but are limited due to board
 * design (e.g. by antennas or external power amplifier).
 *
 * This function reads info from DT and uses it to *modify* channels (disable
 * unavailable ones). It's usually a *bad* idea to use it in drivers with
 * shared channel data as DT limitations are device specific. You should make
 * sure to call it only if channels in wiphy are copied and can be modified
 * without affecting other devices.
 *
 * As this function access device node it has to be called after set_wiphy_dev.
 * It also modifies channels so they have to be set first.
 * If using this helper, call it before wiphy_register().
 */
#ifdef CONFIG_OF
void wiphy_read_of_freq_limits(struct wiphy *wiphy);
#else /* CONFIG_OF */
static inline void wiphy_read_of_freq_limits(struct wiphy *wiphy)
{
}
#endif /* !CONFIG_OF */


/*
 * Wireless hardware/device configuration structures and methods
 */

/**
 * DOC: Actions and configuration
 *
 * Each wireless device and each virtual interface offer a set of configuration
 * operations and other actions that are invoked by userspace. Each of these
 * actions is described in the operations structure, and the parameters these
 * operations use are described separately.
 *
 * Additionally, some operations are asynchronous and expect to get status
 * information via some functions that drivers need to call.
 *
 * Scanning and BSS list handling with its associated functionality is described
 * in a separate chapter.
 */

#define VHT_MUMIMO_GROUPS_DATA_LEN (WLAN_MEMBERSHIP_LEN +\
				    WLAN_USER_POSITION_LEN)

/**
 * struct vif_params - describes virtual interface parameters
 * @flags: monitor interface flags, unchanged if 0, otherwise
 *	%MONITOR_FLAG_CHANGED will be set
 * @use_4addr: use 4-address frames
 * @macaddr: address to use for this virtual interface.
 *	If this parameter is set to zero address the driver may
 *	determine the address as needed.
 *	This feature is only fully supported by drivers that enable the
 *	%NL80211_FEATURE_MAC_ON_CREATE flag.  Others may support creating
 **	only p2p devices with specified MAC.
 * @vht_mumimo_groups: MU-MIMO groupID, used for monitoring MU-MIMO packets
 *	belonging to that MU-MIMO groupID; %NULL if not changed
 * @vht_mumimo_follow_addr: MU-MIMO follow address, used for monitoring
 *	MU-MIMO packets going to the specified station; %NULL if not changed
 */
struct vif_params {
	u32 flags;
	int use_4addr;
	u8 macaddr[ETH_ALEN];
	const u8 *vht_mumimo_groups;
	const u8 *vht_mumimo_follow_addr;
};

/**
 * struct key_params - key information
 *
 * Information about a key
 *
 * @key: key material
 * @key_len: length of key material
 * @cipher: cipher suite selector
 * @seq: sequence counter (IV/PN) for TKIP and CCMP keys, only used
 *	with the get_key() callback, must be in little endian,
 *	length given by @seq_len.
 * @seq_len: length of @seq.
 */
struct key_params {
	const u8 *key;
	const u8 *seq;
	int key_len;
	int seq_len;
	u32 cipher;
};

/**
 * struct cfg80211_chan_def - channel definition
 * @chan: the (control) channel
 * @width: channel width
 * @center_freq1: center frequency of first segment
 * @center_freq2: center frequency of second segment
 *	(only with 80+80 MHz)
 * @edmg: define the EDMG channels configuration.
 *	If edmg is requested (i.e. the .channels member is non-zero),
 *	chan will define the primary channel and all other
 *	parameters are ignored.
 */
struct cfg80211_chan_def {
	struct ieee80211_channel *chan;
	enum nl80211_chan_width width;
	u32 center_freq1;
	u32 center_freq2;
	struct ieee80211_edmg edmg;
};

/**
 * cfg80211_get_chandef_type - return old channel type from chandef
 * @chandef: the channel definition
 *
 * Return: The old channel type (NOHT, HT20, HT40+/-) from a given
 * chandef, which must have a bandwidth allowing this conversion.
 */
static inline enum nl80211_channel_type
cfg80211_get_chandef_type(const struct cfg80211_chan_def *chandef)
{
	switch (chandef->width) {
	case NL80211_CHAN_WIDTH_20_NOHT:
		return NL80211_CHAN_NO_HT;
	case NL80211_CHAN_WIDTH_20:
		return NL80211_CHAN_HT20;
	case NL80211_CHAN_WIDTH_40:
		if (chandef->center_freq1 > chandef->chan->center_freq)
			return NL80211_CHAN_HT40PLUS;
		return NL80211_CHAN_HT40MINUS;
	default:
		WARN_ON(1);
		return NL80211_CHAN_NO_HT;
	}
}

/**
 * cfg80211_chandef_create - create channel definition using channel type
 * @chandef: the channel definition struct to fill
 * @channel: the control channel
 * @chantype: the channel type
 *
 * Given a channel type, create a channel definition.
 */
void cfg80211_chandef_create(struct cfg80211_chan_def *chandef,
			     struct ieee80211_channel *channel,
			     enum nl80211_channel_type chantype);

/**
 * cfg80211_chandef_identical - check if two channel definitions are identical
 * @chandef1: first channel definition
 * @chandef2: second channel definition
 *
 * Return: %true if the channels defined by the channel definitions are
 * identical, %false otherwise.
 */
static inline bool
cfg80211_chandef_identical(const struct cfg80211_chan_def *chandef1,
			   const struct cfg80211_chan_def *chandef2)
{
	return (chandef1->chan == chandef2->chan &&
		chandef1->width == chandef2->width &&
		chandef1->center_freq1 == chandef2->center_freq1 &&
		chandef1->center_freq2 == chandef2->center_freq2);
}

/**
 * cfg80211_chandef_is_edmg - check if chandef represents an EDMG channel
 *
 * @chandef: the channel definition
 *
 * Return: %true if EDMG defined, %false otherwise.
 */
static inline bool
cfg80211_chandef_is_edmg(const struct cfg80211_chan_def *chandef)
{
	return chandef->edmg.channels || chandef->edmg.bw_config;
}

/**
 * cfg80211_chandef_compatible - check if two channel definitions are compatible
 * @chandef1: first channel definition
 * @chandef2: second channel definition
 *
 * Return: %NULL if the given channel definitions are incompatible,
 * chandef1 or chandef2 otherwise.
 */
const struct cfg80211_chan_def *
cfg80211_chandef_compatible(const struct cfg80211_chan_def *chandef1,
			    const struct cfg80211_chan_def *chandef2);

/**
 * cfg80211_chandef_valid - check if a channel definition is valid
 * @chandef: the channel definition to check
 * Return: %true if the channel definition is valid. %false otherwise.
 */
bool cfg80211_chandef_valid(const struct cfg80211_chan_def *chandef);

/**
 * cfg80211_chandef_usable - check if secondary channels can be used
 * @wiphy: the wiphy to validate against
 * @chandef: the channel definition to check
 * @prohibited_flags: the regulatory channel flags that must not be set
 * Return: %true if secondary channels are usable. %false otherwise.
 */
bool cfg80211_chandef_usable(struct wiphy *wiphy,
			     const struct cfg80211_chan_def *chandef,
			     u32 prohibited_flags);

/**
 * cfg80211_chandef_dfs_required - checks if radar detection is required
 * @wiphy: the wiphy to validate against
 * @chandef: the channel definition to check
 * @iftype: the interface type as specified in &enum nl80211_iftype
 * Returns:
 *	1 if radar detection is required, 0 if it is not, < 0 on error
 */
int cfg80211_chandef_dfs_required(struct wiphy *wiphy,
				  const struct cfg80211_chan_def *chandef,
				  enum nl80211_iftype iftype);

/**
 * ieee80211_chandef_rate_flags - returns rate flags for a channel
 *
 * In some channel types, not all rates may be used - for example CCK
 * rates may not be used in 5/10 MHz channels.
 *
 * @chandef: channel definition for the channel
 *
 * Returns: rate flags which apply for this channel
 */
static inline enum ieee80211_rate_flags
ieee80211_chandef_rate_flags(struct cfg80211_chan_def *chandef)
{
	switch (chandef->width) {
	case NL80211_CHAN_WIDTH_5:
		return IEEE80211_RATE_SUPPORTS_5MHZ;
	case NL80211_CHAN_WIDTH_10:
		return IEEE80211_RATE_SUPPORTS_10MHZ;
	default:
		break;
	}
	return 0;
}

/**
 * ieee80211_chandef_max_power - maximum transmission power for the chandef
 *
 * In some regulations, the transmit power may depend on the configured channel
 * bandwidth which may be defined as dBm/MHz. This function returns the actual
 * max_power for non-standard (20 MHz) channels.
 *
 * @chandef: channel definition for the channel
 *
 * Returns: maximum allowed transmission power in dBm for the chandef
 */
static inline int
ieee80211_chandef_max_power(struct cfg80211_chan_def *chandef)
{
	switch (chandef->width) {
	case NL80211_CHAN_WIDTH_5:
		return min(chandef->chan->max_reg_power - 6,
			   chandef->chan->max_power);
	case NL80211_CHAN_WIDTH_10:
		return min(chandef->chan->max_reg_power - 3,
			   chandef->chan->max_power);
	default:
		break;
	}
	return chandef->chan->max_power;
}

/**
 * enum survey_info_flags - survey information flags
 *
 * @SURVEY_INFO_NOISE_DBM: noise (in dBm) was filled in
 * @SURVEY_INFO_IN_USE: channel is currently being used
 * @SURVEY_INFO_TIME: active time (in ms) was filled in
 * @SURVEY_INFO_TIME_BUSY: busy time was filled in
 * @SURVEY_INFO_TIME_EXT_BUSY: extension channel busy time was filled in
 * @SURVEY_INFO_TIME_RX: receive time was filled in
 * @SURVEY_INFO_TIME_TX: transmit time was filled in
 * @SURVEY_INFO_TIME_SCAN: scan time was filled in
 *
 * Used by the driver to indicate which info in &struct survey_info
 * it has filled in during the get_survey().
 */
enum survey_info_flags {
	SURVEY_INFO_NOISE_DBM		= BIT(0),
	SURVEY_INFO_IN_USE		= BIT(1),
	SURVEY_INFO_TIME		= BIT(2),
	SURVEY_INFO_TIME_BUSY		= BIT(3),
	SURVEY_INFO_TIME_EXT_BUSY	= BIT(4),
	SURVEY_INFO_TIME_RX		= BIT(5),
	SURVEY_INFO_TIME_TX		= BIT(6),
	SURVEY_INFO_TIME_SCAN		= BIT(7),
};

/**
 * struct survey_info - channel survey response
 *
 * @channel: the channel this survey record reports, may be %NULL for a single
 *	record to report global statistics
 * @filled: bitflag of flags from &enum survey_info_flags
 * @noise: channel noise in dBm. This and all following fields are
 *	optional
 * @time: amount of time in ms the radio was turn on (on the channel)
 * @time_busy: amount of time the primary channel was sensed busy
 * @time_ext_busy: amount of time the extension channel was sensed busy
 * @time_rx: amount of time the radio spent receiving data
 * @time_tx: amount of time the radio spent transmitting data
 * @time_scan: amount of time the radio spent for scanning
 *
 * Used by dump_survey() to report back per-channel survey information.
 *
 * This structure can later be expanded with things like
 * channel duty cycle etc.
 */
struct survey_info {
	struct ieee80211_channel *channel;
	u64 time;
	u64 time_busy;
	u64 time_ext_busy;
	u64 time_rx;
	u64 time_tx;
	u64 time_scan;
	u32 filled;
	s8 noise;
};

#define CFG80211_MAX_WEP_KEYS	4

/**
 * struct cfg80211_crypto_settings - Crypto settings
 * @wpa_versions: indicates which, if any, WPA versions are enabled
 *	(from enum nl80211_wpa_versions)
 * @cipher_group: group key cipher suite (or 0 if unset)
 * @n_ciphers_pairwise: number of AP supported unicast ciphers
 * @ciphers_pairwise: unicast key cipher suites
 * @n_akm_suites: number of AKM suites
 * @akm_suites: AKM suites
 * @control_port: Whether user space controls IEEE 802.1X port, i.e.,
 *	sets/clears %NL80211_STA_FLAG_AUTHORIZED. If true, the driver is
 *	required to assume that the port is unauthorized until authorized by
 *	user space. Otherwise, port is marked authorized by default.
 * @control_port_ethertype: the control port protocol that should be
 *	allowed through even on unauthorized ports
 * @control_port_no_encrypt: TRUE to prevent encryption of control port
 *	protocol frames.
 * @control_port_over_nl80211: TRUE if userspace expects to exchange control
 *	port frames over NL80211 instead of the network interface.
 * @wep_keys: static WEP keys, if not NULL points to an array of
 *	CFG80211_MAX_WEP_KEYS WEP keys
 * @wep_tx_key: key index (0..3) of the default TX static WEP key
 * @psk: PSK (for devices supporting 4-way-handshake offload)
 */
struct cfg80211_crypto_settings {
	u32 wpa_versions;
	u32 cipher_group;
	int n_ciphers_pairwise;
	u32 ciphers_pairwise[NL80211_MAX_NR_CIPHER_SUITES];
	int n_akm_suites;
	u32 akm_suites[NL80211_MAX_NR_AKM_SUITES];
	bool control_port;
	__be16 control_port_ethertype;
	bool control_port_no_encrypt;
	bool control_port_over_nl80211;
	struct key_params *wep_keys;
	int wep_tx_key;
	const u8 *psk;
};

/**
 * struct cfg80211_beacon_data - beacon data
 * @head: head portion of beacon (before TIM IE)
 *	or %NULL if not changed
 * @tail: tail portion of beacon (after TIM IE)
 *	or %NULL if not changed
 * @head_len: length of @head
 * @tail_len: length of @tail
 * @beacon_ies: extra information element(s) to add into Beacon frames or %NULL
 * @beacon_ies_len: length of beacon_ies in octets
 * @proberesp_ies: extra information element(s) to add into Probe Response
 *	frames or %NULL
 * @proberesp_ies_len: length of proberesp_ies in octets
 * @assocresp_ies: extra information element(s) to add into (Re)Association
 *	Response frames or %NULL
 * @assocresp_ies_len: length of assocresp_ies in octets
 * @probe_resp_len: length of probe response template (@probe_resp)
 * @probe_resp: probe response template (AP mode only)
 */
struct cfg80211_beacon_data {
	const u8 *head, *tail;
	const u8 *beacon_ies;
	const u8 *proberesp_ies;
	const u8 *assocresp_ies;
	const u8 *probe_resp;

	size_t head_len, tail_len;
	size_t beacon_ies_len;
	size_t proberesp_ies_len;
	size_t assocresp_ies_len;
	size_t probe_resp_len;
};

struct mac_address {
	u8 addr[ETH_ALEN];
};

/**
 * struct cfg80211_acl_data - Access control list data
 *
 * @acl_policy: ACL policy to be applied on the station's
 *	entry specified by mac_addr
 * @n_acl_entries: Number of MAC address entries passed
 * @mac_addrs: List of MAC addresses of stations to be used for ACL
 */
struct cfg80211_acl_data {
	enum nl80211_acl_policy acl_policy;
	int n_acl_entries;

	/* Keep it last */
	struct mac_address mac_addrs[];
};

/*
 * cfg80211_bitrate_mask - masks for bitrate control
 */
struct cfg80211_bitrate_mask {
	struct {
		u32 legacy;
		u8 ht_mcs[IEEE80211_HT_MCS_MASK_LEN];
		u16 vht_mcs[NL80211_VHT_NSS_MAX];
		enum nl80211_txrate_gi gi;
	} control[NUM_NL80211_BANDS];
};

/**
 * enum cfg80211_ap_settings_flags - AP settings flags
 *
 * Used by cfg80211_ap_settings
 *
 * @AP_SETTINGS_EXTERNAL_AUTH_SUPPORT: AP supports external authentication
 */
enum cfg80211_ap_settings_flags {
	AP_SETTINGS_EXTERNAL_AUTH_SUPPORT = BIT(0),
};

/**
 * struct cfg80211_ap_settings - AP configuration
 *
 * Used to configure an AP interface.
 *
 * @chandef: defines the channel to use
 * @beacon: beacon data
 * @beacon_interval: beacon interval
 * @dtim_period: DTIM period
 * @ssid: SSID to be used in the BSS (note: may be %NULL if not provided from
 *	user space)
 * @ssid_len: length of @ssid
 * @hidden_ssid: whether to hide the SSID in Beacon/Probe Response frames
 * @crypto: crypto settings
 * @privacy: the BSS uses privacy
 * @auth_type: Authentication type (algorithm)
 * @smps_mode: SMPS mode
 * @inactivity_timeout: time in seconds to determine station's inactivity.
 * @p2p_ctwindow: P2P CT Window
 * @p2p_opp_ps: P2P opportunistic PS
 * @acl: ACL configuration used by the drivers which has support for
 *	MAC address based access control
 * @pbss: If set, start as a PCP instead of AP. Relevant for DMG
 *	networks.
 * @beacon_rate: bitrate to be used for beacons
 * @ht_cap: HT capabilities (or %NULL if HT isn't enabled)
 * @vht_cap: VHT capabilities (or %NULL if VHT isn't enabled)
 * @ht_required: stations must support HT
 * @vht_required: stations must support VHT
 * @flags: flags, as defined in enum cfg80211_ap_settings_flags
 */
struct cfg80211_ap_settings {
	struct cfg80211_chan_def chandef;

	struct cfg80211_beacon_data beacon;

	int beacon_interval, dtim_period;
	const u8 *ssid;
	size_t ssid_len;
	enum nl80211_hidden_ssid hidden_ssid;
	struct cfg80211_crypto_settings crypto;
	bool privacy;
	enum nl80211_auth_type auth_type;
	enum nl80211_smps_mode smps_mode;
	int inactivity_timeout;
	u8 p2p_ctwindow;
	bool p2p_opp_ps;
	const struct cfg80211_acl_data *acl;
	bool pbss;
	struct cfg80211_bitrate_mask beacon_rate;

	const struct ieee80211_ht_cap *ht_cap;
	const struct ieee80211_vht_cap *vht_cap;
	bool ht_required, vht_required;
	u32 flags;
};

/**
 * struct cfg80211_csa_settings - channel switch settings
 *
 * Used for channel switch
 *
 * @chandef: defines the channel to use after the switch
 * @beacon_csa: beacon data while performing the switch
 * @counter_offsets_beacon: offsets of the counters within the beacon (tail)
 * @counter_offsets_presp: offsets of the counters within the probe response
 * @n_counter_offsets_beacon: number of csa counters the beacon (tail)
 * @n_counter_offsets_presp: number of csa counters in the probe response
 * @beacon_after: beacon data to be used on the new channel
 * @radar_required: whether radar detection is required on the new channel
 * @block_tx: whether transmissions should be blocked while changing
 * @count: number of beacons until switch
 */
struct cfg80211_csa_settings {
	struct cfg80211_chan_def chandef;
	struct cfg80211_beacon_data beacon_csa;
	const u16 *counter_offsets_beacon;
	const u16 *counter_offsets_presp;
	unsigned int n_counter_offsets_beacon;
	unsigned int n_counter_offsets_presp;
	struct cfg80211_beacon_data beacon_after;
	bool radar_required;
	bool block_tx;
	u8 count;
};

#define CFG80211_MAX_NUM_DIFFERENT_CHANNELS 10

/**
 * struct iface_combination_params - input parameters for interface combinations
 *
 * Used to pass interface combination parameters
 *
 * @num_different_channels: the number of different channels we want
 *	to use for verification
 * @radar_detect: a bitmap where each bit corresponds to a channel
 *	width where radar detection is needed, as in the definition of
 *	&struct ieee80211_iface_combination.@radar_detect_widths
 * @iftype_num: array with the number of interfaces of each interface
 *	type.  The index is the interface type as specified in &enum
 *	nl80211_iftype.
 * @new_beacon_int: set this to the beacon interval of a new interface
 *	that's not operating yet, if such is to be checked as part of
 *	the verification
 */
struct iface_combination_params {
	int num_different_channels;
	u8 radar_detect;
	int iftype_num[NUM_NL80211_IFTYPES];
	u32 new_beacon_int;
};

/**
 * enum station_parameters_apply_mask - station parameter values to apply
 * @STATION_PARAM_APPLY_UAPSD: apply new uAPSD parameters (uapsd_queues, max_sp)
 * @STATION_PARAM_APPLY_CAPABILITY: apply new capability
 * @STATION_PARAM_APPLY_PLINK_STATE: apply new plink state
 *
 * Not all station parameters have in-band "no change" signalling,
 * for those that don't these flags will are used.
 */
enum station_parameters_apply_mask {
	STATION_PARAM_APPLY_UAPSD = BIT(0),
	STATION_PARAM_APPLY_CAPABILITY = BIT(1),
	STATION_PARAM_APPLY_PLINK_STATE = BIT(2),
};

/**
 * struct station_parameters - station parameters
 *
 * Used to change and create a new station.
 *
 * @vlan: vlan interface station should belong to
 * @supported_rates: supported rates in IEEE 802.11 format
 *	(or NULL for no change)
 * @supported_rates_len: number of supported rates
 * @sta_flags_mask: station flags that changed
 *	(bitmask of BIT(%NL80211_STA_FLAG_...))
 * @sta_flags_set: station flags values
 *	(bitmask of BIT(%NL80211_STA_FLAG_...))
 * @listen_interval: listen interval or -1 for no change
 * @aid: AID or zero for no change
 * @peer_aid: mesh peer AID or zero for no change
 * @plink_action: plink action to take
 * @plink_state: set the peer link state for a station
 * @ht_capa: HT capabilities of station
 * @vht_capa: VHT capabilities of station
 * @uapsd_queues: bitmap of queues configured for uapsd. same format
 *	as the AC bitmap in the QoS info field
 * @max_sp: max Service Period. same format as the MAX_SP in the
 *	QoS info field (but already shifted down)
 * @sta_modify_mask: bitmap indicating which parameters changed
 *	(for those that don't have a natural "no change" value),
 *	see &enum station_parameters_apply_mask
 * @local_pm: local link-specific mesh power save mode (no change when set
 *	to unknown)
 * @capability: station capability
 * @ext_capab: extended capabilities of the station
 * @ext_capab_len: number of extended capabilities
 * @supported_channels: supported channels in IEEE 802.11 format
 * @supported_channels_len: number of supported channels
 * @supported_oper_classes: supported oper classes in IEEE 802.11 format
 * @supported_oper_classes_len: number of supported operating classes
 * @opmode_notif: operating mode field from Operating Mode Notification
 * @opmode_notif_used: information if operating mode field is used
 * @support_p2p_ps: information if station supports P2P PS mechanism
 * @he_capa: HE capabilities of station
 * @he_capa_len: the length of the HE capabilities
 */
struct station_parameters {
	const u8 *supported_rates;
	struct net_device *vlan;
	u32 sta_flags_mask, sta_flags_set;
	u32 sta_modify_mask;
	int listen_interval;
	u16 aid;
	u16 peer_aid;
	u8 supported_rates_len;
	u8 plink_action;
	u8 plink_state;
	const struct ieee80211_ht_cap *ht_capa;
	const struct ieee80211_vht_cap *vht_capa;
	u8 uapsd_queues;
	u8 max_sp;
	enum nl80211_mesh_power_mode local_pm;
	u16 capability;
	const u8 *ext_capab;
	u8 ext_capab_len;
	const u8 *supported_channels;
	u8 supported_channels_len;
	const u8 *supported_oper_classes;
	u8 supported_oper_classes_len;
	u8 opmode_notif;
	bool opmode_notif_used;
	int support_p2p_ps;
	const struct ieee80211_he_cap_elem *he_capa;
	u8 he_capa_len;
};

/**
 * struct station_del_parameters - station deletion parameters
 *
 * Used to delete a station entry (or all stations).
 *
 * @mac: MAC address of the station to remove or NULL to remove all stations
 * @subtype: Management frame subtype to use for indicating removal
 *	(10 = Disassociation, 12 = Deauthentication)
 * @reason_code: Reason code for the Disassociation/Deauthentication frame
 */
struct station_del_parameters {
	const u8 *mac;
	u8 subtype;
	u16 reason_code;
};

/**
 * enum cfg80211_station_type - the type of station being modified
 * @CFG80211_STA_AP_CLIENT: client of an AP interface
 * @CFG80211_STA_AP_CLIENT_UNASSOC: client of an AP interface that is still
 *	unassociated (update properties for this type of client is permitted)
 * @CFG80211_STA_AP_MLME_CLIENT: client of an AP interface that has
 *	the AP MLME in the device
 * @CFG80211_STA_AP_STA: AP station on managed interface
 * @CFG80211_STA_IBSS: IBSS station
 * @CFG80211_STA_TDLS_PEER_SETUP: TDLS peer on managed interface (dummy entry
 *	while TDLS setup is in progress, it moves out of this state when
 *	being marked authorized; use this only if TDLS with external setup is
 *	supported/used)
 * @CFG80211_STA_TDLS_PEER_ACTIVE: TDLS peer on managed interface (active
 *	entry that is operating, has been marked authorized by userspace)
 * @CFG80211_STA_MESH_PEER_KERNEL: peer on mesh interface (kernel managed)
 * @CFG80211_STA_MESH_PEER_USER: peer on mesh interface (user managed)
 */
enum cfg80211_station_type {
	CFG80211_STA_AP_CLIENT,
	CFG80211_STA_AP_CLIENT_UNASSOC,
	CFG80211_STA_AP_MLME_CLIENT,
	CFG80211_STA_AP_STA,
	CFG80211_STA_IBSS,
	CFG80211_STA_TDLS_PEER_SETUP,
	CFG80211_STA_TDLS_PEER_ACTIVE,
	CFG80211_STA_MESH_PEER_KERNEL,
	CFG80211_STA_MESH_PEER_USER,
};

/**
 * cfg80211_check_station_change - validate parameter changes
 * @wiphy: the wiphy this operates on
 * @params: the new parameters for a station
 * @statype: the type of station being modified
 *
 * Utility function for the @change_station driver method. Call this function
 * with the appropriate station type looking up the station (and checking that
 * it exists). It will verify whether the station change is acceptable, and if
 * not will return an error code. Note that it may modify the parameters for
 * backward compatibility reasons, so don't use them before calling this.
 */
int cfg80211_check_station_change(struct wiphy *wiphy,
				  struct station_parameters *params,
				  enum cfg80211_station_type statype);

/**
 * enum station_info_rate_flags - bitrate info flags
 *
 * Used by the driver to indicate the specific rate transmission
 * type for 802.11n transmissions.
 *
 * @RATE_INFO_FLAGS_MCS: mcs field filled with HT MCS
 * @RATE_INFO_FLAGS_VHT_MCS: mcs field filled with VHT MCS
 * @RATE_INFO_FLAGS_SHORT_GI: 400ns guard interval
 * @RATE_INFO_FLAGS_DMG: 60GHz MCS
 * @RATE_INFO_FLAGS_HE_MCS: HE MCS information
 * @RATE_INFO_FLAGS_EDMG: 60GHz MCS in EDMG mode
 */
enum rate_info_flags {
	RATE_INFO_FLAGS_MCS			= BIT(0),
	RATE_INFO_FLAGS_VHT_MCS			= BIT(1),
	RATE_INFO_FLAGS_SHORT_GI		= BIT(2),
	RATE_INFO_FLAGS_DMG			= BIT(3),
	RATE_INFO_FLAGS_HE_MCS			= BIT(4),
	RATE_INFO_FLAGS_EDMG			= BIT(5),
};

/**
 * enum rate_info_bw - rate bandwidth information
 *
 * Used by the driver to indicate the rate bandwidth.
 *
 * @RATE_INFO_BW_5: 5 MHz bandwidth
 * @RATE_INFO_BW_10: 10 MHz bandwidth
 * @RATE_INFO_BW_20: 20 MHz bandwidth
 * @RATE_INFO_BW_40: 40 MHz bandwidth
 * @RATE_INFO_BW_80: 80 MHz bandwidth
 * @RATE_INFO_BW_160: 160 MHz bandwidth
 * @RATE_INFO_BW_HE_RU: bandwidth determined by HE RU allocation
 */
enum rate_info_bw {
	RATE_INFO_BW_20 = 0,
	RATE_INFO_BW_5,
	RATE_INFO_BW_10,
	RATE_INFO_BW_40,
	RATE_INFO_BW_80,
	RATE_INFO_BW_160,
	RATE_INFO_BW_HE_RU,
};

/**
 * struct rate_info - bitrate information
 *
 * Information about a receiving or transmitting bitrate
 *
 * @flags: bitflag of flags from &enum rate_info_flags
 * @mcs: mcs index if struct describes an HT/VHT/HE rate
 * @legacy: bitrate in 100kbit/s for 802.11abg
 * @nss: number of streams (VHT & HE only)
 * @bw: bandwidth (from &enum rate_info_bw)
 * @he_gi: HE guard interval (from &enum nl80211_he_gi)
 * @he_dcm: HE DCM value
 * @he_ru_alloc: HE RU allocation (from &enum nl80211_he_ru_alloc,
 *	only valid if bw is %RATE_INFO_BW_HE_RU)
 * @n_bonded_ch: In case of EDMG the number of bonded channels (1-4)
 */
struct rate_info {
	u8 flags;
	u8 mcs;
	u16 legacy;
	u8 nss;
	u8 bw;
	u8 he_gi;
	u8 he_dcm;
	u8 he_ru_alloc;
	u8 n_bonded_ch;
};

/**
 * enum station_info_rate_flags - bitrate info flags
 *
 * Used by the driver to indicate the specific rate transmission
 * type for 802.11n transmissions.
 *
 * @BSS_PARAM_FLAGS_CTS_PROT: whether CTS protection is enabled
 * @BSS_PARAM_FLAGS_SHORT_PREAMBLE: whether short preamble is enabled
 * @BSS_PARAM_FLAGS_SHORT_SLOT_TIME: whether short slot time is enabled
 */
enum bss_param_flags {
	BSS_PARAM_FLAGS_CTS_PROT	= 1<<0,
	BSS_PARAM_FLAGS_SHORT_PREAMBLE	= 1<<1,
	BSS_PARAM_FLAGS_SHORT_SLOT_TIME	= 1<<2,
};

/**
 * struct sta_bss_parameters - BSS parameters for the attached station
 *
 * Information about the currently associated BSS
 *
 * @flags: bitflag of flags from &enum bss_param_flags
 * @dtim_period: DTIM period for the BSS
 * @beacon_interval: beacon interval
 */
struct sta_bss_parameters {
	u8 flags;
	u8 dtim_period;
	u16 beacon_interval;
};

/**
 * struct cfg80211_txq_stats - TXQ statistics for this TID
 * @filled: bitmap of flags using the bits of &enum nl80211_txq_stats to
 *	indicate the relevant values in this struct are filled
 * @backlog_bytes: total number of bytes currently backlogged
 * @backlog_packets: total number of packets currently backlogged
 * @flows: number of new flows seen
 * @drops: total number of packets dropped
 * @ecn_marks: total number of packets marked with ECN CE
 * @overlimit: number of drops due to queue space overflow
 * @overmemory: number of drops due to memory limit overflow
 * @collisions: number of hash collisions
 * @tx_bytes: total number of bytes dequeued
 * @tx_packets: total number of packets dequeued
 * @max_flows: maximum number of flows supported
 */
struct cfg80211_txq_stats {
	u32 filled;
	u32 backlog_bytes;
	u32 backlog_packets;
	u32 flows;
	u32 drops;
	u32 ecn_marks;
	u32 overlimit;
	u32 overmemory;
	u32 collisions;
	u32 tx_bytes;
	u32 tx_packets;
	u32 max_flows;
};

/**
 * struct cfg80211_tid_stats - per-TID statistics
 * @filled: bitmap of flags using the bits of &enum nl80211_tid_stats to
 *	indicate the relevant values in this struct are filled
 * @rx_msdu: number of received MSDUs
 * @tx_msdu: number of (attempted) transmitted MSDUs
 * @tx_msdu_retries: number of retries (not counting the first) for
 *	transmitted MSDUs
 * @tx_msdu_failed: number of failed transmitted MSDUs
 * @txq_stats: TXQ statistics
 */
struct cfg80211_tid_stats {
	u32 filled;
	u64 rx_msdu;
	u64 tx_msdu;
	u64 tx_msdu_retries;
	u64 tx_msdu_failed;
	struct cfg80211_txq_stats txq_stats;
};

#define IEEE80211_MAX_CHAINS	4

/**
 * struct station_info - station information
 *
 * Station information filled by driver for get_station() and dump_station.
 *
 * @filled: bitflag of flags using the bits of &enum nl80211_sta_info to
 *	indicate the relevant values in this struct for them
 * @connected_time: time(in secs) since a station is last connected
 * @inactive_time: time since last station activity (tx/rx) in milliseconds
 * @rx_bytes: bytes (size of MPDUs) received from this station
 * @tx_bytes: bytes (size of MPDUs) transmitted to this station
 * @llid: mesh local link id
 * @plid: mesh peer link id
 * @plink_state: mesh peer link state
 * @signal: The signal strength, type depends on the wiphy's signal_type.
 *	For CFG80211_SIGNAL_TYPE_MBM, value is expressed in _dBm_.
 * @signal_avg: Average signal strength, type depends on the wiphy's signal_type.
 *	For CFG80211_SIGNAL_TYPE_MBM, value is expressed in _dBm_.
 * @chains: bitmask for filled values in @chain_signal, @chain_signal_avg
 * @chain_signal: per-chain signal strength of last received packet in dBm
 * @chain_signal_avg: per-chain signal strength average in dBm
 * @txrate: current unicast bitrate from this station
 * @rxrate: current unicast bitrate to this station
 * @rx_packets: packets (MSDUs & MMPDUs) received from this station
 * @tx_packets: packets (MSDUs & MMPDUs) transmitted to this station
 * @tx_retries: cumulative retry counts (MPDUs)
 * @tx_failed: number of failed transmissions (MPDUs) (retries exceeded, no ACK)
 * @rx_dropped_misc:  Dropped for un-specified reason.
 * @bss_param: current BSS parameters
 * @generation: generation number for nl80211 dumps.
 *	This number should increase every time the list of stations
 *	changes, i.e. when a station is added or removed, so that
 *	userspace can tell whether it got a consistent snapshot.
 * @assoc_req_ies: IEs from (Re)Association Request.
 *	This is used only when in AP mode with drivers that do not use
 *	user space MLME/SME implementation. The information is provided for
 *	the cfg80211_new_sta() calls to notify user space of the IEs.
 * @assoc_req_ies_len: Length of assoc_req_ies buffer in octets.
 * @sta_flags: station flags mask & values
 * @beacon_loss_count: Number of times beacon loss event has triggered.
 * @t_offset: Time offset of the station relative to this host.
 * @local_pm: local mesh STA power save mode
 * @peer_pm: peer mesh STA power save mode
 * @nonpeer_pm: non-peer mesh STA power save mode
 * @expected_throughput: expected throughput in kbps (including 802.11 headers)
 *	towards this station.
 * @rx_beacon: number of beacons received from this peer
 * @rx_beacon_signal_avg: signal strength average (in dBm) for beacons received
 *	from this peer
 * @rx_duration: aggregate PPDU duration(usecs) for all the frames from a peer
 * @pertid: per-TID statistics, see &struct cfg80211_tid_stats, using the last
 *	(IEEE80211_NUM_TIDS) index for MSDUs not encapsulated in QoS-MPDUs.
 *	Note that this doesn't use the @filled bit, but is used if non-NULL.
 * @ack_signal: signal strength (in dBm) of the last ACK frame.
 * @avg_ack_signal: average rssi value of ack packet for the no of msdu's has
 *	been sent.
 */
struct station_info {
	u64 filled;
	u32 connected_time;
	u32 inactive_time;
	u64 rx_bytes;
	u64 tx_bytes;
	u16 llid;
	u16 plid;
	u8 plink_state;
	s8 signal;
	s8 signal_avg;

	u8 chains;
	s8 chain_signal[IEEE80211_MAX_CHAINS];
	s8 chain_signal_avg[IEEE80211_MAX_CHAINS];

	struct rate_info txrate;
	struct rate_info rxrate;
	u32 rx_packets;
	u32 tx_packets;
	u32 tx_retries;
	u32 tx_failed;
	u32 rx_dropped_misc;
	struct sta_bss_parameters bss_param;
	struct nl80211_sta_flag_update sta_flags;

	int generation;

	const u8 *assoc_req_ies;
	size_t assoc_req_ies_len;

	u32 beacon_loss_count;
	s64 t_offset;
	enum nl80211_mesh_power_mode local_pm;
	enum nl80211_mesh_power_mode peer_pm;
	enum nl80211_mesh_power_mode nonpeer_pm;

	u32 expected_throughput;

	u64 rx_beacon;
	u64 rx_duration;
	u8 rx_beacon_signal_avg;
	struct cfg80211_tid_stats *pertid;
	s8 ack_signal;
	s8 avg_ack_signal;
};

#if IS_ENABLED(CONFIG_CFG80211)
/**
 * cfg80211_get_station - retrieve information about a given station
 * @dev: the device where the station is supposed to be connected to
 * @mac_addr: the mac address of the station of interest
 * @sinfo: pointer to the structure to fill with the information
 *
 * Returns 0 on success and sinfo is filled with the available information
 * otherwise returns a negative error code and the content of sinfo has to be
 * considered undefined.
 */
int cfg80211_get_station(struct net_device *dev, const u8 *mac_addr,
			 struct station_info *sinfo);
#else
static inline int cfg80211_get_station(struct net_device *dev,
				       const u8 *mac_addr,
				       struct station_info *sinfo)
{
	return -ENOENT;
}
#endif

/**
 * enum monitor_flags - monitor flags
 *
 * Monitor interface configuration flags. Note that these must be the bits
 * according to the nl80211 flags.
 *
 * @MONITOR_FLAG_CHANGED: set if the flags were changed
 * @MONITOR_FLAG_FCSFAIL: pass frames with bad FCS
 * @MONITOR_FLAG_PLCPFAIL: pass frames with bad PLCP
 * @MONITOR_FLAG_CONTROL: pass control frames
 * @MONITOR_FLAG_OTHER_BSS: disable BSSID filtering
 * @MONITOR_FLAG_COOK_FRAMES: report frames after processing
 * @MONITOR_FLAG_ACTIVE: active monitor, ACKs frames on its MAC address
 */
enum monitor_flags {
	MONITOR_FLAG_CHANGED		= 1<<__NL80211_MNTR_FLAG_INVALID,
	MONITOR_FLAG_FCSFAIL		= 1<<NL80211_MNTR_FLAG_FCSFAIL,
	MONITOR_FLAG_PLCPFAIL		= 1<<NL80211_MNTR_FLAG_PLCPFAIL,
	MONITOR_FLAG_CONTROL		= 1<<NL80211_MNTR_FLAG_CONTROL,
	MONITOR_FLAG_OTHER_BSS		= 1<<NL80211_MNTR_FLAG_OTHER_BSS,
	MONITOR_FLAG_COOK_FRAMES	= 1<<NL80211_MNTR_FLAG_COOK_FRAMES,
	MONITOR_FLAG_ACTIVE		= 1<<NL80211_MNTR_FLAG_ACTIVE,
};

/**
 * enum mpath_info_flags -  mesh path information flags
 *
 * Used by the driver to indicate which info in &struct mpath_info it has filled
 * in during get_station() or dump_station().
 *
 * @MPATH_INFO_FRAME_QLEN: @frame_qlen filled
 * @MPATH_INFO_SN: @sn filled
 * @MPATH_INFO_METRIC: @metric filled
 * @MPATH_INFO_EXPTIME: @exptime filled
 * @MPATH_INFO_DISCOVERY_TIMEOUT: @discovery_timeout filled
 * @MPATH_INFO_DISCOVERY_RETRIES: @discovery_retries filled
 * @MPATH_INFO_FLAGS: @flags filled
 */
enum mpath_info_flags {
	MPATH_INFO_FRAME_QLEN		= BIT(0),
	MPATH_INFO_SN			= BIT(1),
	MPATH_INFO_METRIC		= BIT(2),
	MPATH_INFO_EXPTIME		= BIT(3),
	MPATH_INFO_DISCOVERY_TIMEOUT	= BIT(4),
	MPATH_INFO_DISCOVERY_RETRIES	= BIT(5),
	MPATH_INFO_FLAGS		= BIT(6),
};

/**
 * struct mpath_info - mesh path information
 *
 * Mesh path information filled by driver for get_mpath() and dump_mpath().
 *
 * @filled: bitfield of flags from &enum mpath_info_flags
 * @frame_qlen: number of queued frames for this destination
 * @sn: target sequence number
 * @metric: metric (cost) of this mesh path
 * @exptime: expiration time for the mesh path from now, in msecs
 * @flags: mesh path flags
 * @discovery_timeout: total mesh path discovery timeout, in msecs
 * @discovery_retries: mesh path discovery retries
 * @generation: generation number for nl80211 dumps.
 *	This number should increase every time the list of mesh paths
 *	changes, i.e. when a station is added or removed, so that
 *	userspace can tell whether it got a consistent snapshot.
 */
struct mpath_info {
	u32 filled;
	u32 frame_qlen;
	u32 sn;
	u32 metric;
	u32 exptime;
	u32 discovery_timeout;
	u8 discovery_retries;
	u8 flags;

	int generation;
};

/**
 * struct bss_parameters - BSS parameters
 *
 * Used to change BSS parameters (mainly for AP mode).
 *
 * @use_cts_prot: Whether to use CTS protection
 *	(0 = no, 1 = yes, -1 = do not change)
 * @use_short_preamble: Whether the use of short preambles is allowed
 *	(0 = no, 1 = yes, -1 = do not change)
 * @use_short_slot_time: Whether the use of short slot time is allowed
 *	(0 = no, 1 = yes, -1 = do not change)
 * @basic_rates: basic rates in IEEE 802.11 format
 *	(or NULL for no change)
 * @basic_rates_len: number of basic rates
 * @ap_isolate: do not forward packets between connected stations
 * @ht_opmode: HT Operation mode
 * 	(u16 = opmode, -1 = do not change)
 * @p2p_ctwindow: P2P CT Window (-1 = no change)
 * @p2p_opp_ps: P2P opportunistic PS (-1 = no change)
 */
struct bss_parameters {
	int use_cts_prot;
	int use_short_preamble;
	int use_short_slot_time;
	const u8 *basic_rates;
	u8 basic_rates_len;
	int ap_isolate;
	int ht_opmode;
	s8 p2p_ctwindow, p2p_opp_ps;
};

/**
 * struct mesh_config - 802.11s mesh configuration
 *
 * These parameters can be changed while the mesh is active.
 *
 * @dot11MeshRetryTimeout: the initial retry timeout in millisecond units used
 *	by the Mesh Peering Open message
 * @dot11MeshConfirmTimeout: the initial retry timeout in millisecond units
 *	used by the Mesh Peering Open message
 * @dot11MeshHoldingTimeout: the confirm timeout in millisecond units used by
 *	the mesh peering management to close a mesh peering
 * @dot11MeshMaxPeerLinks: the maximum number of peer links allowed on this
 *	mesh interface
 * @dot11MeshMaxRetries: the maximum number of peer link open retries that can
 *	be sent to establish a new peer link instance in a mesh
 * @dot11MeshTTL: the value of TTL field set at a source mesh STA
 * @element_ttl: the value of TTL field set at a mesh STA for path selection
 *	elements
 * @auto_open_plinks: whether we should automatically open peer links when we
 *	detect compatible mesh peers
 * @dot11MeshNbrOffsetMaxNeighbor: the maximum number of neighbors to
 *	synchronize to for 11s default synchronization method
 * @dot11MeshHWMPmaxPREQretries: the number of action frames containing a PREQ
 *	that an originator mesh STA can send to a particular path target
 * @path_refresh_time: how frequently to refresh mesh paths in milliseconds
 * @min_discovery_timeout: the minimum length of time to wait until giving up on
 *	a path discovery in milliseconds
 * @dot11MeshHWMPactivePathTimeout: the time (in TUs) for which mesh STAs
 *	receiving a PREQ shall consider the forwarding information from the
 *	root to be valid. (TU = time unit)
 * @dot11MeshHWMPpreqMinInterval: the minimum interval of time (in TUs) during
 *	which a mesh STA can send only one action frame containing a PREQ
 *	element
 * @dot11MeshHWMPperrMinInterval: the minimum interval of time (in TUs) during
 *	which a mesh STA can send only one Action frame containing a PERR
 *	element
 * @dot11MeshHWMPnetDiameterTraversalTime: the interval of time (in TUs) that
 *	it takes for an HWMP information element to propagate across the mesh
 * @dot11MeshHWMPRootMode: the configuration of a mesh STA as root mesh STA
 * @dot11MeshHWMPRannInterval: the interval of time (in TUs) between root
 *	announcements are transmitted
 * @dot11MeshGateAnnouncementProtocol: whether to advertise that this mesh
 *	station has access to a broader network beyond the MBSS. (This is
 *	missnamed in draft 12.0: dot11MeshGateAnnouncementProtocol set to true
 *	only means that the station will announce others it's a mesh gate, but
 *	not necessarily using the gate announcement protocol. Still keeping the
 *	same nomenclature to be in sync with the spec)
 * @dot11MeshForwarding: whether the Mesh STA is forwarding or non-forwarding
 *	entity (default is TRUE - forwarding entity)
 * @rssi_threshold: the threshold for average signal strength of candidate
 *	station to establish a peer link
 * @ht_opmode: mesh HT protection mode
 *
 * @dot11MeshHWMPactivePathToRootTimeout: The time (in TUs) for which mesh STAs
 *	receiving a proactive PREQ shall consider the forwarding information to
 *	the root mesh STA to be valid.
 *
 * @dot11MeshHWMProotInterval: The interval of time (in TUs) between proactive
 *	PREQs are transmitted.
 * @dot11MeshHWMPconfirmationInterval: The minimum interval of time (in TUs)
 *	during which a mesh STA can send only one Action frame containing
 *	a PREQ element for root path confirmation.
 * @power_mode: The default mesh power save mode which will be the initial
 *	setting for new peer links.
 * @dot11MeshAwakeWindowDuration: The duration in TUs the STA will remain awake
 *	after transmitting its beacon.
 * @plink_timeout: If no tx activity is seen from a STA we've established
 *	peering with for longer than this time (in seconds), then remove it
 *	from the STA's list of peers.  Default is 30 minutes.
 */
struct mesh_config {
	u16 dot11MeshRetryTimeout;
	u16 dot11MeshConfirmTimeout;
	u16 dot11MeshHoldingTimeout;
	u16 dot11MeshMaxPeerLinks;
	u8 dot11MeshMaxRetries;
	u8 dot11MeshTTL;
	u8 element_ttl;
	bool auto_open_plinks;
	u32 dot11MeshNbrOffsetMaxNeighbor;
	u8 dot11MeshHWMPmaxPREQretries;
	u32 path_refresh_time;
	u16 min_discovery_timeout;
	u32 dot11MeshHWMPactivePathTimeout;
	u16 dot11MeshHWMPpreqMinInterval;
	u16 dot11MeshHWMPperrMinInterval;
	u16 dot11MeshHWMPnetDiameterTraversalTime;
	u8 dot11MeshHWMPRootMode;
	u16 dot11MeshHWMPRannInterval;
	bool dot11MeshGateAnnouncementProtocol;
	bool dot11MeshForwarding;
	s32 rssi_threshold;
	u16 ht_opmode;
	u32 dot11MeshHWMPactivePathToRootTimeout;
	u16 dot11MeshHWMProotInterval;
	u16 dot11MeshHWMPconfirmationInterval;
	enum nl80211_mesh_power_mode power_mode;
	u16 dot11MeshAwakeWindowDuration;
	u32 plink_timeout;
};

/**
 * struct mesh_setup - 802.11s mesh setup configuration
 * @chandef: defines the channel to use
 * @mesh_id: the mesh ID
 * @mesh_id_len: length of the mesh ID, at least 1 and at most 32 bytes
 * @sync_method: which synchronization method to use
 * @path_sel_proto: which path selection protocol to use
 * @path_metric: which metric to use
 * @auth_id: which authentication method this mesh is using
 * @ie: vendor information elements (optional)
 * @ie_len: length of vendor information elements
 * @is_authenticated: this mesh requires authentication
 * @is_secure: this mesh uses security
 * @user_mpm: userspace handles all MPM functions
 * @dtim_period: DTIM period to use
 * @beacon_interval: beacon interval to use
 * @mcast_rate: multicat rate for Mesh Node [6Mbps is the default for 802.11a]
 * @basic_rates: basic rates to use when creating the mesh
 * @beacon_rate: bitrate to be used for beacons
 * @userspace_handles_dfs: whether user space controls DFS operation, i.e.
 *	changes the channel when a radar is detected. This is required
 *	to operate on DFS channels.
 * @control_port_over_nl80211: TRUE if userspace expects to exchange control
 *	port frames over NL80211 instead of the network interface.
 *
 * These parameters are fixed when the mesh is created.
 */
struct mesh_setup {
	struct cfg80211_chan_def chandef;
	const u8 *mesh_id;
	u8 mesh_id_len;
	u8 sync_method;
	u8 path_sel_proto;
	u8 path_metric;
	u8 auth_id;
	const u8 *ie;
	u8 ie_len;
	bool is_authenticated;
	bool is_secure;
	bool user_mpm;
	u8 dtim_period;
	u16 beacon_interval;
	int mcast_rate[NUM_NL80211_BANDS];
	u32 basic_rates;
	struct cfg80211_bitrate_mask beacon_rate;
	bool userspace_handles_dfs;
	bool control_port_over_nl80211;
};

/**
 * struct ocb_setup - 802.11p OCB mode setup configuration
 * @chandef: defines the channel to use
 *
 * These parameters are fixed when connecting to the network
 */
struct ocb_setup {
	struct cfg80211_chan_def chandef;
};

/**
 * struct ieee80211_txq_params - TX queue parameters
 * @ac: AC identifier
 * @txop: Maximum burst time in units of 32 usecs, 0 meaning disabled
 * @cwmin: Minimum contention window [a value of the form 2^n-1 in the range
 *	1..32767]
 * @cwmax: Maximum contention window [a value of the form 2^n-1 in the range
 *	1..32767]
 * @aifs: Arbitration interframe space [0..255]
 */
struct ieee80211_txq_params {
	enum nl80211_ac ac;
	u16 txop;
	u16 cwmin;
	u16 cwmax;
	u8 aifs;
};

/**
 * DOC: Scanning and BSS list handling
 *
 * The scanning process itself is fairly simple, but cfg80211 offers quite
 * a bit of helper functionality. To start a scan, the scan operation will
 * be invoked with a scan definition. This scan definition contains the
 * channels to scan, and the SSIDs to send probe requests for (including the
 * wildcard, if desired). A passive scan is indicated by having no SSIDs to
 * probe. Additionally, a scan request may contain extra information elements
 * that should be added to the probe request. The IEs are guaranteed to be
 * well-formed, and will not exceed the maximum length the driver advertised
 * in the wiphy structure.
 *
 * When scanning finds a BSS, cfg80211 needs to be notified of that, because
 * it is responsible for maintaining the BSS list; the driver should not
 * maintain a list itself. For this notification, various functions exist.
 *
 * Since drivers do not maintain a BSS list, there are also a number of
 * functions to search for a BSS and obtain information about it from the
 * BSS structure cfg80211 maintains. The BSS list is also made available
 * to userspace.
 */

/**
 * struct cfg80211_ssid - SSID description
 * @ssid: the SSID
 * @ssid_len: length of the ssid
 */
struct cfg80211_ssid {
	u8 ssid[IEEE80211_MAX_SSID_LEN];
	u8 ssid_len;
};

/**
 * struct cfg80211_scan_info - information about completed scan
 * @scan_start_tsf: scan start time in terms of the TSF of the BSS that the
 *	wireless device that requested the scan is connected to. If this
 *	information is not available, this field is left zero.
 * @tsf_bssid: the BSSID according to which %scan_start_tsf is set.
 * @aborted: set to true if the scan was aborted for any reason,
 *	userspace will be notified of that
 */
struct cfg80211_scan_info {
	u64 scan_start_tsf;
	u8 tsf_bssid[ETH_ALEN] __aligned(2);
	bool aborted;
};

/**
 * struct cfg80211_scan_request - scan request description
 *
 * @ssids: SSIDs to scan for (active scan only)
 * @n_ssids: number of SSIDs
 * @channels: channels to scan on.
 * @n_channels: total number of channels to scan
 * @scan_width: channel width for scanning
 * @ie: optional information element(s) to add into Probe Request or %NULL
 * @ie_len: length of ie in octets
 * @duration: how long to listen on each channel, in TUs. If
 *	%duration_mandatory is not set, this is the maximum dwell time and
 *	the actual dwell time may be shorter.
 * @duration_mandatory: if set, the scan duration must be as specified by the
 *	%duration field.
 * @flags: bit field of flags controlling operation
 * @rates: bitmap of rates to advertise for each band
 * @wiphy: the wiphy this was for
 * @scan_start: time (in jiffies) when the scan started
 * @wdev: the wireless device to scan for
 * @info: (internal) information about completed scan
 * @notified: (internal) scan request was notified as done or aborted
 * @no_cck: used to send probe requests at non CCK rate in 2GHz band
 * @mac_addr: MAC address used with randomisation
 * @mac_addr_mask: MAC address mask used with randomisation, bits that
 *	are 0 in the mask should be randomised, bits that are 1 should
 *	be taken from the @mac_addr
 * @bssid: BSSID to scan for (most commonly, the wildcard BSSID)
 */
struct cfg80211_scan_request {
	struct cfg80211_ssid *ssids;
	int n_ssids;
	u32 n_channels;
	enum nl80211_bss_scan_width scan_width;
	const u8 *ie;
	size_t ie_len;
	u16 duration;
	bool duration_mandatory;
	u32 flags;

	u32 rates[NUM_NL80211_BANDS];

	struct wireless_dev *wdev;

	u8 mac_addr[ETH_ALEN] __aligned(2);
	u8 mac_addr_mask[ETH_ALEN] __aligned(2);
	u8 bssid[ETH_ALEN] __aligned(2);

	/* internal */
	struct wiphy *wiphy;
	unsigned long scan_start;
	struct cfg80211_scan_info info;
	bool notified;
	bool no_cck;

	/* keep last */
	struct ieee80211_channel *channels[0];
};

static inline void get_random_mask_addr(u8 *buf, const u8 *addr, const u8 *mask)
{
	int i;

	get_random_bytes(buf, ETH_ALEN);
	for (i = 0; i < ETH_ALEN; i++) {
		buf[i] &= ~mask[i];
		buf[i] |= addr[i] & mask[i];
	}
}

/**
 * struct cfg80211_match_set - sets of attributes to match
 *
 * @ssid: SSID to be matched; may be zero-length in case of BSSID match
 *	or no match (RSSI only)
 * @bssid: BSSID to be matched; may be all-zero BSSID in case of SSID match
 *	or no match (RSSI only)
 * @rssi_thold: don't report scan results below this threshold (in s32 dBm)
 */
struct cfg80211_match_set {
	struct cfg80211_ssid ssid;
	u8 bssid[ETH_ALEN];
	s32 rssi_thold;
};

/**
 * struct cfg80211_sched_scan_plan - scan plan for scheduled scan
 *
 * @interval: interval between scheduled scan iterations. In seconds.
 * @iterations: number of scan iterations in this scan plan. Zero means
 *	infinite loop.
 *	The last scan plan will always have this parameter set to zero,
 *	all other scan plans will have a finite number of iterations.
 */
struct cfg80211_sched_scan_plan {
	u32 interval;
	u32 iterations;
};

/**
 * struct cfg80211_bss_select_adjust - BSS selection with RSSI adjustment.
 *
 * @band: band of BSS which should match for RSSI level adjustment.
 * @delta: value of RSSI level adjustment.
 */
struct cfg80211_bss_select_adjust {
	enum nl80211_band band;
	s8 delta;
};

/**
 * struct cfg80211_sched_scan_request - scheduled scan request description
 *
 * @reqid: identifies this request.
 * @ssids: SSIDs to scan for (passed in the probe_reqs in active scans)
 * @n_ssids: number of SSIDs
 * @n_channels: total number of channels to scan
 * @scan_width: channel width for scanning
 * @ie: optional information element(s) to add into Probe Request or %NULL
 * @ie_len: length of ie in octets
 * @flags: bit field of flags controlling operation
 * @match_sets: sets of parameters to be matched for a scan result
 * 	entry to be considered valid and to be passed to the host
 * 	(others are filtered out).
 *	If ommited, all results are passed.
 * @n_match_sets: number of match sets
 * @report_results: indicates that results were reported for this request
 * @wiphy: the wiphy this was for
 * @dev: the interface
 * @scan_start: start time of the scheduled scan
 * @channels: channels to scan
 * @min_rssi_thold: for drivers only supporting a single threshold, this
 *	contains the minimum over all matchsets
 * @mac_addr: MAC address used with randomisation
 * @mac_addr_mask: MAC address mask used with randomisation, bits that
 *	are 0 in the mask should be randomised, bits that are 1 should
 *	be taken from the @mac_addr
 * @scan_plans: scan plans to be executed in this scheduled scan. Lowest
 *	index must be executed first.
 * @n_scan_plans: number of scan plans, at least 1.
 * @rcu_head: RCU callback used to free the struct
 * @owner_nlportid: netlink portid of owner (if this should is a request
 *	owned by a particular socket)
 * @nl_owner_dead: netlink owner socket was closed - this request be freed
 * @list: for keeping list of requests.
 * @delay: delay in seconds to use before starting the first scan
 *	cycle.  The driver may ignore this parameter and start
 *	immediately (or at any other time), if this feature is not
 *	supported.
 * @relative_rssi_set: Indicates whether @relative_rssi is set or not.
 * @relative_rssi: Relative RSSI threshold in dB to restrict scan result
 *	reporting in connected state to cases where a matching BSS is determined
 *	to have better or slightly worse RSSI than the current connected BSS.
 *	The relative RSSI threshold values are ignored in disconnected state.
 * @rssi_adjust: delta dB of RSSI preference to be given to the BSSs that belong
 *	to the specified band while deciding whether a better BSS is reported
 *	using @relative_rssi. If delta is a negative number, the BSSs that
 *	belong to the specified band will be penalized by delta dB in relative
 *	comparisions.
 */
struct cfg80211_sched_scan_request {
	u64 reqid;
	struct cfg80211_ssid *ssids;
	int n_ssids;
	u32 n_channels;
	enum nl80211_bss_scan_width scan_width;
	const u8 *ie;
	size_t ie_len;
	u32 flags;
	struct cfg80211_match_set *match_sets;
	int n_match_sets;
	s32 min_rssi_thold;
	u32 delay;
	struct cfg80211_sched_scan_plan *scan_plans;
	int n_scan_plans;

	u8 mac_addr[ETH_ALEN] __aligned(2);
	u8 mac_addr_mask[ETH_ALEN] __aligned(2);

	bool relative_rssi_set;
	s8 relative_rssi;
	struct cfg80211_bss_select_adjust rssi_adjust;

	/* internal */
	struct wiphy *wiphy;
	struct net_device *dev;
	unsigned long scan_start;
	bool report_results;
	struct rcu_head rcu_head;
	u32 owner_nlportid;
	bool nl_owner_dead;
	struct list_head list;

	/* keep last */
	struct ieee80211_channel *channels[0];
};

/**
 * enum cfg80211_signal_type - signal type
 *
 * @CFG80211_SIGNAL_TYPE_NONE: no signal strength information available
 * @CFG80211_SIGNAL_TYPE_MBM: signal strength in mBm (100*dBm)
 * @CFG80211_SIGNAL_TYPE_UNSPEC: signal strength, increasing from 0 through 100
 */
enum cfg80211_signal_type {
	CFG80211_SIGNAL_TYPE_NONE,
	CFG80211_SIGNAL_TYPE_MBM,
	CFG80211_SIGNAL_TYPE_UNSPEC,
};

/**
 * struct cfg80211_inform_bss - BSS inform data
 * @chan: channel the frame was received on
 * @scan_width: scan width that was used
 * @signal: signal strength value, according to the wiphy's
 *	signal type
 * @boottime_ns: timestamp (CLOCK_BOOTTIME) when the information was
 *	received; should match the time when the frame was actually
 *	received by the device (not just by the host, in case it was
 *	buffered on the device) and be accurate to about 10ms.
 *	If the frame isn't buffered, just passing the return value of
 *	ktime_get_boot_ns() is likely appropriate.
 * @parent_tsf: the time at the start of reception of the first octet of the
 *	timestamp field of the frame. The time is the TSF of the BSS specified
 *	by %parent_bssid.
 * @parent_bssid: the BSS according to which %parent_tsf is set. This is set to
 *	the BSS that requested the scan in which the beacon/probe was received.
 * @chains: bitmask for filled values in @chain_signal.
 * @chain_signal: per-chain signal strength of last received BSS in dBm.
 */
struct cfg80211_inform_bss {
	struct ieee80211_channel *chan;
	enum nl80211_bss_scan_width scan_width;
	s32 signal;
	u64 boottime_ns;
	u64 parent_tsf;
	u8 parent_bssid[ETH_ALEN] __aligned(2);
	u8 chains;
	s8 chain_signal[IEEE80211_MAX_CHAINS];
};

/**
 * struct cfg80211_bss_ies - BSS entry IE data
 * @tsf: TSF contained in the frame that carried these IEs
 * @rcu_head: internal use, for freeing
 * @len: length of the IEs
 * @from_beacon: these IEs are known to come from a beacon
 * @data: IE data
 */
struct cfg80211_bss_ies {
	u64 tsf;
	struct rcu_head rcu_head;
	int len;
	bool from_beacon;
	u8 data[];
};

/**
 * struct cfg80211_bss - BSS description
 *
 * This structure describes a BSS (which may also be a mesh network)
 * for use in scan results and similar.
 *
 * @channel: channel this BSS is on
 * @scan_width: width of the control channel
 * @bssid: BSSID of the BSS
 * @beacon_interval: the beacon interval as from the frame
 * @capability: the capability field in host byte order
 * @ies: the information elements (Note that there is no guarantee that these
 *	are well-formed!); this is a pointer to either the beacon_ies or
 *	proberesp_ies depending on whether Probe Response frame has been
 *	received. It is always non-%NULL.
 * @beacon_ies: the information elements from the last Beacon frame
 *	(implementation note: if @hidden_beacon_bss is set this struct doesn't
 *	own the beacon_ies, but they're just pointers to the ones from the
 *	@hidden_beacon_bss struct)
 * @proberesp_ies: the information elements from the last Probe Response frame
 * @hidden_beacon_bss: in case this BSS struct represents a probe response from
 *	a BSS that hides the SSID in its beacon, this points to the BSS struct
 *	that holds the beacon data. @beacon_ies is still valid, of course, and
 *	points to the same data as hidden_beacon_bss->beacon_ies in that case.
 * @signal: signal strength value (type depends on the wiphy's signal_type)
 * @chains: bitmask for filled values in @chain_signal.
 * @chain_signal: per-chain signal strength of last received BSS in dBm.
 * @priv: private area for driver use, has at least wiphy->bss_priv_size bytes
 */
struct cfg80211_bss {
	struct ieee80211_channel *channel;
	enum nl80211_bss_scan_width scan_width;

	const struct cfg80211_bss_ies __rcu *ies;
	const struct cfg80211_bss_ies __rcu *beacon_ies;
	const struct cfg80211_bss_ies __rcu *proberesp_ies;

	struct cfg80211_bss *hidden_beacon_bss;

	s32 signal;

	u16 beacon_interval;
	u16 capability;

	u8 bssid[ETH_ALEN];
	u8 chains;
	s8 chain_signal[IEEE80211_MAX_CHAINS];

	u8 priv[0] __aligned(sizeof(void *));
};

/**
 * ieee80211_bss_get_ie - find IE with given ID
 * @bss: the bss to search
 * @ie: the IE ID
 *
 * Note that the return value is an RCU-protected pointer, so
 * rcu_read_lock() must be held when calling this function.
 * Return: %NULL if not found.
 */
const u8 *ieee80211_bss_get_ie(struct cfg80211_bss *bss, u8 ie);


/**
 * struct cfg80211_auth_request - Authentication request data
 *
 * This structure provides information needed to complete IEEE 802.11
 * authentication.
 *
 * @bss: The BSS to authenticate with, the callee must obtain a reference
 *	to it if it needs to keep it.
 * @auth_type: Authentication type (algorithm)
 * @ie: Extra IEs to add to Authentication frame or %NULL
 * @ie_len: Length of ie buffer in octets
 * @key_len: length of WEP key for shared key authentication
 * @key_idx: index of WEP key for shared key authentication
 * @key: WEP key for shared key authentication
 * @auth_data: Fields and elements in Authentication frames. This contains
 *	the authentication frame body (non-IE and IE data), excluding the
 *	Authentication algorithm number, i.e., starting at the Authentication
 *	transaction sequence number field.
 * @auth_data_len: Length of auth_data buffer in octets
 */
struct cfg80211_auth_request {
	struct cfg80211_bss *bss;
	const u8 *ie;
	size_t ie_len;
	enum nl80211_auth_type auth_type;
	const u8 *key;
	u8 key_len, key_idx;
	const u8 *auth_data;
	size_t auth_data_len;
};

/**
 * enum cfg80211_assoc_req_flags - Over-ride default behaviour in association.
 *
 * @ASSOC_REQ_DISABLE_HT:  Disable HT (802.11n)
 * @ASSOC_REQ_DISABLE_VHT:  Disable VHT
 * @ASSOC_REQ_USE_RRM: Declare RRM capability in this association
 * @CONNECT_REQ_EXTERNAL_AUTH_SUPPORT: User space indicates external
 *	authentication capability. Drivers can offload authentication to
 *	userspace if this flag is set. Only applicable for cfg80211_connect()
 *	request (connect callback).
 */
enum cfg80211_assoc_req_flags {
	ASSOC_REQ_DISABLE_HT			= BIT(0),
	ASSOC_REQ_DISABLE_VHT			= BIT(1),
	ASSOC_REQ_USE_RRM			= BIT(2),
	CONNECT_REQ_EXTERNAL_AUTH_SUPPORT	= BIT(3),
};

/**
 * struct cfg80211_assoc_request - (Re)Association request data
 *
 * This structure provides information needed to complete IEEE 802.11
 * (re)association.
 * @bss: The BSS to associate with. If the call is successful the driver is
 *	given a reference that it must give back to cfg80211_send_rx_assoc()
 *	or to cfg80211_assoc_timeout(). To ensure proper refcounting, new
 *	association requests while already associating must be rejected.
 * @ie: Extra IEs to add to (Re)Association Request frame or %NULL
 * @ie_len: Length of ie buffer in octets
 * @use_mfp: Use management frame protection (IEEE 802.11w) in this association
 * @crypto: crypto settings
 * @prev_bssid: previous BSSID, if not %NULL use reassociate frame. This is used
 *	to indicate a request to reassociate within the ESS instead of a request
 *	do the initial association with the ESS. When included, this is set to
 *	the BSSID of the current association, i.e., to the value that is
 *	included in the Current AP address field of the Reassociation Request
 *	frame.
 * @flags:  See &enum cfg80211_assoc_req_flags
 * @ht_capa:  HT Capabilities over-rides.  Values set in ht_capa_mask
 *	will be used in ht_capa.  Un-supported values will be ignored.
 * @ht_capa_mask:  The bits of ht_capa which are to be used.
 * @vht_capa: VHT capability override
 * @vht_capa_mask: VHT capability mask indicating which fields to use
 * @fils_kek: FILS KEK for protecting (Re)Association Request/Response frame or
 *	%NULL if FILS is not used.
 * @fils_kek_len: Length of fils_kek in octets
 * @fils_nonces: FILS nonces (part of AAD) for protecting (Re)Association
 *	Request/Response frame or %NULL if FILS is not used. This field starts
 *	with 16 octets of STA Nonce followed by 16 octets of AP Nonce.
 */
struct cfg80211_assoc_request {
	struct cfg80211_bss *bss;
	const u8 *ie, *prev_bssid;
	size_t ie_len;
	struct cfg80211_crypto_settings crypto;
	bool use_mfp;
	u32 flags;
	struct ieee80211_ht_cap ht_capa;
	struct ieee80211_ht_cap ht_capa_mask;
	struct ieee80211_vht_cap vht_capa, vht_capa_mask;
	const u8 *fils_kek;
	size_t fils_kek_len;
	const u8 *fils_nonces;
};

/**
 * struct cfg80211_deauth_request - Deauthentication request data
 *
 * This structure provides information needed to complete IEEE 802.11
 * deauthentication.
 *
 * @bssid: the BSSID of the BSS to deauthenticate from
 * @ie: Extra IEs to add to Deauthentication frame or %NULL
 * @ie_len: Length of ie buffer in octets
 * @reason_code: The reason code for the deauthentication
 * @local_state_change: if set, change local state only and
 *	do not set a deauth frame
 */
struct cfg80211_deauth_request {
	const u8 *bssid;
	const u8 *ie;
	size_t ie_len;
	u16 reason_code;
	bool local_state_change;
};

/**
 * struct cfg80211_disassoc_request - Disassociation request data
 *
 * This structure provides information needed to complete IEEE 802.11
 * disassociation.
 *
 * @bss: the BSS to disassociate from
 * @ie: Extra IEs to add to Disassociation frame or %NULL
 * @ie_len: Length of ie buffer in octets
 * @reason_code: The reason code for the disassociation
 * @local_state_change: This is a request for a local state only, i.e., no
 *	Disassociation frame is to be transmitted.
 */
struct cfg80211_disassoc_request {
	struct cfg80211_bss *bss;
	const u8 *ie;
	size_t ie_len;
	u16 reason_code;
	bool local_state_change;
};

/**
 * struct cfg80211_ibss_params - IBSS parameters
 *
 * This structure defines the IBSS parameters for the join_ibss()
 * method.
 *
 * @ssid: The SSID, will always be non-null.
 * @ssid_len: The length of the SSID, will always be non-zero.
 * @bssid: Fixed BSSID requested, maybe be %NULL, if set do not
 *	search for IBSSs with a different BSSID.
 * @chandef: defines the channel to use if no other IBSS to join can be found
 * @channel_fixed: The channel should be fixed -- do not search for
 *	IBSSs to join on other channels.
 * @ie: information element(s) to include in the beacon
 * @ie_len: length of that
 * @beacon_interval: beacon interval to use
 * @privacy: this is a protected network, keys will be configured
 *	after joining
 * @control_port: whether user space controls IEEE 802.1X port, i.e.,
 *	sets/clears %NL80211_STA_FLAG_AUTHORIZED. If true, the driver is
 *	required to assume that the port is unauthorized until authorized by
 *	user space. Otherwise, port is marked authorized by default.
 * @control_port_over_nl80211: TRUE if userspace expects to exchange control
 *	port frames over NL80211 instead of the network interface.
 * @userspace_handles_dfs: whether user space controls DFS operation, i.e.
 *	changes the channel when a radar is detected. This is required
 *	to operate on DFS channels.
 * @basic_rates: bitmap of basic rates to use when creating the IBSS
 * @mcast_rate: per-band multicast rate index + 1 (0: disabled)
 * @ht_capa:  HT Capabilities over-rides.  Values set in ht_capa_mask
 *	will be used in ht_capa.  Un-supported values will be ignored.
 * @ht_capa_mask:  The bits of ht_capa which are to be used.
 * @wep_keys: static WEP keys, if not NULL points to an array of
 * 	CFG80211_MAX_WEP_KEYS WEP keys
 * @wep_tx_key: key index (0..3) of the default TX static WEP key
 */
struct cfg80211_ibss_params {
	const u8 *ssid;
	const u8 *bssid;
	struct cfg80211_chan_def chandef;
	const u8 *ie;
	u8 ssid_len, ie_len;
	u16 beacon_interval;
	u32 basic_rates;
	bool channel_fixed;
	bool privacy;
	bool control_port;
	bool control_port_over_nl80211;
	bool userspace_handles_dfs;
	int mcast_rate[NUM_NL80211_BANDS];
	struct ieee80211_ht_cap ht_capa;
	struct ieee80211_ht_cap ht_capa_mask;
	struct key_params *wep_keys;
	int wep_tx_key;
};

/**
 * struct cfg80211_bss_selection - connection parameters for BSS selection.
 *
 * @behaviour: requested BSS selection behaviour.
 * @param: parameters for requestion behaviour.
 * @band_pref: preferred band for %NL80211_BSS_SELECT_ATTR_BAND_PREF.
 * @adjust: parameters for %NL80211_BSS_SELECT_ATTR_RSSI_ADJUST.
 */
struct cfg80211_bss_selection {
	enum nl80211_bss_select_attr behaviour;
	union {
		enum nl80211_band band_pref;
		struct cfg80211_bss_select_adjust adjust;
	} param;
};

/**
 * struct cfg80211_connect_params - Connection parameters
 *
 * This structure provides information needed to complete IEEE 802.11
 * authentication and association.
 *
 * @channel: The channel to use or %NULL if not specified (auto-select based
 *	on scan results)
 * @channel_hint: The channel of the recommended BSS for initial connection or
 *	%NULL if not specified
 * @bssid: The AP BSSID or %NULL if not specified (auto-select based on scan
 *	results)
 * @bssid_hint: The recommended AP BSSID for initial connection to the BSS or
 *	%NULL if not specified. Unlike the @bssid parameter, the driver is
 *	allowed to ignore this @bssid_hint if it has knowledge of a better BSS
 *	to use.
 * @ssid: SSID
 * @ssid_len: Length of ssid in octets
 * @auth_type: Authentication type (algorithm)
 * @ie: IEs for association request
 * @ie_len: Length of assoc_ie in octets
 * @privacy: indicates whether privacy-enabled APs should be used
 * @mfp: indicate whether management frame protection is used
 * @crypto: crypto settings
 * @key_len: length of WEP key for shared key authentication
 * @key_idx: index of WEP key for shared key authentication
 * @key: WEP key for shared key authentication
 * @flags:  See &enum cfg80211_assoc_req_flags
 * @bg_scan_period:  Background scan period in seconds
 *	or -1 to indicate that default value is to be used.
 * @ht_capa:  HT Capabilities over-rides.  Values set in ht_capa_mask
 *	will be used in ht_capa.  Un-supported values will be ignored.
 * @ht_capa_mask:  The bits of ht_capa which are to be used.
 * @vht_capa:  VHT Capability overrides
 * @vht_capa_mask: The bits of vht_capa which are to be used.
 * @pbss: if set, connect to a PCP instead of AP. Valid for DMG
 *	networks.
 * @bss_select: criteria to be used for BSS selection.
 * @prev_bssid: previous BSSID, if not %NULL use reassociate frame. This is used
 *	to indicate a request to reassociate within the ESS instead of a request
 *	do the initial association with the ESS. When included, this is set to
 *	the BSSID of the current association, i.e., to the value that is
 *	included in the Current AP address field of the Reassociation Request
 *	frame.
 * @fils_erp_username: EAP re-authentication protocol (ERP) username part of the
 *	NAI or %NULL if not specified. This is used to construct FILS wrapped
 *	data IE.
 * @fils_erp_username_len: Length of @fils_erp_username in octets.
 * @fils_erp_realm: EAP re-authentication protocol (ERP) realm part of NAI or
 *	%NULL if not specified. This specifies the domain name of ER server and
 *	is used to construct FILS wrapped data IE.
 * @fils_erp_realm_len: Length of @fils_erp_realm in octets.
 * @fils_erp_next_seq_num: The next sequence number to use in the FILS ERP
 *	messages. This is also used to construct FILS wrapped data IE.
 * @fils_erp_rrk: ERP re-authentication Root Key (rRK) used to derive additional
 *	keys in FILS or %NULL if not specified.
 * @fils_erp_rrk_len: Length of @fils_erp_rrk in octets.
 * @want_1x: indicates user-space supports and wants to use 802.1X driver
 *	offload of 4-way handshake.
 * @edmg: define the EDMG channels.
 *	This may specify multiple channels and bonding options for the driver
 *	to choose from, based on BSS configuration.
 */
struct cfg80211_connect_params {
	struct ieee80211_channel *channel;
	struct ieee80211_channel *channel_hint;
	const u8 *bssid;
	const u8 *bssid_hint;
	const u8 *ssid;
	size_t ssid_len;
	enum nl80211_auth_type auth_type;
	const u8 *ie;
	size_t ie_len;
	bool privacy;
	enum nl80211_mfp mfp;
	struct cfg80211_crypto_settings crypto;
	const u8 *key;
	u8 key_len, key_idx;
	u32 flags;
	int bg_scan_period;
	struct ieee80211_ht_cap ht_capa;
	struct ieee80211_ht_cap ht_capa_mask;
	struct ieee80211_vht_cap vht_capa;
	struct ieee80211_vht_cap vht_capa_mask;
	bool pbss;
	struct cfg80211_bss_selection bss_select;
	const u8 *prev_bssid;
	const u8 *fils_erp_username;
	size_t fils_erp_username_len;
	const u8 *fils_erp_realm;
	size_t fils_erp_realm_len;
	u16 fils_erp_next_seq_num;
	const u8 *fils_erp_rrk;
	size_t fils_erp_rrk_len;
	bool want_1x;
	struct ieee80211_edmg edmg;
};

/**
 * enum cfg80211_connect_params_changed - Connection parameters being updated
 *
 * This enum provides information of all connect parameters that
 * have to be updated as part of update_connect_params() call.
 *
 * @UPDATE_ASSOC_IES: Indicates whether association request IEs are updated
 * @UPDATE_FILS_ERP_INFO: Indicates that FILS connection parameters (realm,
 *	username, erp sequence number and rrk) are updated
 * @UPDATE_AUTH_TYPE: Indicates that authentication type is updated
 */
enum cfg80211_connect_params_changed {
	UPDATE_ASSOC_IES		= BIT(0),
	UPDATE_FILS_ERP_INFO		= BIT(1),
	UPDATE_AUTH_TYPE		= BIT(2),
};

/**
 * enum wiphy_params_flags - set_wiphy_params bitfield values
 * @WIPHY_PARAM_RETRY_SHORT: wiphy->retry_short has changed
 * @WIPHY_PARAM_RETRY_LONG: wiphy->retry_long has changed
 * @WIPHY_PARAM_FRAG_THRESHOLD: wiphy->frag_threshold has changed
 * @WIPHY_PARAM_RTS_THRESHOLD: wiphy->rts_threshold has changed
 * @WIPHY_PARAM_COVERAGE_CLASS: coverage class changed
 * @WIPHY_PARAM_DYN_ACK: dynack has been enabled
 * @WIPHY_PARAM_TXQ_LIMIT: TXQ packet limit has been changed
 * @WIPHY_PARAM_TXQ_MEMORY_LIMIT: TXQ memory limit has been changed
 * @WIPHY_PARAM_TXQ_QUANTUM: TXQ scheduler quantum
 */
enum wiphy_params_flags {
	WIPHY_PARAM_RETRY_SHORT		= 1 << 0,
	WIPHY_PARAM_RETRY_LONG		= 1 << 1,
	WIPHY_PARAM_FRAG_THRESHOLD	= 1 << 2,
	WIPHY_PARAM_RTS_THRESHOLD	= 1 << 3,
	WIPHY_PARAM_COVERAGE_CLASS	= 1 << 4,
	WIPHY_PARAM_DYN_ACK		= 1 << 5,
	WIPHY_PARAM_TXQ_LIMIT		= 1 << 6,
	WIPHY_PARAM_TXQ_MEMORY_LIMIT	= 1 << 7,
	WIPHY_PARAM_TXQ_QUANTUM		= 1 << 8,
};

/**
 * struct cfg80211_pmksa - PMK Security Association
 *
 * This structure is passed to the set/del_pmksa() method for PMKSA
 * caching.
 *
 * @bssid: The AP's BSSID (may be %NULL).
 * @pmkid: The identifier to refer a PMKSA.
 * @pmk: The PMK for the PMKSA identified by @pmkid. This is used for key
 *	derivation by a FILS STA. Otherwise, %NULL.
 * @pmk_len: Length of the @pmk. The length of @pmk can differ depending on
 *	the hash algorithm used to generate this.
 * @ssid: SSID to specify the ESS within which a PMKSA is valid when using FILS
 *	cache identifier (may be %NULL).
 * @ssid_len: Length of the @ssid in octets.
 * @cache_id: 2-octet cache identifier advertized by a FILS AP identifying the
 *	scope of PMKSA. This is valid only if @ssid_len is non-zero (may be
 *	%NULL).
 */
struct cfg80211_pmksa {
	const u8 *bssid;
	const u8 *pmkid;
	const u8 *pmk;
	size_t pmk_len;
	const u8 *ssid;
	size_t ssid_len;
	const u8 *cache_id;
};

/**
 * struct cfg80211_pkt_pattern - packet pattern
 * @mask: bitmask where to match pattern and where to ignore bytes,
 *	one bit per byte, in same format as nl80211
 * @pattern: bytes to match where bitmask is 1
 * @pattern_len: length of pattern (in bytes)
 * @pkt_offset: packet offset (in bytes)
 *
 * Internal note: @mask and @pattern are allocated in one chunk of
 * memory, free @mask only!
 */
struct cfg80211_pkt_pattern {
	const u8 *mask, *pattern;
	int pattern_len;
	int pkt_offset;
};

/**
 * struct cfg80211_wowlan_tcp - TCP connection parameters
 *
 * @sock: (internal) socket for source port allocation
 * @src: source IP address
 * @dst: destination IP address
 * @dst_mac: destination MAC address
 * @src_port: source port
 * @dst_port: destination port
 * @payload_len: data payload length
 * @payload: data payload buffer
 * @payload_seq: payload sequence stamping configuration
 * @data_interval: interval at which to send data packets
 * @wake_len: wakeup payload match length
 * @wake_data: wakeup payload match data
 * @wake_mask: wakeup payload match mask
 * @tokens_size: length of the tokens buffer
 * @payload_tok: payload token usage configuration
 */
struct cfg80211_wowlan_tcp {
	struct socket *sock;
	__be32 src, dst;
	u16 src_port, dst_port;
	u8 dst_mac[ETH_ALEN];
	int payload_len;
	const u8 *payload;
	struct nl80211_wowlan_tcp_data_seq payload_seq;
	u32 data_interval;
	u32 wake_len;
	const u8 *wake_data, *wake_mask;
	u32 tokens_size;
	/* must be last, variable member */
	struct nl80211_wowlan_tcp_data_token payload_tok;
};

/**
 * struct cfg80211_wowlan - Wake on Wireless-LAN support info
 *
 * This structure defines the enabled WoWLAN triggers for the device.
 * @any: wake up on any activity -- special trigger if device continues
 *	operating as normal during suspend
 * @disconnect: wake up if getting disconnected
 * @magic_pkt: wake up on receiving magic packet
 * @patterns: wake up on receiving packet matching a pattern
 * @n_patterns: number of patterns
 * @gtk_rekey_failure: wake up on GTK rekey failure
 * @eap_identity_req: wake up on EAP identity request packet
 * @four_way_handshake: wake up on 4-way handshake
 * @rfkill_release: wake up when rfkill is released
 * @tcp: TCP connection establishment/wakeup parameters, see nl80211.h.
 *	NULL if not configured.
 * @nd_config: configuration for the scan to be used for net detect wake.
 */
struct cfg80211_wowlan {
	bool any, disconnect, magic_pkt, gtk_rekey_failure,
	     eap_identity_req, four_way_handshake,
	     rfkill_release;
	struct cfg80211_pkt_pattern *patterns;
	struct cfg80211_wowlan_tcp *tcp;
	int n_patterns;
	struct cfg80211_sched_scan_request *nd_config;
};

/**
 * struct cfg80211_coalesce_rules - Coalesce rule parameters
 *
 * This structure defines coalesce rule for the device.
 * @delay: maximum coalescing delay in msecs.
 * @condition: condition for packet coalescence.
 *	see &enum nl80211_coalesce_condition.
 * @patterns: array of packet patterns
 * @n_patterns: number of patterns
 */
struct cfg80211_coalesce_rules {
	int delay;
	enum nl80211_coalesce_condition condition;
	struct cfg80211_pkt_pattern *patterns;
	int n_patterns;
};

/**
 * struct cfg80211_coalesce - Packet coalescing settings
 *
 * This structure defines coalescing settings.
 * @rules: array of coalesce rules
 * @n_rules: number of rules
 */
struct cfg80211_coalesce {
	struct cfg80211_coalesce_rules *rules;
	int n_rules;
};

/**
 * struct cfg80211_wowlan_nd_match - information about the match
 *
 * @ssid: SSID of the match that triggered the wake up
 * @n_channels: Number of channels where the match occurred.  This
 *	value may be zero if the driver can't report the channels.
 * @channels: center frequencies of the channels where a match
 *	occurred (in MHz)
 */
struct cfg80211_wowlan_nd_match {
	struct cfg80211_ssid ssid;
	int n_channels;
	u32 channels[];
};

/**
 * struct cfg80211_wowlan_nd_info - net detect wake up information
 *
 * @n_matches: Number of match information instances provided in
 *	@matches.  This value may be zero if the driver can't provide
 *	match information.
 * @matches: Array of pointers to matches containing information about
 *	the matches that triggered the wake up.
 */
struct cfg80211_wowlan_nd_info {
	int n_matches;
	struct cfg80211_wowlan_nd_match *matches[];
};

/**
 * struct cfg80211_wowlan_wakeup - wakeup report
 * @disconnect: woke up by getting disconnected
 * @magic_pkt: woke up by receiving magic packet
 * @gtk_rekey_failure: woke up by GTK rekey failure
 * @eap_identity_req: woke up by EAP identity request packet
 * @four_way_handshake: woke up by 4-way handshake
 * @rfkill_release: woke up by rfkill being released
 * @pattern_idx: pattern that caused wakeup, -1 if not due to pattern
 * @packet_present_len: copied wakeup packet data
 * @packet_len: original wakeup packet length
 * @packet: The packet causing the wakeup, if any.
 * @packet_80211:  For pattern match, magic packet and other data
 *	frame triggers an 802.3 frame should be reported, for
 *	disconnect due to deauth 802.11 frame. This indicates which
 *	it is.
 * @tcp_match: TCP wakeup packet received
 * @tcp_connlost: TCP connection lost or failed to establish
 * @tcp_nomoretokens: TCP data ran out of tokens
 * @net_detect: if not %NULL, woke up because of net detect
 */
struct cfg80211_wowlan_wakeup {
	bool disconnect, magic_pkt, gtk_rekey_failure,
	     eap_identity_req, four_way_handshake,
	     rfkill_release, packet_80211,
	     tcp_match, tcp_connlost, tcp_nomoretokens;
	s32 pattern_idx;
	u32 packet_present_len, packet_len;
	const void *packet;
	struct cfg80211_wowlan_nd_info *net_detect;
};

/**
 * struct cfg80211_gtk_rekey_data - rekey data
 * @kek: key encryption key (NL80211_KEK_LEN bytes)
 * @kck: key confirmation key (NL80211_KCK_LEN bytes)
 * @replay_ctr: replay counter (NL80211_REPLAY_CTR_LEN bytes)
 */
struct cfg80211_gtk_rekey_data {
	const u8 *kek, *kck, *replay_ctr;
};

/**
 * struct cfg80211_update_ft_ies_params - FT IE Information
 *
 * This structure provides information needed to update the fast transition IE
 *
 * @md: The Mobility Domain ID, 2 Octet value
 * @ie: Fast Transition IEs
 * @ie_len: Length of ft_ie in octets
 */
struct cfg80211_update_ft_ies_params {
	u16 md;
	const u8 *ie;
	size_t ie_len;
};

/**
 * struct cfg80211_mgmt_tx_params - mgmt tx parameters
 *
 * This structure provides information needed to transmit a mgmt frame
 *
 * @chan: channel to use
 * @offchan: indicates wether off channel operation is required
 * @wait: duration for ROC
 * @buf: buffer to transmit
 * @len: buffer length
 * @no_cck: don't use cck rates for this frame
 * @dont_wait_for_ack: tells the low level not to wait for an ack
 * @n_csa_offsets: length of csa_offsets array
 * @csa_offsets: array of all the csa offsets in the frame
 */
struct cfg80211_mgmt_tx_params {
	struct ieee80211_channel *chan;
	bool offchan;
	unsigned int wait;
	const u8 *buf;
	size_t len;
	bool no_cck;
	bool dont_wait_for_ack;
	int n_csa_offsets;
	const u16 *csa_offsets;
};

/**
 * struct cfg80211_dscp_exception - DSCP exception
 *
 * @dscp: DSCP value that does not adhere to the user priority range definition
 * @up: user priority value to which the corresponding DSCP value belongs
 */
struct cfg80211_dscp_exception {
	u8 dscp;
	u8 up;
};

/**
 * struct cfg80211_dscp_range - DSCP range definition for user priority
 *
 * @low: lowest DSCP value of this user priority range, inclusive
 * @high: highest DSCP value of this user priority range, inclusive
 */
struct cfg80211_dscp_range {
	u8 low;
	u8 high;
};

/* QoS Map Set element length defined in IEEE Std 802.11-2012, 8.4.2.97 */
#define IEEE80211_QOS_MAP_MAX_EX	21
#define IEEE80211_QOS_MAP_LEN_MIN	16
#define IEEE80211_QOS_MAP_LEN_MAX \
	(IEEE80211_QOS_MAP_LEN_MIN + 2 * IEEE80211_QOS_MAP_MAX_EX)

/**
 * struct cfg80211_qos_map - QoS Map Information
 *
 * This struct defines the Interworking QoS map setting for DSCP values
 *
 * @num_des: number of DSCP exceptions (0..21)
 * @dscp_exception: optionally up to maximum of 21 DSCP exceptions from
 *	the user priority DSCP range definition
 * @up: DSCP range definition for a particular user priority
 */
struct cfg80211_qos_map {
	u8 num_des;
	struct cfg80211_dscp_exception dscp_exception[IEEE80211_QOS_MAP_MAX_EX];
	struct cfg80211_dscp_range up[8];
};

/**
 * struct cfg80211_nan_conf - NAN configuration
 *
 * This struct defines NAN configuration parameters
 *
 * @master_pref: master preference (1 - 255)
 * @bands: operating bands, a bitmap of &enum nl80211_band values.
 *	For instance, for NL80211_BAND_2GHZ, bit 0 would be set
 *	(i.e. BIT(NL80211_BAND_2GHZ)).
 */
struct cfg80211_nan_conf {
	u8 master_pref;
	u8 bands;
};

/**
 * enum cfg80211_nan_conf_changes - indicates changed fields in NAN
 * configuration
 *
 * @CFG80211_NAN_CONF_CHANGED_PREF: master preference
 * @CFG80211_NAN_CONF_CHANGED_BANDS: operating bands
 */
enum cfg80211_nan_conf_changes {
	CFG80211_NAN_CONF_CHANGED_PREF = BIT(0),
	CFG80211_NAN_CONF_CHANGED_BANDS = BIT(1),
};

/**
 * struct cfg80211_nan_func_filter - a NAN function Rx / Tx filter
 *
 * @filter: the content of the filter
 * @len: the length of the filter
 */
struct cfg80211_nan_func_filter {
	const u8 *filter;
	u8 len;
};

/**
 * struct cfg80211_nan_func - a NAN function
 *
 * @type: &enum nl80211_nan_function_type
 * @service_id: the service ID of the function
 * @publish_type: &nl80211_nan_publish_type
 * @close_range: if true, the range should be limited. Threshold is
 *	implementation specific.
 * @publish_bcast: if true, the solicited publish should be broadcasted
 * @subscribe_active: if true, the subscribe is active
 * @followup_id: the instance ID for follow up
 * @followup_reqid: the requestor instance ID for follow up
 * @followup_dest: MAC address of the recipient of the follow up
 * @ttl: time to live counter in DW.
 * @serv_spec_info: Service Specific Info
 * @serv_spec_info_len: Service Specific Info length
 * @srf_include: if true, SRF is inclusive
 * @srf_bf: Bloom Filter
 * @srf_bf_len: Bloom Filter length
 * @srf_bf_idx: Bloom Filter index
 * @srf_macs: SRF MAC addresses
 * @srf_num_macs: number of MAC addresses in SRF
 * @rx_filters: rx filters that are matched with corresponding peer's tx_filter
 * @tx_filters: filters that should be transmitted in the SDF.
 * @num_rx_filters: length of &rx_filters.
 * @num_tx_filters: length of &tx_filters.
 * @instance_id: driver allocated id of the function.
 * @cookie: unique NAN function identifier.
 */
struct cfg80211_nan_func {
	enum nl80211_nan_function_type type;
	u8 service_id[NL80211_NAN_FUNC_SERVICE_ID_LEN];
	u8 publish_type;
	bool close_range;
	bool publish_bcast;
	bool subscribe_active;
	u8 followup_id;
	u8 followup_reqid;
	struct mac_address followup_dest;
	u32 ttl;
	const u8 *serv_spec_info;
	u8 serv_spec_info_len;
	bool srf_include;
	const u8 *srf_bf;
	u8 srf_bf_len;
	u8 srf_bf_idx;
	struct mac_address *srf_macs;
	int srf_num_macs;
	struct cfg80211_nan_func_filter *rx_filters;
	struct cfg80211_nan_func_filter *tx_filters;
	u8 num_tx_filters;
	u8 num_rx_filters;
	u8 instance_id;
	u64 cookie;
};

/**
 * struct cfg80211_pmk_conf - PMK configuration
 *
 * @aa: authenticator address
 * @pmk_len: PMK length in bytes.
 * @pmk: the PMK material
 * @pmk_r0_name: PMK-R0 Name. NULL if not applicable (i.e., the PMK
 *	is not PMK-R0). When pmk_r0_name is not NULL, the pmk field
 *	holds PMK-R0.
 */
struct cfg80211_pmk_conf {
	const u8 *aa;
	u8 pmk_len;
	const u8 *pmk;
	const u8 *pmk_r0_name;
};

/**
 * struct cfg80211_external_auth_params - Trigger External authentication.
 *
 * Commonly used across the external auth request and event interfaces.
 *
 * @action: action type / trigger for external authentication. Only significant
 *	for the authentication request event interface (driver to user space).
 * @bssid: BSSID of the peer with which the authentication has
 *	to happen. Used by both the authentication request event and
 *	authentication response command interface.
 * @ssid: SSID of the AP.  Used by both the authentication request event and
 *	authentication response command interface.
 * @key_mgmt_suite: AKM suite of the respective authentication. Used by the
 *	authentication request event interface.
 * @status: status code, %WLAN_STATUS_SUCCESS for successful authentication,
 *	use %WLAN_STATUS_UNSPECIFIED_FAILURE if user space cannot give you
 *	the real status code for failures. Used only for the authentication
 *	response command interface (user space to driver).
 * @pmkid: The identifier to refer a PMKSA.
 */
struct cfg80211_external_auth_params {
	enum nl80211_external_auth_action action;
	u8 bssid[ETH_ALEN] __aligned(2);
	struct cfg80211_ssid ssid;
	unsigned int key_mgmt_suite;
	u16 status;
	const u8 *pmkid;
<<<<<<< HEAD
};

/**
 * struct cfg80211_update_owe_info - OWE Information
 *
 * This structure provides information needed for the drivers to offload OWE
 * (Opportunistic Wireless Encryption) processing to the user space.
 *
 * Commonly used across update_owe_info request and event interfaces.
 *
 * @peer: MAC address of the peer device for which the OWE processing
 *	has to be done.
 * @status: status code, %WLAN_STATUS_SUCCESS for successful OWE info
 *	processing, use %WLAN_STATUS_UNSPECIFIED_FAILURE if user space
 *	cannot give you the real status code for failures. Used only for
 *	OWE update request command interface (user space to driver).
 * @ie: IEs obtained from the peer or constructed by the user space. These are
 *	the IEs of the remote peer in the event from the host driver and
 *	the constructed IEs by the user space in the request interface.
 * @ie_len: Length of IEs in octets.
 */
struct cfg80211_update_owe_info {
	u8 peer[ETH_ALEN] __aligned(2);
	u16 status;
	const u8 *ie;
	size_t ie_len;
=======
>>>>>>> 6ca29140
};

/**
 * struct cfg80211_ops - backend description for wireless configuration
 *
 * This struct is registered by fullmac card drivers and/or wireless stacks
 * in order to handle configuration requests on their interfaces.
 *
 * All callbacks except where otherwise noted should return 0
 * on success or a negative error code.
 *
 * All operations are currently invoked under rtnl for consistency with the
 * wireless extensions but this is subject to reevaluation as soon as this
 * code is used more widely and we have a first user without wext.
 *
 * @suspend: wiphy device needs to be suspended. The variable @wow will
 *	be %NULL or contain the enabled Wake-on-Wireless triggers that are
 *	configured for the device.
 * @resume: wiphy device needs to be resumed
 * @set_wakeup: Called when WoWLAN is enabled/disabled, use this callback
 *	to call device_set_wakeup_enable() to enable/disable wakeup from
 *	the device.
 *
 * @add_virtual_intf: create a new virtual interface with the given name,
 *	must set the struct wireless_dev's iftype. Beware: You must create
 *	the new netdev in the wiphy's network namespace! Returns the struct
 *	wireless_dev, or an ERR_PTR. For P2P device wdevs, the driver must
 *	also set the address member in the wdev.
 *
 * @del_virtual_intf: remove the virtual interface
 *
 * @change_virtual_intf: change type/configuration of virtual interface,
 *	keep the struct wireless_dev's iftype updated.
 *
 * @add_key: add a key with the given parameters. @mac_addr will be %NULL
 *	when adding a group key.
 *
 * @get_key: get information about the key with the given parameters.
 *	@mac_addr will be %NULL when requesting information for a group
 *	key. All pointers given to the @callback function need not be valid
 *	after it returns. This function should return an error if it is
 *	not possible to retrieve the key, -ENOENT if it doesn't exist.
 *
 * @del_key: remove a key given the @mac_addr (%NULL for a group key)
 *	and @key_index, return -ENOENT if the key doesn't exist.
 *
 * @set_default_key: set the default key on an interface
 *
 * @set_default_mgmt_key: set the default management frame key on an interface
 *
 * @set_rekey_data: give the data necessary for GTK rekeying to the driver
 *
 * @start_ap: Start acting in AP mode defined by the parameters.
 * @change_beacon: Change the beacon parameters for an access point mode
 *	interface. This should reject the call when AP mode wasn't started.
 * @stop_ap: Stop being an AP, including stopping beaconing.
 *
 * @add_station: Add a new station.
 * @del_station: Remove a station
 * @change_station: Modify a given station. Note that flags changes are not much
 *	validated in cfg80211, in particular the auth/assoc/authorized flags
 *	might come to the driver in invalid combinations -- make sure to check
 *	them, also against the existing state! Drivers must call
 *	cfg80211_check_station_change() to validate the information.
 * @get_station: get station information for the station identified by @mac
 * @dump_station: dump station callback -- resume dump at index @idx
 *
 * @add_mpath: add a fixed mesh path
 * @del_mpath: delete a given mesh path
 * @change_mpath: change a given mesh path
 * @get_mpath: get a mesh path for the given parameters
 * @dump_mpath: dump mesh path callback -- resume dump at index @idx
 * @get_mpp: get a mesh proxy path for the given parameters
 * @dump_mpp: dump mesh proxy path callback -- resume dump at index @idx
 * @join_mesh: join the mesh network with the specified parameters
 *	(invoked with the wireless_dev mutex held)
 * @leave_mesh: leave the current mesh network
 *	(invoked with the wireless_dev mutex held)
 *
 * @get_mesh_config: Get the current mesh configuration
 *
 * @update_mesh_config: Update mesh parameters on a running mesh.
 *	The mask is a bitfield which tells us which parameters to
 *	set, and which to leave alone.
 *
 * @change_bss: Modify parameters for a given BSS.
 *
 * @set_txq_params: Set TX queue parameters
 *
 * @libertas_set_mesh_channel: Only for backward compatibility for libertas,
 *	as it doesn't implement join_mesh and needs to set the channel to
 *	join the mesh instead.
 *
 * @set_monitor_channel: Set the monitor mode channel for the device. If other
 *	interfaces are active this callback should reject the configuration.
 *	If no interfaces are active or the device is down, the channel should
 *	be stored for when a monitor interface becomes active.
 *
 * @scan: Request to do a scan. If returning zero, the scan request is given
 *	the driver, and will be valid until passed to cfg80211_scan_done().
 *	For scan results, call cfg80211_inform_bss(); you can call this outside
 *	the scan/scan_done bracket too.
 * @abort_scan: Tell the driver to abort an ongoing scan. The driver shall
 *	indicate the status of the scan through cfg80211_scan_done().
 *
 * @auth: Request to authenticate with the specified peer
 *	(invoked with the wireless_dev mutex held)
 * @assoc: Request to (re)associate with the specified peer
 *	(invoked with the wireless_dev mutex held)
 * @deauth: Request to deauthenticate from the specified peer
 *	(invoked with the wireless_dev mutex held)
 * @disassoc: Request to disassociate from the specified peer
 *	(invoked with the wireless_dev mutex held)
 *
 * @connect: Connect to the ESS with the specified parameters. When connected,
 *	call cfg80211_connect_result()/cfg80211_connect_bss() with status code
 *	%WLAN_STATUS_SUCCESS. If the connection fails for some reason, call
 *	cfg80211_connect_result()/cfg80211_connect_bss() with the status code
 *	from the AP or cfg80211_connect_timeout() if no frame with status code
 *	was received.
 *	The driver is allowed to roam to other BSSes within the ESS when the
 *	other BSS matches the connect parameters. When such roaming is initiated
 *	by the driver, the driver is expected to verify that the target matches
 *	the configured security parameters and to use Reassociation Request
 *	frame instead of Association Request frame.
 *	The connect function can also be used to request the driver to perform a
 *	specific roam when connected to an ESS. In that case, the prev_bssid
 *	parameter is set to the BSSID of the currently associated BSS as an
 *	indication of requesting reassociation.
 *	In both the driver-initiated and new connect() call initiated roaming
 *	cases, the result of roaming is indicated with a call to
 *	cfg80211_roamed(). (invoked with the wireless_dev mutex held)
 * @update_connect_params: Update the connect parameters while connected to a
 *	BSS. The updated parameters can be used by driver/firmware for
 *	subsequent BSS selection (roaming) decisions and to form the
 *	Authentication/(Re)Association Request frames. This call does not
 *	request an immediate disassociation or reassociation with the current
 *	BSS, i.e., this impacts only subsequent (re)associations. The bits in
 *	changed are defined in &enum cfg80211_connect_params_changed.
 *	(invoked with the wireless_dev mutex held)
 * @disconnect: Disconnect from the BSS/ESS or stop connection attempts if
 *      connection is in progress. Once done, call cfg80211_disconnected() in
 *      case connection was already established (invoked with the
 *      wireless_dev mutex held), otherwise call cfg80211_connect_timeout().
 *
 * @join_ibss: Join the specified IBSS (or create if necessary). Once done, call
 *	cfg80211_ibss_joined(), also call that function when changing BSSID due
 *	to a merge.
 *	(invoked with the wireless_dev mutex held)
 * @leave_ibss: Leave the IBSS.
 *	(invoked with the wireless_dev mutex held)
 *
 * @set_mcast_rate: Set the specified multicast rate (only if vif is in ADHOC or
 *	MESH mode)
 *
 * @set_wiphy_params: Notify that wiphy parameters have changed;
 *	@changed bitfield (see &enum wiphy_params_flags) describes which values
 *	have changed. The actual parameter values are available in
 *	struct wiphy. If returning an error, no value should be changed.
 *
 * @set_tx_power: set the transmit power according to the parameters,
 *	the power passed is in mBm, to get dBm use MBM_TO_DBM(). The
 *	wdev may be %NULL if power was set for the wiphy, and will
 *	always be %NULL unless the driver supports per-vif TX power
 *	(as advertised by the nl80211 feature flag.)
 * @get_tx_power: store the current TX power into the dbm variable;
 *	return 0 if successful
 *
 * @set_wds_peer: set the WDS peer for a WDS interface
 *
 * @rfkill_poll: polls the hw rfkill line, use cfg80211 reporting
 *	functions to adjust rfkill hw state
 *
 * @dump_survey: get site survey information.
 *
 * @remain_on_channel: Request the driver to remain awake on the specified
 *	channel for the specified duration to complete an off-channel
 *	operation (e.g., public action frame exchange). When the driver is
 *	ready on the requested channel, it must indicate this with an event
 *	notification by calling cfg80211_ready_on_channel().
 * @cancel_remain_on_channel: Cancel an on-going remain-on-channel operation.
 *	This allows the operation to be terminated prior to timeout based on
 *	the duration value.
 * @mgmt_tx: Transmit a management frame.
 * @mgmt_tx_cancel_wait: Cancel the wait time from transmitting a management
 *	frame on another channel
 *
 * @testmode_cmd: run a test mode command; @wdev may be %NULL
 * @testmode_dump: Implement a test mode dump. The cb->args[2] and up may be
 *	used by the function, but 0 and 1 must not be touched. Additionally,
 *	return error codes other than -ENOBUFS and -ENOENT will terminate the
 *	dump and return to userspace with an error, so be careful. If any data
 *	was passed in from userspace then the data/len arguments will be present
 *	and point to the data contained in %NL80211_ATTR_TESTDATA.
 *
 * @set_bitrate_mask: set the bitrate mask configuration
 *
 * @set_pmksa: Cache a PMKID for a BSSID. This is mostly useful for fullmac
 *	devices running firmwares capable of generating the (re) association
 *	RSN IE. It allows for faster roaming between WPA2 BSSIDs.
 * @del_pmksa: Delete a cached PMKID.
 * @flush_pmksa: Flush all cached PMKIDs.
 * @set_power_mgmt: Configure WLAN power management. A timeout value of -1
 *	allows the driver to adjust the dynamic ps timeout value.
 * @set_cqm_rssi_config: Configure connection quality monitor RSSI threshold.
 *	After configuration, the driver should (soon) send an event indicating
 *	the current level is above/below the configured threshold; this may
 *	need some care when the configuration is changed (without first being
 *	disabled.)
 * @set_cqm_rssi_range_config: Configure two RSSI thresholds in the
 *	connection quality monitor.  An event is to be sent only when the
 *	signal level is found to be outside the two values.  The driver should
 *	set %NL80211_EXT_FEATURE_CQM_RSSI_LIST if this method is implemented.
 *	If it is provided then there's no point providing @set_cqm_rssi_config.
 * @set_cqm_txe_config: Configure connection quality monitor TX error
 *	thresholds.
 * @sched_scan_start: Tell the driver to start a scheduled scan.
 * @sched_scan_stop: Tell the driver to stop an ongoing scheduled scan with
 *	given request id. This call must stop the scheduled scan and be ready
 *	for starting a new one before it returns, i.e. @sched_scan_start may be
 *	called immediately after that again and should not fail in that case.
 *	The driver should not call cfg80211_sched_scan_stopped() for a requested
 *	stop (when this method returns 0).
 *
 * @mgmt_frame_register: Notify driver that a management frame type was
 *	registered. The callback is allowed to sleep.
 *
 * @set_antenna: Set antenna configuration (tx_ant, rx_ant) on the device.
 *	Parameters are bitmaps of allowed antennas to use for TX/RX. Drivers may
 *	reject TX/RX mask combinations they cannot support by returning -EINVAL
 *	(also see nl80211.h @NL80211_ATTR_WIPHY_ANTENNA_TX).
 *
 * @get_antenna: Get current antenna configuration from device (tx_ant, rx_ant).
 *
 * @tdls_mgmt: Transmit a TDLS management frame.
 * @tdls_oper: Perform a high-level TDLS operation (e.g. TDLS link setup).
 *
 * @probe_client: probe an associated client, must return a cookie that it
 *	later passes to cfg80211_probe_status().
 *
 * @set_noack_map: Set the NoAck Map for the TIDs.
 *
 * @get_channel: Get the current operating channel for the virtual interface.
 *	For monitor interfaces, it should return %NULL unless there's a single
 *	current monitoring channel.
 *
 * @start_p2p_device: Start the given P2P device.
 * @stop_p2p_device: Stop the given P2P device.
 *
 * @set_mac_acl: Sets MAC address control list in AP and P2P GO mode.
 *	Parameters include ACL policy, an array of MAC address of stations
 *	and the number of MAC addresses. If there is already a list in driver
 *	this new list replaces the existing one. Driver has to clear its ACL
 *	when number of MAC addresses entries is passed as 0. Drivers which
 *	advertise the support for MAC based ACL have to implement this callback.
 *
 * @start_radar_detection: Start radar detection in the driver.
 *
 * @end_cac: End running CAC, probably because a related CAC
 *	was finished on another phy.
 *
 * @update_ft_ies: Provide updated Fast BSS Transition information to the
 *	driver. If the SME is in the driver/firmware, this information can be
 *	used in building Authentication and Reassociation Request frames.
 *
 * @crit_proto_start: Indicates a critical protocol needs more link reliability
 *	for a given duration (milliseconds). The protocol is provided so the
 *	driver can take the most appropriate actions.
 * @crit_proto_stop: Indicates critical protocol no longer needs increased link
 *	reliability. This operation can not fail.
 * @set_coalesce: Set coalesce parameters.
 *
 * @channel_switch: initiate channel-switch procedure (with CSA). Driver is
 *	responsible for veryfing if the switch is possible. Since this is
 *	inherently tricky driver may decide to disconnect an interface later
 *	with cfg80211_stop_iface(). This doesn't mean driver can accept
 *	everything. It should do it's best to verify requests and reject them
 *	as soon as possible.
 *
 * @set_qos_map: Set QoS mapping information to the driver
 *
 * @set_ap_chanwidth: Set the AP (including P2P GO) mode channel width for the
 *	given interface This is used e.g. for dynamic HT 20/40 MHz channel width
 *	changes during the lifetime of the BSS.
 *
 * @add_tx_ts: validate (if admitted_time is 0) or add a TX TS to the device
 *	with the given parameters; action frame exchange has been handled by
 *	userspace so this just has to modify the TX path to take the TS into
 *	account.
 *	If the admitted time is 0 just validate the parameters to make sure
 *	the session can be created at all; it is valid to just always return
 *	success for that but that may result in inefficient behaviour (handshake
 *	with the peer followed by immediate teardown when the addition is later
 *	rejected)
 * @del_tx_ts: remove an existing TX TS
 *
 * @join_ocb: join the OCB network with the specified parameters
 *	(invoked with the wireless_dev mutex held)
 * @leave_ocb: leave the current OCB network
 *	(invoked with the wireless_dev mutex held)
 *
 * @tdls_channel_switch: Start channel-switching with a TDLS peer. The driver
 *	is responsible for continually initiating channel-switching operations
 *	and returning to the base channel for communication with the AP.
 * @tdls_cancel_channel_switch: Stop channel-switching with a TDLS peer. Both
 *	peers must be on the base channel when the call completes.
 * @start_nan: Start the NAN interface.
 * @stop_nan: Stop the NAN interface.
 * @add_nan_func: Add a NAN function. Returns negative value on failure.
 *	On success @nan_func ownership is transferred to the driver and
 *	it may access it outside of the scope of this function. The driver
 *	should free the @nan_func when no longer needed by calling
 *	cfg80211_free_nan_func().
 *	On success the driver should assign an instance_id in the
 *	provided @nan_func.
 * @del_nan_func: Delete a NAN function.
 * @nan_change_conf: changes NAN configuration. The changed parameters must
 *	be specified in @changes (using &enum cfg80211_nan_conf_changes);
 *	All other parameters must be ignored.
 *
 * @set_multicast_to_unicast: configure multicast to unicast conversion for BSS
 *
 * @get_txq_stats: Get TXQ stats for interface or phy. If wdev is %NULL, this
 *      function should return phy stats, and interface stats otherwise.
 *
 * @set_pmk: configure the PMK to be used for offloaded 802.1X 4-Way handshake.
 *	If not deleted through @del_pmk the PMK remains valid until disconnect
 *	upon which the driver should clear it.
 *	(invoked with the wireless_dev mutex held)
 * @del_pmk: delete the previously configured PMK for the given authenticator.
 *	(invoked with the wireless_dev mutex held)
 *
 * @external_auth: indicates result of offloaded authentication processing from
 *     user space
 *
 * @tx_control_port: TX a control port frame (EAPoL).  The noencrypt parameter
 *	tells the driver that the frame should not be encrypted.
 * @update_owe_info: Provide updated OWE info to driver. Driver implementing SME
 *	but offloading OWE processing to the user space will get the updated
 *	DH IE through this interface.
 */
struct cfg80211_ops {
	int	(*suspend)(struct wiphy *wiphy, struct cfg80211_wowlan *wow);
	int	(*resume)(struct wiphy *wiphy);
	void	(*set_wakeup)(struct wiphy *wiphy, bool enabled);

	struct wireless_dev * (*add_virtual_intf)(struct wiphy *wiphy,
						  const char *name,
						  unsigned char name_assign_type,
						  enum nl80211_iftype type,
						  struct vif_params *params);
	int	(*del_virtual_intf)(struct wiphy *wiphy,
				    struct wireless_dev *wdev);
	int	(*change_virtual_intf)(struct wiphy *wiphy,
				       struct net_device *dev,
				       enum nl80211_iftype type,
				       struct vif_params *params);

	int	(*add_key)(struct wiphy *wiphy, struct net_device *netdev,
			   u8 key_index, bool pairwise, const u8 *mac_addr,
			   struct key_params *params);
	int	(*get_key)(struct wiphy *wiphy, struct net_device *netdev,
			   u8 key_index, bool pairwise, const u8 *mac_addr,
			   void *cookie,
			   void (*callback)(void *cookie, struct key_params*));
	int	(*del_key)(struct wiphy *wiphy, struct net_device *netdev,
			   u8 key_index, bool pairwise, const u8 *mac_addr);
	int	(*set_default_key)(struct wiphy *wiphy,
				   struct net_device *netdev,
				   u8 key_index, bool unicast, bool multicast);
	int	(*set_default_mgmt_key)(struct wiphy *wiphy,
					struct net_device *netdev,
					u8 key_index);

	int	(*start_ap)(struct wiphy *wiphy, struct net_device *dev,
			    struct cfg80211_ap_settings *settings);
	int	(*change_beacon)(struct wiphy *wiphy, struct net_device *dev,
				 struct cfg80211_beacon_data *info);
	int	(*stop_ap)(struct wiphy *wiphy, struct net_device *dev);


	int	(*add_station)(struct wiphy *wiphy, struct net_device *dev,
			       const u8 *mac,
			       struct station_parameters *params);
	int	(*del_station)(struct wiphy *wiphy, struct net_device *dev,
			       struct station_del_parameters *params);
	int	(*change_station)(struct wiphy *wiphy, struct net_device *dev,
				  const u8 *mac,
				  struct station_parameters *params);
	int	(*get_station)(struct wiphy *wiphy, struct net_device *dev,
			       const u8 *mac, struct station_info *sinfo);
	int	(*dump_station)(struct wiphy *wiphy, struct net_device *dev,
				int idx, u8 *mac, struct station_info *sinfo);

	int	(*add_mpath)(struct wiphy *wiphy, struct net_device *dev,
			       const u8 *dst, const u8 *next_hop);
	int	(*del_mpath)(struct wiphy *wiphy, struct net_device *dev,
			       const u8 *dst);
	int	(*change_mpath)(struct wiphy *wiphy, struct net_device *dev,
				  const u8 *dst, const u8 *next_hop);
	int	(*get_mpath)(struct wiphy *wiphy, struct net_device *dev,
			     u8 *dst, u8 *next_hop, struct mpath_info *pinfo);
	int	(*dump_mpath)(struct wiphy *wiphy, struct net_device *dev,
			      int idx, u8 *dst, u8 *next_hop,
			      struct mpath_info *pinfo);
	int	(*get_mpp)(struct wiphy *wiphy, struct net_device *dev,
			   u8 *dst, u8 *mpp, struct mpath_info *pinfo);
	int	(*dump_mpp)(struct wiphy *wiphy, struct net_device *dev,
			    int idx, u8 *dst, u8 *mpp,
			    struct mpath_info *pinfo);
	int	(*get_mesh_config)(struct wiphy *wiphy,
				struct net_device *dev,
				struct mesh_config *conf);
	int	(*update_mesh_config)(struct wiphy *wiphy,
				      struct net_device *dev, u32 mask,
				      const struct mesh_config *nconf);
	int	(*join_mesh)(struct wiphy *wiphy, struct net_device *dev,
			     const struct mesh_config *conf,
			     const struct mesh_setup *setup);
	int	(*leave_mesh)(struct wiphy *wiphy, struct net_device *dev);

	int	(*join_ocb)(struct wiphy *wiphy, struct net_device *dev,
			    struct ocb_setup *setup);
	int	(*leave_ocb)(struct wiphy *wiphy, struct net_device *dev);

	int	(*change_bss)(struct wiphy *wiphy, struct net_device *dev,
			      struct bss_parameters *params);

	int	(*set_txq_params)(struct wiphy *wiphy, struct net_device *dev,
				  struct ieee80211_txq_params *params);

	int	(*libertas_set_mesh_channel)(struct wiphy *wiphy,
					     struct net_device *dev,
					     struct ieee80211_channel *chan);

	int	(*set_monitor_channel)(struct wiphy *wiphy,
				       struct cfg80211_chan_def *chandef);

	int	(*scan)(struct wiphy *wiphy,
			struct cfg80211_scan_request *request);
	void	(*abort_scan)(struct wiphy *wiphy, struct wireless_dev *wdev);

	int	(*auth)(struct wiphy *wiphy, struct net_device *dev,
			struct cfg80211_auth_request *req);
	int	(*assoc)(struct wiphy *wiphy, struct net_device *dev,
			 struct cfg80211_assoc_request *req);
	int	(*deauth)(struct wiphy *wiphy, struct net_device *dev,
			  struct cfg80211_deauth_request *req);
	int	(*disassoc)(struct wiphy *wiphy, struct net_device *dev,
			    struct cfg80211_disassoc_request *req);

	int	(*connect)(struct wiphy *wiphy, struct net_device *dev,
			   struct cfg80211_connect_params *sme);
	int	(*update_connect_params)(struct wiphy *wiphy,
					 struct net_device *dev,
					 struct cfg80211_connect_params *sme,
					 u32 changed);
	int	(*disconnect)(struct wiphy *wiphy, struct net_device *dev,
			      u16 reason_code);

	int	(*join_ibss)(struct wiphy *wiphy, struct net_device *dev,
			     struct cfg80211_ibss_params *params);
	int	(*leave_ibss)(struct wiphy *wiphy, struct net_device *dev);

	int	(*set_mcast_rate)(struct wiphy *wiphy, struct net_device *dev,
				  int rate[NUM_NL80211_BANDS]);

	int	(*set_wiphy_params)(struct wiphy *wiphy, u32 changed);

	int	(*set_tx_power)(struct wiphy *wiphy, struct wireless_dev *wdev,
				enum nl80211_tx_power_setting type, int mbm);
	int	(*get_tx_power)(struct wiphy *wiphy, struct wireless_dev *wdev,
				int *dbm);

	int	(*set_wds_peer)(struct wiphy *wiphy, struct net_device *dev,
				const u8 *addr);

	void	(*rfkill_poll)(struct wiphy *wiphy);

#ifdef CONFIG_NL80211_TESTMODE
	int	(*testmode_cmd)(struct wiphy *wiphy, struct wireless_dev *wdev,
				void *data, int len);
	int	(*testmode_dump)(struct wiphy *wiphy, struct sk_buff *skb,
				 struct netlink_callback *cb,
				 void *data, int len);
#endif

	int	(*set_bitrate_mask)(struct wiphy *wiphy,
				    struct net_device *dev,
				    const u8 *peer,
				    const struct cfg80211_bitrate_mask *mask);

	int	(*dump_survey)(struct wiphy *wiphy, struct net_device *netdev,
			int idx, struct survey_info *info);

	int	(*set_pmksa)(struct wiphy *wiphy, struct net_device *netdev,
			     struct cfg80211_pmksa *pmksa);
	int	(*del_pmksa)(struct wiphy *wiphy, struct net_device *netdev,
			     struct cfg80211_pmksa *pmksa);
	int	(*flush_pmksa)(struct wiphy *wiphy, struct net_device *netdev);

	int	(*remain_on_channel)(struct wiphy *wiphy,
				     struct wireless_dev *wdev,
				     struct ieee80211_channel *chan,
				     unsigned int duration,
				     u64 *cookie);
	int	(*cancel_remain_on_channel)(struct wiphy *wiphy,
					    struct wireless_dev *wdev,
					    u64 cookie);

	int	(*mgmt_tx)(struct wiphy *wiphy, struct wireless_dev *wdev,
			   struct cfg80211_mgmt_tx_params *params,
			   u64 *cookie);
	int	(*mgmt_tx_cancel_wait)(struct wiphy *wiphy,
				       struct wireless_dev *wdev,
				       u64 cookie);

	int	(*set_power_mgmt)(struct wiphy *wiphy, struct net_device *dev,
				  bool enabled, int timeout);

	int	(*set_cqm_rssi_config)(struct wiphy *wiphy,
				       struct net_device *dev,
				       s32 rssi_thold, u32 rssi_hyst);

	int	(*set_cqm_rssi_range_config)(struct wiphy *wiphy,
					     struct net_device *dev,
					     s32 rssi_low, s32 rssi_high);

	int	(*set_cqm_txe_config)(struct wiphy *wiphy,
				      struct net_device *dev,
				      u32 rate, u32 pkts, u32 intvl);

	void	(*mgmt_frame_register)(struct wiphy *wiphy,
				       struct wireless_dev *wdev,
				       u16 frame_type, bool reg);

	int	(*set_antenna)(struct wiphy *wiphy, u32 tx_ant, u32 rx_ant);
	int	(*get_antenna)(struct wiphy *wiphy, u32 *tx_ant, u32 *rx_ant);

	int	(*sched_scan_start)(struct wiphy *wiphy,
				struct net_device *dev,
				struct cfg80211_sched_scan_request *request);
	int	(*sched_scan_stop)(struct wiphy *wiphy, struct net_device *dev,
				   u64 reqid);

	int	(*set_rekey_data)(struct wiphy *wiphy, struct net_device *dev,
				  struct cfg80211_gtk_rekey_data *data);

	int	(*tdls_mgmt)(struct wiphy *wiphy, struct net_device *dev,
			     const u8 *peer, u8 action_code,  u8 dialog_token,
			     u16 status_code, u32 peer_capability,
			     bool initiator, const u8 *buf, size_t len);
	int	(*tdls_oper)(struct wiphy *wiphy, struct net_device *dev,
			     const u8 *peer, enum nl80211_tdls_operation oper);

	int	(*probe_client)(struct wiphy *wiphy, struct net_device *dev,
				const u8 *peer, u64 *cookie);

	int	(*set_noack_map)(struct wiphy *wiphy,
				  struct net_device *dev,
				  u16 noack_map);

	int	(*get_channel)(struct wiphy *wiphy,
			       struct wireless_dev *wdev,
			       struct cfg80211_chan_def *chandef);

	int	(*start_p2p_device)(struct wiphy *wiphy,
				    struct wireless_dev *wdev);
	void	(*stop_p2p_device)(struct wiphy *wiphy,
				   struct wireless_dev *wdev);

	int	(*set_mac_acl)(struct wiphy *wiphy, struct net_device *dev,
			       const struct cfg80211_acl_data *params);

	int	(*start_radar_detection)(struct wiphy *wiphy,
					 struct net_device *dev,
					 struct cfg80211_chan_def *chandef,
					 u32 cac_time_ms);
	void	(*end_cac)(struct wiphy *wiphy,
				struct net_device *dev);
	int	(*update_ft_ies)(struct wiphy *wiphy, struct net_device *dev,
				 struct cfg80211_update_ft_ies_params *ftie);
	int	(*crit_proto_start)(struct wiphy *wiphy,
				    struct wireless_dev *wdev,
				    enum nl80211_crit_proto_id protocol,
				    u16 duration);
	void	(*crit_proto_stop)(struct wiphy *wiphy,
				   struct wireless_dev *wdev);
	int	(*set_coalesce)(struct wiphy *wiphy,
				struct cfg80211_coalesce *coalesce);

	int	(*channel_switch)(struct wiphy *wiphy,
				  struct net_device *dev,
				  struct cfg80211_csa_settings *params);

	int     (*set_qos_map)(struct wiphy *wiphy,
			       struct net_device *dev,
			       struct cfg80211_qos_map *qos_map);

	int	(*set_ap_chanwidth)(struct wiphy *wiphy, struct net_device *dev,
				    struct cfg80211_chan_def *chandef);

	int	(*add_tx_ts)(struct wiphy *wiphy, struct net_device *dev,
			     u8 tsid, const u8 *peer, u8 user_prio,
			     u16 admitted_time);
	int	(*del_tx_ts)(struct wiphy *wiphy, struct net_device *dev,
			     u8 tsid, const u8 *peer);

	int	(*tdls_channel_switch)(struct wiphy *wiphy,
				       struct net_device *dev,
				       const u8 *addr, u8 oper_class,
				       struct cfg80211_chan_def *chandef);
	void	(*tdls_cancel_channel_switch)(struct wiphy *wiphy,
					      struct net_device *dev,
					      const u8 *addr);
	int	(*start_nan)(struct wiphy *wiphy, struct wireless_dev *wdev,
			     struct cfg80211_nan_conf *conf);
	void	(*stop_nan)(struct wiphy *wiphy, struct wireless_dev *wdev);
	int	(*add_nan_func)(struct wiphy *wiphy, struct wireless_dev *wdev,
				struct cfg80211_nan_func *nan_func);
	void	(*del_nan_func)(struct wiphy *wiphy, struct wireless_dev *wdev,
			       u64 cookie);
	int	(*nan_change_conf)(struct wiphy *wiphy,
				   struct wireless_dev *wdev,
				   struct cfg80211_nan_conf *conf,
				   u32 changes);

	int	(*set_multicast_to_unicast)(struct wiphy *wiphy,
					    struct net_device *dev,
					    const bool enabled);

	int	(*get_txq_stats)(struct wiphy *wiphy,
				 struct wireless_dev *wdev,
				 struct cfg80211_txq_stats *txqstats);

	int	(*set_pmk)(struct wiphy *wiphy, struct net_device *dev,
			   const struct cfg80211_pmk_conf *conf);
	int	(*del_pmk)(struct wiphy *wiphy, struct net_device *dev,
			   const u8 *aa);
	int     (*external_auth)(struct wiphy *wiphy, struct net_device *dev,
				 struct cfg80211_external_auth_params *params);

	int	(*tx_control_port)(struct wiphy *wiphy,
				   struct net_device *dev,
				   const u8 *buf, size_t len,
				   const u8 *dest, const __be16 proto,
				   const bool noencrypt);
	int	(*update_owe_info)(struct wiphy *wiphy, struct net_device *dev,
				   struct cfg80211_update_owe_info *owe_info);
};

/*
 * wireless hardware and networking interfaces structures
 * and registration/helper functions
 */

/**
 * enum wiphy_flags - wiphy capability flags
 *
 * @WIPHY_FLAG_NETNS_OK: if not set, do not allow changing the netns of this
 *	wiphy at all
 * @WIPHY_FLAG_PS_ON_BY_DEFAULT: if set to true, powersave will be enabled
 *	by default -- this flag will be set depending on the kernel's default
 *	on wiphy_new(), but can be changed by the driver if it has a good
 *	reason to override the default
 * @WIPHY_FLAG_4ADDR_AP: supports 4addr mode even on AP (with a single station
 *	on a VLAN interface). This flag also serves an extra purpose of
 *	supporting 4ADDR AP mode on devices which do not support AP/VLAN iftype.
 * @WIPHY_FLAG_4ADDR_STATION: supports 4addr mode even as a station
 * @WIPHY_FLAG_CONTROL_PORT_PROTOCOL: This device supports setting the
 *	control port protocol ethertype. The device also honours the
 *	control_port_no_encrypt flag.
 * @WIPHY_FLAG_IBSS_RSN: The device supports IBSS RSN.
 * @WIPHY_FLAG_MESH_AUTH: The device supports mesh authentication by routing
 *	auth frames to userspace. See @NL80211_MESH_SETUP_USERSPACE_AUTH.
 * @WIPHY_FLAG_SUPPORTS_FW_ROAM: The device supports roaming feature in the
 *	firmware.
 * @WIPHY_FLAG_AP_UAPSD: The device supports uapsd on AP.
 * @WIPHY_FLAG_SUPPORTS_TDLS: The device supports TDLS (802.11z) operation.
 * @WIPHY_FLAG_TDLS_EXTERNAL_SETUP: The device does not handle TDLS (802.11z)
 *	link setup/discovery operations internally. Setup, discovery and
 *	teardown packets should be sent through the @NL80211_CMD_TDLS_MGMT
 *	command. When this flag is not set, @NL80211_CMD_TDLS_OPER should be
 *	used for asking the driver/firmware to perform a TDLS operation.
 * @WIPHY_FLAG_HAVE_AP_SME: device integrates AP SME
 * @WIPHY_FLAG_REPORTS_OBSS: the device will report beacons from other BSSes
 *	when there are virtual interfaces in AP mode by calling
 *	cfg80211_report_obss_beacon().
 * @WIPHY_FLAG_AP_PROBE_RESP_OFFLOAD: When operating as an AP, the device
 *	responds to probe-requests in hardware.
 * @WIPHY_FLAG_OFFCHAN_TX: Device supports direct off-channel TX.
 * @WIPHY_FLAG_HAS_REMAIN_ON_CHANNEL: Device supports remain-on-channel call.
 * @WIPHY_FLAG_SUPPORTS_5_10_MHZ: Device supports 5 MHz and 10 MHz channels.
 * @WIPHY_FLAG_HAS_CHANNEL_SWITCH: Device supports channel switch in
 *	beaconing mode (AP, IBSS, Mesh, ...).
 * @WIPHY_FLAG_HAS_STATIC_WEP: The device supports static WEP key installation
 *	before connection.
 */
enum wiphy_flags {
	/* use hole at 0 */
	/* use hole at 1 */
	/* use hole at 2 */
	WIPHY_FLAG_NETNS_OK			= BIT(3),
	WIPHY_FLAG_PS_ON_BY_DEFAULT		= BIT(4),
	WIPHY_FLAG_4ADDR_AP			= BIT(5),
	WIPHY_FLAG_4ADDR_STATION		= BIT(6),
	WIPHY_FLAG_CONTROL_PORT_PROTOCOL	= BIT(7),
	WIPHY_FLAG_IBSS_RSN			= BIT(8),
	WIPHY_FLAG_MESH_AUTH			= BIT(10),
	/* use hole at 11 */
	/* use hole at 12 */
	WIPHY_FLAG_SUPPORTS_FW_ROAM		= BIT(13),
	WIPHY_FLAG_AP_UAPSD			= BIT(14),
	WIPHY_FLAG_SUPPORTS_TDLS		= BIT(15),
	WIPHY_FLAG_TDLS_EXTERNAL_SETUP		= BIT(16),
	WIPHY_FLAG_HAVE_AP_SME			= BIT(17),
	WIPHY_FLAG_REPORTS_OBSS			= BIT(18),
	WIPHY_FLAG_AP_PROBE_RESP_OFFLOAD	= BIT(19),
	WIPHY_FLAG_OFFCHAN_TX			= BIT(20),
	WIPHY_FLAG_HAS_REMAIN_ON_CHANNEL	= BIT(21),
	WIPHY_FLAG_SUPPORTS_5_10_MHZ		= BIT(22),
	WIPHY_FLAG_HAS_CHANNEL_SWITCH		= BIT(23),
	WIPHY_FLAG_HAS_STATIC_WEP		= BIT(24),
};

/**
 * struct ieee80211_iface_limit - limit on certain interface types
 * @max: maximum number of interfaces of these types
 * @types: interface types (bits)
 */
struct ieee80211_iface_limit {
	u16 max;
	u16 types;
};

/**
 * struct ieee80211_iface_combination - possible interface combination
 *
 * With this structure the driver can describe which interface
 * combinations it supports concurrently.
 *
 * Examples:
 *
 * 1. Allow #STA <= 1, #AP <= 1, matching BI, channels = 1, 2 total:
 *
 *    .. code-block:: c
 *
 *	struct ieee80211_iface_limit limits1[] = {
 *		{ .max = 1, .types = BIT(NL80211_IFTYPE_STATION), },
 *		{ .max = 1, .types = BIT(NL80211_IFTYPE_AP}, },
 *	};
 *	struct ieee80211_iface_combination combination1 = {
 *		.limits = limits1,
 *		.n_limits = ARRAY_SIZE(limits1),
 *		.max_interfaces = 2,
 *		.beacon_int_infra_match = true,
 *	};
 *
 *
 * 2. Allow #{AP, P2P-GO} <= 8, channels = 1, 8 total:
 *
 *    .. code-block:: c
 *
 *	struct ieee80211_iface_limit limits2[] = {
 *		{ .max = 8, .types = BIT(NL80211_IFTYPE_AP) |
 *				     BIT(NL80211_IFTYPE_P2P_GO), },
 *	};
 *	struct ieee80211_iface_combination combination2 = {
 *		.limits = limits2,
 *		.n_limits = ARRAY_SIZE(limits2),
 *		.max_interfaces = 8,
 *		.num_different_channels = 1,
 *	};
 *
 *
 * 3. Allow #STA <= 1, #{P2P-client,P2P-GO} <= 3 on two channels, 4 total.
 *
 *    This allows for an infrastructure connection and three P2P connections.
 *
 *    .. code-block:: c
 *
 *	struct ieee80211_iface_limit limits3[] = {
 *		{ .max = 1, .types = BIT(NL80211_IFTYPE_STATION), },
 *		{ .max = 3, .types = BIT(NL80211_IFTYPE_P2P_GO) |
 *				     BIT(NL80211_IFTYPE_P2P_CLIENT), },
 *	};
 *	struct ieee80211_iface_combination combination3 = {
 *		.limits = limits3,
 *		.n_limits = ARRAY_SIZE(limits3),
 *		.max_interfaces = 4,
 *		.num_different_channels = 2,
 *	};
 *
 */
struct ieee80211_iface_combination {
	/**
	 * @limits:
	 * limits for the given interface types
	 */
	const struct ieee80211_iface_limit *limits;

	/**
	 * @num_different_channels:
	 * can use up to this many different channels
	 */
	u32 num_different_channels;

	/**
	 * @max_interfaces:
	 * maximum number of interfaces in total allowed in this group
	 */
	u16 max_interfaces;

	/**
	 * @n_limits:
	 * number of limitations
	 */
	u8 n_limits;

	/**
	 * @beacon_int_infra_match:
	 * In this combination, the beacon intervals between infrastructure
	 * and AP types must match. This is required only in special cases.
	 */
	bool beacon_int_infra_match;

	/**
	 * @radar_detect_widths:
	 * bitmap of channel widths supported for radar detection
	 */
	u8 radar_detect_widths;

	/**
	 * @radar_detect_regions:
	 * bitmap of regions supported for radar detection
	 */
	u8 radar_detect_regions;

	/**
	 * @beacon_int_min_gcd:
	 * This interface combination supports different beacon intervals.
	 *
	 * = 0
	 *   all beacon intervals for different interface must be same.
	 * > 0
	 *   any beacon interval for the interface part of this combination AND
	 *   GCD of all beacon intervals from beaconing interfaces of this
	 *   combination must be greater or equal to this value.
	 */
	u32 beacon_int_min_gcd;
};

struct ieee80211_txrx_stypes {
	u16 tx, rx;
};

/**
 * enum wiphy_wowlan_support_flags - WoWLAN support flags
 * @WIPHY_WOWLAN_ANY: supports wakeup for the special "any"
 *	trigger that keeps the device operating as-is and
 *	wakes up the host on any activity, for example a
 *	received packet that passed filtering; note that the
 *	packet should be preserved in that case
 * @WIPHY_WOWLAN_MAGIC_PKT: supports wakeup on magic packet
 *	(see nl80211.h)
 * @WIPHY_WOWLAN_DISCONNECT: supports wakeup on disconnect
 * @WIPHY_WOWLAN_SUPPORTS_GTK_REKEY: supports GTK rekeying while asleep
 * @WIPHY_WOWLAN_GTK_REKEY_FAILURE: supports wakeup on GTK rekey failure
 * @WIPHY_WOWLAN_EAP_IDENTITY_REQ: supports wakeup on EAP identity request
 * @WIPHY_WOWLAN_4WAY_HANDSHAKE: supports wakeup on 4-way handshake failure
 * @WIPHY_WOWLAN_RFKILL_RELEASE: supports wakeup on RF-kill release
 * @WIPHY_WOWLAN_NET_DETECT: supports wakeup on network detection
 */
enum wiphy_wowlan_support_flags {
	WIPHY_WOWLAN_ANY		= BIT(0),
	WIPHY_WOWLAN_MAGIC_PKT		= BIT(1),
	WIPHY_WOWLAN_DISCONNECT		= BIT(2),
	WIPHY_WOWLAN_SUPPORTS_GTK_REKEY	= BIT(3),
	WIPHY_WOWLAN_GTK_REKEY_FAILURE	= BIT(4),
	WIPHY_WOWLAN_EAP_IDENTITY_REQ	= BIT(5),
	WIPHY_WOWLAN_4WAY_HANDSHAKE	= BIT(6),
	WIPHY_WOWLAN_RFKILL_RELEASE	= BIT(7),
	WIPHY_WOWLAN_NET_DETECT		= BIT(8),
};

struct wiphy_wowlan_tcp_support {
	const struct nl80211_wowlan_tcp_data_token_feature *tok;
	u32 data_payload_max;
	u32 data_interval_max;
	u32 wake_payload_max;
	bool seq;
};

/**
 * struct wiphy_wowlan_support - WoWLAN support data
 * @flags: see &enum wiphy_wowlan_support_flags
 * @n_patterns: number of supported wakeup patterns
 *	(see nl80211.h for the pattern definition)
 * @pattern_max_len: maximum length of each pattern
 * @pattern_min_len: minimum length of each pattern
 * @max_pkt_offset: maximum Rx packet offset
 * @max_nd_match_sets: maximum number of matchsets for net-detect,
 *	similar, but not necessarily identical, to max_match_sets for
 *	scheduled scans.
 *	See &struct cfg80211_sched_scan_request.@match_sets for more
 *	details.
 * @tcp: TCP wakeup support information
 */
struct wiphy_wowlan_support {
	u32 flags;
	int n_patterns;
	int pattern_max_len;
	int pattern_min_len;
	int max_pkt_offset;
	int max_nd_match_sets;
	const struct wiphy_wowlan_tcp_support *tcp;
};

/**
 * struct wiphy_coalesce_support - coalesce support data
 * @n_rules: maximum number of coalesce rules
 * @max_delay: maximum supported coalescing delay in msecs
 * @n_patterns: number of supported patterns in a rule
 *	(see nl80211.h for the pattern definition)
 * @pattern_max_len: maximum length of each pattern
 * @pattern_min_len: minimum length of each pattern
 * @max_pkt_offset: maximum Rx packet offset
 */
struct wiphy_coalesce_support {
	int n_rules;
	int max_delay;
	int n_patterns;
	int pattern_max_len;
	int pattern_min_len;
	int max_pkt_offset;
};

/**
 * enum wiphy_vendor_command_flags - validation flags for vendor commands
 * @WIPHY_VENDOR_CMD_NEED_WDEV: vendor command requires wdev
 * @WIPHY_VENDOR_CMD_NEED_NETDEV: vendor command requires netdev
 * @WIPHY_VENDOR_CMD_NEED_RUNNING: interface/wdev must be up & running
 *	(must be combined with %_WDEV or %_NETDEV)
 */
enum wiphy_vendor_command_flags {
	WIPHY_VENDOR_CMD_NEED_WDEV = BIT(0),
	WIPHY_VENDOR_CMD_NEED_NETDEV = BIT(1),
	WIPHY_VENDOR_CMD_NEED_RUNNING = BIT(2),
};

/**
 * enum wiphy_opmode_flag - Station's ht/vht operation mode information flags
 *
 * @STA_OPMODE_MAX_BW_CHANGED: Max Bandwidth changed
 * @STA_OPMODE_SMPS_MODE_CHANGED: SMPS mode changed
 * @STA_OPMODE_N_SS_CHANGED: max N_SS (number of spatial streams) changed
 *
 */
enum wiphy_opmode_flag {
	STA_OPMODE_MAX_BW_CHANGED	= BIT(0),
	STA_OPMODE_SMPS_MODE_CHANGED	= BIT(1),
	STA_OPMODE_N_SS_CHANGED		= BIT(2),
};

/**
 * struct sta_opmode_info - Station's ht/vht operation mode information
 * @changed: contains value from &enum wiphy_opmode_flag
 * @smps_mode: New SMPS mode value from &enum nl80211_smps_mode of a station
 * @bw: new max bandwidth value from &enum nl80211_chan_width of a station
 * @rx_nss: new rx_nss value of a station
 */

struct sta_opmode_info {
	u32 changed;
	enum nl80211_smps_mode smps_mode;
	enum nl80211_chan_width bw;
	u8 rx_nss;
};

/**
 * struct wiphy_vendor_command - vendor command definition
 * @info: vendor command identifying information, as used in nl80211
 * @flags: flags, see &enum wiphy_vendor_command_flags
 * @doit: callback for the operation, note that wdev is %NULL if the
 *	flags didn't ask for a wdev and non-%NULL otherwise; the data
 *	pointer may be %NULL if userspace provided no data at all
 * @dumpit: dump callback, for transferring bigger/multiple items. The
 *	@storage points to cb->args[5], ie. is preserved over the multiple
 *	dumpit calls.
 * It's recommended to not have the same sub command with both @doit and
 * @dumpit, so that userspace can assume certain ones are get and others
 * are used with dump requests.
 */
struct wiphy_vendor_command {
	struct nl80211_vendor_cmd_info info;
	u32 flags;
	int (*doit)(struct wiphy *wiphy, struct wireless_dev *wdev,
		    const void *data, int data_len);
	int (*dumpit)(struct wiphy *wiphy, struct wireless_dev *wdev,
		      struct sk_buff *skb, const void *data, int data_len,
		      unsigned long *storage);
};

/**
 * struct wiphy_iftype_ext_capab - extended capabilities per interface type
 * @iftype: interface type
 * @extended_capabilities: extended capabilities supported by the driver,
 *	additional capabilities might be supported by userspace; these are the
 *	802.11 extended capabilities ("Extended Capabilities element") and are
 *	in the same format as in the information element. See IEEE Std
 *	802.11-2012 8.4.2.29 for the defined fields.
 * @extended_capabilities_mask: mask of the valid values
 * @extended_capabilities_len: length of the extended capabilities
 */
struct wiphy_iftype_ext_capab {
	enum nl80211_iftype iftype;
	const u8 *extended_capabilities;
	const u8 *extended_capabilities_mask;
	u8 extended_capabilities_len;
};

/**
 * struct wiphy - wireless hardware description
 * @reg_notifier: the driver's regulatory notification callback,
 *	note that if your driver uses wiphy_apply_custom_regulatory()
 *	the reg_notifier's request can be passed as NULL
 * @regd: the driver's regulatory domain, if one was requested via
 * 	the regulatory_hint() API. This can be used by the driver
 *	on the reg_notifier() if it chooses to ignore future
 *	regulatory domain changes caused by other drivers.
 * @signal_type: signal type reported in &struct cfg80211_bss.
 * @cipher_suites: supported cipher suites
 * @n_cipher_suites: number of supported cipher suites
 * @retry_short: Retry limit for short frames (dot11ShortRetryLimit)
 * @retry_long: Retry limit for long frames (dot11LongRetryLimit)
 * @frag_threshold: Fragmentation threshold (dot11FragmentationThreshold);
 *	-1 = fragmentation disabled, only odd values >= 256 used
 * @rts_threshold: RTS threshold (dot11RTSThreshold); -1 = RTS/CTS disabled
 * @_net: the network namespace this wiphy currently lives in
 * @perm_addr: permanent MAC address of this device
 * @addr_mask: If the device supports multiple MAC addresses by masking,
 *	set this to a mask with variable bits set to 1, e.g. if the last
 *	four bits are variable then set it to 00-00-00-00-00-0f. The actual
 *	variable bits shall be determined by the interfaces added, with
 *	interfaces not matching the mask being rejected to be brought up.
 * @n_addresses: number of addresses in @addresses.
 * @addresses: If the device has more than one address, set this pointer
 *	to a list of addresses (6 bytes each). The first one will be used
 *	by default for perm_addr. In this case, the mask should be set to
 *	all-zeroes. In this case it is assumed that the device can handle
 *	the same number of arbitrary MAC addresses.
 * @registered: protects ->resume and ->suspend sysfs callbacks against
 *	unregister hardware
 * @debugfsdir: debugfs directory used for this wiphy, will be renamed
 *	automatically on wiphy renames
 * @dev: (virtual) struct device for this wiphy
 * @registered: helps synchronize suspend/resume with wiphy unregister
 * @wext: wireless extension handlers
 * @priv: driver private data (sized according to wiphy_new() parameter)
 * @interface_modes: bitmask of interfaces types valid for this wiphy,
 *	must be set by driver
 * @iface_combinations: Valid interface combinations array, should not
 *	list single interface types.
 * @n_iface_combinations: number of entries in @iface_combinations array.
 * @software_iftypes: bitmask of software interface types, these are not
 *	subject to any restrictions since they are purely managed in SW.
 * @flags: wiphy flags, see &enum wiphy_flags
 * @regulatory_flags: wiphy regulatory flags, see
 *	&enum ieee80211_regulatory_flags
 * @features: features advertised to nl80211, see &enum nl80211_feature_flags.
 * @ext_features: extended features advertised to nl80211, see
 *	&enum nl80211_ext_feature_index.
 * @bss_priv_size: each BSS struct has private data allocated with it,
 *	this variable determines its size
 * @max_scan_ssids: maximum number of SSIDs the device can scan for in
 *	any given scan
 * @max_sched_scan_reqs: maximum number of scheduled scan requests that
 *	the device can run concurrently.
 * @max_sched_scan_ssids: maximum number of SSIDs the device can scan
 *	for in any given scheduled scan
 * @max_match_sets: maximum number of match sets the device can handle
 *	when performing a scheduled scan, 0 if filtering is not
 *	supported.
 * @max_scan_ie_len: maximum length of user-controlled IEs device can
 *	add to probe request frames transmitted during a scan, must not
 *	include fixed IEs like supported rates
 * @max_sched_scan_ie_len: same as max_scan_ie_len, but for scheduled
 *	scans
 * @max_sched_scan_plans: maximum number of scan plans (scan interval and number
 *	of iterations) for scheduled scan supported by the device.
 * @max_sched_scan_plan_interval: maximum interval (in seconds) for a
 *	single scan plan supported by the device.
 * @max_sched_scan_plan_iterations: maximum number of iterations for a single
 *	scan plan supported by the device.
 * @coverage_class: current coverage class
 * @fw_version: firmware version for ethtool reporting
 * @hw_version: hardware version for ethtool reporting
 * @max_num_pmkids: maximum number of PMKIDs supported by device
 * @privid: a pointer that drivers can use to identify if an arbitrary
 *	wiphy is theirs, e.g. in global notifiers
 * @bands: information about bands/channels supported by this device
 *
 * @mgmt_stypes: bitmasks of frame subtypes that can be subscribed to or
 *	transmitted through nl80211, points to an array indexed by interface
 *	type
 *
 * @available_antennas_tx: bitmap of antennas which are available to be
 *	configured as TX antennas. Antenna configuration commands will be
 *	rejected unless this or @available_antennas_rx is set.
 *
 * @available_antennas_rx: bitmap of antennas which are available to be
 *	configured as RX antennas. Antenna configuration commands will be
 *	rejected unless this or @available_antennas_tx is set.
 *
 * @probe_resp_offload:
 *	 Bitmap of supported protocols for probe response offloading.
 *	 See &enum nl80211_probe_resp_offload_support_attr. Only valid
 *	 when the wiphy flag @WIPHY_FLAG_AP_PROBE_RESP_OFFLOAD is set.
 *
 * @max_remain_on_channel_duration: Maximum time a remain-on-channel operation
 *	may request, if implemented.
 *
 * @wowlan: WoWLAN support information
 * @wowlan_config: current WoWLAN configuration; this should usually not be
 *	used since access to it is necessarily racy, use the parameter passed
 *	to the suspend() operation instead.
 *
 * @ap_sme_capa: AP SME capabilities, flags from &enum nl80211_ap_sme_features.
 * @ht_capa_mod_mask:  Specify what ht_cap values can be over-ridden.
 *	If null, then none can be over-ridden.
 * @vht_capa_mod_mask:  Specify what VHT capabilities can be over-ridden.
 *	If null, then none can be over-ridden.
 *
 * @wdev_list: the list of associated (virtual) interfaces; this list must
 *	not be modified by the driver, but can be read with RTNL/RCU protection.
 *
 * @max_acl_mac_addrs: Maximum number of MAC addresses that the device
 *	supports for ACL.
 *
 * @extended_capabilities: extended capabilities supported by the driver,
 *	additional capabilities might be supported by userspace; these are
 *	the 802.11 extended capabilities ("Extended Capabilities element")
 *	and are in the same format as in the information element. See
 *	802.11-2012 8.4.2.29 for the defined fields. These are the default
 *	extended capabilities to be used if the capabilities are not specified
 *	for a specific interface type in iftype_ext_capab.
 * @extended_capabilities_mask: mask of the valid values
 * @extended_capabilities_len: length of the extended capabilities
 * @iftype_ext_capab: array of extended capabilities per interface type
 * @num_iftype_ext_capab: number of interface types for which extended
 *	capabilities are specified separately.
 * @coalesce: packet coalescing support information
 *
 * @vendor_commands: array of vendor commands supported by the hardware
 * @n_vendor_commands: number of vendor commands
 * @vendor_events: array of vendor events supported by the hardware
 * @n_vendor_events: number of vendor events
 *
 * @max_ap_assoc_sta: maximum number of associated stations supported in AP mode
 *	(including P2P GO) or 0 to indicate no such limit is advertised. The
 *	driver is allowed to advertise a theoretical limit that it can reach in
 *	some cases, but may not always reach.
 *
 * @max_num_csa_counters: Number of supported csa_counters in beacons
 *	and probe responses.  This value should be set if the driver
 *	wishes to limit the number of csa counters. Default (0) means
 *	infinite.
 * @max_adj_channel_rssi_comp: max offset of between the channel on which the
 *	frame was sent and the channel on which the frame was heard for which
 *	the reported rssi is still valid. If a driver is able to compensate the
 *	low rssi when a frame is heard on different channel, then it should set
 *	this variable to the maximal offset for which it can compensate.
 *	This value should be set in MHz.
 * @bss_select_support: bitmask indicating the BSS selection criteria supported
 *	by the driver in the .connect() callback. The bit position maps to the
 *	attribute indices defined in &enum nl80211_bss_select_attr.
 *
 * @cookie_counter: unique generic cookie counter, used to identify objects.
 * @nan_supported_bands: bands supported by the device in NAN mode, a
 *	bitmap of &enum nl80211_band values.  For instance, for
 *	NL80211_BAND_2GHZ, bit 0 would be set
 *	(i.e. BIT(NL80211_BAND_2GHZ)).
 *
 * @txq_limit: configuration of internal TX queue frame limit
 * @txq_memory_limit: configuration internal TX queue memory limit
 * @txq_quantum: configuration of internal TX queue scheduler quantum
 */
struct wiphy {
	/* assign these fields before you register the wiphy */

	/* permanent MAC address(es) */
	u8 perm_addr[ETH_ALEN];
	u8 addr_mask[ETH_ALEN];

	struct mac_address *addresses;

	const struct ieee80211_txrx_stypes *mgmt_stypes;

	const struct ieee80211_iface_combination *iface_combinations;
	int n_iface_combinations;
	u16 software_iftypes;

	u16 n_addresses;

	/* Supported interface modes, OR together BIT(NL80211_IFTYPE_...) */
	u16 interface_modes;

	u16 max_acl_mac_addrs;

	u32 flags, regulatory_flags, features;
	u8 ext_features[DIV_ROUND_UP(NUM_NL80211_EXT_FEATURES, 8)];

	u32 ap_sme_capa;

	enum cfg80211_signal_type signal_type;

	int bss_priv_size;
	u8 max_scan_ssids;
	u8 max_sched_scan_reqs;
	u8 max_sched_scan_ssids;
	u8 max_match_sets;
	u16 max_scan_ie_len;
	u16 max_sched_scan_ie_len;
	u32 max_sched_scan_plans;
	u32 max_sched_scan_plan_interval;
	u32 max_sched_scan_plan_iterations;

	int n_cipher_suites;
	const u32 *cipher_suites;

	u8 retry_short;
	u8 retry_long;
	u32 frag_threshold;
	u32 rts_threshold;
	u8 coverage_class;

	char fw_version[ETHTOOL_FWVERS_LEN];
	u32 hw_version;

#ifdef CONFIG_PM
	const struct wiphy_wowlan_support *wowlan;
	struct cfg80211_wowlan *wowlan_config;
#endif

	u16 max_remain_on_channel_duration;

	u8 max_num_pmkids;

	u32 available_antennas_tx;
	u32 available_antennas_rx;

	/*
	 * Bitmap of supported protocols for probe response offloading
	 * see &enum nl80211_probe_resp_offload_support_attr. Only valid
	 * when the wiphy flag @WIPHY_FLAG_AP_PROBE_RESP_OFFLOAD is set.
	 */
	u32 probe_resp_offload;

	const u8 *extended_capabilities, *extended_capabilities_mask;
	u8 extended_capabilities_len;

	const struct wiphy_iftype_ext_capab *iftype_ext_capab;
	unsigned int num_iftype_ext_capab;

	/* If multiple wiphys are registered and you're handed e.g.
	 * a regular netdev with assigned ieee80211_ptr, you won't
	 * know whether it points to a wiphy your driver has registered
	 * or not. Assign this to something global to your driver to
	 * help determine whether you own this wiphy or not. */
	const void *privid;

	struct ieee80211_supported_band *bands[NUM_NL80211_BANDS];

	/* Lets us get back the wiphy on the callback */
	void (*reg_notifier)(struct wiphy *wiphy,
			     struct regulatory_request *request);

	/* fields below are read-only, assigned by cfg80211 */

	const struct ieee80211_regdomain __rcu *regd;

	/* the item in /sys/class/ieee80211/ points to this,
	 * you need use set_wiphy_dev() (see below) */
	struct device dev;

	/* protects ->resume, ->suspend sysfs callbacks against unregister hw */
	bool registered;

	/* dir in debugfs: ieee80211/<wiphyname> */
	struct dentry *debugfsdir;

	const struct ieee80211_ht_cap *ht_capa_mod_mask;
	const struct ieee80211_vht_cap *vht_capa_mod_mask;

	struct list_head wdev_list;

	/* the network namespace this phy lives in currently */
	possible_net_t _net;

#ifdef CONFIG_CFG80211_WEXT
	const struct iw_handler_def *wext;
#endif

	const struct wiphy_coalesce_support *coalesce;

	const struct wiphy_vendor_command *vendor_commands;
	const struct nl80211_vendor_cmd_info *vendor_events;
	int n_vendor_commands, n_vendor_events;

	u16 max_ap_assoc_sta;

	u8 max_num_csa_counters;
	u8 max_adj_channel_rssi_comp;

	u32 bss_select_support;

	u64 cookie_counter;

	u8 nan_supported_bands;

	u32 txq_limit;
	u32 txq_memory_limit;
	u32 txq_quantum;

	char priv[0] __aligned(NETDEV_ALIGN);
};

static inline struct net *wiphy_net(struct wiphy *wiphy)
{
	return read_pnet(&wiphy->_net);
}

static inline void wiphy_net_set(struct wiphy *wiphy, struct net *net)
{
	write_pnet(&wiphy->_net, net);
}

/**
 * wiphy_priv - return priv from wiphy
 *
 * @wiphy: the wiphy whose priv pointer to return
 * Return: The priv of @wiphy.
 */
static inline void *wiphy_priv(struct wiphy *wiphy)
{
	BUG_ON(!wiphy);
	return &wiphy->priv;
}

/**
 * priv_to_wiphy - return the wiphy containing the priv
 *
 * @priv: a pointer previously returned by wiphy_priv
 * Return: The wiphy of @priv.
 */
static inline struct wiphy *priv_to_wiphy(void *priv)
{
	BUG_ON(!priv);
	return container_of(priv, struct wiphy, priv);
}

/**
 * set_wiphy_dev - set device pointer for wiphy
 *
 * @wiphy: The wiphy whose device to bind
 * @dev: The device to parent it to
 */
static inline void set_wiphy_dev(struct wiphy *wiphy, struct device *dev)
{
	wiphy->dev.parent = dev;
}

/**
 * wiphy_dev - get wiphy dev pointer
 *
 * @wiphy: The wiphy whose device struct to look up
 * Return: The dev of @wiphy.
 */
static inline struct device *wiphy_dev(struct wiphy *wiphy)
{
	return wiphy->dev.parent;
}

/**
 * wiphy_name - get wiphy name
 *
 * @wiphy: The wiphy whose name to return
 * Return: The name of @wiphy.
 */
static inline const char *wiphy_name(const struct wiphy *wiphy)
{
	return dev_name(&wiphy->dev);
}

/**
 * wiphy_new_nm - create a new wiphy for use with cfg80211
 *
 * @ops: The configuration operations for this device
 * @sizeof_priv: The size of the private area to allocate
 * @requested_name: Request a particular name.
 *	NULL is valid value, and means use the default phy%d naming.
 *
 * Create a new wiphy and associate the given operations with it.
 * @sizeof_priv bytes are allocated for private use.
 *
 * Return: A pointer to the new wiphy. This pointer must be
 * assigned to each netdev's ieee80211_ptr for proper operation.
 */
struct wiphy *wiphy_new_nm(const struct cfg80211_ops *ops, int sizeof_priv,
			   const char *requested_name);

/**
 * wiphy_new - create a new wiphy for use with cfg80211
 *
 * @ops: The configuration operations for this device
 * @sizeof_priv: The size of the private area to allocate
 *
 * Create a new wiphy and associate the given operations with it.
 * @sizeof_priv bytes are allocated for private use.
 *
 * Return: A pointer to the new wiphy. This pointer must be
 * assigned to each netdev's ieee80211_ptr for proper operation.
 */
static inline struct wiphy *wiphy_new(const struct cfg80211_ops *ops,
				      int sizeof_priv)
{
	return wiphy_new_nm(ops, sizeof_priv, NULL);
}

/**
 * wiphy_register - register a wiphy with cfg80211
 *
 * @wiphy: The wiphy to register.
 *
 * Return: A non-negative wiphy index or a negative error code.
 */
int wiphy_register(struct wiphy *wiphy);

/**
 * wiphy_unregister - deregister a wiphy from cfg80211
 *
 * @wiphy: The wiphy to unregister.
 *
 * After this call, no more requests can be made with this priv
 * pointer, but the call may sleep to wait for an outstanding
 * request that is being handled.
 */
void wiphy_unregister(struct wiphy *wiphy);

/**
 * wiphy_free - free wiphy
 *
 * @wiphy: The wiphy to free
 */
void wiphy_free(struct wiphy *wiphy);

/* internal structs */
struct cfg80211_conn;
struct cfg80211_internal_bss;
struct cfg80211_cached_keys;
struct cfg80211_cqm_config;

/**
 * struct wireless_dev - wireless device state
 *
 * For netdevs, this structure must be allocated by the driver
 * that uses the ieee80211_ptr field in struct net_device (this
 * is intentional so it can be allocated along with the netdev.)
 * It need not be registered then as netdev registration will
 * be intercepted by cfg80211 to see the new wireless device.
 *
 * For non-netdev uses, it must also be allocated by the driver
 * in response to the cfg80211 callbacks that require it, as
 * there's no netdev registration in that case it may not be
 * allocated outside of callback operations that return it.
 *
 * @wiphy: pointer to hardware description
 * @iftype: interface type
 * @list: (private) Used to collect the interfaces
 * @netdev: (private) Used to reference back to the netdev, may be %NULL
 * @identifier: (private) Identifier used in nl80211 to identify this
 *	wireless device if it has no netdev
 * @current_bss: (private) Used by the internal configuration code
 * @chandef: (private) Used by the internal configuration code to track
 *	the user-set channel definition.
 * @preset_chandef: (private) Used by the internal configuration code to
 *	track the channel to be used for AP later
 * @bssid: (private) Used by the internal configuration code
 * @ssid: (private) Used by the internal configuration code
 * @ssid_len: (private) Used by the internal configuration code
 * @mesh_id_len: (private) Used by the internal configuration code
 * @mesh_id_up_len: (private) Used by the internal configuration code
 * @wext: (private) Used by the internal wireless extensions compat code
 * @use_4addr: indicates 4addr mode is used on this interface, must be
 *	set by driver (if supported) on add_interface BEFORE registering the
 *	netdev and may otherwise be used by driver read-only, will be update
 *	by cfg80211 on change_interface
 * @mgmt_registrations: list of registrations for management frames
 * @mgmt_registrations_lock: lock for the list
 * @mtx: mutex used to lock data in this struct, may be used by drivers
 *	and some API functions require it held
 * @beacon_interval: beacon interval used on this device for transmitting
 *	beacons, 0 when not valid
 * @address: The address for this device, valid only if @netdev is %NULL
 * @is_running: true if this is a non-netdev device that has been started, e.g.
 *	the P2P Device.
 * @cac_started: true if DFS channel availability check has been started
 * @cac_start_time: timestamp (jiffies) when the dfs state was entered.
 * @cac_time_ms: CAC time in ms
 * @ps: powersave mode is enabled
 * @ps_timeout: dynamic powersave timeout
 * @ap_unexpected_nlportid: (private) netlink port ID of application
 *	registered for unexpected class 3 frames (AP mode)
 * @conn: (private) cfg80211 software SME connection state machine data
 * @connect_keys: (private) keys to set after connection is established
 * @conn_bss_type: connecting/connected BSS type
 * @conn_owner_nlportid: (private) connection owner socket port ID
 * @disconnect_wk: (private) auto-disconnect work
 * @disconnect_bssid: (private) the BSSID to use for auto-disconnect
 * @ibss_fixed: (private) IBSS is using fixed BSSID
 * @ibss_dfs_possible: (private) IBSS may change to a DFS channel
 * @event_list: (private) list for internal event processing
 * @event_lock: (private) lock for event list
 * @owner_nlportid: (private) owner socket port ID
 * @nl_owner_dead: (private) owner socket went away
 * @cqm_config: (private) nl80211 RSSI monitor state
 */
struct wireless_dev {
	struct wiphy *wiphy;
	enum nl80211_iftype iftype;

	/* the remainder of this struct should be private to cfg80211 */
	struct list_head list;
	struct net_device *netdev;

	u32 identifier;

	struct list_head mgmt_registrations;
	spinlock_t mgmt_registrations_lock;

	struct mutex mtx;

	bool use_4addr, is_running;

	u8 address[ETH_ALEN] __aligned(sizeof(u16));

	/* currently used for IBSS and SME - might be rearranged later */
	u8 ssid[IEEE80211_MAX_SSID_LEN];
	u8 ssid_len, mesh_id_len, mesh_id_up_len;
	struct cfg80211_conn *conn;
	struct cfg80211_cached_keys *connect_keys;
	enum ieee80211_bss_type conn_bss_type;
	u32 conn_owner_nlportid;

	struct work_struct disconnect_wk;
	u8 disconnect_bssid[ETH_ALEN];

	struct list_head event_list;
	spinlock_t event_lock;

	struct cfg80211_internal_bss *current_bss; /* associated / joined */
	struct cfg80211_chan_def preset_chandef;
	struct cfg80211_chan_def chandef;

	bool ibss_fixed;
	bool ibss_dfs_possible;

	bool ps;
	int ps_timeout;

	int beacon_interval;

	u32 ap_unexpected_nlportid;

	u32 owner_nlportid;
	bool nl_owner_dead;

	bool cac_started;
	unsigned long cac_start_time;
	unsigned int cac_time_ms;

#ifdef CONFIG_CFG80211_WEXT
	/* wext data */
	struct {
		struct cfg80211_ibss_params ibss;
		struct cfg80211_connect_params connect;
		struct cfg80211_cached_keys *keys;
		const u8 *ie;
		size_t ie_len;
		u8 bssid[ETH_ALEN], prev_bssid[ETH_ALEN];
		u8 ssid[IEEE80211_MAX_SSID_LEN];
		s8 default_key, default_mgmt_key;
		bool prev_bssid_valid;
	} wext;
#endif

	struct cfg80211_cqm_config *cqm_config;
};

static inline u8 *wdev_address(struct wireless_dev *wdev)
{
	if (wdev->netdev)
		return wdev->netdev->dev_addr;
	return wdev->address;
}

static inline bool wdev_running(struct wireless_dev *wdev)
{
	if (wdev->netdev)
		return netif_running(wdev->netdev);
	return wdev->is_running;
}

/**
 * wdev_priv - return wiphy priv from wireless_dev
 *
 * @wdev: The wireless device whose wiphy's priv pointer to return
 * Return: The wiphy priv of @wdev.
 */
static inline void *wdev_priv(struct wireless_dev *wdev)
{
	BUG_ON(!wdev);
	return wiphy_priv(wdev->wiphy);
}

/**
 * DOC: Utility functions
 *
 * cfg80211 offers a number of utility functions that can be useful.
 */

/**
 * ieee80211_channel_to_frequency - convert channel number to frequency
 * @chan: channel number
 * @band: band, necessary due to channel number overlap
 * Return: The corresponding frequency (in MHz), or 0 if the conversion failed.
 */
int ieee80211_channel_to_frequency(int chan, enum nl80211_band band);

/**
 * ieee80211_frequency_to_channel - convert frequency to channel number
 * @freq: center frequency
 * Return: The corresponding channel, or 0 if the conversion failed.
 */
int ieee80211_frequency_to_channel(int freq);

/**
 * ieee80211_get_channel - get channel struct from wiphy for specified frequency
 *
 * @wiphy: the struct wiphy to get the channel for
 * @freq: the center frequency of the channel
 *
 * Return: The channel struct from @wiphy at @freq.
 */
struct ieee80211_channel *ieee80211_get_channel(struct wiphy *wiphy, int freq);

/**
 * ieee80211_get_response_rate - get basic rate for a given rate
 *
 * @sband: the band to look for rates in
 * @basic_rates: bitmap of basic rates
 * @bitrate: the bitrate for which to find the basic rate
 *
 * Return: The basic rate corresponding to a given bitrate, that
 * is the next lower bitrate contained in the basic rate map,
 * which is, for this function, given as a bitmap of indices of
 * rates in the band's bitrate table.
 */
struct ieee80211_rate *
ieee80211_get_response_rate(struct ieee80211_supported_band *sband,
			    u32 basic_rates, int bitrate);

/**
 * ieee80211_mandatory_rates - get mandatory rates for a given band
 * @sband: the band to look for rates in
 * @scan_width: width of the control channel
 *
 * This function returns a bitmap of the mandatory rates for the given
 * band, bits are set according to the rate position in the bitrates array.
 */
u32 ieee80211_mandatory_rates(struct ieee80211_supported_band *sband,
			      enum nl80211_bss_scan_width scan_width);

/*
 * Radiotap parsing functions -- for controlled injection support
 *
 * Implemented in net/wireless/radiotap.c
 * Documentation in Documentation/networking/radiotap-headers.txt
 */

struct radiotap_align_size {
	uint8_t align:4, size:4;
};

struct ieee80211_radiotap_namespace {
	const struct radiotap_align_size *align_size;
	int n_bits;
	uint32_t oui;
	uint8_t subns;
};

struct ieee80211_radiotap_vendor_namespaces {
	const struct ieee80211_radiotap_namespace *ns;
	int n_ns;
};

/**
 * struct ieee80211_radiotap_iterator - tracks walk thru present radiotap args
 * @this_arg_index: index of current arg, valid after each successful call
 *	to ieee80211_radiotap_iterator_next()
 * @this_arg: pointer to current radiotap arg; it is valid after each
 *	call to ieee80211_radiotap_iterator_next() but also after
 *	ieee80211_radiotap_iterator_init() where it will point to
 *	the beginning of the actual data portion
 * @this_arg_size: length of the current arg, for convenience
 * @current_namespace: pointer to the current namespace definition
 *	(or internally %NULL if the current namespace is unknown)
 * @is_radiotap_ns: indicates whether the current namespace is the default
 *	radiotap namespace or not
 *
 * @_rtheader: pointer to the radiotap header we are walking through
 * @_max_length: length of radiotap header in cpu byte ordering
 * @_arg_index: next argument index
 * @_arg: next argument pointer
 * @_next_bitmap: internal pointer to next present u32
 * @_bitmap_shifter: internal shifter for curr u32 bitmap, b0 set == arg present
 * @_vns: vendor namespace definitions
 * @_next_ns_data: beginning of the next namespace's data
 * @_reset_on_ext: internal; reset the arg index to 0 when going to the
 *	next bitmap word
 *
 * Describes the radiotap parser state. Fields prefixed with an underscore
 * must not be used by users of the parser, only by the parser internally.
 */

struct ieee80211_radiotap_iterator {
	struct ieee80211_radiotap_header *_rtheader;
	const struct ieee80211_radiotap_vendor_namespaces *_vns;
	const struct ieee80211_radiotap_namespace *current_namespace;

	unsigned char *_arg, *_next_ns_data;
	__le32 *_next_bitmap;

	unsigned char *this_arg;
	int this_arg_index;
	int this_arg_size;

	int is_radiotap_ns;

	int _max_length;
	int _arg_index;
	uint32_t _bitmap_shifter;
	int _reset_on_ext;
};

int
ieee80211_radiotap_iterator_init(struct ieee80211_radiotap_iterator *iterator,
				 struct ieee80211_radiotap_header *radiotap_header,
				 int max_length,
				 const struct ieee80211_radiotap_vendor_namespaces *vns);

int
ieee80211_radiotap_iterator_next(struct ieee80211_radiotap_iterator *iterator);


extern const unsigned char rfc1042_header[6];
extern const unsigned char bridge_tunnel_header[6];

/**
 * ieee80211_get_hdrlen_from_skb - get header length from data
 *
 * @skb: the frame
 *
 * Given an skb with a raw 802.11 header at the data pointer this function
 * returns the 802.11 header length.
 *
 * Return: The 802.11 header length in bytes (not including encryption
 * headers). Or 0 if the data in the sk_buff is too short to contain a valid
 * 802.11 header.
 */
unsigned int ieee80211_get_hdrlen_from_skb(const struct sk_buff *skb);

/**
 * ieee80211_hdrlen - get header length in bytes from frame control
 * @fc: frame control field in little-endian format
 * Return: The header length in bytes.
 */
unsigned int __attribute_const__ ieee80211_hdrlen(__le16 fc);

/**
 * ieee80211_get_mesh_hdrlen - get mesh extension header length
 * @meshhdr: the mesh extension header, only the flags field
 *	(first byte) will be accessed
 * Return: The length of the extension header, which is always at
 * least 6 bytes and at most 18 if address 5 and 6 are present.
 */
unsigned int ieee80211_get_mesh_hdrlen(struct ieee80211s_hdr *meshhdr);

/**
 * DOC: Data path helpers
 *
 * In addition to generic utilities, cfg80211 also offers
 * functions that help implement the data path for devices
 * that do not do the 802.11/802.3 conversion on the device.
 */

/**
 * ieee80211_data_to_8023_exthdr - convert an 802.11 data frame to 802.3
 * @skb: the 802.11 data frame
 * @ehdr: pointer to a &struct ethhdr that will get the header, instead
 *	of it being pushed into the SKB
 * @addr: the device MAC address
 * @iftype: the virtual interface type
 * @data_offset: offset of payload after the 802.11 header
 * Return: 0 on success. Non-zero on error.
 */
int ieee80211_data_to_8023_exthdr(struct sk_buff *skb, struct ethhdr *ehdr,
				  const u8 *addr, enum nl80211_iftype iftype,
				  u8 data_offset);

/**
 * ieee80211_data_to_8023 - convert an 802.11 data frame to 802.3
 * @skb: the 802.11 data frame
 * @addr: the device MAC address
 * @iftype: the virtual interface type
 * Return: 0 on success. Non-zero on error.
 */
static inline int ieee80211_data_to_8023(struct sk_buff *skb, const u8 *addr,
					 enum nl80211_iftype iftype)
{
	return ieee80211_data_to_8023_exthdr(skb, NULL, addr, iftype, 0);
}

/**
 * ieee80211_amsdu_to_8023s - decode an IEEE 802.11n A-MSDU frame
 *
 * Decode an IEEE 802.11 A-MSDU and convert it to a list of 802.3 frames.
 * The @list will be empty if the decode fails. The @skb must be fully
 * header-less before being passed in here; it is freed in this function.
 *
 * @skb: The input A-MSDU frame without any headers.
 * @list: The output list of 802.3 frames. It must be allocated and
 *	initialized by by the caller.
 * @addr: The device MAC address.
 * @iftype: The device interface type.
 * @extra_headroom: The hardware extra headroom for SKBs in the @list.
 * @check_da: DA to check in the inner ethernet header, or NULL
 * @check_sa: SA to check in the inner ethernet header, or NULL
 */
void ieee80211_amsdu_to_8023s(struct sk_buff *skb, struct sk_buff_head *list,
			      const u8 *addr, enum nl80211_iftype iftype,
			      const unsigned int extra_headroom,
			      const u8 *check_da, const u8 *check_sa);

/**
 * cfg80211_classify8021d - determine the 802.1p/1d tag for a data frame
 * @skb: the data frame
 * @qos_map: Interworking QoS mapping or %NULL if not in use
 * Return: The 802.1p/1d tag.
 */
unsigned int cfg80211_classify8021d(struct sk_buff *skb,
				    struct cfg80211_qos_map *qos_map);

/**
 * cfg80211_find_ie_match - match information element and byte array in data
 *
 * @eid: element ID
 * @ies: data consisting of IEs
 * @len: length of data
 * @match: byte array to match
 * @match_len: number of bytes in the match array
 * @match_offset: offset in the IE where the byte array should match.
 *	If match_len is zero, this must also be set to zero.
 *	Otherwise this must be set to 2 or more, because the first
 *	byte is the element id, which is already compared to eid, and
 *	the second byte is the IE length.
 *
 * Return: %NULL if the element ID could not be found or if
 * the element is invalid (claims to be longer than the given
 * data) or if the byte array doesn't match, or a pointer to the first
 * byte of the requested element, that is the byte containing the
 * element ID.
 *
 * Note: There are no checks on the element length other than
 * having to fit into the given data and being large enough for the
 * byte array to match.
 */
const u8 *cfg80211_find_ie_match(u8 eid, const u8 *ies, int len,
				 const u8 *match, int match_len,
				 int match_offset);

/**
 * cfg80211_find_ie - find information element in data
 *
 * @eid: element ID
 * @ies: data consisting of IEs
 * @len: length of data
 *
 * Return: %NULL if the element ID could not be found or if
 * the element is invalid (claims to be longer than the given
 * data), or a pointer to the first byte of the requested
 * element, that is the byte containing the element ID.
 *
 * Note: There are no checks on the element length other than
 * having to fit into the given data.
 */
static inline const u8 *cfg80211_find_ie(u8 eid, const u8 *ies, int len)
{
	return cfg80211_find_ie_match(eid, ies, len, NULL, 0, 0);
}

/**
 * cfg80211_find_ext_ie - find information element with EID Extension in data
 *
 * @ext_eid: element ID Extension
 * @ies: data consisting of IEs
 * @len: length of data
 *
 * Return: %NULL if the extended element ID could not be found or if
 * the element is invalid (claims to be longer than the given
 * data), or a pointer to the first byte of the requested
 * element, that is the byte containing the element ID.
 *
 * Note: There are no checks on the element length other than
 * having to fit into the given data.
 */
static inline const u8 *cfg80211_find_ext_ie(u8 ext_eid, const u8 *ies, int len)
{
	return cfg80211_find_ie_match(WLAN_EID_EXTENSION, ies, len,
				      &ext_eid, 1, 2);
}

/**
 * cfg80211_find_vendor_ie - find vendor specific information element in data
 *
 * @oui: vendor OUI
 * @oui_type: vendor-specific OUI type (must be < 0xff), negative means any
 * @ies: data consisting of IEs
 * @len: length of data
 *
 * Return: %NULL if the vendor specific element ID could not be found or if the
 * element is invalid (claims to be longer than the given data), or a pointer to
 * the first byte of the requested element, that is the byte containing the
 * element ID.
 *
 * Note: There are no checks on the element length other than having to fit into
 * the given data.
 */
const u8 *cfg80211_find_vendor_ie(unsigned int oui, int oui_type,
				  const u8 *ies, int len);

/**
 * cfg80211_send_layer2_update - send layer 2 update frame
 *
 * @dev: network device
 * @addr: STA MAC address
 *
 * Wireless drivers can use this function to update forwarding tables in bridge
 * devices upon STA association.
 */
void cfg80211_send_layer2_update(struct net_device *dev, const u8 *addr);

/**
 * DOC: Regulatory enforcement infrastructure
 *
 * TODO
 */

/**
 * regulatory_hint - driver hint to the wireless core a regulatory domain
 * @wiphy: the wireless device giving the hint (used only for reporting
 *	conflicts)
 * @alpha2: the ISO/IEC 3166 alpha2 the driver claims its regulatory domain
 * 	should be in. If @rd is set this should be NULL. Note that if you
 * 	set this to NULL you should still set rd->alpha2 to some accepted
 * 	alpha2.
 *
 * Wireless drivers can use this function to hint to the wireless core
 * what it believes should be the current regulatory domain by
 * giving it an ISO/IEC 3166 alpha2 country code it knows its regulatory
 * domain should be in or by providing a completely build regulatory domain.
 * If the driver provides an ISO/IEC 3166 alpha2 userspace will be queried
 * for a regulatory domain structure for the respective country.
 *
 * The wiphy must have been registered to cfg80211 prior to this call.
 * For cfg80211 drivers this means you must first use wiphy_register(),
 * for mac80211 drivers you must first use ieee80211_register_hw().
 *
 * Drivers should check the return value, its possible you can get
 * an -ENOMEM.
 *
 * Return: 0 on success. -ENOMEM.
 */
int regulatory_hint(struct wiphy *wiphy, const char *alpha2);

/**
 * regulatory_set_wiphy_regd - set regdom info for self managed drivers
 * @wiphy: the wireless device we want to process the regulatory domain on
 * @rd: the regulatory domain informatoin to use for this wiphy
 *
 * Set the regulatory domain information for self-managed wiphys, only they
 * may use this function. See %REGULATORY_WIPHY_SELF_MANAGED for more
 * information.
 *
 * Return: 0 on success. -EINVAL, -EPERM
 */
int regulatory_set_wiphy_regd(struct wiphy *wiphy,
			      struct ieee80211_regdomain *rd);

/**
 * regulatory_set_wiphy_regd_sync_rtnl - set regdom for self-managed drivers
 * @wiphy: the wireless device we want to process the regulatory domain on
 * @rd: the regulatory domain information to use for this wiphy
 *
 * This functions requires the RTNL to be held and applies the new regdomain
 * synchronously to this wiphy. For more details see
 * regulatory_set_wiphy_regd().
 *
 * Return: 0 on success. -EINVAL, -EPERM
 */
int regulatory_set_wiphy_regd_sync_rtnl(struct wiphy *wiphy,
					struct ieee80211_regdomain *rd);

/**
 * wiphy_apply_custom_regulatory - apply a custom driver regulatory domain
 * @wiphy: the wireless device we want to process the regulatory domain on
 * @regd: the custom regulatory domain to use for this wiphy
 *
 * Drivers can sometimes have custom regulatory domains which do not apply
 * to a specific country. Drivers can use this to apply such custom regulatory
 * domains. This routine must be called prior to wiphy registration. The
 * custom regulatory domain will be trusted completely and as such previous
 * default channel settings will be disregarded. If no rule is found for a
 * channel on the regulatory domain the channel will be disabled.
 * Drivers using this for a wiphy should also set the wiphy flag
 * REGULATORY_CUSTOM_REG or cfg80211 will set it for the wiphy
 * that called this helper.
 */
void wiphy_apply_custom_regulatory(struct wiphy *wiphy,
				   const struct ieee80211_regdomain *regd);

/**
 * freq_reg_info - get regulatory information for the given frequency
 * @wiphy: the wiphy for which we want to process this rule for
 * @center_freq: Frequency in KHz for which we want regulatory information for
 *
 * Use this function to get the regulatory rule for a specific frequency on
 * a given wireless device. If the device has a specific regulatory domain
 * it wants to follow we respect that unless a country IE has been received
 * and processed already.
 *
 * Return: A valid pointer, or, when an error occurs, for example if no rule
 * can be found, the return value is encoded using ERR_PTR(). Use IS_ERR() to
 * check and PTR_ERR() to obtain the numeric return value. The numeric return
 * value will be -ERANGE if we determine the given center_freq does not even
 * have a regulatory rule for a frequency range in the center_freq's band.
 * See freq_in_rule_band() for our current definition of a band -- this is
 * purely subjective and right now it's 802.11 specific.
 */
const struct ieee80211_reg_rule *freq_reg_info(struct wiphy *wiphy,
					       u32 center_freq);

/**
 * reg_initiator_name - map regulatory request initiator enum to name
 * @initiator: the regulatory request initiator
 *
 * You can use this to map the regulatory request initiator enum to a
 * proper string representation.
 */
const char *reg_initiator_name(enum nl80211_reg_initiator initiator);

/**
 * DOC: Internal regulatory db functions
 *
 */

/**
 * reg_query_regdb_wmm -  Query internal regulatory db for wmm rule
 * Regulatory self-managed driver can use it to proactively
 *
 * @alpha2: the ISO/IEC 3166 alpha2 wmm rule to be queried.
 * @freq: the freqency(in MHz) to be queried.
 * @rule: pointer to store the wmm rule from the regulatory db.
 *
 * Self-managed wireless drivers can use this function to  query
 * the internal regulatory database to check whether the given
 * ISO/IEC 3166 alpha2 country and freq have wmm rule limitations.
 *
 * Drivers should check the return value, its possible you can get
 * an -ENODATA.
 *
 * Return: 0 on success. -ENODATA.
 */
int reg_query_regdb_wmm(char *alpha2, int freq,
			struct ieee80211_reg_rule *rule);

/*
 * callbacks for asynchronous cfg80211 methods, notification
 * functions and BSS handling helpers
 */

/**
 * cfg80211_scan_done - notify that scan finished
 *
 * @request: the corresponding scan request
 * @info: information about the completed scan
 */
void cfg80211_scan_done(struct cfg80211_scan_request *request,
			struct cfg80211_scan_info *info);

/**
 * cfg80211_sched_scan_results - notify that new scan results are available
 *
 * @wiphy: the wiphy which got scheduled scan results
 * @reqid: identifier for the related scheduled scan request
 */
void cfg80211_sched_scan_results(struct wiphy *wiphy, u64 reqid);

/**
 * cfg80211_sched_scan_stopped - notify that the scheduled scan has stopped
 *
 * @wiphy: the wiphy on which the scheduled scan stopped
 * @reqid: identifier for the related scheduled scan request
 *
 * The driver can call this function to inform cfg80211 that the
 * scheduled scan had to be stopped, for whatever reason.  The driver
 * is then called back via the sched_scan_stop operation when done.
 */
void cfg80211_sched_scan_stopped(struct wiphy *wiphy, u64 reqid);

/**
 * cfg80211_sched_scan_stopped_rtnl - notify that the scheduled scan has stopped
 *
 * @wiphy: the wiphy on which the scheduled scan stopped
 * @reqid: identifier for the related scheduled scan request
 *
 * The driver can call this function to inform cfg80211 that the
 * scheduled scan had to be stopped, for whatever reason.  The driver
 * is then called back via the sched_scan_stop operation when done.
 * This function should be called with rtnl locked.
 */
void cfg80211_sched_scan_stopped_rtnl(struct wiphy *wiphy, u64 reqid);

/**
 * cfg80211_inform_bss_frame_data - inform cfg80211 of a received BSS frame
 * @wiphy: the wiphy reporting the BSS
 * @data: the BSS metadata
 * @mgmt: the management frame (probe response or beacon)
 * @len: length of the management frame
 * @gfp: context flags
 *
 * This informs cfg80211 that BSS information was found and
 * the BSS should be updated/added.
 *
 * Return: A referenced struct, must be released with cfg80211_put_bss()!
 * Or %NULL on error.
 */
struct cfg80211_bss * __must_check
cfg80211_inform_bss_frame_data(struct wiphy *wiphy,
			       struct cfg80211_inform_bss *data,
			       struct ieee80211_mgmt *mgmt, size_t len,
			       gfp_t gfp);

static inline struct cfg80211_bss * __must_check
cfg80211_inform_bss_width_frame(struct wiphy *wiphy,
				struct ieee80211_channel *rx_channel,
				enum nl80211_bss_scan_width scan_width,
				struct ieee80211_mgmt *mgmt, size_t len,
				s32 signal, gfp_t gfp)
{
	struct cfg80211_inform_bss data = {
		.chan = rx_channel,
		.scan_width = scan_width,
		.signal = signal,
	};

	return cfg80211_inform_bss_frame_data(wiphy, &data, mgmt, len, gfp);
}

static inline struct cfg80211_bss * __must_check
cfg80211_inform_bss_frame(struct wiphy *wiphy,
			  struct ieee80211_channel *rx_channel,
			  struct ieee80211_mgmt *mgmt, size_t len,
			  s32 signal, gfp_t gfp)
{
	struct cfg80211_inform_bss data = {
		.chan = rx_channel,
		.scan_width = NL80211_BSS_CHAN_WIDTH_20,
		.signal = signal,
	};

	return cfg80211_inform_bss_frame_data(wiphy, &data, mgmt, len, gfp);
}

/**
 * enum cfg80211_bss_frame_type - frame type that the BSS data came from
 * @CFG80211_BSS_FTYPE_UNKNOWN: driver doesn't know whether the data is
 *	from a beacon or probe response
 * @CFG80211_BSS_FTYPE_BEACON: data comes from a beacon
 * @CFG80211_BSS_FTYPE_PRESP: data comes from a probe response
 */
enum cfg80211_bss_frame_type {
	CFG80211_BSS_FTYPE_UNKNOWN,
	CFG80211_BSS_FTYPE_BEACON,
	CFG80211_BSS_FTYPE_PRESP,
};

/**
 * cfg80211_inform_bss_data - inform cfg80211 of a new BSS
 *
 * @wiphy: the wiphy reporting the BSS
 * @data: the BSS metadata
 * @ftype: frame type (if known)
 * @bssid: the BSSID of the BSS
 * @tsf: the TSF sent by the peer in the beacon/probe response (or 0)
 * @capability: the capability field sent by the peer
 * @beacon_interval: the beacon interval announced by the peer
 * @ie: additional IEs sent by the peer
 * @ielen: length of the additional IEs
 * @gfp: context flags
 *
 * This informs cfg80211 that BSS information was found and
 * the BSS should be updated/added.
 *
 * Return: A referenced struct, must be released with cfg80211_put_bss()!
 * Or %NULL on error.
 */
struct cfg80211_bss * __must_check
cfg80211_inform_bss_data(struct wiphy *wiphy,
			 struct cfg80211_inform_bss *data,
			 enum cfg80211_bss_frame_type ftype,
			 const u8 *bssid, u64 tsf, u16 capability,
			 u16 beacon_interval, const u8 *ie, size_t ielen,
			 gfp_t gfp);

static inline struct cfg80211_bss * __must_check
cfg80211_inform_bss_width(struct wiphy *wiphy,
			  struct ieee80211_channel *rx_channel,
			  enum nl80211_bss_scan_width scan_width,
			  enum cfg80211_bss_frame_type ftype,
			  const u8 *bssid, u64 tsf, u16 capability,
			  u16 beacon_interval, const u8 *ie, size_t ielen,
			  s32 signal, gfp_t gfp)
{
	struct cfg80211_inform_bss data = {
		.chan = rx_channel,
		.scan_width = scan_width,
		.signal = signal,
	};

	return cfg80211_inform_bss_data(wiphy, &data, ftype, bssid, tsf,
					capability, beacon_interval, ie, ielen,
					gfp);
}

static inline struct cfg80211_bss * __must_check
cfg80211_inform_bss(struct wiphy *wiphy,
		    struct ieee80211_channel *rx_channel,
		    enum cfg80211_bss_frame_type ftype,
		    const u8 *bssid, u64 tsf, u16 capability,
		    u16 beacon_interval, const u8 *ie, size_t ielen,
		    s32 signal, gfp_t gfp)
{
	struct cfg80211_inform_bss data = {
		.chan = rx_channel,
		.scan_width = NL80211_BSS_CHAN_WIDTH_20,
		.signal = signal,
	};

	return cfg80211_inform_bss_data(wiphy, &data, ftype, bssid, tsf,
					capability, beacon_interval, ie, ielen,
					gfp);
}

/**
 * cfg80211_get_bss - get a BSS reference
 * @wiphy: the wiphy this BSS struct belongs to
 * @channel: the channel to search on (or %NULL)
 * @bssid: the desired BSSID (or %NULL)
 * @ssid: the desired SSID (or %NULL)
 * @ssid_len: length of the SSID (or 0)
 * @bss_type: type of BSS, see &enum ieee80211_bss_type
 * @privacy: privacy filter, see &enum ieee80211_privacy
 */
struct cfg80211_bss *cfg80211_get_bss(struct wiphy *wiphy,
				      struct ieee80211_channel *channel,
				      const u8 *bssid,
				      const u8 *ssid, size_t ssid_len,
				      enum ieee80211_bss_type bss_type,
				      enum ieee80211_privacy privacy);
static inline struct cfg80211_bss *
cfg80211_get_ibss(struct wiphy *wiphy,
		  struct ieee80211_channel *channel,
		  const u8 *ssid, size_t ssid_len)
{
	return cfg80211_get_bss(wiphy, channel, NULL, ssid, ssid_len,
				IEEE80211_BSS_TYPE_IBSS,
				IEEE80211_PRIVACY_ANY);
}

/**
 * cfg80211_ref_bss - reference BSS struct
 * @wiphy: the wiphy this BSS struct belongs to
 * @bss: the BSS struct to reference
 *
 * Increments the refcount of the given BSS struct.
 */
void cfg80211_ref_bss(struct wiphy *wiphy, struct cfg80211_bss *bss);

/**
 * cfg80211_put_bss - unref BSS struct
 * @wiphy: the wiphy this BSS struct belongs to
 * @bss: the BSS struct
 *
 * Decrements the refcount of the given BSS struct.
 */
void cfg80211_put_bss(struct wiphy *wiphy, struct cfg80211_bss *bss);

/**
 * cfg80211_unlink_bss - unlink BSS from internal data structures
 * @wiphy: the wiphy
 * @bss: the bss to remove
 *
 * This function removes the given BSS from the internal data structures
 * thereby making it no longer show up in scan results etc. Use this
 * function when you detect a BSS is gone. Normally BSSes will also time
 * out, so it is not necessary to use this function at all.
 */
void cfg80211_unlink_bss(struct wiphy *wiphy, struct cfg80211_bss *bss);

static inline enum nl80211_bss_scan_width
cfg80211_chandef_to_scan_width(const struct cfg80211_chan_def *chandef)
{
	switch (chandef->width) {
	case NL80211_CHAN_WIDTH_5:
		return NL80211_BSS_CHAN_WIDTH_5;
	case NL80211_CHAN_WIDTH_10:
		return NL80211_BSS_CHAN_WIDTH_10;
	default:
		return NL80211_BSS_CHAN_WIDTH_20;
	}
}

/**
 * cfg80211_rx_mlme_mgmt - notification of processed MLME management frame
 * @dev: network device
 * @buf: authentication frame (header + body)
 * @len: length of the frame data
 *
 * This function is called whenever an authentication, disassociation or
 * deauthentication frame has been received and processed in station mode.
 * After being asked to authenticate via cfg80211_ops::auth() the driver must
 * call either this function or cfg80211_auth_timeout().
 * After being asked to associate via cfg80211_ops::assoc() the driver must
 * call either this function or cfg80211_auth_timeout().
 * While connected, the driver must calls this for received and processed
 * disassociation and deauthentication frames. If the frame couldn't be used
 * because it was unprotected, the driver must call the function
 * cfg80211_rx_unprot_mlme_mgmt() instead.
 *
 * This function may sleep. The caller must hold the corresponding wdev's mutex.
 */
void cfg80211_rx_mlme_mgmt(struct net_device *dev, const u8 *buf, size_t len);

/**
 * cfg80211_auth_timeout - notification of timed out authentication
 * @dev: network device
 * @addr: The MAC address of the device with which the authentication timed out
 *
 * This function may sleep. The caller must hold the corresponding wdev's
 * mutex.
 */
void cfg80211_auth_timeout(struct net_device *dev, const u8 *addr);

/**
 * cfg80211_rx_assoc_resp - notification of processed association response
 * @dev: network device
 * @bss: the BSS that association was requested with, ownership of the pointer
 *	moves to cfg80211 in this call
 * @buf: authentication frame (header + body)
 * @len: length of the frame data
 * @uapsd_queues: bitmap of queues configured for uapsd. Same format
 *	as the AC bitmap in the QoS info field
 *
 * After being asked to associate via cfg80211_ops::assoc() the driver must
 * call either this function or cfg80211_auth_timeout().
 *
 * This function may sleep. The caller must hold the corresponding wdev's mutex.
 */
void cfg80211_rx_assoc_resp(struct net_device *dev,
			    struct cfg80211_bss *bss,
			    const u8 *buf, size_t len,
			    int uapsd_queues);

/**
 * cfg80211_assoc_timeout - notification of timed out association
 * @dev: network device
 * @bss: The BSS entry with which association timed out.
 *
 * This function may sleep. The caller must hold the corresponding wdev's mutex.
 */
void cfg80211_assoc_timeout(struct net_device *dev, struct cfg80211_bss *bss);

/**
 * cfg80211_abandon_assoc - notify cfg80211 of abandoned association attempt
 * @dev: network device
 * @bss: The BSS entry with which association was abandoned.
 *
 * Call this whenever - for reasons reported through other API, like deauth RX,
 * an association attempt was abandoned.
 * This function may sleep. The caller must hold the corresponding wdev's mutex.
 */
void cfg80211_abandon_assoc(struct net_device *dev, struct cfg80211_bss *bss);

/**
 * cfg80211_tx_mlme_mgmt - notification of transmitted deauth/disassoc frame
 * @dev: network device
 * @buf: 802.11 frame (header + body)
 * @len: length of the frame data
 *
 * This function is called whenever deauthentication has been processed in
 * station mode. This includes both received deauthentication frames and
 * locally generated ones. This function may sleep. The caller must hold the
 * corresponding wdev's mutex.
 */
void cfg80211_tx_mlme_mgmt(struct net_device *dev, const u8 *buf, size_t len);

/**
 * cfg80211_rx_unprot_mlme_mgmt - notification of unprotected mlme mgmt frame
 * @dev: network device
 * @buf: deauthentication frame (header + body)
 * @len: length of the frame data
 *
 * This function is called whenever a received deauthentication or dissassoc
 * frame has been dropped in station mode because of MFP being used but the
 * frame was not protected. This function may sleep.
 */
void cfg80211_rx_unprot_mlme_mgmt(struct net_device *dev,
				  const u8 *buf, size_t len);

/**
 * cfg80211_michael_mic_failure - notification of Michael MIC failure (TKIP)
 * @dev: network device
 * @addr: The source MAC address of the frame
 * @key_type: The key type that the received frame used
 * @key_id: Key identifier (0..3). Can be -1 if missing.
 * @tsc: The TSC value of the frame that generated the MIC failure (6 octets)
 * @gfp: allocation flags
 *
 * This function is called whenever the local MAC detects a MIC failure in a
 * received frame. This matches with MLME-MICHAELMICFAILURE.indication()
 * primitive.
 */
void cfg80211_michael_mic_failure(struct net_device *dev, const u8 *addr,
				  enum nl80211_key_type key_type, int key_id,
				  const u8 *tsc, gfp_t gfp);

/**
 * cfg80211_ibss_joined - notify cfg80211 that device joined an IBSS
 *
 * @dev: network device
 * @bssid: the BSSID of the IBSS joined
 * @channel: the channel of the IBSS joined
 * @gfp: allocation flags
 *
 * This function notifies cfg80211 that the device joined an IBSS or
 * switched to a different BSSID. Before this function can be called,
 * either a beacon has to have been received from the IBSS, or one of
 * the cfg80211_inform_bss{,_frame} functions must have been called
 * with the locally generated beacon -- this guarantees that there is
 * always a scan result for this IBSS. cfg80211 will handle the rest.
 */
void cfg80211_ibss_joined(struct net_device *dev, const u8 *bssid,
			  struct ieee80211_channel *channel, gfp_t gfp);

/**
 * cfg80211_notify_new_candidate - notify cfg80211 of a new mesh peer candidate
 *
 * @dev: network device
 * @macaddr: the MAC address of the new candidate
 * @ie: information elements advertised by the peer candidate
 * @ie_len: lenght of the information elements buffer
 * @gfp: allocation flags
 *
 * This function notifies cfg80211 that the mesh peer candidate has been
 * detected, most likely via a beacon or, less likely, via a probe response.
 * cfg80211 then sends a notification to userspace.
 */
void cfg80211_notify_new_peer_candidate(struct net_device *dev,
		const u8 *macaddr, const u8 *ie, u8 ie_len, gfp_t gfp);

/**
 * DOC: RFkill integration
 *
 * RFkill integration in cfg80211 is almost invisible to drivers,
 * as cfg80211 automatically registers an rfkill instance for each
 * wireless device it knows about. Soft kill is also translated
 * into disconnecting and turning all interfaces off, drivers are
 * expected to turn off the device when all interfaces are down.
 *
 * However, devices may have a hard RFkill line, in which case they
 * also need to interact with the rfkill subsystem, via cfg80211.
 * They can do this with a few helper functions documented here.
 */

/**
 * wiphy_rfkill_set_hw_state - notify cfg80211 about hw block state
 * @wiphy: the wiphy
 * @blocked: block status
 */
void wiphy_rfkill_set_hw_state(struct wiphy *wiphy, bool blocked);

/**
 * wiphy_rfkill_start_polling - start polling rfkill
 * @wiphy: the wiphy
 */
void wiphy_rfkill_start_polling(struct wiphy *wiphy);

/**
 * wiphy_rfkill_stop_polling - stop polling rfkill
 * @wiphy: the wiphy
 */
void wiphy_rfkill_stop_polling(struct wiphy *wiphy);

/**
 * DOC: Vendor commands
 *
 * Occasionally, there are special protocol or firmware features that
 * can't be implemented very openly. For this and similar cases, the
 * vendor command functionality allows implementing the features with
 * (typically closed-source) userspace and firmware, using nl80211 as
 * the configuration mechanism.
 *
 * A driver supporting vendor commands must register them as an array
 * in struct wiphy, with handlers for each one, each command has an
 * OUI and sub command ID to identify it.
 *
 * Note that this feature should not be (ab)used to implement protocol
 * features that could openly be shared across drivers. In particular,
 * it must never be required to use vendor commands to implement any
 * "normal" functionality that higher-level userspace like connection
 * managers etc. need.
 */

struct sk_buff *__cfg80211_alloc_reply_skb(struct wiphy *wiphy,
					   enum nl80211_commands cmd,
					   enum nl80211_attrs attr,
					   int approxlen);

struct sk_buff *__cfg80211_alloc_event_skb(struct wiphy *wiphy,
					   struct wireless_dev *wdev,
					   enum nl80211_commands cmd,
					   enum nl80211_attrs attr,
					   int vendor_event_idx,
					   int approxlen, gfp_t gfp);

void __cfg80211_send_event_skb(struct sk_buff *skb, gfp_t gfp);

/**
 * cfg80211_vendor_cmd_alloc_reply_skb - allocate vendor command reply
 * @wiphy: the wiphy
 * @approxlen: an upper bound of the length of the data that will
 *	be put into the skb
 *
 * This function allocates and pre-fills an skb for a reply to
 * a vendor command. Since it is intended for a reply, calling
 * it outside of a vendor command's doit() operation is invalid.
 *
 * The returned skb is pre-filled with some identifying data in
 * a way that any data that is put into the skb (with skb_put(),
 * nla_put() or similar) will end up being within the
 * %NL80211_ATTR_VENDOR_DATA attribute, so all that needs to be done
 * with the skb is adding data for the corresponding userspace tool
 * which can then read that data out of the vendor data attribute.
 * You must not modify the skb in any other way.
 *
 * When done, call cfg80211_vendor_cmd_reply() with the skb and return
 * its error code as the result of the doit() operation.
 *
 * Return: An allocated and pre-filled skb. %NULL if any errors happen.
 */
static inline struct sk_buff *
cfg80211_vendor_cmd_alloc_reply_skb(struct wiphy *wiphy, int approxlen)
{
	return __cfg80211_alloc_reply_skb(wiphy, NL80211_CMD_VENDOR,
					  NL80211_ATTR_VENDOR_DATA, approxlen);
}

/**
 * cfg80211_vendor_cmd_reply - send the reply skb
 * @skb: The skb, must have been allocated with
 *	cfg80211_vendor_cmd_alloc_reply_skb()
 *
 * Since calling this function will usually be the last thing
 * before returning from the vendor command doit() you should
 * return the error code.  Note that this function consumes the
 * skb regardless of the return value.
 *
 * Return: An error code or 0 on success.
 */
int cfg80211_vendor_cmd_reply(struct sk_buff *skb);

/**
 * cfg80211_vendor_event_alloc - allocate vendor-specific event skb
 * @wiphy: the wiphy
 * @wdev: the wireless device
 * @event_idx: index of the vendor event in the wiphy's vendor_events
 * @approxlen: an upper bound of the length of the data that will
 *	be put into the skb
 * @gfp: allocation flags
 *
 * This function allocates and pre-fills an skb for an event on the
 * vendor-specific multicast group.
 *
 * If wdev != NULL, both the ifindex and identifier of the specified
 * wireless device are added to the event message before the vendor data
 * attribute.
 *
 * When done filling the skb, call cfg80211_vendor_event() with the
 * skb to send the event.
 *
 * Return: An allocated and pre-filled skb. %NULL if any errors happen.
 */
static inline struct sk_buff *
cfg80211_vendor_event_alloc(struct wiphy *wiphy, struct wireless_dev *wdev,
			     int approxlen, int event_idx, gfp_t gfp)
{
	return __cfg80211_alloc_event_skb(wiphy, wdev, NL80211_CMD_VENDOR,
					  NL80211_ATTR_VENDOR_DATA,
					  event_idx, approxlen, gfp);
}

/**
 * cfg80211_vendor_event - send the event
 * @skb: The skb, must have been allocated with cfg80211_vendor_event_alloc()
 * @gfp: allocation flags
 *
 * This function sends the given @skb, which must have been allocated
 * by cfg80211_vendor_event_alloc(), as an event. It always consumes it.
 */
static inline void cfg80211_vendor_event(struct sk_buff *skb, gfp_t gfp)
{
	__cfg80211_send_event_skb(skb, gfp);
}

#ifdef CONFIG_NL80211_TESTMODE
/**
 * DOC: Test mode
 *
 * Test mode is a set of utility functions to allow drivers to
 * interact with driver-specific tools to aid, for instance,
 * factory programming.
 *
 * This chapter describes how drivers interact with it, for more
 * information see the nl80211 book's chapter on it.
 */

/**
 * cfg80211_testmode_alloc_reply_skb - allocate testmode reply
 * @wiphy: the wiphy
 * @approxlen: an upper bound of the length of the data that will
 *	be put into the skb
 *
 * This function allocates and pre-fills an skb for a reply to
 * the testmode command. Since it is intended for a reply, calling
 * it outside of the @testmode_cmd operation is invalid.
 *
 * The returned skb is pre-filled with the wiphy index and set up in
 * a way that any data that is put into the skb (with skb_put(),
 * nla_put() or similar) will end up being within the
 * %NL80211_ATTR_TESTDATA attribute, so all that needs to be done
 * with the skb is adding data for the corresponding userspace tool
 * which can then read that data out of the testdata attribute. You
 * must not modify the skb in any other way.
 *
 * When done, call cfg80211_testmode_reply() with the skb and return
 * its error code as the result of the @testmode_cmd operation.
 *
 * Return: An allocated and pre-filled skb. %NULL if any errors happen.
 */
static inline struct sk_buff *
cfg80211_testmode_alloc_reply_skb(struct wiphy *wiphy, int approxlen)
{
	return __cfg80211_alloc_reply_skb(wiphy, NL80211_CMD_TESTMODE,
					  NL80211_ATTR_TESTDATA, approxlen);
}

/**
 * cfg80211_testmode_reply - send the reply skb
 * @skb: The skb, must have been allocated with
 *	cfg80211_testmode_alloc_reply_skb()
 *
 * Since calling this function will usually be the last thing
 * before returning from the @testmode_cmd you should return
 * the error code.  Note that this function consumes the skb
 * regardless of the return value.
 *
 * Return: An error code or 0 on success.
 */
static inline int cfg80211_testmode_reply(struct sk_buff *skb)
{
	return cfg80211_vendor_cmd_reply(skb);
}

/**
 * cfg80211_testmode_alloc_event_skb - allocate testmode event
 * @wiphy: the wiphy
 * @approxlen: an upper bound of the length of the data that will
 *	be put into the skb
 * @gfp: allocation flags
 *
 * This function allocates and pre-fills an skb for an event on the
 * testmode multicast group.
 *
 * The returned skb is set up in the same way as with
 * cfg80211_testmode_alloc_reply_skb() but prepared for an event. As
 * there, you should simply add data to it that will then end up in the
 * %NL80211_ATTR_TESTDATA attribute. Again, you must not modify the skb
 * in any other way.
 *
 * When done filling the skb, call cfg80211_testmode_event() with the
 * skb to send the event.
 *
 * Return: An allocated and pre-filled skb. %NULL if any errors happen.
 */
static inline struct sk_buff *
cfg80211_testmode_alloc_event_skb(struct wiphy *wiphy, int approxlen, gfp_t gfp)
{
	return __cfg80211_alloc_event_skb(wiphy, NULL, NL80211_CMD_TESTMODE,
					  NL80211_ATTR_TESTDATA, -1,
					  approxlen, gfp);
}

/**
 * cfg80211_testmode_event - send the event
 * @skb: The skb, must have been allocated with
 *	cfg80211_testmode_alloc_event_skb()
 * @gfp: allocation flags
 *
 * This function sends the given @skb, which must have been allocated
 * by cfg80211_testmode_alloc_event_skb(), as an event. It always
 * consumes it.
 */
static inline void cfg80211_testmode_event(struct sk_buff *skb, gfp_t gfp)
{
	__cfg80211_send_event_skb(skb, gfp);
}

#define CFG80211_TESTMODE_CMD(cmd)	.testmode_cmd = (cmd),
#define CFG80211_TESTMODE_DUMP(cmd)	.testmode_dump = (cmd),
#else
#define CFG80211_TESTMODE_CMD(cmd)
#define CFG80211_TESTMODE_DUMP(cmd)
#endif

/**
 * struct cfg80211_fils_resp_params - FILS connection response params
 * @kek: KEK derived from a successful FILS connection (may be %NULL)
 * @kek_len: Length of @fils_kek in octets
 * @update_erp_next_seq_num: Boolean value to specify whether the value in
 *	@erp_next_seq_num is valid.
 * @erp_next_seq_num: The next sequence number to use in ERP message in
 *	FILS Authentication. This value should be specified irrespective of the
 *	status for a FILS connection.
 * @pmk: A new PMK if derived from a successful FILS connection (may be %NULL).
 * @pmk_len: Length of @pmk in octets
 * @pmkid: A new PMKID if derived from a successful FILS connection or the PMKID
 *	used for this FILS connection (may be %NULL).
 */
struct cfg80211_fils_resp_params {
	const u8 *kek;
	size_t kek_len;
	bool update_erp_next_seq_num;
	u16 erp_next_seq_num;
	const u8 *pmk;
	size_t pmk_len;
	const u8 *pmkid;
};

/**
 * struct cfg80211_connect_resp_params - Connection response params
 * @status: Status code, %WLAN_STATUS_SUCCESS for successful connection, use
 *	%WLAN_STATUS_UNSPECIFIED_FAILURE if your device cannot give you
 *	the real status code for failures. If this call is used to report a
 *	failure due to a timeout (e.g., not receiving an Authentication frame
 *	from the AP) instead of an explicit rejection by the AP, -1 is used to
 *	indicate that this is a failure, but without a status code.
 *	@timeout_reason is used to report the reason for the timeout in that
 *	case.
 * @bssid: The BSSID of the AP (may be %NULL)
 * @bss: Entry of bss to which STA got connected to, can be obtained through
 *	cfg80211_get_bss() (may be %NULL). Only one parameter among @bssid and
 *	@bss needs to be specified.
 * @req_ie: Association request IEs (may be %NULL)
 * @req_ie_len: Association request IEs length
 * @resp_ie: Association response IEs (may be %NULL)
 * @resp_ie_len: Association response IEs length
 * @fils: FILS connection response parameters.
 * @timeout_reason: Reason for connection timeout. This is used when the
 *	connection fails due to a timeout instead of an explicit rejection from
 *	the AP. %NL80211_TIMEOUT_UNSPECIFIED is used when the timeout reason is
 *	not known. This value is used only if @status < 0 to indicate that the
 *	failure is due to a timeout and not due to explicit rejection by the AP.
 *	This value is ignored in other cases (@status >= 0).
 */
struct cfg80211_connect_resp_params {
	int status;
	const u8 *bssid;
	struct cfg80211_bss *bss;
	const u8 *req_ie;
	size_t req_ie_len;
	const u8 *resp_ie;
	size_t resp_ie_len;
	struct cfg80211_fils_resp_params fils;
	enum nl80211_timeout_reason timeout_reason;
};

/**
 * cfg80211_connect_done - notify cfg80211 of connection result
 *
 * @dev: network device
 * @params: connection response parameters
 * @gfp: allocation flags
 *
 * It should be called by the underlying driver once execution of the connection
 * request from connect() has been completed. This is similar to
 * cfg80211_connect_bss(), but takes a structure pointer for connection response
 * parameters. Only one of the functions among cfg80211_connect_bss(),
 * cfg80211_connect_result(), cfg80211_connect_timeout(),
 * and cfg80211_connect_done() should be called.
 */
void cfg80211_connect_done(struct net_device *dev,
			   struct cfg80211_connect_resp_params *params,
			   gfp_t gfp);

/**
 * cfg80211_connect_bss - notify cfg80211 of connection result
 *
 * @dev: network device
 * @bssid: the BSSID of the AP
 * @bss: entry of bss to which STA got connected to, can be obtained
 *	through cfg80211_get_bss (may be %NULL)
 * @req_ie: association request IEs (maybe be %NULL)
 * @req_ie_len: association request IEs length
 * @resp_ie: association response IEs (may be %NULL)
 * @resp_ie_len: assoc response IEs length
 * @status: status code, %WLAN_STATUS_SUCCESS for successful connection, use
 *	%WLAN_STATUS_UNSPECIFIED_FAILURE if your device cannot give you
 *	the real status code for failures. If this call is used to report a
 *	failure due to a timeout (e.g., not receiving an Authentication frame
 *	from the AP) instead of an explicit rejection by the AP, -1 is used to
 *	indicate that this is a failure, but without a status code.
 *	@timeout_reason is used to report the reason for the timeout in that
 *	case.
 * @gfp: allocation flags
 * @timeout_reason: reason for connection timeout. This is used when the
 *	connection fails due to a timeout instead of an explicit rejection from
 *	the AP. %NL80211_TIMEOUT_UNSPECIFIED is used when the timeout reason is
 *	not known. This value is used only if @status < 0 to indicate that the
 *	failure is due to a timeout and not due to explicit rejection by the AP.
 *	This value is ignored in other cases (@status >= 0).
 *
 * It should be called by the underlying driver once execution of the connection
 * request from connect() has been completed. This is similar to
 * cfg80211_connect_result(), but with the option of identifying the exact bss
 * entry for the connection. Only one of the functions among
 * cfg80211_connect_bss(), cfg80211_connect_result(),
 * cfg80211_connect_timeout(), and cfg80211_connect_done() should be called.
 */
static inline void
cfg80211_connect_bss(struct net_device *dev, const u8 *bssid,
		     struct cfg80211_bss *bss, const u8 *req_ie,
		     size_t req_ie_len, const u8 *resp_ie,
		     size_t resp_ie_len, int status, gfp_t gfp,
		     enum nl80211_timeout_reason timeout_reason)
{
	struct cfg80211_connect_resp_params params;

	memset(&params, 0, sizeof(params));
	params.status = status;
	params.bssid = bssid;
	params.bss = bss;
	params.req_ie = req_ie;
	params.req_ie_len = req_ie_len;
	params.resp_ie = resp_ie;
	params.resp_ie_len = resp_ie_len;
	params.timeout_reason = timeout_reason;

	cfg80211_connect_done(dev, &params, gfp);
}

/**
 * cfg80211_connect_result - notify cfg80211 of connection result
 *
 * @dev: network device
 * @bssid: the BSSID of the AP
 * @req_ie: association request IEs (maybe be %NULL)
 * @req_ie_len: association request IEs length
 * @resp_ie: association response IEs (may be %NULL)
 * @resp_ie_len: assoc response IEs length
 * @status: status code, %WLAN_STATUS_SUCCESS for successful connection, use
 *	%WLAN_STATUS_UNSPECIFIED_FAILURE if your device cannot give you
 *	the real status code for failures.
 * @gfp: allocation flags
 *
 * It should be called by the underlying driver once execution of the connection
 * request from connect() has been completed. This is similar to
 * cfg80211_connect_bss() which allows the exact bss entry to be specified. Only
 * one of the functions among cfg80211_connect_bss(), cfg80211_connect_result(),
 * cfg80211_connect_timeout(), and cfg80211_connect_done() should be called.
 */
static inline void
cfg80211_connect_result(struct net_device *dev, const u8 *bssid,
			const u8 *req_ie, size_t req_ie_len,
			const u8 *resp_ie, size_t resp_ie_len,
			u16 status, gfp_t gfp)
{
	cfg80211_connect_bss(dev, bssid, NULL, req_ie, req_ie_len, resp_ie,
			     resp_ie_len, status, gfp,
			     NL80211_TIMEOUT_UNSPECIFIED);
}

/**
 * cfg80211_connect_timeout - notify cfg80211 of connection timeout
 *
 * @dev: network device
 * @bssid: the BSSID of the AP
 * @req_ie: association request IEs (maybe be %NULL)
 * @req_ie_len: association request IEs length
 * @gfp: allocation flags
 * @timeout_reason: reason for connection timeout.
 *
 * It should be called by the underlying driver whenever connect() has failed
 * in a sequence where no explicit authentication/association rejection was
 * received from the AP. This could happen, e.g., due to not being able to send
 * out the Authentication or Association Request frame or timing out while
 * waiting for the response. Only one of the functions among
 * cfg80211_connect_bss(), cfg80211_connect_result(),
 * cfg80211_connect_timeout(), and cfg80211_connect_done() should be called.
 */
static inline void
cfg80211_connect_timeout(struct net_device *dev, const u8 *bssid,
			 const u8 *req_ie, size_t req_ie_len, gfp_t gfp,
			 enum nl80211_timeout_reason timeout_reason)
{
	cfg80211_connect_bss(dev, bssid, NULL, req_ie, req_ie_len, NULL, 0, -1,
			     gfp, timeout_reason);
}

/**
 * struct cfg80211_roam_info - driver initiated roaming information
 *
 * @channel: the channel of the new AP
 * @bss: entry of bss to which STA got roamed (may be %NULL if %bssid is set)
 * @bssid: the BSSID of the new AP (may be %NULL if %bss is set)
 * @req_ie: association request IEs (maybe be %NULL)
 * @req_ie_len: association request IEs length
 * @resp_ie: association response IEs (may be %NULL)
 * @resp_ie_len: assoc response IEs length
 * @fils: FILS related roaming information.
 */
struct cfg80211_roam_info {
	struct ieee80211_channel *channel;
	struct cfg80211_bss *bss;
	const u8 *bssid;
	const u8 *req_ie;
	size_t req_ie_len;
	const u8 *resp_ie;
	size_t resp_ie_len;
	struct cfg80211_fils_resp_params fils;
};

/**
 * cfg80211_roamed - notify cfg80211 of roaming
 *
 * @dev: network device
 * @info: information about the new BSS. struct &cfg80211_roam_info.
 * @gfp: allocation flags
 *
 * This function may be called with the driver passing either the BSSID of the
 * new AP or passing the bss entry to avoid a race in timeout of the bss entry.
 * It should be called by the underlying driver whenever it roamed from one AP
 * to another while connected. Drivers which have roaming implemented in
 * firmware should pass the bss entry to avoid a race in bss entry timeout where
 * the bss entry of the new AP is seen in the driver, but gets timed out by the
 * time it is accessed in __cfg80211_roamed() due to delay in scheduling
 * rdev->event_work. In case of any failures, the reference is released
 * either in cfg80211_roamed() or in __cfg80211_romed(), Otherwise, it will be
 * released while diconneting from the current bss.
 */
void cfg80211_roamed(struct net_device *dev, struct cfg80211_roam_info *info,
		     gfp_t gfp);

/**
 * cfg80211_port_authorized - notify cfg80211 of successful security association
 *
 * @dev: network device
 * @bssid: the BSSID of the AP
 * @gfp: allocation flags
 *
 * This function should be called by a driver that supports 4 way handshake
 * offload after a security association was successfully established (i.e.,
 * the 4 way handshake was completed successfully). The call to this function
 * should be preceded with a call to cfg80211_connect_result(),
 * cfg80211_connect_done(), cfg80211_connect_bss() or cfg80211_roamed() to
 * indicate the 802.11 association.
 */
void cfg80211_port_authorized(struct net_device *dev, const u8 *bssid,
			      gfp_t gfp);

/**
 * cfg80211_disconnected - notify cfg80211 that connection was dropped
 *
 * @dev: network device
 * @ie: information elements of the deauth/disassoc frame (may be %NULL)
 * @ie_len: length of IEs
 * @reason: reason code for the disconnection, set it to 0 if unknown
 * @locally_generated: disconnection was requested locally
 * @gfp: allocation flags
 *
 * After it calls this function, the driver should enter an idle state
 * and not try to connect to any AP any more.
 */
void cfg80211_disconnected(struct net_device *dev, u16 reason,
			   const u8 *ie, size_t ie_len,
			   bool locally_generated, gfp_t gfp);

/**
 * cfg80211_ready_on_channel - notification of remain_on_channel start
 * @wdev: wireless device
 * @cookie: the request cookie
 * @chan: The current channel (from remain_on_channel request)
 * @duration: Duration in milliseconds that the driver intents to remain on the
 *	channel
 * @gfp: allocation flags
 */
void cfg80211_ready_on_channel(struct wireless_dev *wdev, u64 cookie,
			       struct ieee80211_channel *chan,
			       unsigned int duration, gfp_t gfp);

/**
 * cfg80211_remain_on_channel_expired - remain_on_channel duration expired
 * @wdev: wireless device
 * @cookie: the request cookie
 * @chan: The current channel (from remain_on_channel request)
 * @gfp: allocation flags
 */
void cfg80211_remain_on_channel_expired(struct wireless_dev *wdev, u64 cookie,
					struct ieee80211_channel *chan,
					gfp_t gfp);

/**
 * cfg80211_sinfo_alloc_tid_stats - allocate per-tid statistics.
 *
 * @sinfo: the station information
 * @gfp: allocation flags
 */
int cfg80211_sinfo_alloc_tid_stats(struct station_info *sinfo, gfp_t gfp);

/**
 * cfg80211_sinfo_release_content - release contents of station info
 * @sinfo: the station information
 *
 * Releases any potentially allocated sub-information of the station
 * information, but not the struct itself (since it's typically on
 * the stack.)
 */
static inline void cfg80211_sinfo_release_content(struct station_info *sinfo)
{
	kfree(sinfo->pertid);
}

/**
 * cfg80211_new_sta - notify userspace about station
 *
 * @dev: the netdev
 * @mac_addr: the station's address
 * @sinfo: the station information
 * @gfp: allocation flags
 */
void cfg80211_new_sta(struct net_device *dev, const u8 *mac_addr,
		      struct station_info *sinfo, gfp_t gfp);

/**
 * cfg80211_del_sta_sinfo - notify userspace about deletion of a station
 * @dev: the netdev
 * @mac_addr: the station's address
 * @sinfo: the station information/statistics
 * @gfp: allocation flags
 */
void cfg80211_del_sta_sinfo(struct net_device *dev, const u8 *mac_addr,
			    struct station_info *sinfo, gfp_t gfp);

/**
 * cfg80211_del_sta - notify userspace about deletion of a station
 *
 * @dev: the netdev
 * @mac_addr: the station's address
 * @gfp: allocation flags
 */
static inline void cfg80211_del_sta(struct net_device *dev,
				    const u8 *mac_addr, gfp_t gfp)
{
	cfg80211_del_sta_sinfo(dev, mac_addr, NULL, gfp);
}

/**
 * cfg80211_conn_failed - connection request failed notification
 *
 * @dev: the netdev
 * @mac_addr: the station's address
 * @reason: the reason for connection failure
 * @gfp: allocation flags
 *
 * Whenever a station tries to connect to an AP and if the station
 * could not connect to the AP as the AP has rejected the connection
 * for some reasons, this function is called.
 *
 * The reason for connection failure can be any of the value from
 * nl80211_connect_failed_reason enum
 */
void cfg80211_conn_failed(struct net_device *dev, const u8 *mac_addr,
			  enum nl80211_connect_failed_reason reason,
			  gfp_t gfp);

/**
 * cfg80211_rx_mgmt - notification of received, unprocessed management frame
 * @wdev: wireless device receiving the frame
 * @freq: Frequency on which the frame was received in MHz
 * @sig_dbm: signal strength in dBm, or 0 if unknown
 * @buf: Management frame (header + body)
 * @len: length of the frame data
 * @flags: flags, as defined in enum nl80211_rxmgmt_flags
 *
 * This function is called whenever an Action frame is received for a station
 * mode interface, but is not processed in kernel.
 *
 * Return: %true if a user space application has registered for this frame.
 * For action frames, that makes it responsible for rejecting unrecognized
 * action frames; %false otherwise, in which case for action frames the
 * driver is responsible for rejecting the frame.
 */
bool cfg80211_rx_mgmt(struct wireless_dev *wdev, int freq, int sig_dbm,
		      const u8 *buf, size_t len, u32 flags);

/**
 * cfg80211_mgmt_tx_status - notification of TX status for management frame
 * @wdev: wireless device receiving the frame
 * @cookie: Cookie returned by cfg80211_ops::mgmt_tx()
 * @buf: Management frame (header + body)
 * @len: length of the frame data
 * @ack: Whether frame was acknowledged
 * @gfp: context flags
 *
 * This function is called whenever a management frame was requested to be
 * transmitted with cfg80211_ops::mgmt_tx() to report the TX status of the
 * transmission attempt.
 */
void cfg80211_mgmt_tx_status(struct wireless_dev *wdev, u64 cookie,
			     const u8 *buf, size_t len, bool ack, gfp_t gfp);


/**
 * cfg80211_rx_control_port - notification about a received control port frame
 * @dev: The device the frame matched to
 * @skb: The skbuf with the control port frame.  It is assumed that the skbuf
 *	is 802.3 formatted (with 802.3 header).  The skb can be non-linear.
 *	This function does not take ownership of the skb, so the caller is
 *	responsible for any cleanup.  The caller must also ensure that
 *	skb->protocol is set appropriately.
 * @unencrypted: Whether the frame was received unencrypted
 *
 * This function is used to inform userspace about a received control port
 * frame.  It should only be used if userspace indicated it wants to receive
 * control port frames over nl80211.
 *
 * The frame is the data portion of the 802.3 or 802.11 data frame with all
 * network layer headers removed (e.g. the raw EAPoL frame).
 *
 * Return: %true if the frame was passed to userspace
 */
bool cfg80211_rx_control_port(struct net_device *dev,
			      struct sk_buff *skb, bool unencrypted);

/**
 * cfg80211_cqm_rssi_notify - connection quality monitoring rssi event
 * @dev: network device
 * @rssi_event: the triggered RSSI event
 * @rssi_level: new RSSI level value or 0 if not available
 * @gfp: context flags
 *
 * This function is called when a configured connection quality monitoring
 * rssi threshold reached event occurs.
 */
void cfg80211_cqm_rssi_notify(struct net_device *dev,
			      enum nl80211_cqm_rssi_threshold_event rssi_event,
			      s32 rssi_level, gfp_t gfp);

/**
 * cfg80211_cqm_pktloss_notify - notify userspace about packetloss to peer
 * @dev: network device
 * @peer: peer's MAC address
 * @num_packets: how many packets were lost -- should be a fixed threshold
 *	but probably no less than maybe 50, or maybe a throughput dependent
 *	threshold (to account for temporary interference)
 * @gfp: context flags
 */
void cfg80211_cqm_pktloss_notify(struct net_device *dev,
				 const u8 *peer, u32 num_packets, gfp_t gfp);

/**
 * cfg80211_cqm_txe_notify - TX error rate event
 * @dev: network device
 * @peer: peer's MAC address
 * @num_packets: how many packets were lost
 * @rate: % of packets which failed transmission
 * @intvl: interval (in s) over which the TX failure threshold was breached.
 * @gfp: context flags
 *
 * Notify userspace when configured % TX failures over number of packets in a
 * given interval is exceeded.
 */
void cfg80211_cqm_txe_notify(struct net_device *dev, const u8 *peer,
			     u32 num_packets, u32 rate, u32 intvl, gfp_t gfp);

/**
 * cfg80211_cqm_beacon_loss_notify - beacon loss event
 * @dev: network device
 * @gfp: context flags
 *
 * Notify userspace about beacon loss from the connected AP.
 */
void cfg80211_cqm_beacon_loss_notify(struct net_device *dev, gfp_t gfp);

/**
 * cfg80211_radar_event - radar detection event
 * @wiphy: the wiphy
 * @chandef: chandef for the current channel
 * @gfp: context flags
 *
 * This function is called when a radar is detected on the current chanenl.
 */
void cfg80211_radar_event(struct wiphy *wiphy,
			  struct cfg80211_chan_def *chandef, gfp_t gfp);

/**
 * cfg80211_sta_opmode_change_notify - STA's ht/vht operation mode change event
 * @dev: network device
 * @mac: MAC address of a station which opmode got modified
 * @sta_opmode: station's current opmode value
 * @gfp: context flags
 *
 * Driver should call this function when station's opmode modified via action
 * frame.
 */
void cfg80211_sta_opmode_change_notify(struct net_device *dev, const u8 *mac,
				       struct sta_opmode_info *sta_opmode,
				       gfp_t gfp);

/**
 * cfg80211_cac_event - Channel availability check (CAC) event
 * @netdev: network device
 * @chandef: chandef for the current channel
 * @event: type of event
 * @gfp: context flags
 *
 * This function is called when a Channel availability check (CAC) is finished
 * or aborted. This must be called to notify the completion of a CAC process,
 * also by full-MAC drivers.
 */
void cfg80211_cac_event(struct net_device *netdev,
			const struct cfg80211_chan_def *chandef,
			enum nl80211_radar_event event, gfp_t gfp);


/**
 * cfg80211_gtk_rekey_notify - notify userspace about driver rekeying
 * @dev: network device
 * @bssid: BSSID of AP (to avoid races)
 * @replay_ctr: new replay counter
 * @gfp: allocation flags
 */
void cfg80211_gtk_rekey_notify(struct net_device *dev, const u8 *bssid,
			       const u8 *replay_ctr, gfp_t gfp);

/**
 * cfg80211_pmksa_candidate_notify - notify about PMKSA caching candidate
 * @dev: network device
 * @index: candidate index (the smaller the index, the higher the priority)
 * @bssid: BSSID of AP
 * @preauth: Whether AP advertises support for RSN pre-authentication
 * @gfp: allocation flags
 */
void cfg80211_pmksa_candidate_notify(struct net_device *dev, int index,
				     const u8 *bssid, bool preauth, gfp_t gfp);

/**
 * cfg80211_rx_spurious_frame - inform userspace about a spurious frame
 * @dev: The device the frame matched to
 * @addr: the transmitter address
 * @gfp: context flags
 *
 * This function is used in AP mode (only!) to inform userspace that
 * a spurious class 3 frame was received, to be able to deauth the
 * sender.
 * Return: %true if the frame was passed to userspace (or this failed
 * for a reason other than not having a subscription.)
 */
bool cfg80211_rx_spurious_frame(struct net_device *dev,
				const u8 *addr, gfp_t gfp);

/**
 * cfg80211_rx_unexpected_4addr_frame - inform about unexpected WDS frame
 * @dev: The device the frame matched to
 * @addr: the transmitter address
 * @gfp: context flags
 *
 * This function is used in AP mode (only!) to inform userspace that
 * an associated station sent a 4addr frame but that wasn't expected.
 * It is allowed and desirable to send this event only once for each
 * station to avoid event flooding.
 * Return: %true if the frame was passed to userspace (or this failed
 * for a reason other than not having a subscription.)
 */
bool cfg80211_rx_unexpected_4addr_frame(struct net_device *dev,
					const u8 *addr, gfp_t gfp);

/**
 * cfg80211_probe_status - notify userspace about probe status
 * @dev: the device the probe was sent on
 * @addr: the address of the peer
 * @cookie: the cookie filled in @probe_client previously
 * @acked: indicates whether probe was acked or not
 * @ack_signal: signal strength (in dBm) of the ACK frame.
 * @is_valid_ack_signal: indicates the ack_signal is valid or not.
 * @gfp: allocation flags
 */
void cfg80211_probe_status(struct net_device *dev, const u8 *addr,
			   u64 cookie, bool acked, s32 ack_signal,
			   bool is_valid_ack_signal, gfp_t gfp);

/**
 * cfg80211_report_obss_beacon - report beacon from other APs
 * @wiphy: The wiphy that received the beacon
 * @frame: the frame
 * @len: length of the frame
 * @freq: frequency the frame was received on
 * @sig_dbm: signal strength in dBm, or 0 if unknown
 *
 * Use this function to report to userspace when a beacon was
 * received. It is not useful to call this when there is no
 * netdev that is in AP/GO mode.
 */
void cfg80211_report_obss_beacon(struct wiphy *wiphy,
				 const u8 *frame, size_t len,
				 int freq, int sig_dbm);

/**
 * cfg80211_reg_can_beacon - check if beaconing is allowed
 * @wiphy: the wiphy
 * @chandef: the channel definition
 * @iftype: interface type
 *
 * Return: %true if there is no secondary channel or the secondary channel(s)
 * can be used for beaconing (i.e. is not a radar channel etc.)
 */
bool cfg80211_reg_can_beacon(struct wiphy *wiphy,
			     struct cfg80211_chan_def *chandef,
			     enum nl80211_iftype iftype);

/**
 * cfg80211_reg_can_beacon_relax - check if beaconing is allowed with relaxation
 * @wiphy: the wiphy
 * @chandef: the channel definition
 * @iftype: interface type
 *
 * Return: %true if there is no secondary channel or the secondary channel(s)
 * can be used for beaconing (i.e. is not a radar channel etc.). This version
 * also checks if IR-relaxation conditions apply, to allow beaconing under
 * more permissive conditions.
 *
 * Requires the RTNL to be held.
 */
bool cfg80211_reg_can_beacon_relax(struct wiphy *wiphy,
				   struct cfg80211_chan_def *chandef,
				   enum nl80211_iftype iftype);

/*
 * cfg80211_ch_switch_notify - update wdev channel and notify userspace
 * @dev: the device which switched channels
 * @chandef: the new channel definition
 *
 * Caller must acquire wdev_lock, therefore must only be called from sleepable
 * driver context!
 */
void cfg80211_ch_switch_notify(struct net_device *dev,
			       struct cfg80211_chan_def *chandef);

/*
 * cfg80211_ch_switch_started_notify - notify channel switch start
 * @dev: the device on which the channel switch started
 * @chandef: the future channel definition
 * @count: the number of TBTTs until the channel switch happens
 *
 * Inform the userspace about the channel switch that has just
 * started, so that it can take appropriate actions (eg. starting
 * channel switch on other vifs), if necessary.
 */
void cfg80211_ch_switch_started_notify(struct net_device *dev,
				       struct cfg80211_chan_def *chandef,
				       u8 count);

/**
 * ieee80211_operating_class_to_band - convert operating class to band
 *
 * @operating_class: the operating class to convert
 * @band: band pointer to fill
 *
 * Returns %true if the conversion was successful, %false otherwise.
 */
bool ieee80211_operating_class_to_band(u8 operating_class,
				       enum nl80211_band *band);

/**
 * ieee80211_chandef_to_operating_class - convert chandef to operation class
 *
 * @chandef: the chandef to convert
 * @op_class: a pointer to the resulting operating class
 *
 * Returns %true if the conversion was successful, %false otherwise.
 */
bool ieee80211_chandef_to_operating_class(struct cfg80211_chan_def *chandef,
					  u8 *op_class);

/*
 * cfg80211_tdls_oper_request - request userspace to perform TDLS operation
 * @dev: the device on which the operation is requested
 * @peer: the MAC address of the peer device
 * @oper: the requested TDLS operation (NL80211_TDLS_SETUP or
 *	NL80211_TDLS_TEARDOWN)
 * @reason_code: the reason code for teardown request
 * @gfp: allocation flags
 *
 * This function is used to request userspace to perform TDLS operation that
 * requires knowledge of keys, i.e., link setup or teardown when the AP
 * connection uses encryption. This is optional mechanism for the driver to use
 * if it can automatically determine when a TDLS link could be useful (e.g.,
 * based on traffic and signal strength for a peer).
 */
void cfg80211_tdls_oper_request(struct net_device *dev, const u8 *peer,
				enum nl80211_tdls_operation oper,
				u16 reason_code, gfp_t gfp);

/*
 * cfg80211_calculate_bitrate - calculate actual bitrate (in 100Kbps units)
 * @rate: given rate_info to calculate bitrate from
 *
 * return 0 if MCS index >= 32
 */
u32 cfg80211_calculate_bitrate(struct rate_info *rate);

/**
 * cfg80211_unregister_wdev - remove the given wdev
 * @wdev: struct wireless_dev to remove
 *
 * Call this function only for wdevs that have no netdev assigned,
 * e.g. P2P Devices. It removes the device from the list so that
 * it can no longer be used. It is necessary to call this function
 * even when cfg80211 requests the removal of the interface by
 * calling the del_virtual_intf() callback. The function must also
 * be called when the driver wishes to unregister the wdev, e.g.
 * when the device is unbound from the driver.
 *
 * Requires the RTNL to be held.
 */
void cfg80211_unregister_wdev(struct wireless_dev *wdev);

/**
 * struct cfg80211_ft_event - FT Information Elements
 * @ies: FT IEs
 * @ies_len: length of the FT IE in bytes
 * @target_ap: target AP's MAC address
 * @ric_ies: RIC IE
 * @ric_ies_len: length of the RIC IE in bytes
 */
struct cfg80211_ft_event_params {
	const u8 *ies;
	size_t ies_len;
	const u8 *target_ap;
	const u8 *ric_ies;
	size_t ric_ies_len;
};

/**
 * cfg80211_ft_event - notify userspace about FT IE and RIC IE
 * @netdev: network device
 * @ft_event: IE information
 */
void cfg80211_ft_event(struct net_device *netdev,
		       struct cfg80211_ft_event_params *ft_event);

/**
 * cfg80211_get_p2p_attr - find and copy a P2P attribute from IE buffer
 * @ies: the input IE buffer
 * @len: the input length
 * @attr: the attribute ID to find
 * @buf: output buffer, can be %NULL if the data isn't needed, e.g.
 *	if the function is only called to get the needed buffer size
 * @bufsize: size of the output buffer
 *
 * The function finds a given P2P attribute in the (vendor) IEs and
 * copies its contents to the given buffer.
 *
 * Return: A negative error code (-%EILSEQ or -%ENOENT) if the data is
 * malformed or the attribute can't be found (respectively), or the
 * length of the found attribute (which can be zero).
 */
int cfg80211_get_p2p_attr(const u8 *ies, unsigned int len,
			  enum ieee80211_p2p_attr_id attr,
			  u8 *buf, unsigned int bufsize);

/**
 * ieee80211_ie_split_ric - split an IE buffer according to ordering (with RIC)
 * @ies: the IE buffer
 * @ielen: the length of the IE buffer
 * @ids: an array with element IDs that are allowed before
 *	the split. A WLAN_EID_EXTENSION value means that the next
 *	EID in the list is a sub-element of the EXTENSION IE.
 * @n_ids: the size of the element ID array
 * @after_ric: array IE types that come after the RIC element
 * @n_after_ric: size of the @after_ric array
 * @offset: offset where to start splitting in the buffer
 *
 * This function splits an IE buffer by updating the @offset
 * variable to point to the location where the buffer should be
 * split.
 *
 * It assumes that the given IE buffer is well-formed, this
 * has to be guaranteed by the caller!
 *
 * It also assumes that the IEs in the buffer are ordered
 * correctly, if not the result of using this function will not
 * be ordered correctly either, i.e. it does no reordering.
 *
 * The function returns the offset where the next part of the
 * buffer starts, which may be @ielen if the entire (remainder)
 * of the buffer should be used.
 */
size_t ieee80211_ie_split_ric(const u8 *ies, size_t ielen,
			      const u8 *ids, int n_ids,
			      const u8 *after_ric, int n_after_ric,
			      size_t offset);

/**
 * ieee80211_ie_split - split an IE buffer according to ordering
 * @ies: the IE buffer
 * @ielen: the length of the IE buffer
 * @ids: an array with element IDs that are allowed before
 *	the split. A WLAN_EID_EXTENSION value means that the next
 *	EID in the list is a sub-element of the EXTENSION IE.
 * @n_ids: the size of the element ID array
 * @offset: offset where to start splitting in the buffer
 *
 * This function splits an IE buffer by updating the @offset
 * variable to point to the location where the buffer should be
 * split.
 *
 * It assumes that the given IE buffer is well-formed, this
 * has to be guaranteed by the caller!
 *
 * It also assumes that the IEs in the buffer are ordered
 * correctly, if not the result of using this function will not
 * be ordered correctly either, i.e. it does no reordering.
 *
 * The function returns the offset where the next part of the
 * buffer starts, which may be @ielen if the entire (remainder)
 * of the buffer should be used.
 */
static inline size_t ieee80211_ie_split(const u8 *ies, size_t ielen,
					const u8 *ids, int n_ids, size_t offset)
{
	return ieee80211_ie_split_ric(ies, ielen, ids, n_ids, NULL, 0, offset);
}

/**
 * cfg80211_report_wowlan_wakeup - report wakeup from WoWLAN
 * @wdev: the wireless device reporting the wakeup
 * @wakeup: the wakeup report
 * @gfp: allocation flags
 *
 * This function reports that the given device woke up. If it
 * caused the wakeup, report the reason(s), otherwise you may
 * pass %NULL as the @wakeup parameter to advertise that something
 * else caused the wakeup.
 */
void cfg80211_report_wowlan_wakeup(struct wireless_dev *wdev,
				   struct cfg80211_wowlan_wakeup *wakeup,
				   gfp_t gfp);

/**
 * cfg80211_crit_proto_stopped() - indicate critical protocol stopped by driver.
 *
 * @wdev: the wireless device for which critical protocol is stopped.
 * @gfp: allocation flags
 *
 * This function can be called by the driver to indicate it has reverted
 * operation back to normal. One reason could be that the duration given
 * by .crit_proto_start() has expired.
 */
void cfg80211_crit_proto_stopped(struct wireless_dev *wdev, gfp_t gfp);

/**
 * cfg80211_ap_stopped - notify userspace that AP mode stopped
 * @netdev: network device
 * @gfp: context flags
 */
void cfg80211_ap_stopped(struct net_device *netdev, gfp_t gfp);

/**
 * ieee80211_get_num_supported_channels - get number of channels device has
 * @wiphy: the wiphy
 *
 * Return: the number of channels supported by the device.
 */
unsigned int ieee80211_get_num_supported_channels(struct wiphy *wiphy);

/**
 * cfg80211_check_combinations - check interface combinations
 *
 * @wiphy: the wiphy
 * @params: the interface combinations parameter
 *
 * This function can be called by the driver to check whether a
 * combination of interfaces and their types are allowed according to
 * the interface combinations.
 */
int cfg80211_check_combinations(struct wiphy *wiphy,
				struct iface_combination_params *params);

/**
 * cfg80211_iter_combinations - iterate over matching combinations
 *
 * @wiphy: the wiphy
 * @params: the interface combinations parameter
 * @iter: function to call for each matching combination
 * @data: pointer to pass to iter function
 *
 * This function can be called by the driver to check what possible
 * combinations it fits in at a given moment, e.g. for channel switching
 * purposes.
 */
int cfg80211_iter_combinations(struct wiphy *wiphy,
			       struct iface_combination_params *params,
			       void (*iter)(const struct ieee80211_iface_combination *c,
					    void *data),
			       void *data);

/*
 * cfg80211_stop_iface - trigger interface disconnection
 *
 * @wiphy: the wiphy
 * @wdev: wireless device
 * @gfp: context flags
 *
 * Trigger interface to be stopped as if AP was stopped, IBSS/mesh left, STA
 * disconnected.
 *
 * Note: This doesn't need any locks and is asynchronous.
 */
void cfg80211_stop_iface(struct wiphy *wiphy, struct wireless_dev *wdev,
			 gfp_t gfp);

/**
 * cfg80211_shutdown_all_interfaces - shut down all interfaces for a wiphy
 * @wiphy: the wiphy to shut down
 *
 * This function shuts down all interfaces belonging to this wiphy by
 * calling dev_close() (and treating non-netdev interfaces as needed).
 * It shouldn't really be used unless there are some fatal device errors
 * that really can't be recovered in any other way.
 *
 * Callers must hold the RTNL and be able to deal with callbacks into
 * the driver while the function is running.
 */
void cfg80211_shutdown_all_interfaces(struct wiphy *wiphy);

/**
 * wiphy_ext_feature_set - set the extended feature flag
 *
 * @wiphy: the wiphy to modify.
 * @ftidx: extended feature bit index.
 *
 * The extended features are flagged in multiple bytes (see
 * &struct wiphy.@ext_features)
 */
static inline void wiphy_ext_feature_set(struct wiphy *wiphy,
					 enum nl80211_ext_feature_index ftidx)
{
	u8 *ft_byte;

	ft_byte = &wiphy->ext_features[ftidx / 8];
	*ft_byte |= BIT(ftidx % 8);
}

/**
 * wiphy_ext_feature_isset - check the extended feature flag
 *
 * @wiphy: the wiphy to modify.
 * @ftidx: extended feature bit index.
 *
 * The extended features are flagged in multiple bytes (see
 * &struct wiphy.@ext_features)
 */
static inline bool
wiphy_ext_feature_isset(struct wiphy *wiphy,
			enum nl80211_ext_feature_index ftidx)
{
	u8 ft_byte;

	ft_byte = wiphy->ext_features[ftidx / 8];
	return (ft_byte & BIT(ftidx % 8)) != 0;
}

/**
 * cfg80211_free_nan_func - free NAN function
 * @f: NAN function that should be freed
 *
 * Frees all the NAN function and all it's allocated members.
 */
void cfg80211_free_nan_func(struct cfg80211_nan_func *f);

/**
 * struct cfg80211_nan_match_params - NAN match parameters
 * @type: the type of the function that triggered a match. If it is
 *	 %NL80211_NAN_FUNC_SUBSCRIBE it means that we replied to a subscriber.
 *	 If it is %NL80211_NAN_FUNC_PUBLISH, it means that we got a discovery
 *	 result.
 *	 If it is %NL80211_NAN_FUNC_FOLLOW_UP, we received a follow up.
 * @inst_id: the local instance id
 * @peer_inst_id: the instance id of the peer's function
 * @addr: the MAC address of the peer
 * @info_len: the length of the &info
 * @info: the Service Specific Info from the peer (if any)
 * @cookie: unique identifier of the corresponding function
 */
struct cfg80211_nan_match_params {
	enum nl80211_nan_function_type type;
	u8 inst_id;
	u8 peer_inst_id;
	const u8 *addr;
	u8 info_len;
	const u8 *info;
	u64 cookie;
};

/**
 * cfg80211_nan_match - report a match for a NAN function.
 * @wdev: the wireless device reporting the match
 * @match: match notification parameters
 * @gfp: allocation flags
 *
 * This function reports that the a NAN function had a match. This
 * can be a subscribe that had a match or a solicited publish that
 * was sent. It can also be a follow up that was received.
 */
void cfg80211_nan_match(struct wireless_dev *wdev,
			struct cfg80211_nan_match_params *match, gfp_t gfp);

/**
 * cfg80211_nan_func_terminated - notify about NAN function termination.
 *
 * @wdev: the wireless device reporting the match
 * @inst_id: the local instance id
 * @reason: termination reason (one of the NL80211_NAN_FUNC_TERM_REASON_*)
 * @cookie: unique NAN function identifier
 * @gfp: allocation flags
 *
 * This function reports that the a NAN function is terminated.
 */
void cfg80211_nan_func_terminated(struct wireless_dev *wdev,
				  u8 inst_id,
				  enum nl80211_nan_func_term_reason reason,
				  u64 cookie, gfp_t gfp);

/* ethtool helper */
void cfg80211_get_drvinfo(struct net_device *dev, struct ethtool_drvinfo *info);

/**
 * cfg80211_external_auth_request - userspace request for authentication
 * @netdev: network device
 * @params: External authentication parameters
 * @gfp: allocation flags
 * Returns: 0 on success, < 0 on error
 */
int cfg80211_external_auth_request(struct net_device *netdev,
				   struct cfg80211_external_auth_params *params,
				   gfp_t gfp);

/**
 * cfg80211_iftype_allowed - check whether the interface can be allowed
 * @wiphy: the wiphy
 * @iftype: interface type
 * @is_4addr: use_4addr flag, must be '0' when check_swif is '1'
 * @check_swif: check iftype against software interfaces
 *
 * Check whether the interface is allowed to operate; additionally, this API
 * can be used to check iftype against the software interfaces when
 * check_swif is '1'.
 */
bool cfg80211_iftype_allowed(struct wiphy *wiphy, enum nl80211_iftype iftype,
			     bool is_4addr, u8 check_swif);


/* Logging, debugging and troubleshooting/diagnostic helpers. */

/* wiphy_printk helpers, similar to dev_printk */

#define wiphy_printk(level, wiphy, format, args...)		\
	dev_printk(level, &(wiphy)->dev, format, ##args)
#define wiphy_emerg(wiphy, format, args...)			\
	dev_emerg(&(wiphy)->dev, format, ##args)
#define wiphy_alert(wiphy, format, args...)			\
	dev_alert(&(wiphy)->dev, format, ##args)
#define wiphy_crit(wiphy, format, args...)			\
	dev_crit(&(wiphy)->dev, format, ##args)
#define wiphy_err(wiphy, format, args...)			\
	dev_err(&(wiphy)->dev, format, ##args)
#define wiphy_warn(wiphy, format, args...)			\
	dev_warn(&(wiphy)->dev, format, ##args)
#define wiphy_notice(wiphy, format, args...)			\
	dev_notice(&(wiphy)->dev, format, ##args)
#define wiphy_info(wiphy, format, args...)			\
	dev_info(&(wiphy)->dev, format, ##args)

#define wiphy_debug(wiphy, format, args...)			\
	wiphy_printk(KERN_DEBUG, wiphy, format, ##args)

#define wiphy_dbg(wiphy, format, args...)			\
	dev_dbg(&(wiphy)->dev, format, ##args)

#if defined(VERBOSE_DEBUG)
#define wiphy_vdbg	wiphy_dbg
#else
#define wiphy_vdbg(wiphy, format, args...)				\
({									\
	if (0)								\
		wiphy_printk(KERN_DEBUG, wiphy, format, ##args);	\
	0;								\
})
#endif

/*
 * wiphy_WARN() acts like wiphy_printk(), but with the key difference
 * of using a WARN/WARN_ON to get the message out, including the
 * file/line information and a backtrace.
 */
#define wiphy_WARN(wiphy, format, args...)			\
	WARN(1, "wiphy: %s\n" format, wiphy_name(wiphy), ##args);

/**
 * cfg80211_update_owe_info_event - Notify the peer's OWE info to user space
 * @netdev: network device
 * @owe_info: peer's owe info
 * @gfp: allocation flags
 */
void cfg80211_update_owe_info_event(struct net_device *netdev,
				    struct cfg80211_update_owe_info *owe_info,
				    gfp_t gfp);

#endif /* __NET_CFG80211_H */<|MERGE_RESOLUTION|>--- conflicted
+++ resolved
@@ -2895,7 +2895,6 @@
 	unsigned int key_mgmt_suite;
 	u16 status;
 	const u8 *pmkid;
-<<<<<<< HEAD
 };
 
 /**
@@ -2922,8 +2921,6 @@
 	u16 status;
 	const u8 *ie;
 	size_t ie_len;
-=======
->>>>>>> 6ca29140
 };
 
 /**
