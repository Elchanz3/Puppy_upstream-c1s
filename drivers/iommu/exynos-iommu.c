--- conflicted
+++ resolved
@@ -623,15 +623,8 @@
 	iommu_device_set_fwnode(&data->iommu, &dev->of_node->fwnode);
 
 	ret = iommu_device_register(&data->iommu);
-<<<<<<< HEAD
-	if (ret) {
-		dev_err(dev, "Failed to register device\n");
-		return ret;
-	}
-=======
 	if (ret)
 		goto err_iommu_register;
->>>>>>> dc261c32
 
 	pm_runtime_enable(dev);
 
@@ -644,6 +637,10 @@
 			MMU_REV_VER(data->version));
 
 	return 0;
+
+err_iommu_register:
+	iommu_device_sysfs_remove(&data->iommu);
+	return ret;
 }
 
 static bool __sysmmu_disable(struct sysmmu_drvdata *drvdata)
@@ -794,10 +791,6 @@
 	spin_unlock_irqrestore(&drvdata->lock, flags);
 
 	return 0;
-
-err_iommu_register:
-	iommu_device_sysfs_remove(&data->iommu);
-	return ret;
 }
 
 static int exynos_sysmmu_resume(struct device *dev)
