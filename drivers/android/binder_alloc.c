/* binder_alloc.c
 *
 * Android IPC Subsystem
 *
 * Copyright (C) 2007-2017 Google, Inc.
 *
 * This software is licensed under the terms of the GNU General Public
 * License version 2, as published by the Free Software Foundation, and
 * may be copied, distributed, and modified under those terms.
 *
 * This program is distributed in the hope that it will be useful,
 * but WITHOUT ANY WARRANTY; without even the implied warranty of
 * MERCHANTABILITY or FITNESS FOR A PARTICULAR PURPOSE.  See the
 * GNU General Public License for more details.
 *
 */

#define pr_fmt(fmt) KBUILD_MODNAME ": " fmt

#include <linux/list.h>
#include <linux/sched/mm.h>
#include <linux/module.h>
#include <linux/rtmutex.h>
#include <linux/rbtree.h>
#include <linux/seq_file.h>
#include <linux/vmalloc.h>
#include <linux/slab.h>
#include <linux/sched.h>
#include <linux/list_lru.h>
#include <linux/ratelimit.h>
#include <asm/cacheflush.h>
#include <linux/uaccess.h>
#include <linux/highmem.h>
#include "binder_alloc.h"
#include "binder_trace.h"

#ifdef CONFIG_SAMSUNG_FREECESS
#include <linux/freecess.h>
#endif

#define MAX_ALLOCATION_SIZE (1024 * 1024)
#define MAX_ASYNC_ALLOCATION_SIZE (512 * 1024)

struct list_lru binder_alloc_lru;

extern int system_server_pid;

static DEFINE_MUTEX(binder_alloc_mmap_lock);

enum {
	BINDER_DEBUG_USER_ERROR             = 1U << 0,
	BINDER_DEBUG_OPEN_CLOSE             = 1U << 1,
	BINDER_DEBUG_BUFFER_ALLOC           = 1U << 2,
	BINDER_DEBUG_BUFFER_ALLOC_ASYNC     = 1U << 3,
};
static uint32_t binder_alloc_debug_mask = BINDER_DEBUG_USER_ERROR;

module_param_named(debug_mask, binder_alloc_debug_mask,
		   uint, 0644);

#define binder_alloc_debug(mask, x...) \
	do { \
		if (binder_alloc_debug_mask & mask) \
			pr_info_ratelimited(x); \
	} while (0)

static struct binder_buffer *binder_buffer_next(struct binder_buffer *buffer)
{
	return list_entry(buffer->entry.next, struct binder_buffer, entry);
}

static struct binder_buffer *binder_buffer_prev(struct binder_buffer *buffer)
{
	return list_entry(buffer->entry.prev, struct binder_buffer, entry);
}

static size_t binder_alloc_buffer_size(struct binder_alloc *alloc,
				       struct binder_buffer *buffer)
{
	if (list_is_last(&buffer->entry, &alloc->buffers))
		return alloc->buffer + alloc->buffer_size - buffer->user_data;
	return binder_buffer_next(buffer)->user_data - buffer->user_data;
}

static void binder_insert_free_buffer(struct binder_alloc *alloc,
				      struct binder_buffer *new_buffer)
{
	struct rb_node **p = &alloc->free_buffers.rb_node;
	struct rb_node *parent = NULL;
	struct binder_buffer *buffer;
	size_t buffer_size;
	size_t new_buffer_size;

	BUG_ON(!new_buffer->free);

	new_buffer_size = binder_alloc_buffer_size(alloc, new_buffer);

	binder_alloc_debug(BINDER_DEBUG_BUFFER_ALLOC,
		     "%d: add free buffer, size %zd, at %pK\n",
		      alloc->pid, new_buffer_size, new_buffer);

	while (*p) {
		parent = *p;
		buffer = rb_entry(parent, struct binder_buffer, rb_node);
		BUG_ON(!buffer->free);

		buffer_size = binder_alloc_buffer_size(alloc, buffer);

		if (new_buffer_size < buffer_size)
			p = &parent->rb_left;
		else
			p = &parent->rb_right;
	}
	rb_link_node(&new_buffer->rb_node, parent, p);
	rb_insert_color(&new_buffer->rb_node, &alloc->free_buffers);
}

static void binder_insert_allocated_buffer_locked(
		struct binder_alloc *alloc, struct binder_buffer *new_buffer)
{
	struct rb_node **p = &alloc->allocated_buffers.rb_node;
	struct rb_node *parent = NULL;
	struct binder_buffer *buffer;

	BUG_ON(new_buffer->free);

	while (*p) {
		parent = *p;
		buffer = rb_entry(parent, struct binder_buffer, rb_node);
		BUG_ON(buffer->free);

		if (new_buffer->user_data < buffer->user_data)
			p = &parent->rb_left;
		else if (new_buffer->user_data > buffer->user_data)
			p = &parent->rb_right;
		else
			BUG();
	}
	rb_link_node(&new_buffer->rb_node, parent, p);
	rb_insert_color(&new_buffer->rb_node, &alloc->allocated_buffers);
}

static struct binder_buffer *binder_alloc_prepare_to_free_locked(
		struct binder_alloc *alloc,
		uintptr_t user_ptr)
{
	struct rb_node *n = alloc->allocated_buffers.rb_node;
	struct binder_buffer *buffer;
	void __user *uptr;

	uptr = (void __user *)user_ptr;

	while (n) {
		buffer = rb_entry(n, struct binder_buffer, rb_node);
		BUG_ON(buffer->free);

		if (uptr < buffer->user_data)
			n = n->rb_left;
		else if (uptr > buffer->user_data)
			n = n->rb_right;
		else {
			/*
			 * Guard against user threads attempting to
			 * free the buffer when in use by kernel or
			 * after it's already been freed.
			 */
			if (!buffer->allow_user_free)
				return ERR_PTR(-EPERM);
			buffer->allow_user_free = 0;
			return buffer;
		}
	}
	return NULL;
}

/**
 * binder_alloc_buffer_lookup() - get buffer given user ptr
 * @alloc:	binder_alloc for this proc
 * @user_ptr:	User pointer to buffer data
 *
 * Validate userspace pointer to buffer data and return buffer corresponding to
 * that user pointer. Search the rb tree for buffer that matches user data
 * pointer.
 *
 * Return:	Pointer to buffer or NULL
 */
struct binder_buffer *binder_alloc_prepare_to_free(struct binder_alloc *alloc,
						   uintptr_t user_ptr)
{
	struct binder_buffer *buffer;

	mutex_lock(&alloc->mutex);
	buffer = binder_alloc_prepare_to_free_locked(alloc, user_ptr);
	mutex_unlock(&alloc->mutex);
	return buffer;
}

static int binder_update_page_range(struct binder_alloc *alloc, int allocate,
				    void __user *start, void __user *end)
{
	void __user *page_addr;
	unsigned long user_page_addr;
	struct binder_lru_page *page;
	struct vm_area_struct *vma = NULL;
	struct mm_struct *mm = NULL;
	bool need_mm = false;

	binder_alloc_debug(BINDER_DEBUG_BUFFER_ALLOC,
		     "%d: %s pages %pK-%pK\n", alloc->pid,
		     allocate ? "allocate" : "free", start, end);

	if (end <= start)
		return 0;

	trace_binder_update_page_range(alloc, allocate, start, end);

	if (allocate == 0)
		goto free_range;

	for (page_addr = start; page_addr < end; page_addr += PAGE_SIZE) {
		page = &alloc->pages[(page_addr - alloc->buffer) / PAGE_SIZE];
		if (!page->page_ptr) {
			need_mm = true;
			break;
		}
	}

	if (need_mm && mmget_not_zero(alloc->vma_vm_mm))
		mm = alloc->vma_vm_mm;

	if (mm) {
		down_read(&mm->mmap_sem);
		vma = alloc->vma;
	}

	if (!vma && need_mm) {
		binder_alloc_debug(BINDER_DEBUG_USER_ERROR,
				   "%d: binder_alloc_buf failed to map pages in userspace, no vma\n",
				   alloc->pid);
		goto err_no_vma;
	}

	for (page_addr = start; page_addr < end; page_addr += PAGE_SIZE) {
		int ret;
		bool on_lru;
		size_t index;

		index = (page_addr - alloc->buffer) / PAGE_SIZE;
		page = &alloc->pages[index];

		if (page->page_ptr) {
			trace_binder_alloc_lru_start(alloc, index);

			on_lru = list_lru_del(&binder_alloc_lru, &page->lru);
			WARN_ON(!on_lru);

			trace_binder_alloc_lru_end(alloc, index);
			continue;
		}

		if (WARN_ON(!vma))
			goto err_page_ptr_cleared;

		trace_binder_alloc_page_start(alloc, index);
		page->page_ptr = alloc_page(GFP_KERNEL |
					    __GFP_HIGHMEM |
					    __GFP_ZERO);
		if (!page->page_ptr) {
			pr_err("%d: binder_alloc_buf failed for page at %pK\n",
				alloc->pid, page_addr);
			goto err_alloc_page_failed;
		}
		page->alloc = alloc;
		INIT_LIST_HEAD(&page->lru);

		user_page_addr = (uintptr_t)page_addr;
		ret = vm_insert_page(vma, user_page_addr, page[0].page_ptr);
		if (ret) {
			pr_err("%d: binder_alloc_buf failed to map page at %lx in userspace\n",
			       alloc->pid, user_page_addr);
			goto err_vm_insert_page_failed;
		}

		if (index + 1 > alloc->pages_high)
			alloc->pages_high = index + 1;

		trace_binder_alloc_page_end(alloc, index);
		/* vm_insert_page does not seem to increment the refcount */
	}
	if (mm) {
		up_read(&mm->mmap_sem);
		mmput_async(mm);
	}
	return 0;

free_range:
	for (page_addr = end - PAGE_SIZE; 1; page_addr -= PAGE_SIZE) {
		bool ret;
		size_t index;

		index = (page_addr - alloc->buffer) / PAGE_SIZE;
		page = &alloc->pages[index];

		trace_binder_free_lru_start(alloc, index);

		ret = list_lru_add(&binder_alloc_lru, &page->lru);
		WARN_ON(!ret);

		trace_binder_free_lru_end(alloc, index);
		if (page_addr == start)
			break;
		continue;

err_vm_insert_page_failed:
		__free_page(page->page_ptr);
		page->page_ptr = NULL;
err_alloc_page_failed:
err_page_ptr_cleared:
		if (page_addr == start)
			break;
	}
err_no_vma:
	if (mm) {
		up_read(&mm->mmap_sem);
		mmput_async(mm);
	}
	return vma ? -ENOMEM : -ESRCH;
}


static inline void binder_alloc_set_vma(struct binder_alloc *alloc,
		struct vm_area_struct *vma)
{
	if (vma)
		alloc->vma_vm_mm = vma->vm_mm;
	/*
	 * If we see alloc->vma is not NULL, buffer data structures set up
	 * completely. Look at smp_rmb side binder_alloc_get_vma.
	 * We also want to guarantee new alloc->vma_vm_mm is always visible
	 * if alloc->vma is set.
	 */
	smp_wmb();
	alloc->vma = vma;
}

static inline struct vm_area_struct *binder_alloc_get_vma(
		struct binder_alloc *alloc)
{
	struct vm_area_struct *vma = NULL;

	if (alloc->vma) {
		/* Look at description in binder_alloc_set_vma */
		smp_rmb();
		vma = alloc->vma;
	}
	return vma;
}

static void debug_low_async_space_locked(struct binder_alloc *alloc, int pid)
{
	/*
	 * Find the amount and size of buffers allocated by the current caller;
	 * The idea is that once we cross the threshold, whoever is responsible
	 * for the low async space is likely to try to send another async txn,
	 * and at some point we'll catch them in the act. This is more efficient
	 * than keeping a map per pid.
	 */
	struct rb_node *n = alloc->free_buffers.rb_node;
	struct binder_buffer *buffer;
	size_t total_alloc_size = 0;
	size_t num_buffers = 0;

	for (n = rb_first(&alloc->allocated_buffers); n != NULL;
		 n = rb_next(n)) {
		buffer = rb_entry(n, struct binder_buffer, rb_node);
		if (buffer->pid != pid)
			continue;
		if (!buffer->async_transaction)
			continue;
		total_alloc_size += binder_alloc_buffer_size(alloc, buffer)
			+ sizeof(struct binder_buffer);
		num_buffers++;
	}

	/*
	 * Warn if this pid has more than 50 transactions, or more than 50% of
	 * async space (which is 25% of total buffer size).
	 */
	if (num_buffers > 50 || total_alloc_size > alloc->buffer_size / 4) {
		binder_alloc_debug(BINDER_DEBUG_USER_ERROR,
			     "%d: pid %d spamming oneway? %zd buffers allocated for a total size of %zd\n",
			      alloc->pid, pid, num_buffers, total_alloc_size);
	}
}

static struct binder_buffer *binder_alloc_new_buf_locked(
				struct binder_alloc *alloc,
				size_t data_size,
				size_t offsets_size,
				size_t extra_buffers_size,
				int is_async,
				int pid)
{
	struct rb_node *n = alloc->free_buffers.rb_node;
	struct binder_buffer *buffer;
	size_t buffer_size;
	struct rb_node *best_fit = NULL;
	void __user *has_page_addr;
	void __user *end_page_addr;
	size_t size, data_offsets_size;
	int ret;
#ifdef CONFIG_SAMSUNG_FREECESS
	struct task_struct *p = NULL;
#endif

	if (!binder_alloc_get_vma(alloc)) {
		binder_alloc_debug(BINDER_DEBUG_USER_ERROR,
				   "%d: binder_alloc_buf, no vma\n",
				   alloc->pid);
		return ERR_PTR(-ESRCH);
	}

	data_offsets_size = ALIGN(data_size, sizeof(void *)) +
		ALIGN(offsets_size, sizeof(void *));

	if (data_offsets_size < data_size || data_offsets_size < offsets_size) {
		binder_alloc_debug(BINDER_DEBUG_BUFFER_ALLOC,
				"%d: got transaction with invalid size %zd-%zd\n",
				alloc->pid, data_size, offsets_size);
		return ERR_PTR(-EINVAL);
	}
	size = data_offsets_size + ALIGN(extra_buffers_size, sizeof(void *));
	if (size < data_offsets_size || size < extra_buffers_size) {
		binder_alloc_debug(BINDER_DEBUG_BUFFER_ALLOC,
				"%d: got transaction with invalid extra_buffers_size %zd\n",
				alloc->pid, extra_buffers_size);
		return ERR_PTR(-EINVAL);
	}

<<<<<<< HEAD
#ifdef CONFIG_SAMSUNG_FREECESS
	if (is_async && (alloc->free_async_space < 3*(size + sizeof(struct binder_buffer))
		|| (alloc->free_async_space < ((alloc->buffer_size/2)*9/10)))) {
		rcu_read_lock();
		p = find_task_by_vpid(alloc->pid);
		rcu_read_unlock();
		if (p != NULL && thread_group_is_frozen(p)) {
			binder_report(p, -1, "free_buffer_full", is_async);
		}
	}
#endif

	if (is_async &&
	    alloc->free_async_space < size + sizeof(struct binder_buffer)) {
		//binder_alloc_debug(BINDER_DEBUG_BUFFER_ALLOC,
		//         "%d: binder_alloc_buf size %zd failed, no async space left\n",
		//         alloc->pid, size);
		pr_info("%d: binder_alloc_buf size %zd(%zd) failed, no async space left\n",
		         alloc->pid, size, alloc->free_async_space);
		return ERR_PTR(-ENOSPC);
	}

	// If allocation size is more than 1M, throw it away and return ENOSPC err
	if (MAX_ALLOCATION_SIZE <= size + sizeof(struct binder_buffer)) { //1M
		pr_info("%d: binder_alloc_buf size %zd failed, too large size\n",
		         alloc->pid, size);
		return ERR_PTR(-ENOSPC);
	}

	// If allocation size for async is more than 512K, throw it away and return ENOPC
	if (is_async &&
	    MAX_ASYNC_ALLOCATION_SIZE <= size + sizeof(struct binder_buffer)) { //512K
		pr_info("%d: binder_alloc_buf size %zd(%zd) failed, too large async size\n",
		         alloc->pid, size, alloc->free_async_space);
=======
	/* Pad 0-size buffers so they get assigned unique addresses */
	size = max(size, sizeof(void *));

	if (is_async && alloc->free_async_space < size) {
		binder_alloc_debug(BINDER_DEBUG_BUFFER_ALLOC,
			     "%d: binder_alloc_buf size %zd failed, no async space left\n",
			      alloc->pid, size);
>>>>>>> 874391c9
		return ERR_PTR(-ENOSPC);
	}

	while (n) {
		buffer = rb_entry(n, struct binder_buffer, rb_node);
		BUG_ON(!buffer->free);
		buffer_size = binder_alloc_buffer_size(alloc, buffer);

		if (size < buffer_size) {
			best_fit = n;
			n = n->rb_left;
		} else if (size > buffer_size)
			n = n->rb_right;
		else {
			best_fit = n;
			break;
		}
	}
	if (best_fit == NULL) {
		size_t allocated_buffers = 0;
		size_t largest_alloc_size = 0;
		size_t total_alloc_size = 0;
		size_t free_buffers = 0;
		size_t largest_free_size = 0;
		size_t total_free_size = 0;

		for (n = rb_first(&alloc->allocated_buffers); n != NULL;
		     n = rb_next(n)) {
			buffer = rb_entry(n, struct binder_buffer, rb_node);
			buffer_size = binder_alloc_buffer_size(alloc, buffer);
			allocated_buffers++;
			total_alloc_size += buffer_size;
			if (buffer_size > largest_alloc_size)
				largest_alloc_size = buffer_size;
		}
		for (n = rb_first(&alloc->free_buffers); n != NULL;
		     n = rb_next(n)) {
			buffer = rb_entry(n, struct binder_buffer, rb_node);
			buffer_size = binder_alloc_buffer_size(alloc, buffer);
			free_buffers++;
			total_free_size += buffer_size;
			if (buffer_size > largest_free_size)
				largest_free_size = buffer_size;
		}
		binder_alloc_debug(BINDER_DEBUG_USER_ERROR,
				   "%d: binder_alloc_buf size %zd failed, no address space\n",
				   alloc->pid, size);
		binder_alloc_debug(BINDER_DEBUG_USER_ERROR,
				   "allocated: %zd (num: %zd largest: %zd), free: %zd (num: %zd largest: %zd)\n",
				   total_alloc_size, allocated_buffers,
				   largest_alloc_size, total_free_size,
				   free_buffers, largest_free_size);
		return ERR_PTR(-ENOSPC);
	}
	if (n == NULL) {
		buffer = rb_entry(best_fit, struct binder_buffer, rb_node);
		buffer_size = binder_alloc_buffer_size(alloc, buffer);
	}

	binder_alloc_debug(BINDER_DEBUG_BUFFER_ALLOC,
		     "%d: binder_alloc_buf size %zd got buffer %pK size %zd\n",
		      alloc->pid, size, buffer, buffer_size);

	has_page_addr = (void __user *)
		(((uintptr_t)buffer->user_data + buffer_size) & PAGE_MASK);
	WARN_ON(n && buffer_size != size);
	end_page_addr =
		(void __user *)PAGE_ALIGN((uintptr_t)buffer->user_data + size);
	if (end_page_addr > has_page_addr)
		end_page_addr = has_page_addr;
	ret = binder_update_page_range(alloc, 1, (void __user *)
		PAGE_ALIGN((uintptr_t)buffer->user_data), end_page_addr);
	if (ret)
		return ERR_PTR(ret);

	if (buffer_size != size) {
		struct binder_buffer *new_buffer;

		new_buffer = kzalloc(sizeof(*buffer), GFP_KERNEL);
		if (!new_buffer) {
			pr_err("%s: %d failed to alloc new buffer struct\n",
			       __func__, alloc->pid);
			goto err_alloc_buf_struct_failed;
		}
		new_buffer->user_data = (u8 __user *)buffer->user_data + size;
		list_add(&new_buffer->entry, &buffer->entry);
		new_buffer->free = 1;
		binder_insert_free_buffer(alloc, new_buffer);
	}

	rb_erase(best_fit, &alloc->free_buffers);
	buffer->free = 0;
	buffer->allow_user_free = 0;
	binder_insert_allocated_buffer_locked(alloc, buffer);
	binder_alloc_debug(BINDER_DEBUG_BUFFER_ALLOC,
		     "%d: binder_alloc_buf size %zd got %pK\n",
		      alloc->pid, size, buffer);
	buffer->data_size = data_size;
	buffer->offsets_size = offsets_size;
	buffer->async_transaction = is_async;
	buffer->extra_buffers_size = extra_buffers_size;
	buffer->pid = pid;
	if (is_async) {
<<<<<<< HEAD
		alloc->free_async_space -= size + sizeof(struct binder_buffer);
		if ((system_server_pid == alloc->pid) && (alloc->free_async_space <= 153600)) { // 150K
			pr_info("%d: [free_size<150K] binder_alloc_buf size %zd async free %zd\n",
                                 alloc->pid, size, alloc->free_async_space);
                }
		if ((system_server_pid == alloc->pid) && (size >= 122880)) { // 120K
			pr_info("%d: [alloc_size>120K] binder_alloc_buf size %zd async free %zd\n",
				alloc->pid, size, alloc->free_async_space);
		}
=======
		alloc->free_async_space -= size;
>>>>>>> 874391c9
		binder_alloc_debug(BINDER_DEBUG_BUFFER_ALLOC_ASYNC,
			     "%d: binder_alloc_buf size %zd async free %zd\n",
			      alloc->pid, size, alloc->free_async_space);
		if (alloc->free_async_space < alloc->buffer_size / 10) {
			/*
			 * Start detecting spammers once we have less than 20%
			 * of async space left (which is less than 10% of total
			 * buffer size).
			 */
			debug_low_async_space_locked(alloc, pid);
		}
	}
	return buffer;

err_alloc_buf_struct_failed:
	binder_update_page_range(alloc, 0, (void __user *)
				 PAGE_ALIGN((uintptr_t)buffer->user_data),
				 end_page_addr);
	return ERR_PTR(-ENOMEM);
}

/**
 * binder_alloc_new_buf() - Allocate a new binder buffer
 * @alloc:              binder_alloc for this proc
 * @data_size:          size of user data buffer
 * @offsets_size:       user specified buffer offset
 * @extra_buffers_size: size of extra space for meta-data (eg, security context)
 * @is_async:           buffer for async transaction
 * @pid:				pid to attribute allocation to (used for debugging)
 *
 * Allocate a new buffer given the requested sizes. Returns
 * the kernel version of the buffer pointer. The size allocated
 * is the sum of the three given sizes (each rounded up to
 * pointer-sized boundary)
 *
 * Return:	The allocated buffer or %ERR_PTR(-errno) if error
 */
struct binder_buffer *binder_alloc_new_buf(struct binder_alloc *alloc,
					   size_t data_size,
					   size_t offsets_size,
					   size_t extra_buffers_size,
					   int is_async,
					   int pid)
{
	struct binder_buffer *buffer;

	mutex_lock(&alloc->mutex);
	buffer = binder_alloc_new_buf_locked(alloc, data_size, offsets_size,
					     extra_buffers_size, is_async, pid);
	mutex_unlock(&alloc->mutex);
	return buffer;
}

static void __user *buffer_start_page(struct binder_buffer *buffer)
{
	return (void __user *)((uintptr_t)buffer->user_data & PAGE_MASK);
}

static void __user *prev_buffer_end_page(struct binder_buffer *buffer)
{
	return (void __user *)
		(((uintptr_t)(buffer->user_data) - 1) & PAGE_MASK);
}

static void binder_delete_free_buffer(struct binder_alloc *alloc,
				      struct binder_buffer *buffer)
{
	struct binder_buffer *prev, *next = NULL;
	bool to_free = true;
	BUG_ON(alloc->buffers.next == &buffer->entry);
	prev = binder_buffer_prev(buffer);
	BUG_ON(!prev->free);
	if (prev_buffer_end_page(prev) == buffer_start_page(buffer)) {
		to_free = false;
		binder_alloc_debug(BINDER_DEBUG_BUFFER_ALLOC,
				   "%d: merge free, buffer %pK share page with %pK\n",
				   alloc->pid, buffer->user_data,
				   prev->user_data);
	}

	if (!list_is_last(&buffer->entry, &alloc->buffers)) {
		next = binder_buffer_next(buffer);
		if (buffer_start_page(next) == buffer_start_page(buffer)) {
			to_free = false;
			binder_alloc_debug(BINDER_DEBUG_BUFFER_ALLOC,
					   "%d: merge free, buffer %pK share page with %pK\n",
					   alloc->pid,
					   buffer->user_data,
					   next->user_data);
		}
	}

	if (PAGE_ALIGNED(buffer->user_data)) {
		binder_alloc_debug(BINDER_DEBUG_BUFFER_ALLOC,
				   "%d: merge free, buffer start %pK is page aligned\n",
				   alloc->pid, buffer->user_data);
		to_free = false;
	}

	if (to_free) {
		binder_alloc_debug(BINDER_DEBUG_BUFFER_ALLOC,
				   "%d: merge free, buffer %pK do not share page with %pK or %pK\n",
				   alloc->pid, buffer->user_data,
				   prev->user_data,
				   next ? next->user_data : NULL);
		binder_update_page_range(alloc, 0, buffer_start_page(buffer),
					 buffer_start_page(buffer) + PAGE_SIZE);
	}
	list_del(&buffer->entry);
	kfree(buffer);
}

static void binder_free_buf_locked(struct binder_alloc *alloc,
				   struct binder_buffer *buffer)
{
	size_t size, buffer_size;

	buffer_size = binder_alloc_buffer_size(alloc, buffer);

	size = ALIGN(buffer->data_size, sizeof(void *)) +
		ALIGN(buffer->offsets_size, sizeof(void *)) +
		ALIGN(buffer->extra_buffers_size, sizeof(void *));

	binder_alloc_debug(BINDER_DEBUG_BUFFER_ALLOC,
		     "%d: binder_free_buf %pK size %zd buffer_size %zd\n",
		      alloc->pid, buffer, size, buffer_size);

	BUG_ON(buffer->free);
	BUG_ON(size > buffer_size);
	BUG_ON(buffer->transaction != NULL);
	BUG_ON(buffer->user_data < alloc->buffer);
	BUG_ON(buffer->user_data > alloc->buffer + alloc->buffer_size);

	if (buffer->async_transaction) {
		alloc->free_async_space += buffer_size;
		binder_alloc_debug(BINDER_DEBUG_BUFFER_ALLOC_ASYNC,
			     "%d: binder_free_buf size %zd async free %zd\n",
			      alloc->pid, size, alloc->free_async_space);
	}

	binder_update_page_range(alloc, 0,
		(void __user *)PAGE_ALIGN((uintptr_t)buffer->user_data),
		(void __user *)(((uintptr_t)
			  buffer->user_data + buffer_size) & PAGE_MASK));

	rb_erase(&buffer->rb_node, &alloc->allocated_buffers);
	buffer->free = 1;
	if (!list_is_last(&buffer->entry, &alloc->buffers)) {
		struct binder_buffer *next = binder_buffer_next(buffer);

		if (next->free) {
			rb_erase(&next->rb_node, &alloc->free_buffers);
			binder_delete_free_buffer(alloc, next);
		}
	}
	if (alloc->buffers.next != &buffer->entry) {
		struct binder_buffer *prev = binder_buffer_prev(buffer);

		if (prev->free) {
			binder_delete_free_buffer(alloc, buffer);
			rb_erase(&prev->rb_node, &alloc->free_buffers);
			buffer = prev;
		}
	}
	binder_insert_free_buffer(alloc, buffer);
}

/**
 * binder_alloc_free_buf() - free a binder buffer
 * @alloc:	binder_alloc for this proc
 * @buffer:	kernel pointer to buffer
 *
 * Free the buffer allocated via binder_alloc_new_buffer()
 */
void binder_alloc_free_buf(struct binder_alloc *alloc,
			    struct binder_buffer *buffer)
{
	mutex_lock(&alloc->mutex);
	binder_free_buf_locked(alloc, buffer);
	mutex_unlock(&alloc->mutex);
}

/**
 * binder_alloc_mmap_handler() - map virtual address space for proc
 * @alloc:	alloc structure for this proc
 * @vma:	vma passed to mmap()
 *
 * Called by binder_mmap() to initialize the space specified in
 * vma for allocating binder buffers
 *
 * Return:
 *      0 = success
 *      -EBUSY = address space already mapped
 *      -ENOMEM = failed to map memory to given address space
 */
int binder_alloc_mmap_handler(struct binder_alloc *alloc,
			      struct vm_area_struct *vma)
{
	int ret;
	const char *failure_string;
	struct binder_buffer *buffer;

	mutex_lock(&binder_alloc_mmap_lock);
	if (alloc->buffer) {
		ret = -EBUSY;
		failure_string = "already mapped";
		goto err_already_mapped;
	}

	alloc->buffer = (void __user *)vma->vm_start;
	mutex_unlock(&binder_alloc_mmap_lock);

	alloc->pages = kcalloc((vma->vm_end - vma->vm_start) / PAGE_SIZE,
			       sizeof(alloc->pages[0]),
			       GFP_KERNEL);
	if (alloc->pages == NULL) {
		ret = -ENOMEM;
		failure_string = "alloc page array";
		goto err_alloc_pages_failed;
	}
	alloc->buffer_size = vma->vm_end - vma->vm_start;

	buffer = kzalloc(sizeof(*buffer), GFP_KERNEL);
	if (!buffer) {
		ret = -ENOMEM;
		failure_string = "alloc buffer struct";
		goto err_alloc_buf_struct_failed;
	}

	buffer->user_data = alloc->buffer;
	list_add(&buffer->entry, &alloc->buffers);
	buffer->free = 1;
	binder_insert_free_buffer(alloc, buffer);
	alloc->free_async_space = alloc->buffer_size / 2;
	binder_alloc_set_vma(alloc, vma);
	mmgrab(alloc->vma_vm_mm);

	return 0;

err_alloc_buf_struct_failed:
	kfree(alloc->pages);
	alloc->pages = NULL;
err_alloc_pages_failed:
	mutex_lock(&binder_alloc_mmap_lock);
	alloc->buffer = NULL;
err_already_mapped:
	mutex_unlock(&binder_alloc_mmap_lock);
	binder_alloc_debug(BINDER_DEBUG_USER_ERROR,
			   "%s: %d %lx-%lx %s failed %d\n", __func__,
			   alloc->pid, vma->vm_start, vma->vm_end,
			   failure_string, ret);
	return ret;
}


void binder_alloc_deferred_release(struct binder_alloc *alloc)
{
	struct rb_node *n;
	int buffers, page_count;
	struct binder_buffer *buffer;

	buffers = 0;
	mutex_lock(&alloc->mutex);
	BUG_ON(alloc->vma);

	while ((n = rb_first(&alloc->allocated_buffers))) {
		buffer = rb_entry(n, struct binder_buffer, rb_node);

		/* Transaction should already have been freed */
		BUG_ON(buffer->transaction);

		binder_free_buf_locked(alloc, buffer);
		buffers++;
	}

	while (!list_empty(&alloc->buffers)) {
		buffer = list_first_entry(&alloc->buffers,
					  struct binder_buffer, entry);
		WARN_ON(!buffer->free);

		list_del(&buffer->entry);
		WARN_ON_ONCE(!list_empty(&alloc->buffers));
		kfree(buffer);
	}

	page_count = 0;
	if (alloc->pages) {
		int i;

		for (i = 0; i < alloc->buffer_size / PAGE_SIZE; i++) {
			void __user *page_addr;
			bool on_lru;

			if (!alloc->pages[i].page_ptr)
				continue;

			on_lru = list_lru_del(&binder_alloc_lru,
					      &alloc->pages[i].lru);
			page_addr = alloc->buffer + i * PAGE_SIZE;
			binder_alloc_debug(BINDER_DEBUG_BUFFER_ALLOC,
				     "%s: %d: page %d at %pK %s\n",
				     __func__, alloc->pid, i, page_addr,
				     on_lru ? "on lru" : "active");
			__free_page(alloc->pages[i].page_ptr);
			page_count++;
		}
		kfree(alloc->pages);
	}
	mutex_unlock(&alloc->mutex);
	if (alloc->vma_vm_mm)
		mmdrop(alloc->vma_vm_mm);

	binder_alloc_debug(BINDER_DEBUG_OPEN_CLOSE,
		     "%s: %d buffers %d, pages %d\n",
		     __func__, alloc->pid, buffers, page_count);
}

static void print_binder_buffer(struct seq_file *m, const char *prefix,
				struct binder_buffer *buffer)
{
	seq_printf(m, "%s %d: %pK size %zd:%zd:%zd %s\n",
		   prefix, buffer->debug_id, buffer->user_data,
		   buffer->data_size, buffer->offsets_size,
		   buffer->extra_buffers_size,
		   buffer->transaction ? "active" : "delivered");
}

/**
 * binder_alloc_print_allocated() - print buffer info
 * @m:     seq_file for output via seq_printf()
 * @alloc: binder_alloc for this proc
 *
 * Prints information about every buffer associated with
 * the binder_alloc state to the given seq_file
 */
void binder_alloc_print_allocated(struct seq_file *m,
				  struct binder_alloc *alloc)
{
	struct rb_node *n;

	mutex_lock(&alloc->mutex);
	for (n = rb_first(&alloc->allocated_buffers); n != NULL; n = rb_next(n))
		print_binder_buffer(m, "  buffer",
				    rb_entry(n, struct binder_buffer, rb_node));
	mutex_unlock(&alloc->mutex);
}

/**
 * binder_alloc_print_pages() - print page usage
 * @m:     seq_file for output via seq_printf()
 * @alloc: binder_alloc for this proc
 */
void binder_alloc_print_pages(struct seq_file *m,
			      struct binder_alloc *alloc)
{
	struct binder_lru_page *page;
	int i;
	int active = 0;
	int lru = 0;
	int free = 0;

	mutex_lock(&alloc->mutex);
	/*
	 * Make sure the binder_alloc is fully initialized, otherwise we might
	 * read inconsistent state.
	 */
	if (binder_alloc_get_vma(alloc) != NULL) {
		for (i = 0; i < alloc->buffer_size / PAGE_SIZE; i++) {
			page = &alloc->pages[i];
			if (!page->page_ptr)
				free++;
			else if (list_empty(&page->lru))
				active++;
			else
				lru++;
		}
	}
	mutex_unlock(&alloc->mutex);
	seq_printf(m, "  pages: %d:%d:%d\n", active, lru, free);
	seq_printf(m, "  pages high watermark: %zu\n", alloc->pages_high);
}

/**
 * binder_alloc_get_allocated_count() - return count of buffers
 * @alloc: binder_alloc for this proc
 *
 * Return: count of allocated buffers
 */
int binder_alloc_get_allocated_count(struct binder_alloc *alloc)
{
	struct rb_node *n;
	int count = 0;

	mutex_lock(&alloc->mutex);
	for (n = rb_first(&alloc->allocated_buffers); n != NULL; n = rb_next(n))
		count++;
	mutex_unlock(&alloc->mutex);
	return count;
}


/**
 * binder_alloc_vma_close() - invalidate address space
 * @alloc: binder_alloc for this proc
 *
 * Called from binder_vma_close() when releasing address space.
 * Clears alloc->vma to prevent new incoming transactions from
 * allocating more buffers.
 */
void binder_alloc_vma_close(struct binder_alloc *alloc)
{
	binder_alloc_set_vma(alloc, NULL);
}

/**
 * binder_alloc_free_page() - shrinker callback to free pages
 * @item:   item to free
 * @lock:   lock protecting the item
 * @cb_arg: callback argument
 *
 * Called from list_lru_walk() in binder_shrink_scan() to free
 * up pages when the system is under memory pressure.
 */
enum lru_status binder_alloc_free_page(struct list_head *item,
				       struct list_lru_one *lru,
				       spinlock_t *lock,
				       void *cb_arg)
{
	struct mm_struct *mm = NULL;
	struct binder_lru_page *page = container_of(item,
						    struct binder_lru_page,
						    lru);
	struct binder_alloc *alloc;
	uintptr_t page_addr;
	size_t index;
	struct vm_area_struct *vma;

	alloc = page->alloc;
	if (!mutex_trylock(&alloc->mutex))
		goto err_get_alloc_mutex_failed;

	if (!page->page_ptr)
		goto err_page_already_freed;

	index = page - alloc->pages;
	page_addr = (uintptr_t)alloc->buffer + index * PAGE_SIZE;

	mm = alloc->vma_vm_mm;
	if (!mmget_not_zero(mm))
		goto err_mmget;
	if (!down_read_trylock(&mm->mmap_sem))
		goto err_down_read_mmap_sem_failed;
	vma = binder_alloc_get_vma(alloc);

	list_lru_isolate(lru, item);
	spin_unlock(lock);

	if (vma) {
		trace_binder_unmap_user_start(alloc, index);

		zap_page_range(vma, page_addr, PAGE_SIZE);

		trace_binder_unmap_user_end(alloc, index);
	}
	up_read(&mm->mmap_sem);
	mmput_async(mm);

	trace_binder_unmap_kernel_start(alloc, index);

	__free_page(page->page_ptr);
	page->page_ptr = NULL;

	trace_binder_unmap_kernel_end(alloc, index);

	spin_lock(lock);
	mutex_unlock(&alloc->mutex);
	return LRU_REMOVED_RETRY;

err_down_read_mmap_sem_failed:
	mmput_async(mm);
err_mmget:
err_page_already_freed:
	mutex_unlock(&alloc->mutex);
err_get_alloc_mutex_failed:
	return LRU_SKIP;
}

static unsigned long
binder_shrink_count(struct shrinker *shrink, struct shrink_control *sc)
{
	unsigned long ret = list_lru_count(&binder_alloc_lru);
	return ret;
}

static unsigned long
binder_shrink_scan(struct shrinker *shrink, struct shrink_control *sc)
{
	unsigned long ret;

	ret = list_lru_walk(&binder_alloc_lru, binder_alloc_free_page,
			    NULL, sc->nr_to_scan);
	return ret;
}

static struct shrinker binder_shrinker = {
	.count_objects = binder_shrink_count,
	.scan_objects = binder_shrink_scan,
	.seeks = DEFAULT_SEEKS,
};

void binder_alloc_shrinker_exit(void)
{
	unregister_shrinker(&binder_shrinker);
	list_lru_destroy(&binder_alloc_lru);
}

/**
 * binder_alloc_init() - called by binder_open() for per-proc initialization
 * @alloc: binder_alloc for this proc
 *
 * Called from binder_open() to initialize binder_alloc fields for
 * new binder proc
 */
void binder_alloc_init(struct binder_alloc *alloc)
{
	alloc->pid = current->group_leader->pid;
	mutex_init(&alloc->mutex);
	INIT_LIST_HEAD(&alloc->buffers);
}

int binder_alloc_shrinker_init(void)
{
	int ret = list_lru_init(&binder_alloc_lru);

	if (ret == 0) {
		ret = register_shrinker(&binder_shrinker);
		if (ret)
			list_lru_destroy(&binder_alloc_lru);
	}
	return ret;
}

/**
 * check_buffer() - verify that buffer/offset is safe to access
 * @alloc: binder_alloc for this proc
 * @buffer: binder buffer to be accessed
 * @offset: offset into @buffer data
 * @bytes: bytes to access from offset
 *
 * Check that the @offset/@bytes are within the size of the given
 * @buffer and that the buffer is currently active and not freeable.
 * Offsets must also be multiples of sizeof(u32). The kernel is
 * allowed to touch the buffer in two cases:
 *
 * 1) when the buffer is being created:
 *     (buffer->free == 0 && buffer->allow_user_free == 0)
 * 2) when the buffer is being torn down:
 *     (buffer->free == 0 && buffer->transaction == NULL).
 *
 * Return: true if the buffer is safe to access
 */
static inline bool check_buffer(struct binder_alloc *alloc,
				struct binder_buffer *buffer,
				binder_size_t offset, size_t bytes)
{
	size_t buffer_size = binder_alloc_buffer_size(alloc, buffer);

	return buffer_size >= bytes &&
		offset <= buffer_size - bytes &&
		IS_ALIGNED(offset, sizeof(u32)) &&
		!buffer->free &&
		(!buffer->allow_user_free || !buffer->transaction);
}

/**
 * binder_alloc_get_page() - get kernel pointer for given buffer offset
 * @alloc: binder_alloc for this proc
 * @buffer: binder buffer to be accessed
 * @buffer_offset: offset into @buffer data
 * @pgoffp: address to copy final page offset to
 *
 * Lookup the struct page corresponding to the address
 * at @buffer_offset into @buffer->user_data. If @pgoffp is not
 * NULL, the byte-offset into the page is written there.
 *
 * The caller is responsible to ensure that the offset points
 * to a valid address within the @buffer and that @buffer is
 * not freeable by the user. Since it can't be freed, we are
 * guaranteed that the corresponding elements of @alloc->pages[]
 * cannot change.
 *
 * Return: struct page
 */
static struct page *binder_alloc_get_page(struct binder_alloc *alloc,
					  struct binder_buffer *buffer,
					  binder_size_t buffer_offset,
					  pgoff_t *pgoffp)
{
	binder_size_t buffer_space_offset = buffer_offset +
		(buffer->user_data - alloc->buffer);
	pgoff_t pgoff = buffer_space_offset & ~PAGE_MASK;
	size_t index = buffer_space_offset >> PAGE_SHIFT;
	struct binder_lru_page *lru_page;

	lru_page = &alloc->pages[index];
	*pgoffp = pgoff;
	return lru_page->page_ptr;
}

/**
 * binder_alloc_copy_user_to_buffer() - copy src user to tgt user
 * @alloc: binder_alloc for this proc
 * @buffer: binder buffer to be accessed
 * @buffer_offset: offset into @buffer data
 * @from: userspace pointer to source buffer
 * @bytes: bytes to copy
 *
 * Copy bytes from source userspace to target buffer.
 *
 * Return: bytes remaining to be copied
 */
unsigned long
binder_alloc_copy_user_to_buffer(struct binder_alloc *alloc,
				 struct binder_buffer *buffer,
				 binder_size_t buffer_offset,
				 const void __user *from,
				 size_t bytes)
{
	if (!check_buffer(alloc, buffer, buffer_offset, bytes))
		return bytes;

	while (bytes) {
		unsigned long size;
		unsigned long ret;
		struct page *page;
		pgoff_t pgoff;
		void *kptr;

		page = binder_alloc_get_page(alloc, buffer,
					     buffer_offset, &pgoff);
		size = min_t(size_t, bytes, PAGE_SIZE - pgoff);
		kptr = kmap(page) + pgoff;
		ret = copy_from_user(kptr, from, size);
		kunmap(page);
		if (ret)
			return bytes - size + ret;
		bytes -= size;
		from += size;
		buffer_offset += size;
	}
	return 0;
}

static void binder_alloc_do_buffer_copy(struct binder_alloc *alloc,
					bool to_buffer,
					struct binder_buffer *buffer,
					binder_size_t buffer_offset,
					void *ptr,
					size_t bytes)
{
	/* All copies must be 32-bit aligned and 32-bit size */
	BUG_ON(!check_buffer(alloc, buffer, buffer_offset, bytes));

	while (bytes) {
		unsigned long size;
		struct page *page;
		pgoff_t pgoff;
		void *tmpptr;
		void *base_ptr;

		page = binder_alloc_get_page(alloc, buffer,
					     buffer_offset, &pgoff);
		size = min_t(size_t, bytes, PAGE_SIZE - pgoff);
		base_ptr = kmap_atomic(page);
		tmpptr = base_ptr + pgoff;
		if (to_buffer)
			memcpy(tmpptr, ptr, size);
		else
			memcpy(ptr, tmpptr, size);
		/*
		 * kunmap_atomic() takes care of flushing the cache
		 * if this device has VIVT cache arch
		 */
		kunmap_atomic(base_ptr);
		bytes -= size;
		pgoff = 0;
		ptr = ptr + size;
		buffer_offset += size;
	}
}

void binder_alloc_copy_to_buffer(struct binder_alloc *alloc,
				 struct binder_buffer *buffer,
				 binder_size_t buffer_offset,
				 void *src,
				 size_t bytes)
{
	binder_alloc_do_buffer_copy(alloc, true, buffer, buffer_offset,
				    src, bytes);
}

void binder_alloc_copy_from_buffer(struct binder_alloc *alloc,
				   void *dest,
				   struct binder_buffer *buffer,
				   binder_size_t buffer_offset,
				   size_t bytes)
{
	binder_alloc_do_buffer_copy(alloc, false, buffer, buffer_offset,
				    dest, bytes);
}
<|MERGE_RESOLUTION|>--- conflicted
+++ resolved
@@ -437,7 +437,6 @@
 		return ERR_PTR(-EINVAL);
 	}
 
-<<<<<<< HEAD
 #ifdef CONFIG_SAMSUNG_FREECESS
 	if (is_async && (alloc->free_async_space < 3*(size + sizeof(struct binder_buffer))
 		|| (alloc->free_async_space < ((alloc->buffer_size/2)*9/10)))) {
@@ -450,11 +449,10 @@
 	}
 #endif
 
-	if (is_async &&
-	    alloc->free_async_space < size + sizeof(struct binder_buffer)) {
-		//binder_alloc_debug(BINDER_DEBUG_BUFFER_ALLOC,
-		//         "%d: binder_alloc_buf size %zd failed, no async space left\n",
-		//         alloc->pid, size);
+	/* Pad 0-size buffers so they get assigned unique addresses */
+	size = max(size, sizeof(void *));
+
+	if (is_async && alloc->free_async_space < size) {
 		pr_info("%d: binder_alloc_buf size %zd(%zd) failed, no async space left\n",
 		         alloc->pid, size, alloc->free_async_space);
 		return ERR_PTR(-ENOSPC);
@@ -472,15 +470,6 @@
 	    MAX_ASYNC_ALLOCATION_SIZE <= size + sizeof(struct binder_buffer)) { //512K
 		pr_info("%d: binder_alloc_buf size %zd(%zd) failed, too large async size\n",
 		         alloc->pid, size, alloc->free_async_space);
-=======
-	/* Pad 0-size buffers so they get assigned unique addresses */
-	size = max(size, sizeof(void *));
-
-	if (is_async && alloc->free_async_space < size) {
-		binder_alloc_debug(BINDER_DEBUG_BUFFER_ALLOC,
-			     "%d: binder_alloc_buf size %zd failed, no async space left\n",
-			      alloc->pid, size);
->>>>>>> 874391c9
 		return ERR_PTR(-ENOSPC);
 	}
 
@@ -584,8 +573,7 @@
 	buffer->extra_buffers_size = extra_buffers_size;
 	buffer->pid = pid;
 	if (is_async) {
-<<<<<<< HEAD
-		alloc->free_async_space -= size + sizeof(struct binder_buffer);
+		alloc->free_async_space -= size;
 		if ((system_server_pid == alloc->pid) && (alloc->free_async_space <= 153600)) { // 150K
 			pr_info("%d: [free_size<150K] binder_alloc_buf size %zd async free %zd\n",
                                  alloc->pid, size, alloc->free_async_space);
@@ -594,9 +582,6 @@
 			pr_info("%d: [alloc_size>120K] binder_alloc_buf size %zd async free %zd\n",
 				alloc->pid, size, alloc->free_async_space);
 		}
-=======
-		alloc->free_async_space -= size;
->>>>>>> 874391c9
 		binder_alloc_debug(BINDER_DEBUG_BUFFER_ALLOC_ASYNC,
 			     "%d: binder_alloc_buf size %zd async free %zd\n",
 			      alloc->pid, size, alloc->free_async_space);
