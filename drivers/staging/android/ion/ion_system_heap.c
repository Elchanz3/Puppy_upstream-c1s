// SPDX-License-Identifier: GPL-2.0
/*
 * drivers/staging/android/ion/ion_system_heap.c
 *
 * Copyright (C) 2011 Google, Inc.
 */

#include <asm/page.h>
#include <linux/dma-mapping.h>
#include <linux/err.h>
#include <linux/highmem.h>
#include <linux/mm.h>
#include <linux/scatterlist.h>
#include <linux/seq_file.h>
#include <linux/slab.h>
#include <linux/vmalloc.h>
#include "ion.h"

#define NUM_ORDERS ARRAY_SIZE(orders)

static gfp_t high_order_gfp_flags = (GFP_HIGHUSER | __GFP_ZERO | __GFP_NOWARN |
				     __GFP_NORETRY) & ~__GFP_RECLAIM;
static gfp_t low_order_gfp_flags  = GFP_HIGHUSER | __GFP_ZERO;
#ifdef CONFIG_HUGEPAGE_POOL
#include <linux/hugepage_pool.h>
static const unsigned int orders[] = {HUGEPAGE_ORDER, 4, 0};
#else
static const unsigned int orders[] = {8, 4, 0};
#endif

static int order_to_index(unsigned int order)
{
	int i;

	for (i = 0; i < NUM_ORDERS; i++)
		if (order == orders[i])
			return i;
	BUG();
	return -1;
}

static inline unsigned int order_to_size(int order)
{
	return PAGE_SIZE << order;
}

struct ion_system_heap {
	struct ion_heap heap;
	struct ion_page_pool *pools[NUM_ORDERS];
};

static struct page *alloc_buffer_page(struct ion_system_heap *heap,
				      struct ion_buffer *buffer,
				      unsigned long order)
{
	struct ion_page_pool *pool = heap->pools[order_to_index(order)];

	return ion_page_pool_alloc(pool, buffer->flags);
}

static void free_buffer_page(struct ion_system_heap *heap,
			     struct ion_buffer *buffer, struct page *page)
{
	struct ion_page_pool *pool;
	unsigned int order = compound_order(page);

	/* go to system */
	if (buffer->private_flags & ION_PRIV_FLAG_SHRINKER_FREE) {
		__free_pages(page, order);
		return;
	}

	pool = heap->pools[order_to_index(order)];

	ion_page_pool_free(pool, page);
}

static struct page *alloc_largest_available(struct ion_system_heap *heap,
					    struct ion_buffer *buffer,
					    unsigned long size,
					    unsigned int max_order)
{
	struct page *page;
	int i;

	for (i = 0; i < NUM_ORDERS; i++) {
		if (size < order_to_size(orders[i]))
			continue;
		if (max_order < orders[i])
			continue;
#ifdef CONFIG_HUGEPAGE_POOL
		if (orders[i] == HUGEPAGE_ORDER &&
		    !is_hugepage_allowed(current, orders[i], true, HPAGE_ION))
			continue;
#endif
		page = alloc_buffer_page(heap, buffer, orders[i]);
		if (!page)
			continue;

		return page;
	}

	return NULL;
}

static int ion_system_heap_allocate(struct ion_heap *heap,
				    struct ion_buffer *buffer,
				    unsigned long size,
				    unsigned long flags)
{
	struct ion_system_heap *sys_heap = container_of(heap,
							struct ion_system_heap,
							heap);
	struct sg_table *table;
	struct scatterlist *sg;
	struct list_head pages;
	struct page *page, *tmp_page;
	int i = 0;
	unsigned long size_remaining = PAGE_ALIGN(size);
	unsigned int max_order = orders[0];

	if (size / PAGE_SIZE > totalram_pages / 2) {
		perrfn("too large allocation, %zu bytes", size);
		return -ENOMEM;
	}

	if (!!(flags & ION_FLAG_PROTECTED)) {
		perrfn("ION_FLAG_PROTECTED is set to non-secure heap %s",
		       heap->name);
		return -EINVAL;
	}

	INIT_LIST_HEAD(&pages);
	while (size_remaining > 0) {
		page = alloc_largest_available(sys_heap, buffer, size_remaining,
					       max_order);
		if (!page)
			goto free_pages;
		list_add_tail(&page->lru, &pages);
		size_remaining -= PAGE_SIZE << compound_order(page);
		max_order = compound_order(page);
		i++;
	}
	table = kmalloc(sizeof(*table), GFP_KERNEL);
	if (!table)
		goto free_pages;

	if (sg_alloc_table(table, i, GFP_KERNEL)) {
		perrfn("failed to alloc sgtable of %d nent", i);
		goto free_table;
	}

	if (!(buffer->flags & ION_FLAG_CACHED)) {
		list_for_each_entry(page, &pages, lru)
			__dma_flush_area(page_to_virt(page),
					 PAGE_SIZE << compound_order(page));
	}

	sg = table->sgl;
	list_for_each_entry_safe(page, tmp_page, &pages, lru) {
		sg_set_page(sg, page, PAGE_SIZE << compound_order(page), 0);
		sg = sg_next(sg);
		list_del(&page->lru);
	}

	buffer->sg_table = table;
	return 0;

free_table:
	kfree(table);
free_pages:
	list_for_each_entry_safe(page, tmp_page, &pages, lru)
		free_buffer_page(sys_heap, buffer, page);
	return -ENOMEM;
}

static void ion_system_heap_free(struct ion_buffer *buffer)
{
	struct ion_system_heap *sys_heap = container_of(buffer->heap,
							struct ion_system_heap,
							heap);
	struct sg_table *table = buffer->sg_table;
	struct scatterlist *sg;
	int i;

	/* zero the buffer before goto page pool */
	if (!(buffer->private_flags & ION_PRIV_FLAG_SHRINKER_FREE))
		ion_heap_buffer_zero(buffer);

	for_each_sg(table->sgl, sg, table->nents, i)
		free_buffer_page(sys_heap, buffer, sg_page(sg));
	sg_free_table(table);
	kfree(table);
}

static int ion_system_heap_shrink(struct ion_heap *heap, gfp_t gfp_mask,
				  int nr_to_scan)
{
	struct ion_page_pool *pool;
	struct ion_system_heap *sys_heap;
	int nr_total = 0;
	int i, nr_freed;
	int only_scan = 0;

	sys_heap = container_of(heap, struct ion_system_heap, heap);

	if (!nr_to_scan)
		only_scan = 1;

	for (i = 0; i < NUM_ORDERS; i++) {
		pool = sys_heap->pools[i];

		if (only_scan) {
			nr_total += ion_page_pool_shrink(pool,
							 gfp_mask,
							 nr_to_scan);

		} else {
			nr_freed = ion_page_pool_shrink(pool,
							gfp_mask,
							nr_to_scan);
			nr_to_scan -= nr_freed;
			nr_total += nr_freed;
			if (nr_to_scan <= 0)
				break;
		}
	}
	return nr_total;
}

static struct ion_heap_ops system_heap_ops = {
	.allocate = ion_system_heap_allocate,
	.free = ion_system_heap_free,
	.map_kernel = ion_heap_map_kernel,
	.unmap_kernel = ion_heap_unmap_kernel,
	.map_user = ion_heap_map_user,
	.shrink = ion_system_heap_shrink,
};

static int ion_system_heap_debug_show(struct ion_heap *heap, struct seq_file *s,
				      void *unused)
{
	struct ion_system_heap *sys_heap = container_of(heap,
							struct ion_system_heap,
							heap);
	int i;
	struct ion_page_pool *pool;

	for (i = 0; i < NUM_ORDERS; i++) {
		pool = sys_heap->pools[i];

		seq_printf(s, "%d order %u highmem pages %lu total\n",
			   pool->high_count, pool->order,
			   (PAGE_SIZE << pool->order) * pool->high_count);
		seq_printf(s, "%d order %u lowmem pages %lu total\n",
			   pool->low_count, pool->order,
			   (PAGE_SIZE << pool->order) * pool->low_count);
	}

	return 0;
}

static void ion_system_heap_destroy_pools(struct ion_page_pool **pools)
{
	int i;

	for (i = 0; i < NUM_ORDERS; i++)
		if (pools[i])
			ion_page_pool_destroy(pools[i]);
}

static int ion_system_heap_create_pools(struct ion_page_pool **pools)
{
	int i;
	gfp_t gfp_flags = high_order_gfp_flags;

	for (i = 0; i < NUM_ORDERS; i++) {
		struct ion_page_pool *pool;

		if (orders[i] < 4)
			gfp_flags = low_order_gfp_flags;

		pool = ion_page_pool_create(gfp_flags, orders[i]);
		if (!pool)
			goto err_create_pool;
		pools[i] = pool;
	}
	return 0;

err_create_pool:
	ion_system_heap_destroy_pools(pools);
	return -ENOMEM;
}

static struct ion_system_heap *system_heap;

unsigned int get_ion_system_heap_id(void)
{
	if (system_heap)
		return system_heap->heap.id;
	return -ENODEV;
}

void show_ion_system_heap_pool_size(struct seq_file *s)
{
	unsigned long pool_size = 0;
	struct ion_page_pool *pool;
	int i;

	if (!system_heap) {
		pr_err("system_heap_pool is not ready\n");
		return;
	}

	for (i = 0; i < NUM_ORDERS; i++) {
		pool = system_heap->pools[i];
		pool_size += (1 << pool->order) * pool->high_count;
		pool_size += (1 << pool->order) * pool->low_count;
	}

	if (s)
		seq_printf(s, "SystemHeapPool: %8lu kB\n",
			   (pool_size) << (PAGE_SHIFT - 10));
	else
		pr_cont("SystemHeapPool:%lukB ",
			(pool_size) << (PAGE_SHIFT - 10));
}

void show_ion_system_heap_size(struct seq_file *s)
{
	struct ion_heap *heap;
	unsigned long system_byte = 0;

	if (!system_heap) {
		pr_err("system_heap is not ready\n");
		return;
	}

	heap = &system_heap->heap;
	system_byte = (unsigned long)atomic_long_read(&heap->total_allocated);
	if (s)
		seq_printf(s, "SystemHeap:     %8lu kB\n", system_byte >> 10);
	else
		pr_cont("SystemHeap:%lukB ", system_byte >> 10);
}


static int ion_system_heap_size_notifier(struct notifier_block *nb,
					 unsigned long action, void *data)
{
	show_ion_system_heap_size((struct seq_file *)data);
	return 0;
}

static struct notifier_block ion_system_heap_nb = {
	.notifier_call = ion_system_heap_size_notifier,
};

static int ion_system_heap_pool_size_notifier(struct notifier_block *nb,
					      unsigned long action, void *data)
{
	show_ion_system_heap_pool_size((struct seq_file *)data);
	return 0;
}

static struct notifier_block ion_system_heap_pool_nb = {
	.notifier_call = ion_system_heap_pool_size_notifier,
};

static struct ion_heap *__ion_system_heap_create(void)
{
	struct ion_system_heap *heap;

	heap = kzalloc(sizeof(*heap), GFP_KERNEL);
	if (!heap)
		return ERR_PTR(-ENOMEM);
	heap->heap.ops = &system_heap_ops;
	heap->heap.type = ION_HEAP_TYPE_SYSTEM;
	heap->heap.flags = ION_HEAP_FLAG_DEFER_FREE;

	if (ion_system_heap_create_pools(heap->pools))
		goto free_heap;

	heap->heap.debug_show = ion_system_heap_debug_show;

	if (!system_heap) {
		system_heap = heap;
		show_mem_extra_notifier_register(&ion_system_heap_nb);
		show_mem_extra_notifier_register(&ion_system_heap_pool_nb);
	}
	else
		pr_err("system_heap had been already created\n");

	return &heap->heap;

free_heap:
	kfree(heap);
	return ERR_PTR(-ENOMEM);
}

int ion_system_heap_create(void)
{
	struct ion_heap *heap;

	heap = __ion_system_heap_create();
	if (IS_ERR(heap))
		return PTR_ERR(heap);
	heap->name = "ion_system_heap";

	ion_device_add_heap(heap);
	return 0;
}
<<<<<<< HEAD
subsys_initcall(ion_system_heap_create);
=======
>>>>>>> 1fca2c99

static int ion_system_contig_heap_allocate(struct ion_heap *heap,
					   struct ion_buffer *buffer,
					   unsigned long len,
					   unsigned long flags)
{
	int order = get_order(len);
	struct page *page;
	struct sg_table *table;
	unsigned long i;
	int ret;

	if (!!(flags & ION_FLAG_PROTECTED)) {
		perrfn("ION_FLAG_PROTECTED is set to non-secure heap %s",
		       heap->name);
		return -EINVAL;
	}

	page = alloc_pages(low_order_gfp_flags | __GFP_NOWARN, order);
	if (!page)
		return -ENOMEM;

	split_page(page, order);

	len = PAGE_ALIGN(len);
	for (i = len >> PAGE_SHIFT; i < (1 << order); i++)
		__free_page(page + i);

	table = kmalloc(sizeof(*table), GFP_KERNEL);
	if (!table) {
		ret = -ENOMEM;
		goto free_pages;
	}

	ret = sg_alloc_table(table, 1, GFP_KERNEL);
	if (ret)
		goto free_table;

	sg_set_page(table->sgl, page, len, 0);

	buffer->sg_table = table;

	return 0;

free_table:
	kfree(table);
free_pages:
	for (i = 0; i < len >> PAGE_SHIFT; i++)
		__free_page(page + i);

	return ret;
}

static void ion_system_contig_heap_free(struct ion_buffer *buffer)
{
	struct sg_table *table = buffer->sg_table;
	struct page *page = sg_page(table->sgl);
	unsigned long pages = PAGE_ALIGN(buffer->size) >> PAGE_SHIFT;
	unsigned long i;

	for (i = 0; i < pages; i++)
		__free_page(page + i);
	sg_free_table(table);
	kfree(table);
}

static struct ion_heap_ops kmalloc_ops = {
	.allocate = ion_system_contig_heap_allocate,
	.free = ion_system_contig_heap_free,
	.map_kernel = ion_heap_map_kernel,
	.unmap_kernel = ion_heap_unmap_kernel,
	.map_user = ion_heap_map_user,
};

static struct ion_heap *__ion_system_contig_heap_create(void)
{
	struct ion_heap *heap;

	heap = kzalloc(sizeof(*heap), GFP_KERNEL);
	if (!heap)
		return ERR_PTR(-ENOMEM);
	heap->ops = &kmalloc_ops;
	heap->type = ION_HEAP_TYPE_SYSTEM_CONTIG;
	heap->name = "ion_system_contig_heap";
	return heap;
}

<<<<<<< HEAD
static int __maybe_unused ion_system_contig_heap_create(void)
=======
int ion_system_contig_heap_create(void)
>>>>>>> 1fca2c99
{
	struct ion_heap *heap;

	heap = __ion_system_contig_heap_create();
	if (IS_ERR(heap))
		return PTR_ERR(heap);

	ion_device_add_heap(heap);
	return 0;
}
<<<<<<< HEAD
=======

#ifndef CONFIG_ION_MODULE
device_initcall(ion_system_contig_heap_create);
device_initcall(ion_system_heap_create);
#endif
>>>>>>> 1fca2c99
<|MERGE_RESOLUTION|>--- conflicted
+++ resolved
@@ -410,10 +410,6 @@
 	ion_device_add_heap(heap);
 	return 0;
 }
-<<<<<<< HEAD
-subsys_initcall(ion_system_heap_create);
-=======
->>>>>>> 1fca2c99
 
 static int ion_system_contig_heap_allocate(struct ion_heap *heap,
 					   struct ion_buffer *buffer,
@@ -501,11 +497,7 @@
 	return heap;
 }
 
-<<<<<<< HEAD
-static int __maybe_unused ion_system_contig_heap_create(void)
-=======
-int ion_system_contig_heap_create(void)
->>>>>>> 1fca2c99
+int __maybe_unused ion_system_contig_heap_create(void)
 {
 	struct ion_heap *heap;
 
@@ -516,11 +508,7 @@
 	ion_device_add_heap(heap);
 	return 0;
 }
-<<<<<<< HEAD
-=======
 
 #ifndef CONFIG_ION_MODULE
-device_initcall(ion_system_contig_heap_create);
-device_initcall(ion_system_heap_create);
-#endif
->>>>>>> 1fca2c99
+subsys_initcall(ion_system_heap_create);
+#endif