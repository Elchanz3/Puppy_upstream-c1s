// SPDX-License-Identifier: GPL-2.0+
/*
 * u_serial.c - utilities for USB gadget "serial port"/TTY support
 *
 * Copyright (C) 2003 Al Borchers (alborchers@steinerpoint.com)
 * Copyright (C) 2008 David Brownell
 * Copyright (C) 2008 by Nokia Corporation
 *
 * This code also borrows from usbserial.c, which is
 * Copyright (C) 1999 - 2002 Greg Kroah-Hartman (greg@kroah.com)
 * Copyright (C) 2000 Peter Berger (pberger@brimson.com)
 * Copyright (C) 2000 Al Borchers (alborchers@steinerpoint.com)
 */

/* #define VERBOSE_DEBUG */

#include <linux/kernel.h>
#include <linux/sched.h>
#include <linux/interrupt.h>
#include <linux/device.h>
#include <linux/delay.h>
#include <linux/tty.h>
#include <linux/tty_flip.h>
#include <linux/slab.h>
#include <linux/export.h>
#include <linux/module.h>
#include <linux/console.h>
#include <linux/kthread.h>
#include <linux/kfifo.h>

#include "u_serial.h"


/*
 * This component encapsulates the TTY layer glue needed to provide basic
 * "serial port" functionality through the USB gadget stack.  Each such
 * port is exposed through a /dev/ttyGS* node.
 *
 * After this module has been loaded, the individual TTY port can be requested
 * (gserial_alloc_line()) and it will stay available until they are removed
 * (gserial_free_line()). Each one may be connected to a USB function
 * (gserial_connect), or disconnected (with gserial_disconnect) when the USB
 * host issues a config change event. Data can only flow when the port is
 * connected to the host.
 *
 * A given TTY port can be made available in multiple configurations.
 * For example, each one might expose a ttyGS0 node which provides a
 * login application.  In one case that might use CDC ACM interface 0,
 * while another configuration might use interface 3 for that.  The
 * work to handle that (including descriptor management) is not part
 * of this component.
 *
 * Configurations may expose more than one TTY port.  For example, if
 * ttyGS0 provides login service, then ttyGS1 might provide dialer access
 * for a telephone or fax link.  And ttyGS2 might be something that just
 * needs a simple byte stream interface for some messaging protocol that
 * is managed in userspace ... OBEX, PTP, and MTP have been mentioned.
 *
 *
 * gserial is the lifecycle interface, used by USB functions
 * gs_port is the I/O nexus, used by the tty driver
 * tty_struct links to the tty/filesystem framework
 *
 * gserial <---> gs_port ... links will be null when the USB link is
 * inactive; managed by gserial_{connect,disconnect}().  each gserial
 * instance can wrap its own USB control protocol.
 *	gserial->ioport == usb_ep->driver_data ... gs_port
 *	gs_port->port_usb ... gserial
 *
 * gs_port <---> tty_struct ... links will be null when the TTY file
 * isn't opened; managed by gs_open()/gs_close()
 *	gserial->port_tty ... tty_struct
 *	tty_struct->driver_data ... gserial
 */

/* RX and TX queues can buffer QUEUE_SIZE packets before they hit the
 * next layer of buffering.  For TX that's a circular buffer; for RX
 * consider it a NOP.  A third layer is provided by the TTY code.
 */
#define QUEUE_SIZE		16
#define WRITE_BUF_SIZE		8192		/* TX only */
#define GS_CONSOLE_BUF_SIZE	8192

/* console info */
struct gscons_info {
	struct gs_port		*port;
	struct task_struct	*console_thread;
	struct kfifo		con_buf;
	/* protect the buf and busy flag */
	spinlock_t		con_lock;
	int			req_busy;
	struct usb_request	*console_req;
};

/*
 * The port structure holds info for each port, one for each minor number
 * (and thus for each /dev/ node).
 */
struct gs_port {
	struct tty_port		port;
	spinlock_t		port_lock;	/* guard port_* access */

	struct gserial		*port_usb;

	bool			openclose;	/* open/close in progress */
	u8			port_num;

	struct list_head	read_pool;
	int read_started;
	int read_allocated;
	struct list_head	read_queue;
	unsigned		n_read;
	struct tasklet_struct	push;

	struct list_head	write_pool;
	int write_started;
	int write_allocated;
	struct kfifo		port_write_buf;
	wait_queue_head_t	drain_wait;	/* wait while writes drain */
	bool                    write_busy;
	wait_queue_head_t	close_wait;

	/* REVISIT this state ... */
	struct usb_cdc_line_coding port_line_coding;	/* 8-N-1 etc */
};

static struct portmaster {
	struct mutex	lock;			/* protect open/close */
	struct gs_port	*port;
} ports[MAX_U_SERIAL_PORTS];

#define GS_CLOSE_TIMEOUT		15		/* seconds */



#ifdef VERBOSE_DEBUG
#ifndef pr_vdebug
#define pr_vdebug(fmt, arg...) \
	pr_debug(fmt, ##arg)
#endif /* pr_vdebug */
#else
#ifndef pr_vdebug
#define pr_vdebug(fmt, arg...) \
	({ if (0) pr_debug(fmt, ##arg); })
#endif /* pr_vdebug */
#endif

/*-------------------------------------------------------------------------*/

/* I/O glue between TTY (upper) and USB function (lower) driver layers */

/*
 * gs_alloc_req
 *
 * Allocate a usb_request and its buffer.  Returns a pointer to the
 * usb_request or NULL if there is an error.
 */
struct usb_request *
gs_alloc_req(struct usb_ep *ep, unsigned len, gfp_t kmalloc_flags)
{
	struct usb_request *req;

	req = usb_ep_alloc_request(ep, kmalloc_flags);

	if (req != NULL) {
		req->length = len;
		req->buf = kmalloc(len, kmalloc_flags);
		if (req->buf == NULL) {
			usb_ep_free_request(ep, req);
			return NULL;
		}
	}

	return req;
}
EXPORT_SYMBOL_GPL(gs_alloc_req);

/*
 * gs_free_req
 *
 * Free a usb_request and its buffer.
 */
void gs_free_req(struct usb_ep *ep, struct usb_request *req)
{
	kfree(req->buf);
	usb_ep_free_request(ep, req);
}
EXPORT_SYMBOL_GPL(gs_free_req);

/*
 * gs_send_packet
 *
 * If there is data to send, a packet is built in the given
 * buffer and the size is returned.  If there is no data to
 * send, 0 is returned.
 *
 * Called with port_lock held.
 */
static unsigned
gs_send_packet(struct gs_port *port, char *packet, unsigned size)
{
	unsigned len;

	len = kfifo_len(&port->port_write_buf);
	if (len < size)
		size = len;
	if (size != 0)
		size = kfifo_out(&port->port_write_buf, packet, size);
	return size;
}

/*
 * gs_start_tx
 *
 * This function finds available write requests, calls
 * gs_send_packet to fill these packets with data, and
 * continues until either there are no more write requests
 * available or no more data to send.  This function is
 * run whenever data arrives or write requests are available.
 *
 * Context: caller owns port_lock; port_usb is non-null.
 */
static int gs_start_tx(struct gs_port *port)
/*
__releases(&port->port_lock)
__acquires(&port->port_lock)
*/
{
	struct list_head	*pool = &port->write_pool;
	struct usb_ep		*in;
	int			status = 0;
	bool			do_tty_wake = false;

	if (!port->port_usb)
		return status;

	in = port->port_usb->in;

	while (!port->write_busy && !list_empty(pool)) {
		struct usb_request	*req;
		int			len;

		if (port->write_started >= QUEUE_SIZE)
			break;

		req = list_entry(pool->next, struct usb_request, list);
		len = gs_send_packet(port, req->buf, in->maxpacket);
		if (len == 0) {
			wake_up_interruptible(&port->drain_wait);
			break;
		}
		do_tty_wake = true;

		req->length = len;
		list_del(&req->list);
		req->zero = kfifo_is_empty(&port->port_write_buf);

		pr_vdebug("ttyGS%d: tx len=%d, 0x%02x 0x%02x 0x%02x ...\n",
			  port->port_num, len, *((u8 *)req->buf),
			  *((u8 *)req->buf+1), *((u8 *)req->buf+2));

		/* Drop lock while we call out of driver; completions
		 * could be issued while we do so.  Disconnection may
		 * happen too; maybe immediately before we queue this!
		 *
		 * NOTE that we may keep sending data for a while after
		 * the TTY closed (dev->ioport->port_tty is NULL).
		 */
		port->write_busy = true;
		spin_unlock(&port->port_lock);
		status = usb_ep_queue(in, req, GFP_ATOMIC);
		spin_lock(&port->port_lock);
		port->write_busy = false;

		if (status) {
			pr_debug("%s: %s %s err %d\n",
					__func__, "queue", in->name, status);
			list_add(&req->list, pool);
			break;
		}

		port->write_started++;

		/* abort immediately after disconnect */
		if (!port->port_usb)
			break;
	}

	if (do_tty_wake && port->port.tty)
		tty_wakeup(port->port.tty);
	return status;
}

/*
 * Context: caller owns port_lock, and port_usb is set
 */
static unsigned gs_start_rx(struct gs_port *port)
/*
__releases(&port->port_lock)
__acquires(&port->port_lock)
*/
{
	struct list_head	*pool = &port->read_pool;
	struct usb_ep		*out = port->port_usb->out;

	while (!list_empty(pool)) {
		struct usb_request	*req;
		int			status;
		struct tty_struct	*tty;

		/* no more rx if closed */
		tty = port->port.tty;
		if (!tty)
			break;

		if (port->read_started >= QUEUE_SIZE)
			break;

		req = list_entry(pool->next, struct usb_request, list);
		list_del(&req->list);
		req->length = out->maxpacket;

		/* drop lock while we call out; the controller driver
		 * may need to call us back (e.g. for disconnect)
		 */
		spin_unlock(&port->port_lock);
		status = usb_ep_queue(out, req, GFP_ATOMIC);
		spin_lock(&port->port_lock);

		if (status) {
			pr_debug("%s: %s %s err %d\n",
					__func__, "queue", out->name, status);
			list_add(&req->list, pool);
			break;
		}
		port->read_started++;

		/* abort immediately after disconnect */
		if (!port->port_usb)
			break;
	}
	return port->read_started;
}

/*
 * RX tasklet takes data out of the RX queue and hands it up to the TTY
 * layer until it refuses to take any more data (or is throttled back).
 * Then it issues reads for any further data.
 *
 * If the RX queue becomes full enough that no usb_request is queued,
 * the OUT endpoint may begin NAKing as soon as its FIFO fills up.
 * So QUEUE_SIZE packets plus however many the FIFO holds (usually two)
 * can be buffered before the TTY layer's buffers (currently 64 KB).
 */
static void gs_rx_push(unsigned long _port)
{
	struct gs_port		*port = (void *)_port;
	struct tty_struct	*tty;
	struct list_head	*queue = &port->read_queue;
	bool			disconnect = false;
	bool			do_push = false;

	/* hand any queued data to the tty */
	spin_lock_irq(&port->port_lock);
	tty = port->port.tty;
	while (!list_empty(queue)) {
		struct usb_request	*req;

		req = list_first_entry(queue, struct usb_request, list);

		/* leave data queued if tty was rx throttled */
		if (tty && tty_throttled(tty))
			break;

		switch (req->status) {
		case -ESHUTDOWN:
			disconnect = true;
			pr_vdebug("ttyGS%d: shutdown\n", port->port_num);
			break;

		default:
			/* presumably a transient fault */
			pr_warn("ttyGS%d: unexpected RX status %d\n",
				port->port_num, req->status);
			/* FALLTHROUGH */
		case 0:
			/* normal completion */
			break;
		}

		/* push data to (open) tty */
		if (req->actual && tty) {
			char		*packet = req->buf;
			unsigned	size = req->actual;
			unsigned	n;
			int		count;

			/* we may have pushed part of this packet already... */
			n = port->n_read;
			if (n) {
				packet += n;
				size -= n;
			}

			count = tty_insert_flip_string(&port->port, packet,
					size);
			if (count)
				do_push = true;
			if (count != size) {
				/* stop pushing; TTY layer can't handle more */
				port->n_read += count;
				pr_vdebug("ttyGS%d: rx block %d/%d\n",
					  port->port_num, count, req->actual);
				break;
			}
			port->n_read = 0;
		}

		list_move(&req->list, &port->read_pool);
		port->read_started--;
	}

	/* Push from tty to ldisc; this is handled by a workqueue,
	 * so we won't get callbacks and can hold port_lock
	 */
	if (do_push)
		tty_flip_buffer_push(&port->port);


	/* We want our data queue to become empty ASAP, keeping data
	 * in the tty and ldisc (not here).  If we couldn't push any
	 * this time around, there may be trouble unless there's an
	 * implicit tty_unthrottle() call on its way...
	 *
	 * REVISIT we should probably add a timer to keep the tasklet
	 * from starving ... but it's not clear that case ever happens.
	 */
	if (!list_empty(queue) && tty) {
		if (!tty_throttled(tty)) {
			if (do_push)
				tasklet_schedule(&port->push);
			else
				pr_warn("ttyGS%d: RX not scheduled?\n",
					port->port_num);
		}
	}

	/* If we're still connected, refill the USB RX queue. */
	if (!disconnect && port->port_usb)
		gs_start_rx(port);

	spin_unlock_irq(&port->port_lock);
}

static void gs_read_complete(struct usb_ep *ep, struct usb_request *req)
{
	struct gs_port	*port = ep->driver_data;

	/* Queue all received data until the tty layer is ready for it. */
	spin_lock(&port->port_lock);
	list_add_tail(&req->list, &port->read_queue);
	tasklet_schedule(&port->push);
	spin_unlock(&port->port_lock);
}

static void gs_write_complete(struct usb_ep *ep, struct usb_request *req)
{
	struct gs_port	*port = ep->driver_data;

	spin_lock(&port->port_lock);
	list_add(&req->list, &port->write_pool);
	port->write_started--;

	switch (req->status) {
	default:
		/* presumably a transient fault */
		pr_warn("%s: unexpected %s status %d\n",
			__func__, ep->name, req->status);
		/* FALL THROUGH */
	case 0:
		/* normal completion */
		gs_start_tx(port);
		break;

	case -ESHUTDOWN:
		/* disconnect */
		pr_vdebug("%s: %s shutdown\n", __func__, ep->name);
		break;
	}

	spin_unlock(&port->port_lock);
}

static void gs_free_requests(struct usb_ep *ep, struct list_head *head,
							 int *allocated)
{
	struct usb_request	*req;

	while (!list_empty(head)) {
		req = list_entry(head->next, struct usb_request, list);
		list_del(&req->list);
		gs_free_req(ep, req);
		if (allocated)
			(*allocated)--;
	}
}

static int gs_alloc_requests(struct usb_ep *ep, struct list_head *head,
		void (*fn)(struct usb_ep *, struct usb_request *),
		int *allocated)
{
	int			i;
	struct usb_request	*req;
	int n = allocated ? QUEUE_SIZE - *allocated : QUEUE_SIZE;

	/* Pre-allocate up to QUEUE_SIZE transfers, but if we can't
	 * do quite that many this time, don't fail ... we just won't
	 * be as speedy as we might otherwise be.
	 */
	for (i = 0; i < n; i++) {
		req = gs_alloc_req(ep, ep->maxpacket, GFP_ATOMIC);
		if (!req)
			return list_empty(head) ? -ENOMEM : 0;
		req->complete = fn;
		list_add_tail(&req->list, head);
		if (allocated)
			(*allocated)++;
	}
	return 0;
}

/**
 * gs_start_io - start USB I/O streams
 * @dev: encapsulates endpoints to use
 * Context: holding port_lock; port_tty and port_usb are non-null
 *
 * We only start I/O when something is connected to both sides of
 * this port.  If nothing is listening on the host side, we may
 * be pointlessly filling up our TX buffers and FIFO.
 */
static int gs_start_io(struct gs_port *port)
{
	struct list_head	*head = &port->read_pool;
	struct usb_ep		*ep = port->port_usb->out;
	int			status;
	unsigned		started;

	/* Allocate RX and TX I/O buffers.  We can't easily do this much
	 * earlier (with GFP_KERNEL) because the requests are coupled to
	 * endpoints, as are the packet sizes we'll be using.  Different
	 * configurations may use different endpoints with a given port;
	 * and high speed vs full speed changes packet sizes too.
	 */
	status = gs_alloc_requests(ep, head, gs_read_complete,
		&port->read_allocated);
	if (status)
		return status;

	status = gs_alloc_requests(port->port_usb->in, &port->write_pool,
			gs_write_complete, &port->write_allocated);
	if (status) {
		gs_free_requests(ep, head, &port->read_allocated);
		return status;
	}

	/* queue read requests */
	port->n_read = 0;
	started = gs_start_rx(port);

<<<<<<< HEAD
	/* unblock any pending writes into our circular buffer */
	if (started && port->port.tty) {
=======
	if (started) {
		gs_start_tx(port);
		/* Unblock any pending writes into our circular buffer, in case
		 * we didn't in gs_start_tx() */
>>>>>>> ca0a95ff
		tty_wakeup(port->port.tty);
	} else {
		gs_free_requests(ep, head, &port->read_allocated);
		gs_free_requests(port->port_usb->in, &port->write_pool,
			&port->write_allocated);
		status = -EIO;
	}

	return status;
}

/*-------------------------------------------------------------------------*/

/* TTY Driver */

/*
 * gs_open sets up the link between a gs_port and its associated TTY.
 * That link is broken *only* by TTY close(), and all driver methods
 * know that.
 */
static int gs_open(struct tty_struct *tty, struct file *file)
{
	int		port_num = tty->index;
	struct gs_port	*port;
	int		status;

	do {
		mutex_lock(&ports[port_num].lock);
		port = ports[port_num].port;
		if (!port)
			status = -ENODEV;
		else {
			spin_lock_irq(&port->port_lock);

			/* already open?  Great. */
			if (port->port.count) {
				status = 0;
				port->port.count++;

			/* currently opening/closing? wait ... */
			} else if (port->openclose) {
				status = -EBUSY;

			/* ... else we do the work */
			} else {
				status = -EAGAIN;
				port->openclose = true;
			}
			spin_unlock_irq(&port->port_lock);
		}
		mutex_unlock(&ports[port_num].lock);

		switch (status) {
		default:
			/* fully handled */
			return status;
		case -EAGAIN:
			/* must do the work */
			break;
		case -EBUSY:
			/* wait for EAGAIN task to finish */
			msleep(1);
			/* REVISIT could have a waitchannel here, if
			 * concurrent open performance is important
			 */
			break;
		}
	} while (status != -EAGAIN);

	/* Do the "real open" */
	spin_lock_irq(&port->port_lock);

	/* allocate circular buffer on first open */
	if (!kfifo_initialized(&port->port_write_buf)) {

		spin_unlock_irq(&port->port_lock);
		status = kfifo_alloc(&port->port_write_buf,
				     WRITE_BUF_SIZE, GFP_KERNEL);
		spin_lock_irq(&port->port_lock);

		if (status) {
			pr_debug("gs_open: ttyGS%d (%p,%p) no buffer\n",
				port->port_num, tty, file);
			port->openclose = false;
			goto exit_unlock_port;
		}
	}

	/* REVISIT if REMOVED (ports[].port NULL), abort the open
	 * to let rmmod work faster (but this way isn't wrong).
	 */

	/* REVISIT maybe wait for "carrier detect" */

	tty->driver_data = port;
	port->port.tty = tty;

	port->port.count = 1;
	port->openclose = false;

	/* if connected, start the I/O stream */
	if (port->port_usb) {
		struct gserial	*gser = port->port_usb;

		pr_debug("gs_open: start ttyGS%d\n", port->port_num);
		gs_start_io(port);

		if (gser->connect)
			gser->connect(gser);
	}

	pr_debug("gs_open: ttyGS%d (%p,%p)\n", port->port_num, tty, file);

	status = 0;

exit_unlock_port:
	spin_unlock_irq(&port->port_lock);
	return status;
}

static int gs_writes_finished(struct gs_port *p)
{
	int cond;

	/* return true on disconnect or empty buffer */
	spin_lock_irq(&p->port_lock);
	cond = (p->port_usb == NULL) || !kfifo_len(&p->port_write_buf);
	spin_unlock_irq(&p->port_lock);

	return cond;
}

static void gs_close(struct tty_struct *tty, struct file *file)
{
	struct gs_port *port = tty->driver_data;
	struct gserial	*gser;

	spin_lock_irq(&port->port_lock);

	if (port->port.count != 1) {
		if (port->port.count == 0)
			WARN_ON(1);
		else
			--port->port.count;
		goto exit;
	}

	pr_debug("gs_close: ttyGS%d (%p,%p) ...\n", port->port_num, tty, file);

	/* mark port as closing but in use; we can drop port lock
	 * and sleep if necessary
	 */
	port->openclose = true;
	port->port.count = 0;

	gser = port->port_usb;
	if (gser && gser->disconnect)
		gser->disconnect(gser);

	/* wait for circular write buffer to drain, disconnect, or at
	 * most GS_CLOSE_TIMEOUT seconds; then discard the rest
	 */
	if (kfifo_len(&port->port_write_buf) > 0 && gser) {
		spin_unlock_irq(&port->port_lock);
		wait_event_interruptible_timeout(port->drain_wait,
					gs_writes_finished(port),
					GS_CLOSE_TIMEOUT * HZ);
		spin_lock_irq(&port->port_lock);
		gser = port->port_usb;
	}

	/* Iff we're disconnected, there can be no I/O in flight so it's
	 * ok to free the circular buffer; else just scrub it.  And don't
	 * let the push tasklet fire again until we're re-opened.
	 */
	if (gser == NULL)
		kfifo_free(&port->port_write_buf);
	else
		kfifo_reset(&port->port_write_buf);

	port->port.tty = NULL;

	port->openclose = false;

	pr_debug("gs_close: ttyGS%d (%p,%p) done!\n",
			port->port_num, tty, file);

	wake_up(&port->close_wait);
exit:
	spin_unlock_irq(&port->port_lock);
}

static int gs_write(struct tty_struct *tty, const unsigned char *buf, int count)
{
	struct gs_port	*port = tty->driver_data;
	unsigned long	flags;

	pr_vdebug("gs_write: ttyGS%d (%p) writing %d bytes\n",
			port->port_num, tty, count);

	spin_lock_irqsave(&port->port_lock, flags);
	if (count)
		count = kfifo_in(&port->port_write_buf, buf, count);
	/* treat count == 0 as flush_chars() */
	if (port->port_usb)
		gs_start_tx(port);
	spin_unlock_irqrestore(&port->port_lock, flags);

	return count;
}

static int gs_put_char(struct tty_struct *tty, unsigned char ch)
{
	struct gs_port	*port = tty->driver_data;
	unsigned long	flags;
	int		status;

	pr_vdebug("gs_put_char: (%d,%p) char=0x%x, called from %ps\n",
		port->port_num, tty, ch, __builtin_return_address(0));

	spin_lock_irqsave(&port->port_lock, flags);
	status = kfifo_put(&port->port_write_buf, ch);
	spin_unlock_irqrestore(&port->port_lock, flags);

	return status;
}

static void gs_flush_chars(struct tty_struct *tty)
{
	struct gs_port	*port = tty->driver_data;
	unsigned long	flags;

	pr_vdebug("gs_flush_chars: (%d,%p)\n", port->port_num, tty);

	spin_lock_irqsave(&port->port_lock, flags);
	if (port->port_usb)
		gs_start_tx(port);
	spin_unlock_irqrestore(&port->port_lock, flags);
}

static int gs_write_room(struct tty_struct *tty)
{
	struct gs_port	*port = tty->driver_data;
	unsigned long	flags;
	int		room = 0;

	spin_lock_irqsave(&port->port_lock, flags);
	if (port->port_usb)
		room = kfifo_avail(&port->port_write_buf);
	spin_unlock_irqrestore(&port->port_lock, flags);

	pr_vdebug("gs_write_room: (%d,%p) room=%d\n",
		port->port_num, tty, room);

	return room;
}

static int gs_chars_in_buffer(struct tty_struct *tty)
{
	struct gs_port	*port = tty->driver_data;
	unsigned long	flags;
	int		chars = 0;

	spin_lock_irqsave(&port->port_lock, flags);
	chars = kfifo_len(&port->port_write_buf);
	spin_unlock_irqrestore(&port->port_lock, flags);

	pr_vdebug("gs_chars_in_buffer: (%d,%p) chars=%d\n",
		port->port_num, tty, chars);

	return chars;
}

/* undo side effects of setting TTY_THROTTLED */
static void gs_unthrottle(struct tty_struct *tty)
{
	struct gs_port		*port = tty->driver_data;
	unsigned long		flags;

	spin_lock_irqsave(&port->port_lock, flags);
	if (port->port_usb) {
		/* Kickstart read queue processing.  We don't do xon/xoff,
		 * rts/cts, or other handshaking with the host, but if the
		 * read queue backs up enough we'll be NAKing OUT packets.
		 */
		tasklet_schedule(&port->push);
		pr_vdebug("ttyGS%d: unthrottle\n", port->port_num);
	}
	spin_unlock_irqrestore(&port->port_lock, flags);
}

static int gs_break_ctl(struct tty_struct *tty, int duration)
{
	struct gs_port	*port = tty->driver_data;
	int		status = 0;
	struct gserial	*gser;

	pr_vdebug("gs_break_ctl: ttyGS%d, send break (%d) \n",
			port->port_num, duration);

	spin_lock_irq(&port->port_lock);
	gser = port->port_usb;
	if (gser && gser->send_break)
		status = gser->send_break(gser, duration);
	spin_unlock_irq(&port->port_lock);

	return status;
}

static const struct tty_operations gs_tty_ops = {
	.open =			gs_open,
	.close =		gs_close,
	.write =		gs_write,
	.put_char =		gs_put_char,
	.flush_chars =		gs_flush_chars,
	.write_room =		gs_write_room,
	.chars_in_buffer =	gs_chars_in_buffer,
	.unthrottle =		gs_unthrottle,
	.break_ctl =		gs_break_ctl,
};

/*-------------------------------------------------------------------------*/

static struct tty_driver *gs_tty_driver;

#ifdef CONFIG_U_SERIAL_CONSOLE

static struct gscons_info gscons_info;
static struct console gserial_cons;

static struct usb_request *gs_request_new(struct usb_ep *ep)
{
	struct usb_request *req = usb_ep_alloc_request(ep, GFP_ATOMIC);
	if (!req)
		return NULL;

	req->buf = kmalloc(ep->maxpacket, GFP_ATOMIC);
	if (!req->buf) {
		usb_ep_free_request(ep, req);
		return NULL;
	}

	return req;
}

static void gs_request_free(struct usb_request *req, struct usb_ep *ep)
{
	if (!req)
		return;

	kfree(req->buf);
	usb_ep_free_request(ep, req);
}

static void gs_complete_out(struct usb_ep *ep, struct usb_request *req)
{
	struct gscons_info *info = &gscons_info;

	switch (req->status) {
	default:
		pr_warn("%s: unexpected %s status %d\n",
			__func__, ep->name, req->status);
		/* fall through */
	case 0:
		/* normal completion */
		spin_lock(&info->con_lock);
		info->req_busy = 0;
		spin_unlock(&info->con_lock);

		wake_up_process(info->console_thread);
		break;
	case -ESHUTDOWN:
		/* disconnect */
		pr_vdebug("%s: %s shutdown\n", __func__, ep->name);
		break;
	}
}

static int gs_console_connect(int port_num)
{
	struct gscons_info *info = &gscons_info;
	struct gs_port *port;
	struct usb_ep *ep;

	if (port_num != gserial_cons.index) {
		pr_err("%s: port num [%d] is not support console\n",
		       __func__, port_num);
		return -ENXIO;
	}

	port = ports[port_num].port;
	ep = port->port_usb->in;
	if (!info->console_req) {
		info->console_req = gs_request_new(ep);
		if (!info->console_req)
			return -ENOMEM;
		info->console_req->complete = gs_complete_out;
	}

	info->port = port;
	spin_lock(&info->con_lock);
	info->req_busy = 0;
	spin_unlock(&info->con_lock);
	pr_vdebug("port[%d] console connect!\n", port_num);
	return 0;
}

static void gs_console_disconnect(struct usb_ep *ep)
{
	struct gscons_info *info = &gscons_info;
	struct usb_request *req = info->console_req;

	gs_request_free(req, ep);
	info->console_req = NULL;
}

static int gs_console_thread(void *data)
{
	struct gscons_info *info = &gscons_info;
	struct gs_port *port;
	struct usb_request *req;
	struct usb_ep *ep;
	int xfer, ret, count, size;

	do {
		port = info->port;
		set_current_state(TASK_INTERRUPTIBLE);
		if (!port || !port->port_usb
		    || !port->port_usb->in || !info->console_req)
			goto sched;

		req = info->console_req;
		ep = port->port_usb->in;

		spin_lock_irq(&info->con_lock);
		count = kfifo_len(&info->con_buf);
		size = ep->maxpacket;

		if (count > 0 && !info->req_busy) {
			set_current_state(TASK_RUNNING);
			if (count < size)
				size = count;

			xfer = kfifo_out(&info->con_buf, req->buf, size);
			req->length = xfer;

			spin_unlock(&info->con_lock);
			ret = usb_ep_queue(ep, req, GFP_ATOMIC);
			spin_lock(&info->con_lock);
			if (ret < 0)
				info->req_busy = 0;
			else
				info->req_busy = 1;

			spin_unlock_irq(&info->con_lock);
		} else {
			spin_unlock_irq(&info->con_lock);
sched:
			if (kthread_should_stop()) {
				set_current_state(TASK_RUNNING);
				break;
			}
			schedule();
		}
	} while (1);

	return 0;
}

static int gs_console_setup(struct console *co, char *options)
{
	struct gscons_info *info = &gscons_info;
	int status;

	info->port = NULL;
	info->console_req = NULL;
	info->req_busy = 0;
	spin_lock_init(&info->con_lock);

	status = kfifo_alloc(&info->con_buf, GS_CONSOLE_BUF_SIZE, GFP_KERNEL);
	if (status) {
		pr_err("%s: allocate console buffer failed\n", __func__);
		return status;
	}

	info->console_thread = kthread_create(gs_console_thread,
					      co, "gs_console");
	if (IS_ERR(info->console_thread)) {
		pr_err("%s: cannot create console thread\n", __func__);
		kfifo_free(&info->con_buf);
		return PTR_ERR(info->console_thread);
	}
	wake_up_process(info->console_thread);

	return 0;
}

static void gs_console_write(struct console *co,
			     const char *buf, unsigned count)
{
	struct gscons_info *info = &gscons_info;
	unsigned long flags;

	spin_lock_irqsave(&info->con_lock, flags);
	kfifo_in(&info->con_buf, buf, count);
	spin_unlock_irqrestore(&info->con_lock, flags);

	wake_up_process(info->console_thread);
}

static struct tty_driver *gs_console_device(struct console *co, int *index)
{
	struct tty_driver **p = (struct tty_driver **)co->data;

	if (!*p)
		return NULL;

	*index = co->index;
	return *p;
}

static struct console gserial_cons = {
	.name =		"ttyGS",
	.write =	gs_console_write,
	.device =	gs_console_device,
	.setup =	gs_console_setup,
	.flags =	CON_PRINTBUFFER,
	.index =	-1,
	.data =		&gs_tty_driver,
};

static void gserial_console_init(void)
{
	register_console(&gserial_cons);
}

static void gserial_console_exit(void)
{
	struct gscons_info *info = &gscons_info;

	unregister_console(&gserial_cons);
	if (!IS_ERR_OR_NULL(info->console_thread))
		kthread_stop(info->console_thread);
	kfifo_free(&info->con_buf);
}

#else

static int gs_console_connect(int port_num)
{
	return 0;
}

static void gs_console_disconnect(struct usb_ep *ep)
{
}

static void gserial_console_init(void)
{
}

static void gserial_console_exit(void)
{
}

#endif

static int
gs_port_alloc(unsigned port_num, struct usb_cdc_line_coding *coding)
{
	struct gs_port	*port;
	int		ret = 0;

	mutex_lock(&ports[port_num].lock);
	if (ports[port_num].port) {
		ret = -EBUSY;
		goto out;
	}

	port = kzalloc(sizeof(struct gs_port), GFP_KERNEL);
	if (port == NULL) {
		ret = -ENOMEM;
		goto out;
	}

	tty_port_init(&port->port);
	spin_lock_init(&port->port_lock);
	init_waitqueue_head(&port->drain_wait);
	init_waitqueue_head(&port->close_wait);

	tasklet_init(&port->push, gs_rx_push, (unsigned long) port);

	INIT_LIST_HEAD(&port->read_pool);
	INIT_LIST_HEAD(&port->read_queue);
	INIT_LIST_HEAD(&port->write_pool);

	port->port_num = port_num;
	port->port_line_coding = *coding;

	ports[port_num].port = port;
out:
	mutex_unlock(&ports[port_num].lock);
	return ret;
}

static int gs_closed(struct gs_port *port)
{
	int cond;

	spin_lock_irq(&port->port_lock);
	cond = (port->port.count == 0) && !port->openclose;
	spin_unlock_irq(&port->port_lock);
	return cond;
}

static void gserial_free_port(struct gs_port *port)
{
	tasklet_kill(&port->push);
	/* wait for old opens to finish */
	wait_event(port->close_wait, gs_closed(port));
	WARN_ON(port->port_usb != NULL);
	tty_port_destroy(&port->port);
	kfree(port);
}

void gserial_free_line(unsigned char port_num)
{
	struct gs_port	*port;

	mutex_lock(&ports[port_num].lock);
	if (WARN_ON(!ports[port_num].port)) {
		mutex_unlock(&ports[port_num].lock);
		return;
	}
	port = ports[port_num].port;
	ports[port_num].port = NULL;
	mutex_unlock(&ports[port_num].lock);

	gserial_free_port(port);
	tty_unregister_device(gs_tty_driver, port_num);
	gserial_console_exit();
}
EXPORT_SYMBOL_GPL(gserial_free_line);

int gserial_alloc_line(unsigned char *line_num)
{
	struct usb_cdc_line_coding	coding;
	struct device			*tty_dev;
	int				ret;
	int				port_num;

	coding.dwDTERate = cpu_to_le32(9600);
	coding.bCharFormat = 8;
	coding.bParityType = USB_CDC_NO_PARITY;
	coding.bDataBits = USB_CDC_1_STOP_BITS;

	if (*line_num)
		port_num =  *line_num;
	else
		port_num = 0;

	for (; port_num < MAX_U_SERIAL_PORTS; port_num++) {
		ret = gs_port_alloc(port_num, &coding);
		if (ret == -EBUSY)
			continue;
		if (ret)
			return ret;
		break;
	}
	if (ret)
		return ret;

	/* ... and sysfs class devices, so mdev/udev make /dev/ttyGS* */

	tty_dev = tty_port_register_device(&ports[port_num].port->port,
			gs_tty_driver, port_num, NULL);
	if (IS_ERR(tty_dev)) {
		struct gs_port	*port;
		pr_err("%s: failed to register tty for port %d, err %ld\n",
				__func__, port_num, PTR_ERR(tty_dev));

		ret = PTR_ERR(tty_dev);
		mutex_lock(&ports[port_num].lock);
		port = ports[port_num].port;
		ports[port_num].port = NULL;
		mutex_unlock(&ports[port_num].lock);
		gserial_free_port(port);
		goto err;
	}
	*line_num = port_num;
	gserial_console_init();
err:
	return ret;
}
EXPORT_SYMBOL_GPL(gserial_alloc_line);

/**
 * gserial_connect - notify TTY I/O glue that USB link is active
 * @gser: the function, set up with endpoints and descriptors
 * @port_num: which port is active
 * Context: any (usually from irq)
 *
 * This is called activate endpoints and let the TTY layer know that
 * the connection is active ... not unlike "carrier detect".  It won't
 * necessarily start I/O queues; unless the TTY is held open by any
 * task, there would be no point.  However, the endpoints will be
 * activated so the USB host can perform I/O, subject to basic USB
 * hardware flow control.
 *
 * Caller needs to have set up the endpoints and USB function in @dev
 * before calling this, as well as the appropriate (speed-specific)
 * endpoint descriptors, and also have allocate @port_num by calling
 * @gserial_alloc_line().
 *
 * Returns negative errno or zero.
 * On success, ep->driver_data will be overwritten.
 */
int gserial_connect(struct gserial *gser, u8 port_num)
{
	struct gs_port	*port;
	unsigned long	flags;
	int		status;

	if (port_num >= MAX_U_SERIAL_PORTS)
		return -ENXIO;

	port = ports[port_num].port;
	if (!port) {
		pr_err("serial line %d not allocated.\n", port_num);
		return -EINVAL;
	}
	if (port->port_usb) {
		pr_err("serial line %d is in use.\n", port_num);
		return -EBUSY;
	}

	/* activate the endpoints */
	status = usb_ep_enable(gser->in);
	if (status < 0)
		return status;
	gser->in->driver_data = port;

	status = usb_ep_enable(gser->out);
	if (status < 0)
		goto fail_out;
	gser->out->driver_data = port;

	/* then tell the tty glue that I/O can work */
	spin_lock_irqsave(&port->port_lock, flags);
	gser->ioport = port;
	port->port_usb = gser;

	/* REVISIT unclear how best to handle this state...
	 * we don't really couple it with the Linux TTY.
	 */
	gser->port_line_coding = port->port_line_coding;

	/* REVISIT if waiting on "carrier detect", signal. */

	/* if it's already open, start I/O ... and notify the serial
	 * protocol about open/close status (connect/disconnect).
	 */
	if (port->port.count) {
		pr_debug("gserial_connect: start ttyGS%d\n", port->port_num);
		gs_start_io(port);
		if (gser->connect)
			gser->connect(gser);
	} else {
		if (gser->disconnect)
			gser->disconnect(gser);
	}

	status = gs_console_connect(port_num);
	spin_unlock_irqrestore(&port->port_lock, flags);

	return status;

fail_out:
	usb_ep_disable(gser->in);
	return status;
}
EXPORT_SYMBOL_GPL(gserial_connect);
/**
 * gserial_disconnect - notify TTY I/O glue that USB link is inactive
 * @gser: the function, on which gserial_connect() was called
 * Context: any (usually from irq)
 *
 * This is called to deactivate endpoints and let the TTY layer know
 * that the connection went inactive ... not unlike "hangup".
 *
 * On return, the state is as if gserial_connect() had never been called;
 * there is no active USB I/O on these endpoints.
 */
void gserial_disconnect(struct gserial *gser)
{
	struct gs_port	*port = gser->ioport;
	unsigned long	flags;

	if (!port)
		return;

	/* tell the TTY glue not to do I/O here any more */
	spin_lock_irqsave(&port->port_lock, flags);

	/* REVISIT as above: how best to track this? */
	port->port_line_coding = gser->port_line_coding;

	port->port_usb = NULL;
	gser->ioport = NULL;
	if (port->port.count > 0 || port->openclose) {
		wake_up_interruptible(&port->drain_wait);
		if (port->port.tty)
			tty_hangup(port->port.tty);
	}
	spin_unlock_irqrestore(&port->port_lock, flags);

	/* disable endpoints, aborting down any active I/O */
	usb_ep_disable(gser->out);
	usb_ep_disable(gser->in);

	/* finally, free any unused/unusable I/O buffers */
	spin_lock_irqsave(&port->port_lock, flags);
	if (port->port.count == 0 && !port->openclose)
		kfifo_free(&port->port_write_buf);
	gs_free_requests(gser->out, &port->read_pool, NULL);
	gs_free_requests(gser->out, &port->read_queue, NULL);
	gs_free_requests(gser->in, &port->write_pool, NULL);

	port->read_allocated = port->read_started =
		port->write_allocated = port->write_started = 0;

	gs_console_disconnect(gser->in);
	spin_unlock_irqrestore(&port->port_lock, flags);
}
EXPORT_SYMBOL_GPL(gserial_disconnect);

static int userial_init(void)
{
	unsigned			i;
	int				status;

	gs_tty_driver = alloc_tty_driver(MAX_U_SERIAL_PORTS);
	if (!gs_tty_driver)
		return -ENOMEM;

	gs_tty_driver->driver_name = "g_serial";
	gs_tty_driver->name = "ttyGS";
	/* uses dynamically assigned dev_t values */

	gs_tty_driver->type = TTY_DRIVER_TYPE_SERIAL;
	gs_tty_driver->subtype = SERIAL_TYPE_NORMAL;
	gs_tty_driver->flags = TTY_DRIVER_REAL_RAW | TTY_DRIVER_DYNAMIC_DEV;
	gs_tty_driver->init_termios = tty_std_termios;

	/* 9600-8-N-1 ... matches defaults expected by "usbser.sys" on
	 * MS-Windows.  Otherwise, most of these flags shouldn't affect
	 * anything unless we were to actually hook up to a serial line.
	 */
	gs_tty_driver->init_termios.c_cflag =
			B9600 | CS8 | CREAD | HUPCL | CLOCAL;
	gs_tty_driver->init_termios.c_ispeed = 9600;
	gs_tty_driver->init_termios.c_ospeed = 9600;

	tty_set_operations(gs_tty_driver, &gs_tty_ops);
	for (i = 0; i < MAX_U_SERIAL_PORTS; i++)
		mutex_init(&ports[i].lock);

	/* export the driver ... */
	status = tty_register_driver(gs_tty_driver);
	if (status) {
		pr_err("%s: cannot register, err %d\n",
				__func__, status);
		goto fail;
	}

	pr_debug("%s: registered %d ttyGS* device%s\n", __func__,
			MAX_U_SERIAL_PORTS,
			(MAX_U_SERIAL_PORTS == 1) ? "" : "s");

	return status;
fail:
	put_tty_driver(gs_tty_driver);
	gs_tty_driver = NULL;
	return status;
}
module_init(userial_init);

static void userial_cleanup(void)
{
	tty_unregister_driver(gs_tty_driver);
	put_tty_driver(gs_tty_driver);
	gs_tty_driver = NULL;
}
module_exit(userial_cleanup);

MODULE_LICENSE("GPL");<|MERGE_RESOLUTION|>--- conflicted
+++ resolved
@@ -567,15 +567,11 @@
 	port->n_read = 0;
 	started = gs_start_rx(port);
 
-<<<<<<< HEAD
 	/* unblock any pending writes into our circular buffer */
 	if (started && port->port.tty) {
-=======
-	if (started) {
 		gs_start_tx(port);
 		/* Unblock any pending writes into our circular buffer, in case
 		 * we didn't in gs_start_tx() */
->>>>>>> ca0a95ff
 		tty_wakeup(port->port.tty);
 	} else {
 		gs_free_requests(ep, head, &port->read_allocated);
