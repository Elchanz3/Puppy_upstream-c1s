// SPDX-License-Identifier: GPL-2.0
/*
 * core.h - DesignWare USB3 DRD Core Header
 *
 * Copyright (C) 2010-2011 Texas Instruments Incorporated - http://www.ti.com
 *
 * Authors: Felipe Balbi <balbi@ti.com>,
 *	    Sebastian Andrzej Siewior <bigeasy@linutronix.de>
 */

#ifndef __DRIVERS_USB_DWC3_CORE_H
#define __DRIVERS_USB_DWC3_CORE_H

#include <linux/device.h>
#include <linux/spinlock.h>
#include <linux/ioport.h>
#include <linux/list.h>
#include <linux/bitops.h>
#include <linux/dma-mapping.h>
#include <linux/mm.h>
#include <linux/debugfs.h>
#include <linux/completion.h>
#include <linux/wait.h>
#include <linux/workqueue.h>

#include <linux/usb/ch9.h>
#include <linux/usb/gadget.h>
#include <linux/usb/otg.h>
#include <linux/ulpi/interface.h>

#include <linux/phy/phy.h>

#include "../../battery_v2/include/sec_charging_common.h"

#define DWC3_MSG_MAX	500

/* Global constants */
#define DWC3_PULL_UP_TIMEOUT	500	/* ms */
#define DWC3_BOUNCE_SIZE	1024	/* size of a superspeed bulk */
#define DWC3_EP0_SETUP_SIZE	512
#define DWC3_ENDPOINTS_NUM	32
#define DWC3_XHCI_RESOURCES_NUM	2

#define DWC3_SCRATCHBUF_SIZE	4096	/* each buffer is assumed to be 4KiB */
#define DWC3_EVENT_BUFFERS_SIZE	4096
#define DWC3_EVENT_TYPE_MASK	0xfe

#define DWC3_EVENT_TYPE_DEV	0
#define DWC3_EVENT_TYPE_CARKIT	3
#define DWC3_EVENT_TYPE_I2C	4

#define DWC3_DEVICE_EVENT_DISCONNECT		0
#define DWC3_DEVICE_EVENT_RESET			1
#define DWC3_DEVICE_EVENT_CONNECT_DONE		2
#define DWC3_DEVICE_EVENT_LINK_STATUS_CHANGE	3
#define DWC3_DEVICE_EVENT_WAKEUP		4
#define DWC3_DEVICE_EVENT_HIBER_REQ		5
#define DWC3_DEVICE_EVENT_EOPF			6
#define DWC3_DEVICE_EVENT_SOF			7
#define DWC3_DEVICE_EVENT_ERRATIC_ERROR		9
#define DWC3_DEVICE_EVENT_CMD_CMPL		10
#define DWC3_DEVICE_EVENT_OVERFLOW		11

/* Controller's role while using the OTG block */
#define DWC3_OTG_ROLE_IDLE	0
#define DWC3_OTG_ROLE_HOST	1
#define DWC3_OTG_ROLE_DEVICE	2

#define DWC3_GEVNTCOUNT_MASK	0xfffc
#define DWC3_GEVNTCOUNT_EHB	BIT(31)
#define DWC3_GSNPSID_MASK	0xffff0000
#define DWC3_GSNPSREV_MASK	0xffff

/* DWC3 registers memory space boundries */
#define DWC3_XHCI_REGS_START		0x0
#define DWC3_XHCI_REGS_END		0x7fff
#define DWC3_GLOBALS_REGS_START		0xc100
#define DWC3_GLOBALS_REGS_END		0xc6ff
#define DWC3_DEVICE_REGS_START		0xc700
#define DWC3_DEVICE_REGS_END		0xcbff
#define DWC3_OTG_REGS_START		0xcc00
#define DWC3_OTG_REGS_END		0xccff

/* Global Registers */
#define DWC3_GSBUSCFG0		0xc100
#define DWC3_GSBUSCFG1		0xc104
#define DWC3_GTXTHRCFG		0xc108
#define DWC3_GRXTHRCFG		0xc10c
#define DWC3_GCTL		0xc110
#define DWC3_GEVTEN		0xc114
#define DWC3_GSTS		0xc118
#define DWC3_GUCTL1		0xc11c
#define DWC3_GSNPSID		0xc120
#define DWC3_GGPIO		0xc124
#define DWC3_GUID		0xc128
#define DWC3_GUCTL		0xc12c
#define DWC3_GBUSERRADDR0	0xc130
#define DWC3_GBUSERRADDR1	0xc134
#define DWC3_GPRTBIMAP0		0xc138
#define DWC3_GPRTBIMAP1		0xc13c
#define DWC3_GHWPARAMS0		0xc140
#define DWC3_GHWPARAMS1		0xc144
#define DWC3_GHWPARAMS2		0xc148
#define DWC3_GHWPARAMS3		0xc14c
#define DWC3_GHWPARAMS4		0xc150
#define DWC3_GHWPARAMS5		0xc154
#define DWC3_GHWPARAMS6		0xc158
#define DWC3_GHWPARAMS7		0xc15c
#define DWC3_GDBGFIFOSPACE	0xc160
#define DWC3_GDBGLTSSM		0xc164
#define DWC3_GDBGBMU		0xc16c
#define DWC3_GDBGLSPMUX		0xc170
#define DWC3_GDBGLSP		0xc174
#define DWC3_GDBGEPINFO0	0xc178
#define DWC3_GDBGEPINFO1	0xc17c
#define DWC3_GPRTBIMAP_HS0	0xc180
#define DWC3_GPRTBIMAP_HS1	0xc184
#define DWC3_GPRTBIMAP_FS0	0xc188
#define DWC3_GPRTBIMAP_FS1	0xc18c
#define DWC3_GUCTL2		0xc19c

#define DWC3_VER_NUMBER		0xc1a0
#define DWC3_VER_TYPE		0xc1a4

#define DWC3_GUSB2PHYCFG(n)	(0xc200 + ((n) * 0x04))
#define DWC3_GUSB2I2CCTL(n)	(0xc240 + ((n) * 0x04))

#define DWC3_GUSB2PHYACC(n)	(0xc280 + ((n) * 0x04))

#define DWC3_GUSB3PIPECTL(n)	(0xc2c0 + ((n) * 0x04))

#define DWC3_GTXFIFOSIZ(n)	(0xc300 + ((n) * 0x04))
#define DWC3_GRXFIFOSIZ(n)	(0xc380 + ((n) * 0x04))

#define DWC3_GEVNTADRLO(n)	(0xc400 + ((n) * 0x10))
#define DWC3_GEVNTADRHI(n)	(0xc404 + ((n) * 0x10))
#define DWC3_GEVNTSIZ(n)	(0xc408 + ((n) * 0x10))
#define DWC3_GEVNTCOUNT(n)	(0xc40c + ((n) * 0x10))

#define DWC3_GHWPARAMS8		0xc600
#define DWC3_GFLADJ		0xc630

/* Device Registers */
#define DWC3_DCFG		0xc700
#define DWC3_DCTL		0xc704
#define DWC3_DEVTEN		0xc708
#define DWC3_DSTS		0xc70c
#define DWC3_DGCMDPAR		0xc710
#define DWC3_DGCMD		0xc714
#define DWC3_DALEPENA		0xc720

#define DWC3_DEP_BASE(n)	(0xc800 + ((n) * 0x10))
#define DWC3_DEPCMDPAR2		0x00
#define DWC3_DEPCMDPAR1		0x04
#define DWC3_DEPCMDPAR0		0x08
#define DWC3_DEPCMD		0x0c

#define DWC3_DEV_IMOD(n)	(0xca00 + ((n) * 0x4))

/* OTG Registers */
#define DWC3_OCFG		0xcc00
#define DWC3_OCTL		0xcc04
#define DWC3_OEVT		0xcc08
#define DWC3_OEVTEN		0xcc0C
#define DWC3_OSTS		0xcc10

#define DWC3_GSBUSCFG0_INCR256BRSTENA	(1 << 7)
#define DWC3_GSBUSCFG0_INCR128BRSTENA	(1 << 6)
#define DWC3_GSBUSCFG0_INCR64BRSTENA	(1 << 5)
#define DWC3_GSBUSCFG0_INCR32BRSTENA	(1 << 4)
#define DWC3_GSBUSCFG0_INCR16BRSTENA	(1 << 3)
#define DWC3_GSBUSCFG0_INCR8BRSTENA	(1 << 2)
#define DWC3_GSBUSCFG0_INCR4BRSTENA	(1 << 1)
#define DWC3_GSBUSCFG0_INCRBRSTENA	(1 << 0)

/* LINK Registers */
#define DWC3_LU3LFPSRXTIM	0xd010
#define DWC3_LSKIPFREQ		0xd020
#define DWC3_LLUCTL		0xd024
#define DWC3_BU31RHBDBG		0xd800

#define DWC3_GSBUSCFG0_INCRBRST_MASK	0xff

/* Bit fields */
/* Link Register - LLUCTL */
#define DWC3_PENDING_HP_TIMER_US(n)	((n) << 16)
#define DWC3_LLUCTL_LTSSM_TIMER_OVRRD	BIT(23)
#define DWC3_EN_US_HP_TIMER		BIT(15)
#define DWC3_LLUCTL_PIPE_RESET		BIT(7)
#define DWC3_FORCE_GEN1			BIT(10)
#define DWC3_LLUCTL_TX_TS1_CNT(n)	((n) << 0)
#define DWC3_LLUCTL_TX_TS1_CNT_MASK	DWC3_LLUCTL_TX_TS1_CNT(0x1f)

/* Link Register - LSKIPFREQ */
#define DWC3_PM_ENTRY_TIMER_US(n)	((n) << 20)
#define DWC3_PM_ENTRY_TIMER_US_MASK	DWC3_PM_ENTRY_TIMER_US(0xf)
#define DWC3_PM_LC_TIMER_US(n)		((n) << 24)
#define DWC3_PM_LC_TIMER_US_MASK	DWC3_PM_LC_TIMER_US(0x7)
#define DWC3_EN_PM_TIMER_US		BIT(27)

/* Debug Regster */
#define  DWC3_BU31RHBDBG_TOUTCTL	(0x1 << 3)

#define DWC3_GSBUSCFG0_INCRBRSTEN	(1 << 0)
#define DWC3_GSBUSCFG0_INCR4BRSTEN	(1 << 1)
#define DWC3_GSBUSCFG0_INCR8BRSTEN	(1 << 2)
#define DWC3_GSBUSCFG0_INCR16BRSTEN	(1 << 3)
#define DWC3_GSBUSCFG0_INCR32BRSTEN	(1 << 4)
#define DWC3_GSBUSCFG0_INCR64BRSTEN	(1 << 5)
#define DWC3_GSBUSCFG0_INCR128BRSTEN	(1 << 6)
#define DWC3_GSBUSCFG0_INCR256BRSTEN	(1 << 7)
#define DWC3_GSBUSCFG0_DESWRREQINFO	(2 << 16)
#define DWC3_GSBUSCFG0_DATWRREQINFO	(2 << 20)
#define DWC3_GSBUSCFG0_DESRDREQINFO	(2 << 24)
#define DWC3_GSBUSCFG0_DATRDREQINFO	(2 << 28)
#define DWC3_GDBGFIFOSPACE_NUM(n)	((n) & 0x1f)
#define DWC3_GDBGFIFOSPACE_TYPE(n)	(((n) << 5) & 0x1e0)
#define DWC3_GDBGFIFOSPACE_SPACE_AVAILABLE(n) (((n) >> 16) & 0xffff)

#define DWC3_GSBUSCFG1_BREQLIMIT(n)	((n) << 8)
#define DWC3_GSBUSCFG1_BREQLIMIT_SHIFT	8
#define DWC3_GSBUSCFG1_BREQLIMIT_MASK	(0xf << 8)
#define DWC3_GSBUSCFG1_EN1KPAGE		(1 << 12)

#define DWC3_GSBUSCFG1_EXTPLIMIT(n)	((n) << 13)
#define DWC3_GSBUSCFG1_EXTPLIMIT_SHIFT	13
#define DWC3_GSBUSCFG1_EXTPLIMIT_MASK	(0xf << 13)

#define DWC3_GRXTHRCFG_USBRXPKTCNTSEL		(1 << 29)
#define DWC3_GRXTHRCFG_USBRXPKTCNT_MASK		(0xf << 24)
#define DWC3_GRXTHRCFG_USBRXPKTCNT_SHIFT	24
#define DWC3_GRXTHRCFG_USBRXPKTCNT(n)		((n) << 24)
#define DWC3_GRXTHRCFG_USBMAXRXBURSTSIZE_MASK	(0x1f << 19)
#define DWC3_GRXTHRCFG_USBMAXRXBURSTSIZE_SHIFT	19
#define DWC3_GRXTHRCFG_USBMAXRXBURSTSIZE(n)	((n) << 19)

#define DWC3_TXFIFOQ		0
#define DWC3_RXFIFOQ		1
#define DWC3_TXREQQ		2
#define DWC3_RXREQQ		3
#define DWC3_RXINFOQ		4
#define DWC3_PSTATQ		5
#define DWC3_DESCFETCHQ		6
#define DWC3_EVENTQ		7
#define DWC3_AUXEVENTQ		8

/* Global RX Threshold Configuration Register */
#define DWC3_GRXTHRCFG_MAXRXBURSTSIZE(n) (((n) & 0x1f) << 19)
#define DWC3_GRXTHRCFG_RXPKTCNT(n) (((n) & 0xf) << 24)
#define DWC3_GRXTHRCFG_PKTCNTSEL BIT(29)

/* Global RX Threshold Configuration Register for DWC_usb31 only */
#define DWC31_GRXTHRCFG_MAXRXBURSTSIZE(n)	(((n) & 0x1f) << 16)
#define DWC31_GRXTHRCFG_RXPKTCNT(n)		(((n) & 0x1f) << 21)
#define DWC31_GRXTHRCFG_PKTCNTSEL		BIT(26)
#define DWC31_RXTHRNUMPKTSEL_HS_PRD		BIT(15)
#define DWC31_RXTHRNUMPKT_HS_PRD(n)		(((n) & 0x3) << 13)
#define DWC31_RXTHRNUMPKTSEL_PRD		BIT(10)
#define DWC31_RXTHRNUMPKT_PRD(n)		(((n) & 0x1f) << 5)
#define DWC31_MAXRXBURSTSIZE_PRD(n)		((n) & 0x1f)

/* Global TX Threshold Configuration Register for DWC_usb31 only */
#define DWC31_GTXTHRCFG_MAXTXBURSTSIZE(n)	(((n) & 0x1f) << 16)
#define DWC31_GTXTHRCFG_TXPKTCNT(n)		(((n) & 0x1f) << 21)
#define DWC31_GTXTHRCFG_PKTCNTSEL		BIT(26)
#define DWC31_TXTHRNUMPKTSEL_HS_PRD		BIT(15)
#define DWC31_TXTHRNUMPKT_HS_PRD(n)		(((n) & 0x3) << 13)
#define DWC31_TXTHRNUMPKTSEL_PRD		BIT(10)
#define DWC31_TXTHRNUMPKT_PRD(n)		(((n) & 0x1f) << 5)
#define DWC31_MAXTXBURSTSIZE_PRD(n)		((n) & 0x1f)

/* Global Configuration Register */
#define DWC3_GCTL_PWRDNSCALE(n)	((n) << 19)
#define DWC3_GCTL_PWRDNSCALE_MASK      DWC3_GCTL_PWRDNSCALE(0x1fff)
#define DWC3_GCTL_U2RSTECN	BIT(16)
#define DWC3_GCTL_RAMCLKSEL(x)	(((x) & DWC3_GCTL_CLK_MASK) << 6)
#define DWC3_GCTL_CLK_BUS	(0)
#define DWC3_GCTL_CLK_PIPE	(1)
#define DWC3_GCTL_CLK_PIPEHALF	(2)
#define DWC3_GCTL_CLK_MASK	(3)

#define DWC3_GCTL_PRTCAP(n)	(((n) & (3 << 12)) >> 12)
#define DWC3_GCTL_PRTCAPDIR(n)	((n) << 12)
#define DWC3_GCTL_PRTCAP_HOST	1
#define DWC3_GCTL_PRTCAP_DEVICE	2
#define DWC3_GCTL_PRTCAP_OTG	3

#define DWC3_GCTL_CORESOFTRESET		BIT(11)
#define DWC3_GCTL_SOFITPSYNC		BIT(10)
#define DWC3_GCTL_SCALEDOWN(n)		((n) << 4)
#define DWC3_GCTL_SCALEDOWN_MASK	DWC3_GCTL_SCALEDOWN(3)
#define DWC3_GCTL_DISSCRAMBLE		BIT(3)
#define DWC3_GCTL_U2EXIT_LFPS		BIT(2)
#define DWC3_GCTL_GBLHIBERNATIONEN	BIT(1)
#define DWC3_GCTL_DSBLCLKGTNG		BIT(0)
#define DWC3_GUCTL_USBHSTINAUTORETRYEN	(1 << 14)

<<<<<<< HEAD
#define DWC3_GUCTL_HSTINAUTORETRY	BIT(14)

#define DWC3_GUCTL_REFCLKPER(n)		((n) << 22)
#define DWC3_GUCTL_REFCLKPER_MASK	(DWC3_GUCTL_REFCLKPER(0x3FF))
#define DWC3_GUCTL_NOEXTRDL		(1 << 21)
#define DWC3_GUCTL_USBHSTINAUTORETRYEN	(1 << 14)
#define DWC3_GUCTL_SPRSCTRLTRANSEN	(1 << 17)
#define DWC3_GUCTL_DTOUT(n)		(n)
#define DWC3_GUCTL_DTOUT_MASK		(0x7ff)

=======
>>>>>>> 11806753
/* Global User Control 1 Register */
#define DWC3_GUCTL1_PARKMODE_DISABLE_SS	BIT(17)
#define DWC3_GUCTL1_TX_IPGAP_LINECHECK_DIS	BIT(28)
#define DWC3_GUCTL1_DEV_L1_EXIT_BY_HW	BIT(24)
#define DWC3_GUCTL1_IP_GAP_ADD_ON(n)		((n) << 21)
#define DWC3_GUCTL1_IP_GAP_ADD_ON_MASK	(DWC3_GUCTL1_IP_GAP_ADD_ON(0x7))

/* Global USB2 PHY Configuration Register */
#define DWC3_GUSB2PHYCFG_PHYSOFTRST	BIT(31)
#define DWC3_GUSB2PHYCFG_U2_FREECLK_EXISTS	BIT(30)
#define DWC3_GUSB2PHYCFG_SUSPHY		BIT(6)
#define DWC3_GUSB2PHYCFG_ULPI_UTMI	BIT(4)
#define DWC3_GUSB2PHYCFG_ENBLSLPM	BIT(8)
#define DWC3_GUSB2PHYCFG_PHYIF(n)	(n << 3)
#define DWC3_GUSB2PHYCFG_PHYIF_MASK	DWC3_GUSB2PHYCFG_PHYIF(1)
#define DWC3_GUSB2PHYCFG_USBTRDTIM(n)	(n << 10)
#define DWC3_GUSB2PHYCFG_USBTRDTIM_MASK	DWC3_GUSB2PHYCFG_USBTRDTIM(0xf)
#define USBTRDTIM_UTMI_8_BIT		9
#define USBTRDTIM_UTMI_16_BIT		5
#define UTMI_PHYIF_16_BIT		1
#define UTMI_PHYIF_8_BIT		0

/* Global USB2 PHY Vendor Control Register */
#define DWC3_GUSB2PHYACC_NEWREGREQ	BIT(25)
#define DWC3_GUSB2PHYACC_DONE		BIT(24)
#define DWC3_GUSB2PHYACC_BUSY		BIT(23)
#define DWC3_GUSB2PHYACC_WRITE		BIT(22)
#define DWC3_GUSB2PHYACC_ADDR(n)	(n << 16)
#define DWC3_GUSB2PHYACC_EXTEND_ADDR(n)	(n << 8)
#define DWC3_GUSB2PHYACC_DATA(n)	(n & 0xff)

/* Global USB3 PIPE Control Register */
#define DWC3_GUSB3PIPECTL_PHYSOFTRST	BIT(31)
#define DWC3_GUSB3PIPECTL_U2SSINP3OK	BIT(29)
#define DWC3_GUSB3PIPECTL_DISRXDETINP3	BIT(28)
#define DWC3_GUSB3PIPECTL_UX_EXIT_PX	BIT(27)
#define DWC3_GUSB3PIPECTL_U1U2EXITFAIL_TO_RECOV	BIT(25)
#define DWC3_GUSB3PIPECTL_REQP1P2P3	BIT(24)
#define DWC3_GUSB3PIPECTL_DEP1P2P3(n)	((n) << 19)
#define DWC3_GUSB3PIPECTL_DEP1P2P3_MASK	DWC3_GUSB3PIPECTL_DEP1P2P3(7)
#define DWC3_GUSB3PIPECTL_DEP1P2P3_EN	DWC3_GUSB3PIPECTL_DEP1P2P3(1)
#define DWC3_GUSB3PIPECTL_DEPOCHANGE	BIT(18)
#define DWC3_GUSB3PIPECTL_SUSPHY	BIT(17)
#define DWC3_GUSB3PIPECTL_LFPSFILT	BIT(9)
#define DWC3_GUSB3PIPECTL_RX_DETOPOLL	BIT(8)
#define DWC3_GUSB3PIPECTL_TX_DEEPH_MASK	DWC3_GUSB3PIPECTL_TX_DEEPH(3)
#define DWC3_GUSB3PIPECTL_TX_DEEPH(n)	((n) << 1)
#define DWC3_ELASTIC_BUFFER_MODE	BIT(0)

/* Global TX Fifo Size Register */
#define DWC31_GTXFIFOSIZ_TXFRAMNUM	BIT(15)		/* DWC_usb31 only */
#define DWC31_GTXFIFOSIZ_TXFDEF(n)	((n) & 0x7fff)	/* DWC_usb31 only */
#define DWC3_GTXFIFOSIZ_TXFDEF(n)	((n) & 0xffff)
#define DWC3_GTXFIFOSIZ_TXFSTADDR(n)	((n) & 0xffff0000)

/* Global RX Fifo Size Register */
#define DWC31_GRXFIFOSIZ_RXFDEP(n)	((n) & 0x7fff)	/* DWC_usb31 only */
#define DWC3_GRXFIFOSIZ_RXFDEP(n)	((n) & 0xffff)

/* Global Event Size Registers */
#define DWC3_GEVNTSIZ_INTMASK		BIT(31)
#define DWC3_GEVNTSIZ_SIZE(n)		((n) & 0xffff)

/* Global HWPARAMS0 Register */
#define DWC3_GHWPARAMS0_MODE(n)		((n) & 0x3)
#define DWC3_GHWPARAMS0_MODE_GADGET	0
#define DWC3_GHWPARAMS0_MODE_HOST	1
#define DWC3_GHWPARAMS0_MODE_DRD	2
#define DWC3_GHWPARAMS0_MBUS_TYPE(n)	(((n) >> 3) & 0x7)
#define DWC3_GHWPARAMS0_SBUS_TYPE(n)	(((n) >> 6) & 0x3)
#define DWC3_GHWPARAMS0_MDWIDTH(n)	(((n) >> 8) & 0xff)
#define DWC3_GHWPARAMS0_SDWIDTH(n)	(((n) >> 16) & 0xff)
#define DWC3_GHWPARAMS0_AWIDTH(n)	(((n) >> 24) & 0xff)

/* Global HWPARAMS1 Register */
#define DWC3_GHWPARAMS1_EN_PWROPT(n)	(((n) & (3 << 24)) >> 24)
#define DWC3_GHWPARAMS1_EN_PWROPT_NO	0
#define DWC3_GHWPARAMS1_EN_PWROPT_CLK	1
#define DWC3_GHWPARAMS1_EN_PWROPT_HIB	2
#define DWC3_GHWPARAMS1_PWROPT(n)	((n) << 24)
#define DWC3_GHWPARAMS1_PWROPT_MASK	DWC3_GHWPARAMS1_PWROPT(3)

/* Global HWPARAMS3 Register */
#define DWC3_GHWPARAMS3_SSPHY_IFC(n)		((n) & 3)
#define DWC3_GHWPARAMS3_SSPHY_IFC_DIS		0
#define DWC3_GHWPARAMS3_SSPHY_IFC_GEN1		1
#define DWC3_GHWPARAMS3_SSPHY_IFC_GEN2		2 /* DWC_usb31 only */
#define DWC3_GHWPARAMS3_HSPHY_IFC(n)		(((n) & (3 << 2)) >> 2)
#define DWC3_GHWPARAMS3_HSPHY_IFC_DIS		0
#define DWC3_GHWPARAMS3_HSPHY_IFC_UTMI		1
#define DWC3_GHWPARAMS3_HSPHY_IFC_ULPI		2
#define DWC3_GHWPARAMS3_HSPHY_IFC_UTMI_ULPI	3
#define DWC3_GHWPARAMS3_FSPHY_IFC(n)		(((n) & (3 << 4)) >> 4)
#define DWC3_GHWPARAMS3_FSPHY_IFC_DIS		0
#define DWC3_GHWPARAMS3_FSPHY_IFC_ENA		1

/* Global HWPARAMS4 Register */
#define DWC3_GHWPARAMS4_HIBER_SCRATCHBUFS(n)	(((n) & (0x0f << 13)) >> 13)
#define DWC3_MAX_HIBER_SCRATCHBUFS		15

/* Global HWPARAMS6 Register */
#define DWC3_GHWPARAMS6_BCSUPPORT		BIT(14)
#define DWC3_GHWPARAMS6_OTG3SUPPORT		BIT(13)
#define DWC3_GHWPARAMS6_ADPSUPPORT		BIT(12)
#define DWC3_GHWPARAMS6_HNPSUPPORT		BIT(11)
#define DWC3_GHWPARAMS6_SRPSUPPORT		BIT(10)
#define DWC3_GHWPARAMS6_EN_FPGA			BIT(7)

/* Global HWPARAMS7 Register */
#define DWC3_GHWPARAMS7_RAM1_DEPTH(n)	((n) & 0xffff)
#define DWC3_GHWPARAMS7_RAM2_DEPTH(n)	(((n) >> 16) & 0xffff)

/* Global Frame Length Adjustment Register */
#define DWC3_GFLADJ_REFCLK_240MHZDECR_PLS1	BIT(31)
#define DWC3_GFLADJ_REFCLK_240MHZ_DECR(n)	((n) << 24)
#define DWC3_GFLADJ_REFCLK_240MHZ_DECR_MASK	DWC3_GFLADJ_REFCLK_240MHZ_DECR(0x7F)
#define DWC3_GFLADJ_REFCLK_LPM_SEL		BIT(23)
#define DWC3_GFLADJ_REFCLK_FLADJ(n)		((n) << 8)
#define DWC3_GFLADJ_REFCLK_FLADJ_MASK		DWC3_GFLADJ_REFCLK_FLADJ(0x3FFF)
#define DWC3_GFLADJ_30MHZ_SDBND_SEL		BIT(7)
#define DWC3_GFLADJ_30MHZ_MASK			0x3f

/* Global User Control Register 2 */
#define DWC3_GUCTL2_RST_ACTBITLATER		BIT(14)

/* Device Configuration Register */
#define DWC3_DCFG_DEVADDR(addr)	((addr) << 3)
#define DWC3_DCFG_DEVADDR_MASK	DWC3_DCFG_DEVADDR(0x7f)

#define DWC3_DCFG_SPEED_MASK	(7 << 0)
#define DWC3_DCFG_SUPERSPEED_PLUS (5 << 0)  /* DWC_usb31 only */
#define DWC3_DCFG_SUPERSPEED	(4 << 0)
#define DWC3_DCFG_HIGHSPEED	(0 << 0)
#define DWC3_DCFG_FULLSPEED	BIT(0)
#define DWC3_DCFG_LOWSPEED	(2 << 0)
#define DWC3_DCFG_FULLSPEED1	(3 << 0) // Check later!

#define DWC3_DCFG_NUMP_SHIFT	17
#define DWC3_DCFG_NUMP(n)	(((n) >> DWC3_DCFG_NUMP_SHIFT) & 0x1f)
#define DWC3_DCFG_NUMP_MASK	(0x1f << DWC3_DCFG_NUMP_SHIFT)
#define DWC3_DCFG_LPM_CAP	BIT(22)

/* Device Control Register */
#define DWC3_DCTL_RUN_STOP	BIT(31)
#define DWC3_DCTL_CSFTRST	BIT(30)
#define DWC3_DCTL_LSFTRST	BIT(29)

#define DWC3_DCTL_HIRD_THRES_MASK	(0x1f << 24)
#define DWC3_DCTL_HIRD_THRES(n)	((n) << 24)

#define DWC3_DCTL_APPL1RES	BIT(23)

/* These apply for core versions 1.87a and earlier */
#define DWC3_DCTL_TRGTULST_MASK		(0x0f << 17)
#define DWC3_DCTL_TRGTULST(n)		((n) << 17)
#define DWC3_DCTL_TRGTULST_U2		(DWC3_DCTL_TRGTULST(2))
#define DWC3_DCTL_TRGTULST_U3		(DWC3_DCTL_TRGTULST(3))
#define DWC3_DCTL_TRGTULST_SS_DIS	(DWC3_DCTL_TRGTULST(4))
#define DWC3_DCTL_TRGTULST_RX_DET	(DWC3_DCTL_TRGTULST(5))
#define DWC3_DCTL_TRGTULST_SS_INACT	(DWC3_DCTL_TRGTULST(6))

/* These apply for core versions 1.94a and later */
#define DWC3_DCTL_LPM_ERRATA_MASK	DWC3_DCTL_LPM_ERRATA(0xf)
#define DWC3_DCTL_LPM_ERRATA(n)		((n) << 20)

#define DWC3_DCTL_KEEP_CONNECT		BIT(19)
#define DWC3_DCTL_L1_HIBER_EN		BIT(18)
#define DWC3_DCTL_CRS			BIT(17)
#define DWC3_DCTL_CSS			BIT(16)

#define DWC3_DCTL_INITU2ENA		BIT(12)
#define DWC3_DCTL_ACCEPTU2ENA		BIT(11)
#define DWC3_DCTL_INITU1ENA		BIT(10)
#define DWC3_DCTL_ACCEPTU1ENA		BIT(9)
#define DWC3_DCTL_TSTCTRL_MASK		(0xf << 1)

#define DWC3_DCTL_ULSTCHNGREQ_MASK	(0x0f << 5)
#define DWC3_DCTL_ULSTCHNGREQ(n) (((n) << 5) & DWC3_DCTL_ULSTCHNGREQ_MASK)

#define DWC3_DCTL_ULSTCHNG_NO_ACTION	(DWC3_DCTL_ULSTCHNGREQ(0))
#define DWC3_DCTL_ULSTCHNG_SS_DISABLED	(DWC3_DCTL_ULSTCHNGREQ(4))
#define DWC3_DCTL_ULSTCHNG_RX_DETECT	(DWC3_DCTL_ULSTCHNGREQ(5))
#define DWC3_DCTL_ULSTCHNG_SS_INACTIVE	(DWC3_DCTL_ULSTCHNGREQ(6))
#define DWC3_DCTL_ULSTCHNG_RECOVERY	(DWC3_DCTL_ULSTCHNGREQ(8))
#define DWC3_DCTL_ULSTCHNG_COMPLIANCE	(DWC3_DCTL_ULSTCHNGREQ(10))
#define DWC3_DCTL_ULSTCHNG_LOOPBACK	(DWC3_DCTL_ULSTCHNGREQ(11))

/* Device Event Enable Register */
#define DWC3_DEVTEN_VNDRDEVTSTRCVEDEN	BIT(12)
#define DWC3_DEVTEN_EVNTOVERFLOWEN	BIT(11)
#define DWC3_DEVTEN_CMDCMPLTEN		BIT(10)
#define DWC3_DEVTEN_ERRTICERREN		BIT(9)
#define DWC3_DEVTEN_SOFEN		BIT(7)
#define DWC3_DEVTEN_EOPFEN		BIT(6)
#define DWC3_DEVTEN_U3L2_SUSPEN	BIT(6)
#define DWC3_DEVTEN_HIBERNATIONREQEVTEN	BIT(5)
#define DWC3_DEVTEN_WKUPEVTEN		BIT(4)
#define DWC3_DEVTEN_ULSTCNGEN		BIT(3)
#define DWC3_DEVTEN_CONNECTDONEEN	BIT(2)
#define DWC3_DEVTEN_USBRSTEN		BIT(1)
#define DWC3_DEVTEN_DISCONNEVTEN	BIT(0)

/* Device Status Register */
#define DWC3_DSTS_DCNRD			BIT(29)

/* This applies for core versions 1.87a and earlier */
#define DWC3_DSTS_PWRUPREQ		BIT(24)

/* These apply for core versions 1.94a and later */
#define DWC3_DSTS_RSS			BIT(25)
#define DWC3_DSTS_SSS			BIT(24)

#define DWC3_DSTS_COREIDLE		BIT(23)
#define DWC3_DSTS_DEVCTRLHLT		BIT(22)

#define DWC3_DSTS_USBLNKST_MASK		(0x0f << 18)
#define DWC3_DSTS_USBLNKST(n)		(((n) & DWC3_DSTS_USBLNKST_MASK) >> 18)

#define DWC3_DSTS_RXFIFOEMPTY		BIT(17)

#define DWC3_DSTS_SOFFN_MASK		(0x3fff << 3)
#define DWC3_DSTS_SOFFN(n)		(((n) & DWC3_DSTS_SOFFN_MASK) >> 3)

#define DWC3_DSTS_CONNECTSPD		(7 << 0)

#define DWC3_DSTS_SUPERSPEED_PLUS	(5 << 0) /* DWC_usb31 only */
#define DWC3_DSTS_SUPERSPEED		(4 << 0)
#define DWC3_DSTS_HIGHSPEED		(0 << 0)
#define DWC3_DSTS_FULLSPEED		BIT(0)
#define DWC3_DSTS_LOWSPEED		(2 << 0)
#define DWC3_DSTS_FULLSPEED1		(3 << 0)


/* Device Generic Command Register */
#define DWC3_DGCMD_SET_LMP		0x01
#define DWC3_DGCMD_SET_PERIODIC_PAR	0x02
#define DWC3_DGCMD_XMIT_FUNCTION	0x03

/* These apply for core versions 1.94a and later */
#define DWC3_DGCMD_SET_SCRATCHPAD_ADDR_LO	0x04
#define DWC3_DGCMD_SET_SCRATCHPAD_ADDR_HI	0x05

#define DWC3_DGCMD_SELECTED_FIFO_FLUSH	0x09
#define DWC3_DGCMD_ALL_FIFO_FLUSH	0x0a
#define DWC3_DGCMD_SET_ENDPOINT_NRDY	0x0c
#define DWC3_DGCMD_RUN_SOC_BUS_LOOPBACK	0x10

#define DWC3_DGCMD_STATUS(n)		(((n) >> 12) & 0x0F)
#define DWC3_DGCMD_CMDACT		BIT(10)
#define DWC3_DGCMD_CMDIOC		BIT(8)

/* Device Generic Command Parameter Register */
#define DWC3_DGCMDPAR_FORCE_LINKPM_ACCEPT	BIT(0)
#define DWC3_DGCMDPAR_FIFO_NUM(n)		((n) << 0)
#define DWC3_DGCMDPAR_RX_FIFO			(0 << 5)
#define DWC3_DGCMDPAR_TX_FIFO			BIT(5)
#define DWC3_DGCMDPAR_LOOPBACK_DIS		(0 << 0)
#define DWC3_DGCMDPAR_LOOPBACK_ENA		BIT(0)

/* Device Endpoint Command Register */
#define DWC3_DEPCMD_PARAM_SHIFT		16
#define DWC3_DEPCMD_PARAM(x)		((x) << DWC3_DEPCMD_PARAM_SHIFT)
#define DWC3_DEPCMD_GET_RSC_IDX(x)	(((x) >> DWC3_DEPCMD_PARAM_SHIFT) & 0x7f)
#define DWC3_DEPCMD_STATUS(x)		(((x) >> 12) & 0x0F)
#define DWC3_DEPCMD_HIPRI_FORCERM	BIT(11)
#define DWC3_DEPCMD_CLEARPENDIN		BIT(11)
#define DWC3_DEPCMD_CMDACT		BIT(10)
#define DWC3_DEPCMD_CMDIOC		BIT(8)

#define DWC3_DEPCMD_DEPSTARTCFG		(0x09 << 0)
#define DWC3_DEPCMD_ENDTRANSFER		(0x08 << 0)
#define DWC3_DEPCMD_UPDATETRANSFER	(0x07 << 0)
#define DWC3_DEPCMD_STARTTRANSFER	(0x06 << 0)
#define DWC3_DEPCMD_CLEARSTALL		(0x05 << 0)
#define DWC3_DEPCMD_SETSTALL		(0x04 << 0)
/* This applies for core versions 1.90a and earlier */
#define DWC3_DEPCMD_GETSEQNUMBER	(0x03 << 0)
/* This applies for core versions 1.94a and later */
#define DWC3_DEPCMD_GETEPSTATE		(0x03 << 0)
#define DWC3_DEPCMD_SETTRANSFRESOURCE	(0x02 << 0)
#define DWC3_DEPCMD_SETEPCONFIG		(0x01 << 0)

#define DWC3_DEPCMD_CMD(x)		((x) & 0xf)

/* The EP number goes 0..31 so ep0 is always out and ep1 is always in */
#define DWC3_DALEPENA_EP(n)		BIT(n)

#define DWC3_DEPCMD_TYPE_CONTROL	0
#define DWC3_DEPCMD_TYPE_ISOC		1
#define DWC3_DEPCMD_TYPE_BULK		2
#define DWC3_DEPCMD_TYPE_INTR		3

/* OTG Control Register */
#define DWC3_OTG_OCTL_PERIMODE         (1 << 6)

/* OTG Events Register */
#define DWC3_OEVT_DEVICEMODE			(1 << 31)
#define DWC3_OEVT_CLEAR_ALL			(~DWC3_OEVT_DEVICEMODE)
#define DWC3_OEVTEN_OTGCONIDSTSCHNGEVNT		(1 << 24)
#define DWC3_OEVTEN_OTGBDEVVBUSCHNGEVNT		(1 << 8)

/* OTG Status Register */
#define DWC3_OTG_OSTS_BSESVALID		(1 << 2)
#define DWC3_OTG_OSTS_CONIDSTS		(1 << 0)

#define DWC3_DEV_IMOD_COUNT_SHIFT	16
#define DWC3_DEV_IMOD_COUNT_MASK	(0xffff << 16)
#define DWC3_DEV_IMOD_INTERVAL_SHIFT	0
#define DWC3_DEV_IMOD_INTERVAL_MASK	(0xffff << 0)

#define DWC3_LINK_STATE_INFO_LIMIT 15
#define DWC3_LINK_STATE_LAST_INFO_MEM 8

/* OTG Configuration Register */
#define DWC3_OCFG_DISPWRCUTTOFF		BIT(5)
#define DWC3_OCFG_HIBDISMASK		BIT(4)
#define DWC3_OCFG_SFTRSTMASK		BIT(3)
#define DWC3_OCFG_OTGVERSION		BIT(2)
#define DWC3_OCFG_HNPCAP		BIT(1)
#define DWC3_OCFG_SRPCAP		BIT(0)

/* OTG CTL Register */
#define DWC3_OCTL_OTG3GOERR		BIT(7)
#define DWC3_OCTL_PERIMODE		BIT(6)
#define DWC3_OCTL_PRTPWRCTL		BIT(5)
#define DWC3_OCTL_HNPREQ		BIT(4)
#define DWC3_OCTL_SESREQ		BIT(3)
#define DWC3_OCTL_TERMSELIDPULSE	BIT(2)
#define DWC3_OCTL_DEVSETHNPEN		BIT(1)
#define DWC3_OCTL_HSTSETHNPEN		BIT(0)

/* OTG Event Register */
#define DWC3_OEVT_DEVRUNSTPSET		BIT(26)
#define DWC3_OEVT_HIBENTRY		BIT(25)
#define DWC3_OEVT_CONIDSTSCHNG		BIT(24)
#define DWC3_OEVT_HRRCONFNOTIF		BIT(23)
#define DWC3_OEVT_HRRINITNOTIF		BIT(22)
#define DWC3_OEVT_ADEVIDLE		BIT(21)
#define DWC3_OEVT_ADEVBHOSTEND		BIT(20)
#define DWC3_OEVT_ADEVHOST		BIT(19)
#define DWC3_OEVT_ADEVHNPCHNG		BIT(18)
#define DWC3_OEVT_ADEVSRPDET		BIT(17)
#define DWC3_OEVT_ADEVSESSENDDET	BIT(16)
#define DWC3_OEVT_BDEVBHOSTEND		BIT(11)
#define DWC3_OEVT_BDEVHNPCHNG		BIT(10)
#define DWC3_OEVT_BDEVSESSVLDDET	BIT(9)
#define DWC3_OEVT_BDEVVBUSCHNG		BIT(8)
#define DWC3_OEVT_BSESSVLD		BIT(3)
#define DWC3_OEVT_HSTNEGSTS		BIT(2)
#define DWC3_OEVT_SESREQSTS		BIT(1)
#define DWC3_OEVT_ERROR			BIT(0)

/* OTG Event Enable Register */
#define DWC3_OEVTEN_XHCIRUNSTPSETEN	BIT(27)
#define DWC3_OEVTEN_DEVRUNSTPSETEN	BIT(26)
#define DWC3_OEVTEN_HIBENTRYEN		BIT(25)
#define DWC3_OEVTEN_CONIDSTSCHNGEN	BIT(24)
#define DWC3_OEVTEN_HRRCONFNOTIFEN	BIT(23)
#define DWC3_OEVTEN_HRRINITNOTIFEN	BIT(22)
#define DWC3_OEVTEN_ADEVIDLEEN		BIT(21)
#define DWC3_OEVTEN_ADEVBHOSTENDEN	BIT(20)
#define DWC3_OEVTEN_ADEVHOSTEN		BIT(19)
#define DWC3_OEVTEN_ADEVHNPCHNGEN	BIT(18)
#define DWC3_OEVTEN_ADEVSRPDETEN	BIT(17)
#define DWC3_OEVTEN_ADEVSESSENDDETEN	BIT(16)
#define DWC3_OEVTEN_BDEVBHOSTENDEN	BIT(11)
#define DWC3_OEVTEN_BDEVHNPCHNGEN	BIT(10)
#define DWC3_OEVTEN_BDEVSESSVLDDETEN	BIT(9)
#define DWC3_OEVTEN_BDEVVBUSCHNGEN	BIT(8)

/* OTG Status Register */
#define DWC3_OSTS_DEVRUNSTP		BIT(13)
#define DWC3_OSTS_XHCIRUNSTP		BIT(12)
#define DWC3_OSTS_PERIPHERALSTATE	BIT(4)
#define DWC3_OSTS_XHCIPRTPOWER		BIT(3)
#define DWC3_OSTS_BSESVLD		BIT(2)
#define DWC3_OSTS_VBUSVLD		BIT(1)
#define DWC3_OSTS_CONIDSTS		BIT(0)

/* Structures */

struct dwc3_trb;

/**
 * struct dwc3_event_buffer - Software event buffer representation
 * @buf: _THE_ buffer
 * @cache: The buffer cache used in the threaded interrupt
 * @length: size of this buffer
 * @lpos: event offset
 * @count: cache of last read event count register
 * @flags: flags related to this event buffer
 * @dma: dma_addr_t
 * @dwc: pointer to DWC controller
 */
struct dwc3_event_buffer {
	void			*buf;
	void			*cache;
	unsigned		length;
	unsigned int		lpos;
	unsigned int		count;
	unsigned int		flags;

#define DWC3_EVENT_PENDING	BIT(0)

	dma_addr_t		dma;

	struct dwc3		*dwc;
};

#define DWC3_EP_FLAG_STALLED	BIT(0)
#define DWC3_EP_FLAG_WEDGED	BIT(1)

#define DWC3_EP_DIRECTION_TX	true
#define DWC3_EP_DIRECTION_RX	false

#define DWC3_TRB_NUM		256
#define DWC3_TRB_MASK		(DWC3_TRB_NUM - 1)

/**
 * struct dwc3_ep - device side endpoint representation
 * @endpoint: usb endpoint
 * @cancelled_list: list of cancelled requests for this endpoint
 * @pending_list: list of pending requests for this endpoint
 * @started_list: list of started requests on this endpoint
 * @lock: spinlock for endpoint request queue traversal
 * @regs: pointer to first endpoint register
 * @trb_pool: array of transaction buffers
 * @trb_pool_dma: dma address of @trb_pool
 * @trb_enqueue: enqueue 'pointer' into TRB array
 * @trb_dequeue: dequeue 'pointer' into TRB array
 * @dwc: pointer to DWC controller
 * @saved_state: ep state saved during hibernation
 * @flags: endpoint flags (wedged, stalled, ...)
 * @number: endpoint number (1 - 15)
 * @type: set to bmAttributes & USB_ENDPOINT_XFERTYPE_MASK
 * @resource_index: Resource transfer index
 * @frame_number: set to the frame number we want this transfer to start (ISOC)
 * @interval: the interval on which the ISOC transfer is started
 * @name: a human readable name e.g. ep1out-bulk
 * @direction: true for TX, false for RX
 * @stream_capable: true when streams are enabled
 */
struct dwc3_ep {
	struct usb_ep		endpoint;
	struct list_head	cancelled_list;
	struct list_head	pending_list;
	struct list_head	started_list;

	spinlock_t		lock;
	void __iomem		*regs;

	struct dwc3_trb		*trb_pool;
	dma_addr_t		trb_pool_dma;
	u32			free_slot;
	u32			busy_slot;
	struct dwc3		*dwc;

	u32			saved_state;
	unsigned		flags;
#define DWC3_EP_ENABLED		BIT(0)
#define DWC3_EP_STALL		BIT(1)
#define DWC3_EP_WEDGE		BIT(2)
#define DWC3_EP_TRANSFER_STARTED BIT(3)
#define DWC3_EP_PENDING_REQUEST	BIT(5)
#define DWC3_EP_END_TRANSFER_PENDING	BIT(7)

	/* This last one is specific to EP0 */
#define DWC3_EP0_DIR_IN		BIT(31)

	/*
	 * IMPORTANT: we *know* we have 256 TRBs in our @trb_pool, so we will
	 * use a u8 type here. If anybody decides to increase number of TRBs to
	 * anything larger than 256 - I can't see why people would want to do
	 * this though - then this type needs to be changed.
	 *
	 * By using u8 types we ensure that our % operator when incrementing
	 * enqueue and dequeue get optimized away by the compiler.
	 */
	u8			trb_enqueue;
	u8			trb_dequeue;

	u8			number;
	u8			type;
	u8			resource_index;
	u32			frame_number;
	u32			interval;

	char			name[20];

	unsigned		direction:1;
	unsigned		stream_capable:1;
};

enum dwc3_phy {
	DWC3_PHY_UNKNOWN = 0,
	DWC3_PHY_USB3,
	DWC3_PHY_USB2,
};

enum dwc3_ep0_next {
	DWC3_EP0_UNKNOWN = 0,
	DWC3_EP0_COMPLETE,
	DWC3_EP0_NRDY_DATA,
	DWC3_EP0_NRDY_STATUS,
};

enum dwc3_ep0_state {
	EP0_UNCONNECTED		= 0,
	EP0_SETUP_PHASE,
	EP0_DATA_PHASE,
	EP0_STATUS_PHASE,
};

enum dwc3_link_state {
	/* In SuperSpeed */
	DWC3_LINK_STATE_U0		= 0x00, /* in HS, means ON */
	DWC3_LINK_STATE_U1		= 0x01,
	DWC3_LINK_STATE_U2		= 0x02, /* in HS, means SLEEP */
	DWC3_LINK_STATE_U3		= 0x03, /* in HS, means SUSPEND */
	DWC3_LINK_STATE_SS_DIS		= 0x04,
	DWC3_LINK_STATE_RX_DET		= 0x05, /* in HS, means Early Suspend */
	DWC3_LINK_STATE_SS_INACT	= 0x06,
	DWC3_LINK_STATE_POLL		= 0x07,
	DWC3_LINK_STATE_RECOV		= 0x08,
	DWC3_LINK_STATE_HRESET		= 0x09,
	DWC3_LINK_STATE_CMPLY		= 0x0a,
	DWC3_LINK_STATE_LPBK		= 0x0b,
	DWC3_LINK_STATE_RESET		= 0x0e,
	DWC3_LINK_STATE_RESUME		= 0x0f,
	DWC3_LINK_STATE_MASK		= 0x0f,
};

enum {
	RELEASE	= 0,
	NOTIFY	= 1,
};

/* TRB Length, PCM and Status */
#define DWC3_TRB_SIZE_MASK	(0x00ffffff)
#define DWC3_TRB_SIZE_LENGTH(n)	((n) & DWC3_TRB_SIZE_MASK)
#define DWC3_TRB_SIZE_PCM1(n)	(((n) & 0x03) << 24)
#define DWC3_TRB_SIZE_TRBSTS(n)	(((n) & (0x0f << 28)) >> 28)

#define DWC3_TRBSTS_OK			0
#define DWC3_TRBSTS_MISSED_ISOC		1
#define DWC3_TRBSTS_SETUP_PENDING	2
#define DWC3_TRB_STS_XFER_IN_PROG	4

/* TRB Control */
#define DWC3_TRB_CTRL_HWO		BIT(0)
#define DWC3_TRB_CTRL_LST		BIT(1)
#define DWC3_TRB_CTRL_CHN		BIT(2)
#define DWC3_TRB_CTRL_CSP		BIT(3)
#define DWC3_TRB_CTRL_TRBCTL(n)		(((n) & 0x3f) << 4)
#define DWC3_TRB_CTRL_ISP_IMI		BIT(10)
#define DWC3_TRB_CTRL_IOC		BIT(11)
#define DWC3_TRB_CTRL_SID_SOFN(n)	(((n) & 0xffff) << 14)

#define DWC3_TRBCTL_TYPE(n)		((n) & (0x3f << 4))
#define DWC3_TRBCTL_NORMAL		DWC3_TRB_CTRL_TRBCTL(1)
#define DWC3_TRBCTL_CONTROL_SETUP	DWC3_TRB_CTRL_TRBCTL(2)
#define DWC3_TRBCTL_CONTROL_STATUS2	DWC3_TRB_CTRL_TRBCTL(3)
#define DWC3_TRBCTL_CONTROL_STATUS3	DWC3_TRB_CTRL_TRBCTL(4)
#define DWC3_TRBCTL_CONTROL_DATA	DWC3_TRB_CTRL_TRBCTL(5)
#define DWC3_TRBCTL_ISOCHRONOUS_FIRST	DWC3_TRB_CTRL_TRBCTL(6)
#define DWC3_TRBCTL_ISOCHRONOUS		DWC3_TRB_CTRL_TRBCTL(7)
#define DWC3_TRBCTL_LINK_TRB		DWC3_TRB_CTRL_TRBCTL(8)

/**
 * struct dwc3_trb - transfer request block (hw format)
 * @bpl: DW0-3
 * @bph: DW4-7
 * @size: DW8-B
 * @ctrl: DWC-F
 */
struct dwc3_trb {
	u32		bpl;
	u32		bph;
	u32		size;
	u32		ctrl;
} __packed;

/**
 * struct dwc3_hwparams - copy of HWPARAMS registers
 * @hwparams0: GHWPARAMS0
 * @hwparams1: GHWPARAMS1
 * @hwparams2: GHWPARAMS2
 * @hwparams3: GHWPARAMS3
 * @hwparams4: GHWPARAMS4
 * @hwparams5: GHWPARAMS5
 * @hwparams6: GHWPARAMS6
 * @hwparams7: GHWPARAMS7
 * @hwparams8: GHWPARAMS8
 */
struct dwc3_hwparams {
	u32	hwparams0;
	u32	hwparams1;
	u32	hwparams2;
	u32	hwparams3;
	u32	hwparams4;
	u32	hwparams5;
	u32	hwparams6;
	u32	hwparams7;
	u32	hwparams8;
};

/* HWPARAMS0 */
#define DWC3_MODE(n)		((n) & 0x7)

#define DWC3_MDWIDTH(n)		(((n) & 0xff00) >> 8)

/* HWPARAMS1 */
#define DWC3_NUM_INT(n)		(((n) & (0x3f << 15)) >> 15)

/* HWPARAMS3 */
#define DWC3_NUM_IN_EPS_MASK	(0x1f << 18)
#define DWC3_NUM_EPS_MASK	(0x3f << 12)
#define DWC3_NUM_EPS(p)		(((p)->hwparams3 &		\
			(DWC3_NUM_EPS_MASK)) >> 12)
#define DWC3_NUM_IN_EPS(p)	(((p)->hwparams3 &		\
			(DWC3_NUM_IN_EPS_MASK)) >> 18)

/* HWPARAMS7 */
#define DWC3_RAM1_DEPTH(n)	((n) & 0xffff)

/**
 * struct dwc3_request - representation of a transfer request
 * @request: struct usb_request to be transferred
 * @list: a list_head used for request queueing
 * @dep: struct dwc3_ep owning this request
 * @sg: pointer to first incomplete sg
 * @start_sg: pointer to the sg which should be queued next
 * @num_pending_sgs: counter to pending sgs
 * @num_queued_sgs: counter to the number of sgs which already got queued
 * @remaining: amount of data remaining
 * @epnum: endpoint number to which this request refers
 * @trb: pointer to struct dwc3_trb
 * @trb_dma: DMA address of @trb
 * @num_trbs: number of TRBs used by this request
 * @needs_extra_trb: true when request needs one extra TRB (either due to ZLP
 *	or unaligned OUT)
 * @direction: IN or OUT direction flag
 * @mapped: true when request has been dma-mapped
 * @started: request is started
 */
struct dwc3_request {
	struct usb_request	request;
	struct list_head	list;
	struct dwc3_ep		*dep;
	struct scatterlist	*sg;
	struct scatterlist	*start_sg;

	unsigned		num_pending_sgs;
	unsigned int		num_queued_sgs;
	unsigned		remaining;
	u8			epnum;
	struct dwc3_trb		*trb;
	dma_addr_t		trb_dma;

	unsigned		num_trbs;

	unsigned		needs_extra_trb:1;
	unsigned		direction:1;
	unsigned		mapped:1;
	unsigned		started:1;
};

/*
 * struct dwc3_scratchpad_array - hibernation scratchpad array
 * (format defined by hw)
 */
struct dwc3_scratchpad_array {
	__le64	dma_adr[DWC3_MAX_HIBER_SCRATCHBUFS];
};

/**
 * struct dwc3 - representation of our controller
 * @drd_work: workqueue used for role swapping
 * @ep0_trb: trb which is used for the ctrl_req
 * @bounce: address of bounce buffer
 * @scratchbuf: address of scratch buffer
 * @setup_buf: used while precessing STD USB requests
 * @ep0_trb_addr: dma address of @ep0_trb
 * @bounce_addr: dma address of @bounce
 * @ep0_usb_req: dummy req used while handling STD USB requests
 * @scratch_addr: dma address of scratchbuf
 * @ep0_in_setup: one control transfer is completed and enter setup phase
 * @lock: for synchronizing
 * @dev: pointer to our struct device
 * @sysdev: pointer to the DMA-capable device
 * @xhci: pointer to our xHCI child
 * @xhci_resources: struct resources for our @xhci child
 * @ev_buf: struct dwc3_event_buffer pointer
 * @eps: endpoint array
  * @dotg: pointer to OTG
 * @gadget: device side representation of the peripheral controller
 * @gadget_driver: pointer to the gadget driver
 * @clks: array of clocks
 * @num_clks: number of clocks
 * @reset: reset control
 * @regs: base address for our registers
 * @regs_size: address space size
 * @fladj: frame length adjustment
 * @irq_gadget: peripheral controller's IRQ number
 * @otg_irq: IRQ number for OTG IRQs
 * @current_otg_role: current role of operation while using the OTG block
 * @desired_otg_role: desired role of operation while using the OTG block
 * @otg_restart_host: flag that OTG controller needs to restart host
 * @nr_scratch: number of scratch buffers
 * @u1u2: only used on revisions <1.83a for workaround
 * @maximum_speed: maximum speed requested (mainly for testing purposes)
 * @revision: revision register contents
 * @dr_mode: requested mode of operation
 * @current_dr_role: current role of operation when in dual-role mode
 * @desired_dr_role: desired role of operation when in dual-role mode
 * @edev: extcon handle
 * @edev_nb: extcon notifier
 * @hsphy_mode: UTMI phy mode, one of following:
 *		- USBPHY_INTERFACE_MODE_UTMI
 *		- USBPHY_INTERFACE_MODE_UTMIW
 * @usb2_phy: pointer to USB2 PHY
 * @usb3_phy: pointer to USB3 PHY
 * @usb2_generic_phy: pointer to USB2 PHY
 * @usb3_generic_phy: pointer to USB3 PHY
 * @ulpi: pointer to ulpi interface
 * @u2sel: parameter from Set SEL request.
 * @u2pel: parameter from Set SEL request.
 * @u1sel: parameter from Set SEL request.
 * @u1pel: parameter from Set SEL request.
 * @num_eps: number of endpoints
 * @ep0_next_event: hold the next expected event
 * @ep0state: state of endpoint zero
 * @link_state: link state
 * @speed: device speed (super, high, full, low)
 * @hwparams: copy of hwparams registers
 * @root: debugfs root folder pointer
 * @regset: debugfs pointer to regdump file
 * @test_mode: true when we're entering a USB test mode
 * @test_mode_nr: test feature selector
 * @lpm_nyet_threshold: LPM NYET response threshold
 * @hird_threshold: HIRD threshold
 * @rx_thr_num_pkt_prd: periodic ESS receive packet count
 * @rx_max_burst_prd: max periodic ESS receive burst size
 * @tx_thr_num_pkt_prd: periodic ESS transmit packet count
 * @tx_max_burst_prd: max periodic ESS transmit burst size
 * @hsphy_interface: "utmi" or "ulpi"
 * @vbus_session: Indicates if the gadget was powered by the otg driver
 * @softconnect: Indicates if pullup was issued by the usb_gadget_driver
 * @disconnect: signals that Disconnection interrupt happend
 * @suspend_clk_freq: frequency of suspend clock
 * @connected: true when we're connected to a host, false otherwise
 * @delayed_status: true when gadget driver asks for delayed status
 * @ep0_bounced: true when we used bounce buffer
 * @ep0_expect_in: true when we expect a DATA IN transfer
 * @has_hibernation: true when dwc3 was configured with Hibernation
 * @sysdev_is_parent: true when dwc3 device has a parent driver
 * @has_lpm_erratum: true when core was configured with LPM Erratum. Note that
 *			there's now way for software to detect this in runtime.
 * @is_utmi_l1_suspend: the core asserts output signal
 * 	0	- utmi_sleep_n
 * 	1	- utmi_l1_suspend_n
 * @is_fpga: true when we are using the FPGA board
 * @pending_events: true when we have pending IRQs to be handled
 * @pullups_connected: true when Run/Stop bit is set
 * @setup_packet_pending: true when there's a Setup Packet in FIFO. Workaround
 * @three_stage_setup: set if we perform a three phase setup
 * @usb3_lpm_capable: set if hadrware supports Link Power Management
 * @disable_scramble_quirk: set if we enable the disable scramble quirk
 * @u2exit_lfps_quirk: set if we enable u2exit lfps quirk
 * @u2ss_inp3_quirk: set if we enable P3 OK for U2/SS Inactive quirk
 * @req_p1p2p3_quirk: set if we enable request p1p2p3 quirk
 * @del_p1p2p3_quirk: set if we enable delay p1p2p3 quirk
 * @u1u2_exitfail_to_recov_quirk: set if we enable u1u2 exitfail to recov quirk
 * @ux_exit_in_px_quirk: set in MK, LT
 * @elastic_buf_mode_quirk: set in MK
 * @del_phy_power_chg_quirk: set if we enable delay phy power change quirk
 * @lfps_filter_quirk: set if we enable LFPS filter quirk
 * @rx_detect_poll_quirk: set if we enable rx_detect to polling lfps quirk
 * @dis_u3_susphy_quirk: set if we disable usb3 suspend phy
 * @dis_u2_susphy_quirk: set if we disable usb2 suspend phy
 * @dis_enblslpm_quirk: set if we clear enblslpm in GUSB2PHYCFG,
 *                      disabling the suspend signal to the PHY.
 * @dis_rxdet_inp3_quirk: set if we disable Rx.Detect in P3
 * @dis_u2_freeclk_exists_quirk : set if we clear u2_freeclk_exists
 *			in GUSB2PHYCFG, specify that USB2 PHY doesn't
 *			provide a free-running PHY clock.
 * @dis_del_phy_power_chg_quirk: set if we disable delay phy power
 *			change quirk.
 * @dis_tx_ipgap_linecheck_quirk: set if we disable u2mac linestate
 *			check during HS transmit.
 * @parkmode_disable_ss_quirk: set if we need to disable all SuperSpeed
 *			instances in park mode.
 * @tx_de_emphasis_quirk: set if we enable Tx de-emphasis quirk
 * @tx_de_emphasis: Tx de-emphasis value
 * 	0	- -6dB de-emphasis
 * 	1	- -3.5dB de-emphasis
 * 	2	- No de-emphasis
 * 	3	- Reserved
 * @dis_metastability_quirk: set to disable metastability quirk.
 * @imod_interval: set the interrupt moderation interval in 250ns
 *                 increments or 0 to disable.
 * @adj_sof_accuracy: set to adjust sof accuracy
 * @no_extra_delay: No Extra Delay Between SOF and the first packet.
 * @usb_host_device_timeout: timeout value to determine how long the host waits
 *                  for response from Enhanced SuperSpeed device.
 */
struct dwc3 {
	struct work_struct	drd_work;
	struct dwc3_trb		*ep0_trb;
	void			*bounce;
	void			*scratchbuf;
	u8			*setup_buf;
	dma_addr_t		ep0_trb_addr;
	dma_addr_t		bounce_addr;
	dma_addr_t		scratch_addr;
	struct dwc3_request	ep0_usb_req;
	struct completion	ep0_in_setup;

	/* device lock */
	spinlock_t		lock;

	struct device		*dev;
	struct device		*sysdev;

	struct platform_device	*xhci;
	struct resource		xhci_resources[DWC3_XHCI_RESOURCES_NUM];

	struct dwc3_event_buffer *ev_buf;
	struct dwc3_ep		*eps[DWC3_ENDPOINTS_NUM];
	struct dwc3_otg		*dotg;

	struct usb_gadget	gadget;
	struct usb_gadget_driver *gadget_driver;

	struct clk_bulk_data	*clks;
	int			num_clks;

	struct reset_control	*reset;

	struct usb_phy		*usb2_phy;
	struct usb_phy		*usb3_phy;

	struct phy		*usb2_generic_phy;
	struct phy		*usb3_generic_phy;

	bool			phys_ready;

	struct ulpi		*ulpi;
	bool			ulpi_ready;

	void __iomem		*regs;
	size_t			regs_size;

	enum usb_dr_mode	dr_mode;
	u32			current_dr_role;
	u32			desired_dr_role;
	struct extcon_dev	*edev;
	struct notifier_block	edev_nb;
	enum usb_phy_interface	hsphy_mode;

	u32			fladj;
	u32			irq_gadget;
	u32			otg_irq;
	u32			current_otg_role;
	u32			desired_otg_role;
	bool			otg_restart_host;
	u32			nr_scratch;
	u32			u1u2;
	u32			maximum_speed;

	/*
	 * All 3.1 IP version constants are greater than the 3.0 IP
	 * version constants. This works for most version checks in
	 * dwc3. However, in the future, this may not apply as
	 * features may be developed on newer versions of the 3.0 IP
	 * that are not in the 3.1 IP.
	 */
	u32			revision;

#define DWC3_REVISION_173A	0x5533173a
#define DWC3_REVISION_175A	0x5533175a
#define DWC3_REVISION_180A	0x5533180a
#define DWC3_REVISION_183A	0x5533183a
#define DWC3_REVISION_185A	0x5533185a
#define DWC3_REVISION_187A	0x5533187a
#define DWC3_REVISION_188A	0x5533188a
#define DWC3_REVISION_190A	0x5533190a
#define DWC3_REVISION_194A	0x5533194a
#define DWC3_REVISION_200A	0x5533200a
#define DWC3_REVISION_202A	0x5533202a
#define DWC3_REVISION_210A	0x5533210a
#define DWC3_REVISION_220A	0x5533220a
#define DWC3_REVISION_230A	0x5533230a
#define DWC3_REVISION_240A	0x5533240a
#define DWC3_REVISION_250A	0x5533250a
#define DWC3_REVISION_260A	0x5533260a
#define DWC3_REVISION_270A	0x5533270a
#define DWC3_REVISION_280A	0x5533280a
#define DWC3_REVISION_290A	0x5533290a
#define DWC3_REVISION_300A	0x5533300a
#define DWC3_REVISION_310A	0x5533310a

/*
 * NOTICE: we're using bit 31 as a "is usb 3.1" flag. This is really
 * just so dwc31 revisions are always larger than dwc3.
 */
#define DWC3_REVISION_IS_DWC31		0x80000000
#define DWC3_USB31_REVISION_110A	(0x3131302a | DWC3_REVISION_IS_DWC31)
#define DWC3_USB31_REVISION_120A	(0x3132302a | DWC3_REVISION_IS_DWC31)

	enum dwc3_ep0_next	ep0_next_event;
	enum dwc3_ep0_state	ep0state;
	enum dwc3_link_state	link_state;
	u16 max_cnt_link_info;
	unsigned int linkstate_record[DWC3_LINK_STATE_LAST_INFO_MEM];
	u8 linkstate_ai;

	u16			u2sel;
	u16			u2pel;
	u8			u1sel;
	u8			u1pel;

	u8			speed;

	u8			num_eps;

	struct dwc3_hwparams	hwparams;
	struct dentry		*root;
	struct debugfs_regset32	*regset;

	u8			test_mode;
	u8			test_mode_nr;
	u8			lpm_nyet_threshold;
	u8			hird_threshold;
	u8			rx_thr_num_pkt_prd;
	u8			rx_max_burst_prd;
	u8			tx_thr_num_pkt_prd;
	u8			tx_max_burst_prd;

	const char		*hsphy_interface;
	bool			vbus_session;
	bool			softconnect;

	struct completion	disconnect;

	/**
	 * Frequency of suspend clock.
	 * Suspend clock is a clock source of 16KHz clock for a small part
	 * of the USB3 core that operates when the SS PHY is in its lowest
	 * power (P3) state.
	 */
	u32			suspend_clk_freq;
	unsigned		connected:1;
	unsigned		delayed_status:1;
	unsigned		ep0_bounced:1;
	unsigned		ep0_expect_in:1;
	unsigned		has_hibernation:1;
	unsigned		sysdev_is_parent:1;
	unsigned		has_lpm_erratum:1;
	unsigned		is_utmi_l1_suspend:1;
	unsigned		is_fpga:1;
	unsigned		pending_events:1;
	unsigned		pullups_connected:1;
	unsigned		setup_packet_pending:1;
	unsigned		three_stage_setup:1;
	unsigned		usb3_lpm_capable:1;

	unsigned		disable_scramble_quirk:1;
	unsigned		u2exit_lfps_quirk:1;
	unsigned		u2ss_inp3_quirk:1;
	unsigned		req_p1p2p3_quirk:1;
	unsigned        	del_p1p2p3_quirk:1;
	unsigned 		u1u2_exitfail_to_recov_quirk:1;
	unsigned		ux_exit_in_px_quirk:1;
	unsigned		elastic_buf_mode_quirk:1;
	unsigned		del_phy_power_chg_quirk:1;
	unsigned		lfps_filter_quirk:1;
	unsigned		rx_detect_poll_quirk:1;
	unsigned		dis_u3_susphy_quirk:1;
	unsigned		dis_u2_susphy_quirk:1;
	unsigned		dis_enblslpm_quirk:1;
	unsigned		dis_rxdet_inp3_quirk:1;
	unsigned		dis_u2_freeclk_exists_quirk:1;
	unsigned		dis_del_phy_power_chg_quirk:1;
	unsigned		dis_tx_ipgap_linecheck_quirk:1;
	unsigned		parkmode_disable_ss_quirk:1;

	unsigned		tx_de_emphasis_quirk:1;
	unsigned		tx_de_emphasis:2;

	unsigned		dis_metastability_quirk:1;

	u16			imod_interval;

	unsigned		adj_sof_accuracy:1;

	unsigned		sparse_transfer_control:1;
	unsigned		is_not_vbus_pad:1;
	unsigned		start_config_issued:1;

	unsigned		no_extra_delay:1; /* Added for exynos9830 */
	unsigned		force_gen1:1; /* Force GEN1 */
	unsigned		vbus_state:1;
	u32			usb_host_device_timeout;

	struct workqueue_struct	*int_qos_lock_wq;
	struct work_struct	int_qos_work;
	int level_val;
	struct work_struct      set_vbus_current_work;
	int			vbus_current; /* 100mA,  500mA,  900mA */
	struct delayed_work		usb_qos_lock_delayed_work;
#if defined(CONFIG_USB_ANDROID_SAMSUNG_COMPOSITE) && defined(CONFIG_SEC_FACTORY)
	struct delayed_work		usb_link_state_check_work;
#endif
	struct delayed_work usb_event_work;
	ktime_t rst_time_before;
	ktime_t rst_time_first;
	int rst_err_cnt;
	bool rst_err_noti;
	bool event_state;
};

#define ERR_RESET_CNT	3
#define USB_BUS_CLOCK_DELAY_MS 3000
#define INCRX_BURST_MODE 0
#define INCRX_UNDEF_LENGTH_BURST_MODE 1

#define work_to_dwc(w)		(container_of((w), struct dwc3, drd_work))

/* -------------------------------------------------------------------------- */

struct dwc3_event_type {
	u32	is_devspec:1;
	u32	type:7;
	u32	reserved8_31:24;
} __packed;

#define DWC3_DEPEVT_XFERCOMPLETE	0x01
#define DWC3_DEPEVT_XFERINPROGRESS	0x02
#define DWC3_DEPEVT_XFERNOTREADY	0x03
#define DWC3_DEPEVT_RXTXFIFOEVT		0x04
#define DWC3_DEPEVT_STREAMEVT		0x06
#define DWC3_DEPEVT_EPCMDCMPLT		0x07

/**
 * struct dwc3_event_depvt - Device Endpoint Events
 * @one_bit: indicates this is an endpoint event (not used)
 * @endpoint_number: number of the endpoint
 * @endpoint_event: The event we have:
 *	0x00	- Reserved
 *	0x01	- XferComplete
 *	0x02	- XferInProgress
 *	0x03	- XferNotReady
 *	0x04	- RxTxFifoEvt (IN->Underrun, OUT->Overrun)
 *	0x05	- Reserved
 *	0x06	- StreamEvt
 *	0x07	- EPCmdCmplt
 * @reserved11_10: Reserved, don't use.
 * @status: Indicates the status of the event. Refer to databook for
 *	more information.
 * @parameters: Parameters of the current event. Refer to databook for
 *	more information.
 */
struct dwc3_event_depevt {
	u32	one_bit:1;
	u32	endpoint_number:5;
	u32	endpoint_event:4;
	u32	reserved11_10:2;
	u32	status:4;

/* Within XferNotReady */
#define DEPEVT_STATUS_TRANSFER_ACTIVE	BIT(3)

/* Within XferComplete or XferInProgress */
#define DEPEVT_STATUS_BUSERR	BIT(0)
#define DEPEVT_STATUS_SHORT	BIT(1)
#define DEPEVT_STATUS_IOC	BIT(2)
#define DEPEVT_STATUS_LST	BIT(3) /* XferComplete */
#define DEPEVT_STATUS_MISSED_ISOC BIT(3) /* XferInProgress */

/* Stream event only */
#define DEPEVT_STREAMEVT_FOUND		1
#define DEPEVT_STREAMEVT_NOTFOUND	2

/* Control-only Status */
#define DEPEVT_STATUS_CONTROL_DATA	1
#define DEPEVT_STATUS_CONTROL_STATUS	2
#define DEPEVT_STATUS_CONTROL_PHASE(n)	((n) & 3)

/* In response to Start Transfer */
#define DEPEVT_TRANSFER_NO_RESOURCE	1
#define DEPEVT_TRANSFER_BUS_EXPIRY	2

	u32	parameters:16;

/* For Command Complete Events */
#define DEPEVT_PARAMETER_CMD(n)	(((n) & (0xf << 8)) >> 8)
} __packed;

/**
 * struct dwc3_event_devt - Device Events
 * @one_bit: indicates this is a non-endpoint event (not used)
 * @device_event: indicates it's a device event. Should read as 0x00
 * @type: indicates the type of device event.
 *	0	- DisconnEvt
 *	1	- USBRst
 *	2	- ConnectDone
 *	3	- ULStChng
 *	4	- WkUpEvt
 *	5	- Reserved
 *	6	- EOPF
 *	7	- SOF
 *	8	- Reserved
 *	9	- ErrticErr
 *	10	- CmdCmplt
 *	11	- EvntOverflow
 *	12	- VndrDevTstRcved
 * @reserved15_12: Reserved, not used
 * @event_info: Information about this event
 * @reserved31_25: Reserved, not used
 */
struct dwc3_event_devt {
	u32	one_bit:1;
	u32	device_event:7;
	u32	type:4;
	u32	reserved15_12:4;
	u32	event_info:9;
	u32	reserved31_25:7;
} __packed;

/**
 * struct dwc3_event_gevt - Other Core Events
 * @one_bit: indicates this is a non-endpoint event (not used)
 * @device_event: indicates it's (0x03) Carkit or (0x04) I2C event.
 * @phy_port_number: self-explanatory
 * @reserved31_12: Reserved, not used.
 */
struct dwc3_event_gevt {
	u32	one_bit:1;
	u32	device_event:7;
	u32	phy_port_number:4;
	u32	reserved31_12:20;
} __packed;

/**
 * union dwc3_event - representation of Event Buffer contents
 * @raw: raw 32-bit event
 * @type: the type of the event
 * @depevt: Device Endpoint Event
 * @devt: Device Event
 * @gevt: Global Event
 */
union dwc3_event {
	u32				raw;
	struct dwc3_event_type		type;
	struct dwc3_event_depevt	depevt;
	struct dwc3_event_devt		devt;
	struct dwc3_event_gevt		gevt;
};

/**
 * struct dwc3_gadget_ep_cmd_params - representation of endpoint command
 * parameters
 * @param2: third parameter
 * @param1: second parameter
 * @param0: first parameter
 */
struct dwc3_gadget_ep_cmd_params {
	u32	param2;
	u32	param1;
	u32	param0;
};

/*
 * DWC3 Features to be used as Driver Data
 */

#define DWC3_HAS_PERIPHERAL		BIT(0)
#define DWC3_HAS_XHCI			BIT(1)
#define DWC3_HAS_OTG			BIT(3)

/* prototypes */
void dwc3_set_prtcap(struct dwc3 *dwc, u32 mode);
void dwc3_set_mode(struct dwc3 *dwc, u32 mode);
int dwc3_soft_reset(struct dwc3 *dwc);
int dwc3_event_buffers_setup(struct dwc3 *dwc);
void dwc3_event_buffers_cleanup(struct dwc3 *dwc);
int dwc3_phy_setup(struct dwc3 *dwc);
int dwc3_core_init(struct dwc3 *dwc);
void dwc3_core_exit(struct dwc3 *dwc);
int dwc3_otg_start(struct dwc3 *dwc);
void dwc3_otg_stop(struct dwc3 *dwc);
//void dwc3_otg_init(struct dwc3 *dwc);
//void dwc3_otg_exit(struct dwc3 *dwc);

u32 dwc3_core_fifo_space(struct dwc3_ep *dep, u8 type);

/* check whether we are on the DWC_usb3 core */
static inline bool dwc3_is_usb3(struct dwc3 *dwc)
{
	return !(dwc->revision & DWC3_REVISION_IS_DWC31);
}

/* check whether we are on the DWC_usb31 core */
static inline bool dwc3_is_usb31(struct dwc3 *dwc)
{
	return !!(dwc->revision & DWC3_REVISION_IS_DWC31);
}

bool dwc3_has_imod(struct dwc3 *dwc);

int dwc3_event_buffers_setup(struct dwc3 *dwc);
void dwc3_event_buffers_cleanup(struct dwc3 *dwc);

#if IS_ENABLED(CONFIG_USB_DWC3_HOST) || IS_ENABLED(CONFIG_USB_DWC3_DUAL_ROLE)
int dwc3_host_init(struct dwc3 *dwc);
void dwc3_host_exit(struct dwc3 *dwc);
#else
static inline int dwc3_host_init(struct dwc3 *dwc)
{ return 0; }
static inline void dwc3_host_exit(struct dwc3 *dwc)
{ }
#endif

#if IS_ENABLED(CONFIG_USB_DWC3_GADGET) || IS_ENABLED(CONFIG_USB_DWC3_DUAL_ROLE)
int dwc3_gadget_init(struct dwc3 *dwc);
void dwc3_gadget_exit(struct dwc3 *dwc);
int dwc3_gadget_set_test_mode(struct dwc3 *dwc, int mode);
int dwc3_gadget_get_link_state(struct dwc3 *dwc);
int dwc3_gadget_set_link_state(struct dwc3 *dwc, enum dwc3_link_state state);
int dwc3_send_gadget_ep_cmd(struct dwc3_ep *dep, unsigned cmd,
		struct dwc3_gadget_ep_cmd_params *params);
int dwc3_send_gadget_generic_command(struct dwc3 *dwc, unsigned cmd, u32 param);
void dwc3_gadget_disconnect_proc(struct dwc3 *dwc);
int dwc3_core_susphy_set(struct dwc3 *dwc, int on);
#else
static inline int dwc3_gadget_init(struct dwc3 *dwc)
{ return 0; }
static inline void dwc3_gadget_exit(struct dwc3 *dwc)
{ }
static inline int dwc3_gadget_set_test_mode(struct dwc3 *dwc, int mode)
{ return 0; }
static inline int dwc3_gadget_get_link_state(struct dwc3 *dwc)
{ return 0; }
static inline int dwc3_gadget_set_link_state(struct dwc3 *dwc,
		enum dwc3_link_state state)
{ return 0; }

static inline int dwc3_send_gadget_ep_cmd(struct dwc3_ep *dep, unsigned cmd,
		struct dwc3_gadget_ep_cmd_params *params)
{ return 0; }
static inline int dwc3_send_gadget_generic_command(struct dwc3 *dwc,
		int cmd, u32 param)
{ return 0; }
static inline void dwc3_gadget_disconnect_proc(struct dwc3 *dwc)
{ }
static inline int dwc3_core_susphy_set(struct dwc3 *dwc, int on)
{ return 0; }
#endif

#if IS_ENABLED(CONFIG_USB_DWC3_DUAL_ROLE)
int dwc3_drd_init(struct dwc3 *dwc);
void dwc3_drd_exit(struct dwc3 *dwc);
int dwc3_otg_init(struct dwc3 *dwc);
void dwc3_otg_exit(struct dwc3 *dwc);
void dwc3_otg_update(struct dwc3 *dwc, bool ignore_idstatus);
void dwc3_otg_host_init(struct dwc3 *dwc);
#else
static inline int dwc3_drd_init(struct dwc3 *dwc)
{ return 0; }
static inline void dwc3_drd_exit(struct dwc3 *dwc)
{ }
//static inline void dwc3_otg_init(struct dwc3 *dwc)
//{ }
//static inline void dwc3_otg_exit(struct dwc3 *dwc)
//{ }
static inline void dwc3_otg_update(struct dwc3 *dwc, bool ignore_idstatus)
{ }
static inline void dwc3_otg_host_init(struct dwc3 *dwc)
{ }
#endif

/* power management interface */
#if !IS_ENABLED(CONFIG_USB_DWC3_HOST)
int dwc3_gadget_suspend(struct dwc3 *dwc);
int dwc3_gadget_resume(struct dwc3 *dwc);
void dwc3_gadget_process_pending_events(struct dwc3 *dwc);
#else
static inline int dwc3_gadget_suspend(struct dwc3 *dwc)
{
	return 0;
}

static inline int dwc3_gadget_resume(struct dwc3 *dwc)
{
	return 0;
}

static inline void dwc3_gadget_process_pending_events(struct dwc3 *dwc)
{
}
#endif /* !IS_ENABLED(CONFIG_USB_DWC3_HOST) */

#if IS_ENABLED(CONFIG_USB_DWC3_ULPI)
int dwc3_ulpi_init(struct dwc3 *dwc);
void dwc3_ulpi_exit(struct dwc3 *dwc);
#else
static inline int dwc3_ulpi_init(struct dwc3 *dwc)
{ return 0; }
static inline void dwc3_ulpi_exit(struct dwc3 *dwc)
{ }
#endif

#endif /* __DRIVERS_USB_DWC3_CORE_H */<|MERGE_RESOLUTION|>--- conflicted
+++ resolved
@@ -295,9 +295,6 @@
 #define DWC3_GCTL_DSBLCLKGTNG		BIT(0)
 #define DWC3_GUCTL_USBHSTINAUTORETRYEN	(1 << 14)
 
-<<<<<<< HEAD
-#define DWC3_GUCTL_HSTINAUTORETRY	BIT(14)
-
 #define DWC3_GUCTL_REFCLKPER(n)		((n) << 22)
 #define DWC3_GUCTL_REFCLKPER_MASK	(DWC3_GUCTL_REFCLKPER(0x3FF))
 #define DWC3_GUCTL_NOEXTRDL		(1 << 21)
@@ -306,8 +303,6 @@
 #define DWC3_GUCTL_DTOUT(n)		(n)
 #define DWC3_GUCTL_DTOUT_MASK		(0x7ff)
 
-=======
->>>>>>> 11806753
 /* Global User Control 1 Register */
 #define DWC3_GUCTL1_PARKMODE_DISABLE_SS	BIT(17)
 #define DWC3_GUCTL1_TX_IPGAP_LINECHECK_DIS	BIT(28)
