--- conflicted
+++ resolved
@@ -3077,15 +3077,8 @@
 
 	dwc3_gadget_ep_cleanup_completed_requests(dep, event, status);
 
-<<<<<<< HEAD
-	if (stop) {
-		dwc3_stop_active_transfer(dep, true, true);
-		dep->flags = DWC3_EP_ENABLED;
-	}
-=======
 	if (stop)
 		dwc3_stop_active_transfer(dep, true, true);
->>>>>>> 9f80205d
 
 	/*
 	 * WORKAROUND: This is the 2nd half of U1/U2 -> U0 workaround.
