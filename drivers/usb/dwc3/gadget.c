// SPDX-License-Identifier: GPL-2.0
/*
 * gadget.c - DesignWare USB3 DRD Controller Gadget Framework Link
 *
 * Copyright (C) 2010-2011 Texas Instruments Incorporated - http://www.ti.com
 *
 * Authors: Felipe Balbi <balbi@ti.com>,
 *	    Sebastian Andrzej Siewior <bigeasy@linutronix.de>
 */

#include <linux/kernel.h>
#include <linux/delay.h>
#include <linux/slab.h>
#include <linux/spinlock.h>
#include <linux/platform_device.h>
#include <linux/pm_runtime.h>
#include <linux/interrupt.h>
#include <linux/io.h>
#include <linux/list.h>
#include <linux/dma-mapping.h>
#include <linux/usb/composite.h>

#include <linux/usb/ch9.h>
#include <linux/usb/gadget.h>
#ifdef CONFIG_USB_ANDROID_SAMSUNG_COMPOSITE
#include <linux/usb/composite.h>
#endif
#include <linux/usb/samsung_usb.h>
#include <linux/phy/phy.h>
#include <linux/usb_notify.h>
#include <linux/workqueue.h>
#ifdef CONFIG_USB_TYPEC_MANAGER_NOTIFIER
#include <linux/of_platform.h>
#include <linux/usb/typec/manager/usb_typec_manager_notifier.h>
#endif

#include "debug.h"
#include "core.h"
#include "otg.h"
#include "gadget.h"
#include "io.h"

#define DWC3_ALIGN_FRAME(d)	(((d)->frame_number + (d)->interval) \
					& ~((d)->interval - 1))

extern bool acc_dev_status;

#ifdef CONFIG_USB_ANDROID_SAMSUNG_COMPOSITE
static void dwc3_disconnect_gadget(struct dwc3 *dwc);
static void dwc3_gadget_cable_connect(struct dwc3 *dwc, bool connect)
{
	static bool last_connect;
	struct usb_composite_dev *cdev;

	if (last_connect != connect) {
		if (!connect) {
			cdev = get_gadget_data(&dwc->gadget);
			if (cdev != NULL) {
				cdev->mute_switch = 0;
				cdev->force_disconnect = 1;
				dev_info(dwc->dev, "Force Disconnect set to 1\n");
			}
		}
		last_connect = connect;
	}
}
#endif

#ifdef CONFIG_ARGOS
extern int argos_irq_affinity_setup_label(unsigned int irq, const char *label,
		struct cpumask *affinity_cpu_mask,
		struct cpumask *default_cpu_mask);
#ifdef CONFIG_SCHED_HMP
extern struct cpumask hmp_slow_cpu_mask;
static inline struct cpumask *get_default_cpu_mask(void)
{
	return &hmp_slow_cpu_mask;
}
#else
static inline struct cpumask *get_default_cpu_mask(void)
{
	return cpu_all_mask;
}
#endif
cpumask_var_t affinity_cpu_mask;
cpumask_var_t default_cpu_mask;
#endif

/**
 * dwc3_gadget_set_test_mode - enables usb2 test modes
 * @dwc: pointer to our context structure
 * @mode: the mode to set (J, K SE0 NAK, Force Enable)
 *
 * Caller should take care of locking. This function will return 0 on
 * success or -EINVAL if wrong Test Selector is passed.
 */
int dwc3_gadget_set_test_mode(struct dwc3 *dwc, int mode)
{
	u32		reg;

	reg = dwc3_readl(dwc->regs, DWC3_DCTL);
	reg &= ~DWC3_DCTL_TSTCTRL_MASK;

	switch (mode) {
	case TEST_J:
	case TEST_K:
	case TEST_SE0_NAK:
	case TEST_PACKET:
	case TEST_FORCE_EN:
		reg |= mode << 1;
		break;
	default:
		return -EINVAL;
	}

	dwc3_writel(dwc->regs, DWC3_DCTL, reg);

	return 0;
}


#ifdef CONFIG_USB_TYPEC_MANAGER_NOTIFIER
/**
 * dwc3_gadget_get_cmply_link_state - Gets current state of USB Link
 * @dwc: pointer to our context structure
 *
 * extern module can check dwc3 core link state  This function will
 * return 1 link is on compliance of loopback mode else 0.
 */
static int dwc3_gadget_get_cmply_link_state(void)
{
	struct device_node	*np = NULL;
	struct platform_device	*pdev = NULL;
	struct dwc3	*dwc;
	u32		reg = 0;
	u32		ret = -ENODEV;

	np = of_find_compatible_node(NULL, NULL, "synopsys,dwc3");

	if (np) {
		pdev = of_find_device_by_node(np);
		of_node_put(np);
		if (pdev)
			dwc = pdev->dev.driver_data;
	}

	 if (!dwc)
		return ret;

	if (dwc->pullups_connected) {
		reg = dwc3_gadget_get_link_state(dwc);

		dev_info(dwc->dev, "%s: link state = %d\n", __func__, reg);
		if ((reg == DWC3_LINK_STATE_CMPLY) || (reg == DWC3_LINK_STATE_LPBK))
			ret = 1;
		else
			ret = 0;
	} else
		dev_info(dwc->dev, "%s: udc not enabled \n", __func__);

	return ret;
}

static struct typec_manager_gadget_ops manager_dwc3_gadget_ops = {
	.gadget_get_cmply_link_state = dwc3_gadget_get_cmply_link_state,
};
#endif

/**
 * dwc3_gadget_get_link_state - gets current state of usb link
 * @dwc: pointer to our context structure
 *
 * Caller should take care of locking. This function will
 * return the link state on success (>= 0) or -ETIMEDOUT.
 */
int dwc3_gadget_get_link_state(struct dwc3 *dwc)
{
	u32		reg;

	reg = dwc3_readl(dwc->regs, DWC3_DSTS);

	return DWC3_DSTS_USBLNKST(reg);
}

/**
 * dwc3_gadget_set_link_state - sets usb link to a particular state
 * @dwc: pointer to our context structure
 * @state: the state to put link into
 *
 * Caller should take care of locking. This function will
 * return 0 on success or -ETIMEDOUT.
 */
int dwc3_gadget_set_link_state(struct dwc3 *dwc, enum dwc3_link_state state)
{
	int		retries = 10000;
	u32		reg;

	/*
	 * Wait until device controller is ready. Only applies to 1.94a and
	 * later RTL.
	 */
	if (dwc->revision >= DWC3_REVISION_194A) {
		while (--retries) {
			reg = dwc3_readl(dwc->regs, DWC3_DSTS);
			if (reg & DWC3_DSTS_DCNRD)
				udelay(5);
			else
				break;
		}

		if (retries <= 0)
			return -ETIMEDOUT;
	}

	reg = dwc3_readl(dwc->regs, DWC3_DCTL);
	reg &= ~DWC3_DCTL_ULSTCHNGREQ_MASK;

	/* set requested state */
	reg |= DWC3_DCTL_ULSTCHNGREQ(state);
	dwc3_writel(dwc->regs, DWC3_DCTL, reg);

	/*
	 * The following code is racy when called from dwc3_gadget_wakeup,
	 * and is not needed, at least on newer versions
	 */
	if (dwc->revision >= DWC3_REVISION_194A)
		return 0;

	/* wait for a change in DSTS */
	retries = 10000;
	while (--retries) {
		reg = dwc3_readl(dwc->regs, DWC3_DSTS);

		if (DWC3_DSTS_USBLNKST(reg) == state)
			return 0;

		udelay(5);
	}

	return -ETIMEDOUT;
}

static void dwc3_gadget_link_state_print (struct dwc3 *dwc, char* fname)
{
	int i;
	char buf[DWC3_LINK_STATE_LAST_INFO_MEM*5+1] = {0,};

	for (i=0; i<DWC3_LINK_STATE_LAST_INFO_MEM; i++) {
		sprintf(buf+(i*5), "%02d > ",
			dwc->linkstate_record[(dwc->linkstate_ai+i)%DWC3_LINK_STATE_LAST_INFO_MEM]);
	}
	pr_info("usb: %s (%s%s)\n", __func__, buf, fname);
}

/**
 * dwc3_ep_inc_trb - increment a trb index.
 * @index: Pointer to the TRB index to increment.
 *
 * The index should never point to the link TRB. After incrementing,
 * if it is point to the link TRB, wrap around to the beginning. The
 * link TRB is always at the last TRB entry.
 */
static void dwc3_ep_inc_trb(u8 *index)
{
	(*index)++;
	if (*index == (DWC3_TRB_NUM - 1))
		*index = 0;
}

/**
 * dwc3_ep_inc_enq - increment endpoint's enqueue pointer
 * @dep: The endpoint whose enqueue pointer we're incrementing
 */
static void dwc3_ep_inc_enq(struct dwc3_ep *dep)
{
	dwc3_ep_inc_trb(&dep->trb_enqueue);
}

/**
 * dwc3_ep_inc_deq - increment endpoint's dequeue pointer
 * @dep: The endpoint whose enqueue pointer we're incrementing
 */
static void dwc3_ep_inc_deq(struct dwc3_ep *dep)
{
	dwc3_ep_inc_trb(&dep->trb_dequeue);
}

void dwc3_gadget_del_and_unmap_request(struct dwc3_ep *dep,
		struct dwc3_request *req, int status)
{
	struct dwc3			*dwc = dep->dwc;

	req->started = false;
	/* Only delete from the list if the item isn't poisoned. */
	if (req->list.next != LIST_POISON1)
		list_del(&req->list);
	req->remaining = 0;
	req->needs_extra_trb = false;

	if (req->request.status == -EINPROGRESS)
		req->request.status = status;

	if (req->trb)
		usb_gadget_unmap_request_by_dev(dwc->sysdev,
				&req->request, req->direction);

	req->trb = NULL;
	trace_dwc3_gadget_giveback(req);

	if (dep->number > 1)
		pm_runtime_put(dwc->dev);
}

/**
 * dwc3_gadget_giveback - call struct usb_request's ->complete callback
 * @dep: The endpoint to whom the request belongs to
 * @req: The request we're giving back
 * @status: completion code for the request
 *
 * Must be called with controller's lock held and interrupts disabled. This
 * function will unmap @req and call its ->complete() callback to notify upper
 * layers that it has completed.
 */
void dwc3_gadget_giveback(struct dwc3_ep *dep, struct dwc3_request *req,
		int status)
{
	struct dwc3			*dwc = dep->dwc;
	struct usb_gadget		*gadget = &dwc->gadget;
	struct usb_composite_dev	*cdev = get_gadget_data(gadget);

	dwc3_gadget_del_and_unmap_request(dep, req, status);
	
	if (cdev && cdev->gadget) {
		spin_unlock(&dwc->lock);
		usb_gadget_giveback_request(&dep->endpoint, &req->request);
		spin_lock(&dwc->lock);
	}
}

/**
 * dwc3_send_gadget_generic_command - issue a generic command for the controller
 * @dwc: pointer to the controller context
 * @cmd: the command to be issued
 * @param: command parameter
 *
 * Caller should take care of locking. Issue @cmd with a given @param to @dwc
 * and wait for its completion.
 */
int dwc3_send_gadget_generic_command(struct dwc3 *dwc, unsigned cmd, u32 param)
{
	u32		timeout = 500;
	int		status = 0;
	int		ret = 0;
	u32		reg;

	dwc3_writel(dwc->regs, DWC3_DGCMDPAR, param);
	dwc3_writel(dwc->regs, DWC3_DGCMD, cmd | DWC3_DGCMD_CMDACT);

	do {
		reg = dwc3_readl(dwc->regs, DWC3_DGCMD);
		if (!(reg & DWC3_DGCMD_CMDACT)) {
			status = DWC3_DGCMD_STATUS(reg);
			if (status)
				ret = -EINVAL;
			break;
		}
	} while (--timeout);

	if (!timeout) {
		ret = -ETIMEDOUT;
		status = -ETIMEDOUT;
	}

	trace_dwc3_gadget_generic_cmd(cmd, param, status);

	return ret;
}

static int __dwc3_gadget_wakeup(struct dwc3 *dwc);

/**
 * dwc3_send_gadget_ep_cmd - issue an endpoint command
 * @dep: the endpoint to which the command is going to be issued
 * @cmd: the command to be issued
 * @params: parameters to the command
 *
 * Caller should handle locking. This function will issue @cmd with given
 * @params to @dep and wait for its completion.
 */
int dwc3_send_gadget_ep_cmd(struct dwc3_ep *dep, unsigned cmd,
		struct dwc3_gadget_ep_cmd_params *params)
{
	const struct usb_endpoint_descriptor *desc = dep->endpoint.desc;
	struct dwc3		*dwc = dep->dwc;
	u32			timeout = 5000;
	u32			saved_config = 0;
	u32			reg;

	int			cmd_status = 0;
	int			ret = -EINVAL;

	/*
	 * When operating in USB 2.0 speeds (HS/FS), if GUSB2PHYCFG.ENBLSLPM or
	 * GUSB2PHYCFG.SUSPHY is set, it must be cleared before issuing an
	 * endpoint command.
	 *
	 * Save and clear both GUSB2PHYCFG.ENBLSLPM and GUSB2PHYCFG.SUSPHY
	 * settings. Restore them after the command is completed.
	 *
	 * DWC_usb3 3.30a and DWC_usb31 1.90a programming guide section 3.2.2
	 */
	if (dwc->gadget.speed <= USB_SPEED_HIGH) {
		reg = dwc3_readl(dwc->regs, DWC3_GUSB2PHYCFG(0));
		if (unlikely(reg & DWC3_GUSB2PHYCFG_SUSPHY)) {
			saved_config |= DWC3_GUSB2PHYCFG_SUSPHY;
			reg &= ~DWC3_GUSB2PHYCFG_SUSPHY;
		}

		if (reg & DWC3_GUSB2PHYCFG_ENBLSLPM) {
			saved_config |= DWC3_GUSB2PHYCFG_ENBLSLPM;
			reg &= ~DWC3_GUSB2PHYCFG_ENBLSLPM;
		}

		if (saved_config)
			dwc3_writel(dwc->regs, DWC3_GUSB2PHYCFG(0), reg);
	}

#if defined(CONFIG_SOC_EXYNOS9830) /* To support L1*/
	if (DWC3_DEPCMD_CMD(cmd) == DWC3_DEPCMD_STARTTRANSFER ||
			DWC3_DEPCMD_CMD(cmd) == DWC3_DEPCMD_UPDATETRANSFER) {
#else
	if (DWC3_DEPCMD_CMD(cmd) == DWC3_DEPCMD_STARTTRANSFER) {
<<<<<<< HEAD
#endif
		int		needs_wakeup;
=======
		int link_state;
>>>>>>> 97fd5077

		link_state = dwc3_gadget_get_link_state(dwc);
		if (link_state == DWC3_LINK_STATE_U1 ||
		    link_state == DWC3_LINK_STATE_U2 ||
		    link_state == DWC3_LINK_STATE_U3) {
			ret = __dwc3_gadget_wakeup(dwc);
			/*
			 * disable warning when muic/ccic wasn't merged
			 *dev_WARN_ONCE(dwc->dev, ret, "wakeup failed --> %d\n",
			 *		ret);
			 */
		}
	}

	dwc3_writel(dep->regs, DWC3_DEPCMDPAR0, params->param0);
	dwc3_writel(dep->regs, DWC3_DEPCMDPAR1, params->param1);
	dwc3_writel(dep->regs, DWC3_DEPCMDPAR2, params->param2);

	/*
	 * Synopsys Databook 2.60a states in section 6.3.2.5.6 of that if we're
	 * not relying on XferNotReady, we can make use of a special "No
	 * Response Update Transfer" command where we should clear both CmdAct
	 * and CmdIOC bits.
	 *
	 * With this, we don't need to wait for command completion and can
	 * straight away issue further commands to the endpoint.
	 *
	 * NOTICE: We're making an assumption that control endpoints will never
	 * make use of Update Transfer command. This is a safe assumption
	 * because we can never have more than one request at a time with
	 * Control Endpoints. If anybody changes that assumption, this chunk
	 * needs to be updated accordingly.
	 */
	if (DWC3_DEPCMD_CMD(cmd) == DWC3_DEPCMD_UPDATETRANSFER &&
			!usb_endpoint_xfer_isoc(desc))
		cmd &= ~(DWC3_DEPCMD_CMDIOC | DWC3_DEPCMD_CMDACT);
	else
		cmd |= DWC3_DEPCMD_CMDACT;

	dwc3_writel(dep->regs, DWC3_DEPCMD, cmd);
	do {
		reg = dwc3_readl(dep->regs, DWC3_DEPCMD);
		if (!(reg & DWC3_DEPCMD_CMDACT)) {
			cmd_status = DWC3_DEPCMD_STATUS(reg);

			switch (cmd_status) {
			case 0:
				ret = 0;
				break;
			case DEPEVT_TRANSFER_NO_RESOURCE:
				ret = -EINVAL;
				break;
			case DEPEVT_TRANSFER_BUS_EXPIRY:
				/*
				 * SW issues START TRANSFER command to
				 * isochronous ep with future frame interval. If
				 * future interval time has already passed when
				 * core receives the command, it will respond
				 * with an error status of 'Bus Expiry'.
				 *
				 * Instead of always returning -EINVAL, let's
				 * give a hint to the gadget driver that this is
				 * the case by returning -EAGAIN.
				 */
				/* skip this status when isochrouns works */
				if (usb_endpoint_xfer_isoc(dep->endpoint.desc))
					ret = 0;
				else
					ret = -EAGAIN;
				break;
			default:
#if IS_ENABLED(DWC3_GADGET_IRQ_ORG)
				dev_WARN(dwc->dev, "UNKNOWN cmd status\n");
#endif
				break;
			}

			break;
		}
	} while (--timeout);

	if (timeout == 0) {
		ret = -ETIMEDOUT;
		cmd_status = -ETIMEDOUT;
	}

	trace_dwc3_gadget_ep_cmd(dep, cmd, params, cmd_status);

	if (ret == 0 && DWC3_DEPCMD_CMD(cmd) == DWC3_DEPCMD_STARTTRANSFER) {
		dep->flags |= DWC3_EP_TRANSFER_STARTED;
		dwc3_gadget_ep_get_transfer_index(dep);
	}

	if (saved_config) {
		reg = dwc3_readl(dwc->regs, DWC3_GUSB2PHYCFG(0));
		reg |= saved_config;
		dwc3_writel(dwc->regs, DWC3_GUSB2PHYCFG(0), reg);
	}

	return ret;
}

static int dwc3_send_clear_stall_ep_cmd(struct dwc3_ep *dep)
{
	struct dwc3 *dwc = dep->dwc;
	struct dwc3_gadget_ep_cmd_params params;
	u32 cmd = DWC3_DEPCMD_CLEARSTALL;

	/*
	 * As of core revision 2.60a the recommended programming model
	 * is to set the ClearPendIN bit when issuing a Clear Stall EP
	 * command for IN endpoints. This is to prevent an issue where
	 * some (non-compliant) hosts may not send ACK TPs for pending
	 * IN transfers due to a mishandled error condition. Synopsys
	 * STAR 9000614252.
	 */
	if (dep->direction && (dwc->revision >= DWC3_REVISION_260A) &&
	    (dwc->gadget.speed >= USB_SPEED_SUPER))
		cmd |= DWC3_DEPCMD_CLEARPENDIN;

	memset(&params, 0, sizeof(params));

	return dwc3_send_gadget_ep_cmd(dep, cmd, &params);
}

static dma_addr_t dwc3_trb_dma_offset(struct dwc3_ep *dep,
		struct dwc3_trb *trb)
{
	u32		offset = (char *) trb - (char *) dep->trb_pool;

	return dep->trb_pool_dma + offset;
}

static int dwc3_alloc_trb_pool(struct dwc3_ep *dep)
{
	struct dwc3		*dwc = dep->dwc;

	if (dep->trb_pool)
		return 0;

	dep->trb_pool = dma_alloc_coherent(dwc->sysdev,
			sizeof(struct dwc3_trb) * DWC3_TRB_NUM,
			&dep->trb_pool_dma, GFP_KERNEL);
	if (!dep->trb_pool) {
		dev_err(dep->dwc->dev, "failed to allocate trb pool for %s\n",
				dep->name);
		return -ENOMEM;
	}

	return 0;
}

static void dwc3_free_trb_pool(struct dwc3_ep *dep)
{
	struct dwc3		*dwc = dep->dwc;

	dma_free_coherent(dwc->sysdev, sizeof(struct dwc3_trb) * DWC3_TRB_NUM,
			dep->trb_pool, dep->trb_pool_dma);

	dep->trb_pool = NULL;
	dep->trb_pool_dma = 0;
}

static int dwc3_gadget_set_xfer_resource(struct dwc3_ep *dep)
{
	struct dwc3_gadget_ep_cmd_params params;

	memset(&params, 0x00, sizeof(params));

	params.param0 = DWC3_DEPXFERCFG_NUM_XFER_RES(1);

	return dwc3_send_gadget_ep_cmd(dep, DWC3_DEPCMD_SETTRANSFRESOURCE,
			&params);
}

/**
 * dwc3_gadget_start_config - configure ep resources
 * @dep: endpoint that is being enabled
 *
 * Issue a %DWC3_DEPCMD_DEPSTARTCFG command to @dep. After the command's
 * completion, it will set Transfer Resource for all available endpoints.
 *
 * The assignment of transfer resources cannot perfectly follow the data book
 * due to the fact that the controller driver does not have all knowledge of the
 * configuration in advance. It is given this information piecemeal by the
 * composite gadget framework after every SET_CONFIGURATION and
 * SET_INTERFACE. Trying to follow the databook programming model in this
 * scenario can cause errors. For two reasons:
 *
 * 1) The databook says to do %DWC3_DEPCMD_DEPSTARTCFG for every
 * %USB_REQ_SET_CONFIGURATION and %USB_REQ_SET_INTERFACE (8.1.5). This is
 * incorrect in the scenario of multiple interfaces.
 *
 * 2) The databook does not mention doing more %DWC3_DEPCMD_DEPXFERCFG for new
 * endpoint on alt setting (8.1.6).
 *
 * The following simplified method is used instead:
 *
 * All hardware endpoints can be assigned a transfer resource and this setting
 * will stay persistent until either a core reset or hibernation. So whenever we
 * do a %DWC3_DEPCMD_DEPSTARTCFG(0) we can go ahead and do
 * %DWC3_DEPCMD_DEPXFERCFG for every hardware endpoint as well. We are
 * guaranteed that there are as many transfer resources as endpoints.
 *
 * This function is called for each endpoint when it is being enabled but is
 * triggered only when called for EP0-out, which always happens first, and which
 * should only happen in one of the above conditions.
 */
static int dwc3_gadget_start_config(struct dwc3_ep *dep)
{
	struct dwc3_gadget_ep_cmd_params params;
	struct dwc3		*dwc;
	u32			cmd;
	int			i;
	int			ret;

	if (dep->number)
		return 0;

	memset(&params, 0x00, sizeof(params));
	cmd = DWC3_DEPCMD_DEPSTARTCFG;
	dwc = dep->dwc;

	ret = dwc3_send_gadget_ep_cmd(dep, cmd, &params);
	if (ret)
		return ret;

	for (i = 0; i < DWC3_ENDPOINTS_NUM; i++) {
		struct dwc3_ep *dep = dwc->eps[i];

		if (!dep)
			continue;

		ret = dwc3_gadget_set_xfer_resource(dep);
		if (ret)
			return ret;
	}

	return 0;
}

static int dwc3_gadget_set_ep_config(struct dwc3_ep *dep, unsigned int action)
{
	const struct usb_ss_ep_comp_descriptor *comp_desc;
	const struct usb_endpoint_descriptor *desc;
	struct dwc3_gadget_ep_cmd_params params;
	struct dwc3 *dwc = dep->dwc;

	comp_desc = dep->endpoint.comp_desc;
	desc = dep->endpoint.desc;

	memset(&params, 0x00, sizeof(params));

	params.param0 = DWC3_DEPCFG_EP_TYPE(usb_endpoint_type(desc))
		| DWC3_DEPCFG_MAX_PACKET_SIZE(usb_endpoint_maxp(desc));

	/* Burst size is only needed in SuperSpeed mode */
	if (dwc->gadget.speed >= USB_SPEED_SUPER) {
		u32 burst = dep->endpoint.maxburst;
		params.param0 |= DWC3_DEPCFG_BURST_SIZE(burst - 1);
	}

	params.param0 |= action;
	if (action == DWC3_DEPCFG_ACTION_RESTORE)
		params.param2 |= dep->saved_state;

	if (usb_endpoint_xfer_control(desc))
		params.param1 = DWC3_DEPCFG_XFER_COMPLETE_EN;

	if (dep->number <= 1 || usb_endpoint_xfer_isoc(desc))
		params.param1 |= DWC3_DEPCFG_XFER_NOT_READY_EN;

	if (usb_ss_max_streams(comp_desc) && usb_endpoint_xfer_bulk(desc)) {
		params.param1 |= DWC3_DEPCFG_STREAM_CAPABLE
			| DWC3_DEPCFG_STREAM_EVENT_EN;
		dep->stream_capable = true;
	}

	if (!usb_endpoint_xfer_control(desc))
		params.param1 |= DWC3_DEPCFG_XFER_IN_PROGRESS_EN;

	/*
	 * We are doing 1:1 mapping for endpoints, meaning
	 * Physical Endpoints 2 maps to Logical Endpoint 2 and
	 * so on. We consider the direction bit as part of the physical
	 * endpoint number. So USB endpoint 0x81 is 0x03.
	 */
	params.param1 |= DWC3_DEPCFG_EP_NUMBER(dep->number);

	/*
	 * We must use the lower 16 TX FIFOs even though
	 * HW might have more
	 */
	if (dep->direction)
		params.param0 |= DWC3_DEPCFG_FIFO_NUMBER(dep->number >> 1);

	if (desc->bInterval) {
		u8 bInterval_m1;

		/*
		 * Valid range for DEPCFG.bInterval_m1 is from 0 to 13, and it
		 * must be set to 0 when the controller operates in full-speed.
		 */
		bInterval_m1 = min_t(u8, desc->bInterval - 1, 13);
		if (dwc->gadget.speed == USB_SPEED_FULL)
			bInterval_m1 = 0;

		if (usb_endpoint_type(desc) == USB_ENDPOINT_XFER_INT &&
		    dwc->gadget.speed == USB_SPEED_FULL)
			dep->interval = desc->bInterval;
		else
			dep->interval = 1 << (desc->bInterval - 1);

		params.param1 |= DWC3_DEPCFG_BINTERVAL_M1(bInterval_m1);
	}

	return dwc3_send_gadget_ep_cmd(dep, DWC3_DEPCMD_SETEPCONFIG, &params);
}

/**
 * __dwc3_gadget_ep_enable - initializes a hw endpoint
 * @dep: endpoint to be initialized
 * @action: one of INIT, MODIFY or RESTORE
 *
 * Caller should take care of locking. Execute all necessary commands to
 * initialize a HW endpoint so it can be used by a gadget driver.
 */
static int __dwc3_gadget_ep_enable(struct dwc3_ep *dep, unsigned int action)
{
	const struct usb_endpoint_descriptor *desc = dep->endpoint.desc;
	struct dwc3		*dwc = dep->dwc;

	u32			reg;
	int			ret;

	if (!(dep->flags & DWC3_EP_ENABLED)) {
		ret = dwc3_gadget_start_config(dep);
		if (ret)
			return ret;
	}

	ret = dwc3_gadget_set_ep_config(dep, action);
	if (ret)
		return ret;

	if (!(dep->flags & DWC3_EP_ENABLED)) {
		struct dwc3_trb	*trb_st_hw;
		struct dwc3_trb	*trb_link;

		dep->type = usb_endpoint_type(desc);
		dep->flags |= DWC3_EP_ENABLED;
		dep->flags &= ~DWC3_EP_END_TRANSFER_PENDING;

		reg = dwc3_readl(dwc->regs, DWC3_DALEPENA);
		reg |= DWC3_DALEPENA_EP(dep->number);
		dwc3_writel(dwc->regs, DWC3_DALEPENA, reg);

		if (usb_endpoint_xfer_control(desc))
			goto out;

		/* Initialize the TRB ring */
		dep->trb_dequeue = 0;
		dep->trb_enqueue = 0;
		memset(dep->trb_pool, 0,
		       sizeof(struct dwc3_trb) * DWC3_TRB_NUM);

		/* Link TRB. The HWO bit is never reset */
		trb_st_hw = &dep->trb_pool[0];

		trb_link = &dep->trb_pool[DWC3_TRB_NUM - 1];
		trb_link->bpl = lower_32_bits(dwc3_trb_dma_offset(dep, trb_st_hw));
		trb_link->bph = upper_32_bits(dwc3_trb_dma_offset(dep, trb_st_hw));
		trb_link->ctrl |= DWC3_TRBCTL_LINK_TRB;
		trb_link->ctrl |= DWC3_TRB_CTRL_HWO;
	}

	/*
	 * Issue StartTransfer here with no-op TRB so we can always rely on No
	 * Response Update Transfer command.
	 */
	if (usb_endpoint_xfer_bulk(desc) ||
			usb_endpoint_xfer_int(desc)) {
		struct dwc3_gadget_ep_cmd_params params;
		struct dwc3_trb	*trb;
		dma_addr_t trb_dma;
		u32 cmd;

		memset(&params, 0, sizeof(params));
		trb = &dep->trb_pool[0];
		trb_dma = dwc3_trb_dma_offset(dep, trb);

		params.param0 = upper_32_bits(trb_dma);
		params.param1 = lower_32_bits(trb_dma);

		cmd = DWC3_DEPCMD_STARTTRANSFER;

		ret = dwc3_send_gadget_ep_cmd(dep, cmd, &params);
		if (ret < 0)
			return ret;
	}

out:
	trace_dwc3_gadget_ep_enable(dep);

	return 0;
}

static void dwc3_stop_active_transfer(struct dwc3_ep *dep, bool force,
		bool interrupt);
static void dwc3_remove_requests(struct dwc3 *dwc, struct dwc3_ep *dep)
{
	struct dwc3_request		*req;

	dwc3_stop_active_transfer(dep, true, false);

	/* - giveback all requests to gadget driver */
	while (!list_empty(&dep->started_list)) {
		req = next_request(&dep->started_list);

		dwc3_gadget_giveback(dep, req, -ESHUTDOWN);
	}

	while (!list_empty(&dep->pending_list)) {
		req = next_request(&dep->pending_list);

		dwc3_gadget_giveback(dep, req, -ESHUTDOWN);
	}

	while (!list_empty(&dep->cancelled_list)) {
		req = next_request(&dep->cancelled_list);

		dwc3_gadget_giveback(dep, req, -ESHUTDOWN);
	}
}

/**
 * __dwc3_gadget_ep_disable - disables a hw endpoint
 * @dep: the endpoint to disable
 *
 * This function undoes what __dwc3_gadget_ep_enable did and also removes
 * requests which are currently being processed by the hardware and those which
 * are not yet scheduled.
 *
 * Caller should take care of locking.
 */
static int __dwc3_gadget_ep_disable(struct dwc3_ep *dep)
{
	struct dwc3		*dwc = dep->dwc;
	u32			reg;

	trace_dwc3_gadget_ep_disable(dep);

	dwc3_remove_requests(dwc, dep);

	/* make sure HW endpoint isn't stalled */
	if (dep->flags & DWC3_EP_STALL)
		__dwc3_gadget_ep_set_halt(dep, 0, false);

	reg = dwc3_readl(dwc->regs, DWC3_DALEPENA);
	reg &= ~DWC3_DALEPENA_EP(dep->number);
	dwc3_writel(dwc->regs, DWC3_DALEPENA, reg);

	dep->stream_capable = false;
	dep->type = 0;
	dep->flags &= DWC3_EP_END_TRANSFER_PENDING;

	/* Clear out the ep descriptors for non-ep0 */
	if (dep->number > 1) {
		dep->endpoint.comp_desc = NULL;
		dep->endpoint.desc = NULL;
	}

	return 0;
}

/* -------------------------------------------------------------------------- */

static int dwc3_gadget_ep0_enable(struct usb_ep *ep,
		const struct usb_endpoint_descriptor *desc)
{
	return -EINVAL;
}

static int dwc3_gadget_ep0_disable(struct usb_ep *ep)
{
	return -EINVAL;
}

/* -------------------------------------------------------------------------- */

static int dwc3_gadget_ep_enable(struct usb_ep *ep,
		const struct usb_endpoint_descriptor *desc)
{
	struct dwc3_ep			*dep;
	struct dwc3			*dwc;
	unsigned long			flags;
	int				ret;

	if (!ep || !desc || desc->bDescriptorType != USB_DT_ENDPOINT) {
		pr_debug("dwc3: invalid parameters\n");
		return -EINVAL;
	}

	if (!desc->wMaxPacketSize) {
		pr_debug("dwc3: missing wMaxPacketSize\n");
		return -EINVAL;
	}

	dep = to_dwc3_ep(ep);
	dwc = dep->dwc;
#if IS_ENABLED(DWC3_GADGET_IRQ_ORG)
	if (dev_WARN_ONCE(dwc->dev, dep->flags & DWC3_EP_ENABLED,
					"%s is already enabled\n",
					dep->name))
#else
	if (dep->flags & DWC3_EP_ENABLED)
#endif
		return 0;

	spin_lock_irqsave(&dwc->lock, flags);
	ret = __dwc3_gadget_ep_enable(dep, DWC3_DEPCFG_ACTION_INIT);
	spin_unlock_irqrestore(&dwc->lock, flags);

	return ret;
}

static int dwc3_gadget_ep_disable(struct usb_ep *ep)
{
	struct dwc3_ep			*dep;
	struct dwc3			*dwc;
	unsigned long			flags;
	int				ret;

	if (!ep) {
		pr_debug("dwc3: invalid parameters\n");
		return -EINVAL;
	}

	dep = to_dwc3_ep(ep);
	dwc = dep->dwc;
#if IS_ENABLED(DWC3_GADGET_IRQ_ORG)
	if (dev_WARN_ONCE(dwc->dev, !(dep->flags & DWC3_EP_ENABLED),
					"%s is already disabled\n",
					dep->name))
#else
	if (!(dep->flags & DWC3_EP_ENABLED))
#endif
		return 0;

	spin_lock_irqsave(&dwc->lock, flags);
	ret = __dwc3_gadget_ep_disable(dep);
	spin_unlock_irqrestore(&dwc->lock, flags);

	return ret;
}

static struct usb_request *dwc3_gadget_ep_alloc_request(struct usb_ep *ep,
		gfp_t gfp_flags)
{
	struct dwc3_request		*req;
	struct dwc3_ep			*dep = to_dwc3_ep(ep);

	req = kzalloc(sizeof(*req), gfp_flags);
	if (!req)
		return NULL;

	req->direction	= dep->direction;
	req->epnum	= dep->number;
	req->dep	= dep;

	trace_dwc3_alloc_request(req);

	return &req->request;
}

static void dwc3_gadget_ep_free_request(struct usb_ep *ep,
		struct usb_request *request)
{
	struct dwc3_request		*req = to_dwc3_request(request);
	struct dwc3_ep			*dep = to_dwc3_ep(ep);
	struct dwc3				*dwc = dep->dwc;
	unsigned long			flags;

	trace_dwc3_free_request(req);

	spin_lock_irqsave(&dwc->lock, flags);
	if (req->list.next != LIST_POISON1) {
		if (req->list.next != NULL)
			list_del(&req->list);
	}
	spin_unlock_irqrestore(&dwc->lock, flags);

	kfree(req);
}

/**
 * dwc3_ep_prev_trb - returns the previous TRB in the ring
 * @dep: The endpoint with the TRB ring
 * @index: The index of the current TRB in the ring
 *
 * Returns the TRB prior to the one pointed to by the index. If the
 * index is 0, we will wrap backwards, skip the link TRB, and return
 * the one just before that.
 */
static struct dwc3_trb *dwc3_ep_prev_trb(struct dwc3_ep *dep, u8 index)
{
	u8 tmp = index;

	if (!tmp)
		tmp = DWC3_TRB_NUM - 1;

	return &dep->trb_pool[tmp - 1];
}

static u32 dwc3_calc_trbs_left(struct dwc3_ep *dep)
{
	struct dwc3_trb		*tmp;
	u8			trbs_left;

	/*
	 * If enqueue & dequeue are equal than it is either full or empty.
	 *
	 * One way to know for sure is if the TRB right before us has HWO bit
	 * set or not. If it has, then we're definitely full and can't fit any
	 * more transfers in our ring.
	 */
	if (dep->trb_enqueue == dep->trb_dequeue) {
		tmp = dwc3_ep_prev_trb(dep, dep->trb_enqueue);
		if (tmp->ctrl & DWC3_TRB_CTRL_HWO)
			return 0;

		return DWC3_TRB_NUM - 1;
	}

	trbs_left = dep->trb_dequeue - dep->trb_enqueue;
	trbs_left &= (DWC3_TRB_NUM - 1);

	if (dep->trb_dequeue < dep->trb_enqueue)
		trbs_left--;

	return trbs_left;
}

static void __dwc3_prepare_one_trb(struct dwc3_ep *dep, struct dwc3_trb *trb,
		dma_addr_t dma, unsigned length, unsigned chain, unsigned node,
		unsigned stream_id, unsigned short_not_ok, unsigned no_interrupt)
{
	struct dwc3		*dwc = dep->dwc;
	struct usb_gadget	*gadget = &dwc->gadget;
	enum usb_device_speed	speed = gadget->speed;

	trb->size = DWC3_TRB_SIZE_LENGTH(length);
	trb->bpl = lower_32_bits(dma);
	trb->bph = upper_32_bits(dma);

	switch (usb_endpoint_type(dep->endpoint.desc)) {
	case USB_ENDPOINT_XFER_CONTROL:
		trb->ctrl = DWC3_TRBCTL_CONTROL_SETUP;
		break;

	case USB_ENDPOINT_XFER_ISOC:
		if (!node) {
			trb->ctrl = DWC3_TRBCTL_ISOCHRONOUS_FIRST;

			/*
			 * USB Specification 2.0 Section 5.9.2 states that: "If
			 * there is only a single transaction in the microframe,
			 * only a DATA0 data packet PID is used.  If there are
			 * two transactions per microframe, DATA1 is used for
			 * the first transaction data packet and DATA0 is used
			 * for the second transaction data packet.  If there are
			 * three transactions per microframe, DATA2 is used for
			 * the first transaction data packet, DATA1 is used for
			 * the second, and DATA0 is used for the third."
			 *
			 * IOW, we should satisfy the following cases:
			 *
			 * 1) length <= maxpacket
			 *	- DATA0
			 *
			 * 2) maxpacket < length <= (2 * maxpacket)
			 *	- DATA1, DATA0
			 *
			 * 3) (2 * maxpacket) < length <= (3 * maxpacket)
			 *	- DATA2, DATA1, DATA0
			 */
			if (speed == USB_SPEED_HIGH) {
				struct usb_ep *ep = &dep->endpoint;
				unsigned int mult = 2;
				unsigned int maxp = usb_endpoint_maxp(ep->desc);

				if (length <= (2 * maxp))
					mult--;

				if (length <= maxp)
					mult--;

				trb->size |= DWC3_TRB_SIZE_PCM1(mult);
			}
		} else {
			trb->ctrl = DWC3_TRBCTL_ISOCHRONOUS;
		}

		/* always enable Interrupt on Missed ISOC */
		trb->ctrl |= DWC3_TRB_CTRL_ISP_IMI;
		break;

	case USB_ENDPOINT_XFER_BULK:
	case USB_ENDPOINT_XFER_INT:
		trb->ctrl = DWC3_TRBCTL_NORMAL;
		break;
	default:
		/*
		 * This is only possible with faulty memory because we
		 * checked it already :)
		 */
#if IS_ENABLED(DWC3_GADGET_IRQ_ORG)
		dev_WARN(dwc->dev, "Unknown endpoint type %d\n",
				usb_endpoint_type(dep->endpoint.desc));
#endif
		break;
	}

	/*
	 * Enable Continue on Short Packet
	 * when endpoint is not a stream capable
	 */
	if (usb_endpoint_dir_out(dep->endpoint.desc)) {
		if (!dep->stream_capable)
			trb->ctrl |= DWC3_TRB_CTRL_CSP;

		if (short_not_ok)
			trb->ctrl |= DWC3_TRB_CTRL_ISP_IMI;
	}

	if ((!no_interrupt && !chain) ||
			(dwc3_calc_trbs_left(dep) == 1))
		trb->ctrl |= DWC3_TRB_CTRL_IOC;

	if (chain)
		trb->ctrl |= DWC3_TRB_CTRL_CHN;

	if (usb_endpoint_xfer_bulk(dep->endpoint.desc) && dep->stream_capable)
		trb->ctrl |= DWC3_TRB_CTRL_SID_SOFN(stream_id);

	trb->ctrl |= DWC3_TRB_CTRL_HWO;

	dwc3_ep_inc_enq(dep);

	trace_dwc3_prepare_trb(dep, trb);
}

/**
 * dwc3_prepare_one_trb - setup one TRB from one request
 * @dep: endpoint for which this request is prepared
 * @req: dwc3_request pointer
 * @trb_length: buffer size of the TRB
 * @chain: should this TRB be chained to the next?
 * @node: only for isochronous endpoints. First TRB needs different type.
 */
static void dwc3_prepare_one_trb(struct dwc3_ep *dep,
		struct dwc3_request *req, unsigned int trb_length,
		unsigned chain, unsigned node)
{
	struct dwc3_trb		*trb;
	dma_addr_t		dma;
	unsigned		stream_id = req->request.stream_id;
	unsigned		short_not_ok = req->request.short_not_ok;
	unsigned		no_interrupt = req->request.no_interrupt;

	if (req->request.num_sgs > 0)
		dma = sg_dma_address(req->start_sg);
	else
		dma = req->request.dma;

	trb = &dep->trb_pool[dep->trb_enqueue];

	if (!req->trb) {
		dwc3_gadget_move_started_request(req);
		req->trb = trb;
		req->trb_dma = dwc3_trb_dma_offset(dep, trb);
	}

	req->num_trbs++;

	__dwc3_prepare_one_trb(dep, trb, dma, trb_length, chain, node,
			stream_id, short_not_ok, no_interrupt);
}

static void dwc3_prepare_one_trb_sg(struct dwc3_ep *dep,
		struct dwc3_request *req)
{
	struct scatterlist *sg = req->start_sg;
	struct scatterlist *s;
	int		i;
	unsigned int length = req->request.length;
	unsigned int maxp = usb_endpoint_maxp(dep->endpoint.desc);
	unsigned int rem = length % maxp;
	unsigned int remaining = req->request.num_mapped_sgs
		- req->num_queued_sgs;

	/*
	 * If we resume preparing the request, then get the remaining length of
	 * the request and resume where we left off.
	 */
	for_each_sg(req->request.sg, s, req->num_queued_sgs, i)
		length -= sg_dma_len(s);

	for_each_sg(sg, s, remaining, i) {
		unsigned int trb_length;
		unsigned chain = true;

		trb_length = min_t(unsigned int, length, sg_dma_len(s));

		length -= trb_length;

		/*
		 * IOMMU driver is coalescing the list of sgs which shares a
		 * page boundary into one and giving it to USB driver. With
		 * this the number of sgs mapped is not equal to the number of
		 * sgs passed. So mark the chain bit to false if it isthe last
		 * mapped sg.
		 */
		if ((i == remaining - 1) || !length)
			chain = false;

		if (rem && usb_endpoint_dir_out(dep->endpoint.desc) && !chain) {
			struct dwc3	*dwc = dep->dwc;
			struct dwc3_trb	*trb;

			req->needs_extra_trb = true;

			/* prepare normal TRB */
			dwc3_prepare_one_trb(dep, req, trb_length, true, i);

			/* Now prepare one extra TRB to align transfer size */
			trb = &dep->trb_pool[dep->trb_enqueue];
			req->num_trbs++;
			__dwc3_prepare_one_trb(dep, trb, dwc->bounce_addr,
					maxp - rem, false, 1,
					req->request.stream_id,
					req->request.short_not_ok,
					req->request.no_interrupt);
		} else if (req->request.zero && req->request.length &&
			   !usb_endpoint_xfer_isoc(dep->endpoint.desc) &&
			   !rem && !chain) {
			struct dwc3	*dwc = dep->dwc;
			struct dwc3_trb	*trb;

			req->needs_extra_trb = true;

			/* Prepare normal TRB */
			dwc3_prepare_one_trb(dep, req, trb_length, true, i);

			/* Prepare one extra TRB to handle ZLP */
			trb = &dep->trb_pool[dep->trb_enqueue];
			req->num_trbs++;
			__dwc3_prepare_one_trb(dep, trb, dwc->bounce_addr, 0,
					       !req->direction, 1,
					       req->request.stream_id,
					       req->request.short_not_ok,
					       req->request.no_interrupt);

			/* Prepare one more TRB to handle MPS alignment */
			if (!req->direction) {
				trb = &dep->trb_pool[dep->trb_enqueue];
				req->num_trbs++;
				__dwc3_prepare_one_trb(dep, trb, dwc->bounce_addr, maxp,
						       false, 1, req->request.stream_id,
						       req->request.short_not_ok,
						       req->request.no_interrupt);
			}
		} else {
			dwc3_prepare_one_trb(dep, req, trb_length, chain, i);
		}

		/*
		 * There can be a situation where all sgs in sglist are not
		 * queued because of insufficient trb number. To handle this
		 * case, update start_sg to next sg to be queued, so that
		 * we have free trbs we can continue queuing from where we
		 * previously stopped
		 */
		if (chain)
			req->start_sg = sg_next(s);

		req->num_queued_sgs++;
		req->num_pending_sgs--;

		/*
		 * The number of pending SG entries may not correspond to the
		 * number of mapped SG entries. If all the data are queued, then
		 * don't include unused SG entries.
		 */
		if (length == 0) {
			req->num_pending_sgs = 0;
			break;
		}

		if (!dwc3_calc_trbs_left(dep))
			break;
	}
}

static void dwc3_prepare_one_trb_linear(struct dwc3_ep *dep,
		struct dwc3_request *req)
{
	unsigned int length = req->request.length;
	unsigned int maxp = usb_endpoint_maxp(dep->endpoint.desc);
	unsigned int rem = length % maxp;

	if ((!length || rem) && usb_endpoint_dir_out(dep->endpoint.desc)) {
		struct dwc3	*dwc = dep->dwc;
		struct dwc3_trb	*trb;

		req->needs_extra_trb = true;

		/* prepare normal TRB */
		dwc3_prepare_one_trb(dep, req, length, true, 0);

		/* Now prepare one extra TRB to align transfer size */
		trb = &dep->trb_pool[dep->trb_enqueue];
		req->num_trbs++;
		__dwc3_prepare_one_trb(dep, trb, dwc->bounce_addr, maxp - rem,
				false, 1, req->request.stream_id,
				req->request.short_not_ok,
				req->request.no_interrupt);
	} else if (req->request.zero && req->request.length &&
		   !usb_endpoint_xfer_isoc(dep->endpoint.desc) &&
		   (IS_ALIGNED(req->request.length, maxp))) {
		struct dwc3	*dwc = dep->dwc;
		struct dwc3_trb	*trb;

		req->needs_extra_trb = true;

		/* prepare normal TRB */
		dwc3_prepare_one_trb(dep, req, length, true, 0);

		/* Prepare one extra TRB to handle ZLP */
		trb = &dep->trb_pool[dep->trb_enqueue];
		req->num_trbs++;
		__dwc3_prepare_one_trb(dep, trb, dwc->bounce_addr, 0,
				!req->direction, 1, req->request.stream_id,
				req->request.short_not_ok,
				req->request.no_interrupt);

		/* Prepare one more TRB to handle MPS alignment for OUT */
		if (!req->direction) {
			trb = &dep->trb_pool[dep->trb_enqueue];
			req->num_trbs++;
			__dwc3_prepare_one_trb(dep, trb, dwc->bounce_addr, maxp,
					       false, 1, req->request.stream_id,
					       req->request.short_not_ok,
					       req->request.no_interrupt);
		}
	} else {
		dwc3_prepare_one_trb(dep, req, length, false, 0);
	}
}

static int dwc3_dump_request(struct dwc3_request *req)
{
	pr_info("%s: start to dump dwc3_request!\n", __func__);
	pr_info("list->next: 0x%016llx, list->prev: 0x%016llx\n",
		(unsigned long long)req->list.next, (unsigned long long)req->list.prev);
	if (req->sg)
		pr_info("sg: 0x%016llx\n", (unsigned long long)req->sg);
	if (req->start_sg)
		pr_info("start_sg: 0x%016llx\n", (unsigned long long)req->start_sg);
	pr_info("num_pending_sgs: 0x%08x, num_queued_sgs: 0x%08x remaining: 0x%08x\n",
		req->num_pending_sgs, req->num_queued_sgs, req->remaining);
	pr_info("epnum: 0x%08x\n", req->epnum);
	if (req->trb)
		pr_info("req->trb: 0x%016llx\n", (unsigned long long)req->trb);
	pr_info("trb_dma: 0x%016llx\n", (unsigned long long)req->trb_dma);
	pr_info("num_trbs: 0x%08x\n", req->num_trbs);
	pr_info("needs_extra_trb: 0x%08x\n", req->needs_extra_trb);

	pr_info("%s: start to dump usb_request!\n", __func__);
	pr_info("buf: 0x%016llx\n", (unsigned long long)req->request.buf);
	pr_info("length: 0x%08x\n", req->request.length);
	pr_info("dma: 0x%016llx\n", (unsigned long long)req->request.dma);
	if (req->request.sg)
		pr_info("sg: 0x%016llx\n", (unsigned long long)req->request.sg);
	pr_info("num_sgs: 0x%08x\n", req->request.num_sgs);
	pr_info("num_mapped_sgs: 0x%08x\n", req->request.num_mapped_sgs);
	pr_info("stream_id: 0x%08x\n", req->request.stream_id);
	pr_info("list->next: 0x%016llx, list->prev:0x%016llx\n",
		(unsigned long long)req->request.list.next,
		(unsigned long long)req->request.list.prev);
	pr_info("status: %d\n", req->request.status);
	pr_info("actual: 0x%08x\n", req->request.actual);

	dump_stack();
	return 0;
}
/*
 * dwc3_prepare_trbs - setup TRBs from requests
 * @dep: endpoint for which requests are being prepared
 *
 * The function goes through the requests list and sets up TRBs for the
 * transfers. The function returns once there are no more TRBs available or
 * it runs out of requests.
 */
static void dwc3_prepare_trbs(struct dwc3_ep *dep)
{
	struct dwc3_request	*req, *n;

	BUILD_BUG_ON_NOT_POWER_OF_2(DWC3_TRB_NUM);

	/*
	 * We can get in a situation where there's a request in the started list
	 * but there weren't enough TRBs to fully kick it in the first time
	 * around, so it has been waiting for more TRBs to be freed up.
	 *
	 * In that case, we should check if we have a request with pending_sgs
	 * in the started list and prepare TRBs for that request first,
	 * otherwise we will prepare TRBs completely out of order and that will
	 * break things.
	 */
	list_for_each_entry(req, &dep->started_list, list) {
		if (req->num_pending_sgs > 0) {
			dwc3_dump_request(req);
			dwc3_prepare_one_trb_sg(dep, req);
		}

		if (!dwc3_calc_trbs_left(dep))
			return;
	}

	list_for_each_entry_safe(req, n, &dep->pending_list, list) {
		struct dwc3	*dwc = dep->dwc;
		int		ret;

		ret = usb_gadget_map_request_by_dev(dwc->sysdev, &req->request,
						    dep->direction);
		if (ret)
			return;

		req->sg			= req->request.sg;
		req->start_sg		= req->sg;
		req->num_queued_sgs	= 0;
		req->num_pending_sgs	= req->request.num_mapped_sgs;

		if (req->num_pending_sgs > 0) {
			dwc3_dump_request(req);
			dwc3_prepare_one_trb_sg(dep, req);
		} else
			dwc3_prepare_one_trb_linear(dep, req);

		if (!dwc3_calc_trbs_left(dep))
			return;
	}
}

static void dwc3_gadget_ep_cleanup_cancelled_requests(struct dwc3_ep *dep);

static int __dwc3_gadget_kick_transfer(struct dwc3_ep *dep)
{
	struct dwc3_gadget_ep_cmd_params params;
	struct dwc3_request		*req;
	int				starting;
	int				ret;
	u32				cmd;

	if (!dwc3_calc_trbs_left(dep))
		return 0;

	starting = !(dep->flags & DWC3_EP_TRANSFER_STARTED);

	dwc3_prepare_trbs(dep);
	req = next_request(&dep->started_list);
	if (!req) {
		dep->flags |= DWC3_EP_PENDING_REQUEST;
		return 0;
	}

	memset(&params, 0, sizeof(params));

	if (starting) {
		params.param0 = upper_32_bits(req->trb_dma);
		params.param1 = lower_32_bits(req->trb_dma);
		cmd = DWC3_DEPCMD_STARTTRANSFER;

		if (usb_endpoint_xfer_isoc(dep->endpoint.desc))
			cmd |= DWC3_DEPCMD_PARAM(dep->frame_number);
	} else {
		cmd = DWC3_DEPCMD_UPDATETRANSFER |
			DWC3_DEPCMD_PARAM(dep->resource_index);
	}

	ret = dwc3_send_gadget_ep_cmd(dep, cmd, &params);
	if (ret < 0) {
		struct dwc3_request *tmp;

		if (ret == -EAGAIN)
			return ret;

		dwc3_stop_active_transfer(dep, true, true);

		list_for_each_entry_safe(req, tmp, &dep->started_list, list)
			dwc3_gadget_move_cancelled_request(req);

		/* If ep isn't started, then there's no end transfer pending */
		if (!(dep->flags & DWC3_EP_END_TRANSFER_PENDING))
			dwc3_gadget_ep_cleanup_cancelled_requests(dep);

		return ret;
	}

	return 0;
}

static int __dwc3_gadget_get_frame(struct dwc3 *dwc)
{
	u32			reg;

	reg = dwc3_readl(dwc->regs, DWC3_DSTS);
	return DWC3_DSTS_SOFFN(reg);
}

static void __dwc3_gadget_start_isoc(struct dwc3_ep *dep)
{
	if (list_empty(&dep->pending_list)) {
		dev_info(dep->dwc->dev, "%s: ran out of requests\n",
				dep->name);
		dep->flags |= DWC3_EP_PENDING_REQUEST;
		return;
	}

	dep->frame_number = DWC3_ALIGN_FRAME(dep);
	__dwc3_gadget_kick_transfer(dep);
}

static int __dwc3_gadget_ep_queue(struct dwc3_ep *dep, struct dwc3_request *req)
{
	struct dwc3		*dwc = dep->dwc;

	if (!dep->endpoint.desc) {
		dev_err(dwc->dev, "%s: can't queue to disabled endpoint\n",
				dep->name);
		return -ESHUTDOWN;
	}

#if IS_ENABLED(DWC3_GADGET_IRQ_ORG)
	if (WARN(req->dep != dep, "request %pK belongs to '%s'\n",
				&req->request, req->dep->name))
#else
	if (req->dep != dep)
#endif
		return -EINVAL;

	pm_runtime_get(dwc->dev);

	req->request.actual	= 0;
	req->request.status	= -EINPROGRESS;

	trace_dwc3_ep_queue(req);

	list_add_tail(&req->list, &dep->pending_list);

	/* prevent starting transfer if controller is stopped */
	if (!dwc->pullups_connected) {
		dev_dbg(dwc->dev, "queue request while udc is stopped");
		return 0;
	}

	/*
	 * NOTICE: Isochronous endpoints should NEVER be prestarted. We must
	 * wait for a XferNotReady event so we will know what's the current
	 * (micro-)frame number.
	 *
	 * Without this trick, we are very, very likely gonna get Bus Expiry
	 * errors which will force us issue EndTransfer command.
	 */
	if (usb_endpoint_xfer_isoc(dep->endpoint.desc)) {
		if (!(dep->flags & DWC3_EP_PENDING_REQUEST) &&
				!(dep->flags & DWC3_EP_TRANSFER_STARTED))
			return 0;

		if ((dep->flags & DWC3_EP_PENDING_REQUEST)) {
			if (!(dep->flags & DWC3_EP_TRANSFER_STARTED)) {
				__dwc3_gadget_start_isoc(dep);
				return 0;
			}
		}
	}

	__dwc3_gadget_kick_transfer(dep);

	return 0;
}

static int dwc3_gadget_ep_queue(struct usb_ep *ep, struct usb_request *request,
	gfp_t gfp_flags)
{
	struct dwc3_request		*req = to_dwc3_request(request);
	struct dwc3_ep			*dep = to_dwc3_ep(ep);
	struct dwc3			*dwc = dep->dwc;

	unsigned long			flags;

	int				ret;

	spin_lock_irqsave(&dwc->lock, flags);
	ret = __dwc3_gadget_ep_queue(dep, req);
	spin_unlock_irqrestore(&dwc->lock, flags);

	return ret;
}

static void dwc3_gadget_ep_skip_trbs(struct dwc3_ep *dep, struct dwc3_request *req)
{
	int i;

	/*
	 * If request was already started, this means we had to
	 * stop the transfer. With that we also need to ignore
	 * all TRBs used by the request, however TRBs can only
	 * be modified after completion of END_TRANSFER
	 * command. So what we do here is that we wait for
	 * END_TRANSFER completion and only after that, we jump
	 * over TRBs by clearing HWO and incrementing dequeue
	 * pointer.
	 */
	for (i = 0; i < req->num_trbs; i++) {
		struct dwc3_trb *trb;

		trb = &dep->trb_pool[dep->trb_dequeue];
		trb->ctrl &= ~DWC3_TRB_CTRL_HWO;
		dwc3_ep_inc_deq(dep);
	}

	req->num_trbs = 0;
}

static void dwc3_gadget_ep_cleanup_cancelled_requests(struct dwc3_ep *dep)
{
	struct dwc3_request		*req;
	struct dwc3_request		*tmp;

	list_for_each_entry_safe(req, tmp, &dep->cancelled_list, list) {
		dwc3_gadget_ep_skip_trbs(dep, req);
		dwc3_gadget_giveback(dep, req, -ECONNRESET);
	}
}

static int dwc3_gadget_ep_dequeue(struct usb_ep *ep,
		struct usb_request *request)
{
	struct dwc3_request		*req = to_dwc3_request(request);
	struct dwc3_request		*r = NULL;

	struct dwc3_ep			*dep = to_dwc3_ep(ep);
	struct dwc3			*dwc = dep->dwc;

	unsigned long			flags;
	int				ret = 0;

	trace_dwc3_ep_dequeue(req);

	spin_lock_irqsave(&dwc->lock, flags);

	list_for_each_entry(r, &dep->pending_list, list) {
		if (r == req)
			break;
	}

	if (r != req) {
		list_for_each_entry(r, &dep->started_list, list) {
			if (r == req)
				break;
		}
		if (r == req) {
			/* wait until it is processed */
			dwc3_stop_active_transfer(dep, true, true);

			if (!r->trb)
				goto out0;

			dwc3_gadget_move_cancelled_request(req);
			if (dep->flags & DWC3_EP_TRANSFER_STARTED)
				goto out0;
			else
				goto out1;
		}
		dev_err(dwc->dev, "request %pK was not queued to %s\n",
				request, ep->name);
		ret = -EINVAL;
		goto out0;
	}

out1:
	dwc3_gadget_ep_skip_trbs(dep, req);
	dwc3_gadget_giveback(dep, req, -ECONNRESET);

out0:
	spin_unlock_irqrestore(&dwc->lock, flags);

	return ret;
}

int __dwc3_gadget_ep_set_halt(struct dwc3_ep *dep, int value, int protocol)
{
	struct dwc3_gadget_ep_cmd_params	params;
	struct dwc3				*dwc = dep->dwc;
	int					ret;

	if (dep->endpoint.desc == NULL)
		return -EINVAL;

	if (usb_endpoint_xfer_isoc(dep->endpoint.desc)) {
		dev_err(dwc->dev, "%s is of Isochronous type\n", dep->name);
		return -EINVAL;
	}

	memset(&params, 0x00, sizeof(params));

	if (value) {
		struct dwc3_trb *trb;

		unsigned transfer_in_flight;
		unsigned started;

		if (dep->number > 1)
			trb = dwc3_ep_prev_trb(dep, dep->trb_enqueue);
		else
			trb = &dwc->ep0_trb[dep->trb_enqueue];

		transfer_in_flight = trb->ctrl & DWC3_TRB_CTRL_HWO;
		started = !list_empty(&dep->started_list);

		if (!protocol && ((dep->direction && transfer_in_flight) ||
				(!dep->direction && started))) {
			return -EAGAIN;
		}

		ret = dwc3_send_gadget_ep_cmd(dep, DWC3_DEPCMD_SETSTALL,
				&params);
		if (ret)
			dev_err(dwc->dev, "failed to set STALL on %s\n",
					dep->name);
		else
			dep->flags |= DWC3_EP_STALL;
	} else {

		ret = dwc3_send_clear_stall_ep_cmd(dep);
		if (ret)
			dev_err(dwc->dev, "failed to clear STALL on %s\n",
					dep->name);
		else
			dep->flags &= ~(DWC3_EP_STALL | DWC3_EP_WEDGE);
	}

	return ret;
}

static int dwc3_gadget_ep_set_halt(struct usb_ep *ep, int value)
{
	struct dwc3_ep			*dep = to_dwc3_ep(ep);
	struct dwc3			*dwc = dep->dwc;

	unsigned long			flags;

	int				ret;

	spin_lock_irqsave(&dwc->lock, flags);
	ret = __dwc3_gadget_ep_set_halt(dep, value, false);
	spin_unlock_irqrestore(&dwc->lock, flags);

	return ret;
}

static int dwc3_gadget_ep_set_wedge(struct usb_ep *ep)
{
	struct dwc3_ep			*dep = to_dwc3_ep(ep);
	struct dwc3			*dwc = dep->dwc;
	unsigned long			flags;
	int				ret;

	spin_lock_irqsave(&dwc->lock, flags);
	dep->flags |= DWC3_EP_WEDGE;

	if (dep->number == 0 || dep->number == 1)
		ret = __dwc3_gadget_ep0_set_halt(ep, 1);
	else
		ret = __dwc3_gadget_ep_set_halt(dep, 1, false);
	spin_unlock_irqrestore(&dwc->lock, flags);

	return ret;
}

/* -------------------------------------------------------------------------- */

static struct usb_endpoint_descriptor dwc3_gadget_ep0_desc = {
	.bLength	= USB_DT_ENDPOINT_SIZE,
	.bDescriptorType = USB_DT_ENDPOINT,
	.bmAttributes	= USB_ENDPOINT_XFER_CONTROL,
};

static const struct usb_ep_ops dwc3_gadget_ep0_ops = {
	.enable		= dwc3_gadget_ep0_enable,
	.disable	= dwc3_gadget_ep0_disable,
	.alloc_request	= dwc3_gadget_ep_alloc_request,
	.free_request	= dwc3_gadget_ep_free_request,
	.queue		= dwc3_gadget_ep0_queue,
	.dequeue	= dwc3_gadget_ep_dequeue,
	.set_halt	= dwc3_gadget_ep0_set_halt,
	.set_wedge	= dwc3_gadget_ep_set_wedge,
};

static const struct usb_ep_ops dwc3_gadget_ep_ops = {
	.enable		= dwc3_gadget_ep_enable,
	.disable	= dwc3_gadget_ep_disable,
	.alloc_request	= dwc3_gadget_ep_alloc_request,
	.free_request	= dwc3_gadget_ep_free_request,
	.queue		= dwc3_gadget_ep_queue,
	.dequeue	= dwc3_gadget_ep_dequeue,
	.set_halt	= dwc3_gadget_ep_set_halt,
	.set_wedge	= dwc3_gadget_ep_set_wedge,
};

/* -------------------------------------------------------------------------- */

static int dwc3_gadget_get_frame(struct usb_gadget *g)
{
	struct dwc3		*dwc = gadget_to_dwc(g);

	return __dwc3_gadget_get_frame(dwc);
}

static int __dwc3_gadget_wakeup(struct dwc3 *dwc)
{
	int			retries;

	int			ret;
	u32			reg;

	u8			link_state;

	/*
	 * According to the Databook Remote wakeup request should
	 * be issued only when the device is in early suspend state.
	 *
	 * We can check that via USB Link State bits in DSTS register.
	 */
	reg = dwc3_readl(dwc->regs, DWC3_DSTS);

	link_state = DWC3_DSTS_USBLNKST(reg);

	switch (link_state) {
	case DWC3_LINK_STATE_RESET:
	case DWC3_LINK_STATE_RX_DET:	/* in HS, means Early Suspend */
#if defined(CONFIG_SOC_EXYNOS9830) /* To support L1*/
	case DWC3_LINK_STATE_U2:	/* in HS, means SLEEP */
#endif
	case DWC3_LINK_STATE_U3:	/* in HS, means SUSPEND */
	case DWC3_LINK_STATE_U2:	/* in HS, means Sleep (L1) */
	case DWC3_LINK_STATE_U1:
	case DWC3_LINK_STATE_RESUME:
		break;
	default:
		return -EINVAL;
	}

	ret = dwc3_gadget_set_link_state(dwc, DWC3_LINK_STATE_RECOV);
	if (ret < 0) {
		dev_err(dwc->dev, "failed to put link in Recovery\n");
		return ret;
	}

	/* Recent versions do this automatically */
	if (dwc->revision < DWC3_REVISION_194A) {
		/* write zeroes to Link Change Request */
		reg = dwc3_readl(dwc->regs, DWC3_DCTL);
		reg &= ~DWC3_DCTL_ULSTCHNGREQ_MASK;
		dwc3_writel(dwc->regs, DWC3_DCTL, reg);
	}

	/* poll until Link State changes to ON */
	retries = 20000;

	while (retries--) {
		reg = dwc3_readl(dwc->regs, DWC3_DSTS);

		/* in HS, means ON */
		if (DWC3_DSTS_USBLNKST(reg) == DWC3_LINK_STATE_U0)
			break;
	}

	if (DWC3_DSTS_USBLNKST(reg) != DWC3_LINK_STATE_U0) {
		dev_err(dwc->dev, "failed to send remote wakeup\n");
		return -EINVAL;
	}

	return 0;
}

static int dwc3_gadget_wakeup(struct usb_gadget *g)
{
	struct dwc3		*dwc = gadget_to_dwc(g);
	unsigned long		flags;
	int			ret;

	spin_lock_irqsave(&dwc->lock, flags);
	ret = __dwc3_gadget_wakeup(dwc);
	spin_unlock_irqrestore(&dwc->lock, flags);

	return ret;
}

static int dwc3_gadget_set_selfpowered(struct usb_gadget *g,
		int is_selfpowered)
{
	struct dwc3		*dwc = gadget_to_dwc(g);
	unsigned long		flags;

	spin_lock_irqsave(&dwc->lock, flags);
	g->is_selfpowered = !!is_selfpowered;
	spin_unlock_irqrestore(&dwc->lock, flags);

	return 0;
}

static int dwc3_udc_init(struct dwc3 *dwc)
{
	struct dwc3_ep		*dep;
	u32			reg;
	int			ret = 0;

	reg = dwc3_readl(dwc->regs, DWC3_DCFG);
	reg &= ~(DWC3_DCFG_SPEED_MASK);

	/**
	 * WORKAROUND: DWC3 revision < 2.20a have an issue
	 * which would cause metastability state on Run/Stop
	 * bit if we try to force the IP to USB2-only mode.
	 *
	 * Because of that, we cannot configure the IP to any
	 * speed other than the SuperSpeed
	 *
	 * Refers to:
	 *
	 * STAR#9000525659: Clock Domain Crossing on DCTL in
	 * USB 2.0 Mode
	 */
	if (dwc->revision < DWC3_REVISION_220A) {
		reg |= DWC3_DCFG_SUPERSPEED;
	} else {
		switch (dwc->maximum_speed) {
		case USB_SPEED_LOW:
			reg |= DWC3_DSTS_LOWSPEED;
			break;
		case USB_SPEED_FULL:
			reg |= DWC3_DSTS_FULLSPEED1;
			break;
		case USB_SPEED_HIGH:
			reg |= DWC3_DSTS_HIGHSPEED;
			break;
		case USB_SPEED_SUPER:
			reg |= DWC3_DSTS_SUPERSPEED;
			break;
		case USB_SPEED_SUPER_PLUS:
			reg |= DWC3_DSTS_SUPERSPEED_PLUS;
			break;
		case USB_SPEED_UNKNOWN: /* FALTHROUGH */
		default:
			reg |= DWC3_DSTS_HIGHSPEED;
		}
	}
	dwc3_writel(dwc->regs, DWC3_DCFG, reg);

	/* Start with SuperSpeed Default */
	dwc3_gadget_ep0_desc.wMaxPacketSize = cpu_to_le16(512);

	dep = dwc->eps[0];
	ret = __dwc3_gadget_ep_enable(dep, DWC3_DEPCFG_ACTION_INIT);
	if (ret) {
		dev_err(dwc->dev, "failed to enable %s\n", dep->name);
		goto err0;
	}

	dep = dwc->eps[1];
	ret = __dwc3_gadget_ep_enable(dep, DWC3_DEPCFG_ACTION_INIT);
	if (ret) {
		dev_err(dwc->dev, "failed to enable %s\n", dep->name);
		goto err1;
	}

	/* begin to receive SETUP packets */
	dwc->ep0state = EP0_SETUP_PHASE;
	dwc3_ep0_out_start(dwc);

	return 0;

err1:
	__dwc3_gadget_ep_disable(dwc->eps[0]);

err0:
	return ret;
}

static void dwc3_gadget_enable_irq(struct dwc3 *dwc)
{
	u32			reg;

	/* Enable all but Start and End of Frame IRQs */
	reg = (DWC3_DEVTEN_VNDRDEVTSTRCVEDEN |
			DWC3_DEVTEN_WKUPEVTEN |
			DWC3_DEVTEN_ULSTCNGEN |
			DWC3_DEVTEN_CONNECTDONEEN |
			DWC3_DEVTEN_USBRSTEN |
			DWC3_DEVTEN_DISCONNEVTEN);

	dwc3_writel(dwc->regs, DWC3_DEVTEN, reg);
}

static void dwc3_gadget_disable_irq(struct dwc3 *dwc)
{
	/* mask all interrupts */
	dwc3_writel(dwc->regs, DWC3_DEVTEN, 0x00);
}

static int dwc3_gadget_run_stop(struct dwc3 *dwc, int is_on, int suspend)
{
	u32			reg;
	u32			timeout = 1000;
	int			retries = 1000;
	int			ret = 0;

	if (pm_runtime_suspended(dwc->dev))
		return 0;

	reg = dwc3_readl(dwc->regs, DWC3_DCTL);
	if (is_on) {
		ret = dwc3_udc_init(dwc);
		if (ret) {
			dev_err(dwc->dev, "failed to reinitialize udc\n");
			return ret;
		}

		dwc3_gadget_enable_irq(dwc);

		if (dwc->revision <= DWC3_REVISION_187A) {
			reg &= ~DWC3_DCTL_TRGTULST_MASK;
			reg |= DWC3_DCTL_TRGTULST_RX_DET;
		}

		if (dwc->revision >= DWC3_REVISION_194A)
			reg &= ~DWC3_DCTL_KEEP_CONNECT;

		reg |= DWC3_DCTL_RUN_STOP;

		if (dwc->has_hibernation)
			reg |= DWC3_DCTL_KEEP_CONNECT;

		dwc->pullups_connected = true;
	} else {
		dwc3_gadget_link_state_print(dwc, "STOP");
		dwc3_gadget_disable_irq(dwc);
		reg = dwc3_readl(dwc->regs, DWC3_DCTL);
		reg &= ~DWC3_DCTL_ULSTCHNGREQ_MASK;
		reg |= DWC3_DCTL_ULSTCHNGREQ(0x5);
		dwc3_writel(dwc->regs, DWC3_DCTL, reg);

		reg &= ~DWC3_DCTL_RUN_STOP;

		if (dwc->has_hibernation && !suspend)
			reg &= ~DWC3_DCTL_KEEP_CONNECT;

		dwc->pullups_connected = false;
#if defined(CONFIG_USB_ANDROID_SAMSUNG_COMPOSITE) && defined(CONFIG_SEC_FACTORY)
		cancel_delayed_work(&dwc->usb_link_state_check_work);
#endif
	}

	dwc3_writel(dwc->regs, DWC3_DCTL, reg);

	do {
		reg = dwc3_readl(dwc->regs, DWC3_DSTS);
		if (is_on) {
			if (!(reg & DWC3_DSTS_DEVCTRLHLT))
				break;
		} else {
			if (reg & DWC3_DSTS_DEVCTRLHLT)
				break;
		}
		timeout--;
		if (!timeout) {
			if (is_on) {
				reg = dwc3_readl(dwc->regs, DWC3_DCTL);
				reg |= DWC3_DCTL_CSFTRST;
				dwc3_writel(dwc->regs, DWC3_DCTL, reg);
				dev_err(dwc->dev,
					"gadget run/stop timeout, DCTL : 0x%x\n",
					reg);
				reg = dwc3_readl(dwc->regs, DWC3_DSTS);
				dev_err(dwc->dev,
					"gadget run/stop timeout, DSTS : 0x%x\n",
					reg);
				do {
					reg = dwc3_readl(dwc->regs, DWC3_DCTL);
					if (!(reg & DWC3_DCTL_CSFTRST)) {
						dev_info(dwc->dev,
							"gadget run/stop DCTL softreset, DCTL : 0x%x\n",
							reg);
						goto good;
					}
					udelay(1);

				} while (--retries);

				return -ETIMEDOUT;
			}

			/* Do nothing in DCTL stop timeout */
			dev_err(dwc->dev,
				"gadget DCTL stop timeout, DSTS: 0x%x\n",
				reg);
			goto good;
		}
		udelay(1);
	} while (1);
good:
	return ret;
}

static int dwc3_gadget_run_stop_vbus(struct dwc3 *dwc, int is_on, int suspend)
{
	u32			reg;
	u32			timeout = 1000;
	int			retries = 1000;
	int			ret = 0;

	if (pm_runtime_suspended(dwc->dev))
		return 0;

	reg = dwc3_readl(dwc->regs, DWC3_DCTL);
	if (is_on) {
		dwc3_event_buffers_setup(dwc);
		ret = dwc3_udc_init(dwc);
		if (ret) {
			dev_err(dwc->dev, "failed to reinitialize udc\n");
			return ret;
		}

		dwc3_gadget_enable_irq(dwc);

		reg = dwc3_readl(dwc->regs, DWC3_DCTL);

		if (dwc->revision <= DWC3_REVISION_187A) {
			reg &= ~DWC3_DCTL_TRGTULST_MASK;
			reg |= DWC3_DCTL_TRGTULST_RX_DET;
		}

		if (dwc->revision >= DWC3_REVISION_194A)
			reg &= ~DWC3_DCTL_KEEP_CONNECT;

		reg |= DWC3_DCTL_RUN_STOP;

		if (dwc->has_hibernation)
			reg |= DWC3_DCTL_KEEP_CONNECT;

		dwc->pullups_connected = true;
	} else {
		dwc3_gadget_link_state_print(dwc, "STOP_VBUS");
		dwc3_gadget_disable_irq(dwc);
		dwc3_event_buffers_cleanup(dwc);
		__dwc3_gadget_ep_disable(dwc->eps[1]);
		__dwc3_gadget_ep_disable(dwc->eps[0]);

		reg = dwc3_readl(dwc->regs, DWC3_DCTL);
		reg &= ~DWC3_DCTL_RUN_STOP;

		if (dwc->has_hibernation && !suspend)
			reg &= ~DWC3_DCTL_KEEP_CONNECT;

		dwc->pullups_connected = false;
#if defined(CONFIG_USB_ANDROID_SAMSUNG_COMPOSITE) && defined(CONFIG_SEC_FACTORY)
		cancel_delayed_work(&dwc->usb_link_state_check_work);
#endif
	}

	dwc3_writel(dwc->regs, DWC3_DCTL, reg);

	do {
		reg = dwc3_readl(dwc->regs, DWC3_DSTS);
		if (is_on) {
			if (!(reg & DWC3_DSTS_DEVCTRLHLT))
				break;
		} else {
			if (reg & DWC3_DSTS_DEVCTRLHLT)
				break;
		}
		timeout--;
		if (!timeout) {
			if (is_on) {
				reg = dwc3_readl(dwc->regs, DWC3_DCTL);
				reg |= DWC3_DCTL_CSFTRST;
				dwc3_writel(dwc->regs, DWC3_DCTL, reg);
				dev_err(dwc->dev,
					"gadget run/stop timeout, DCTL : 0x%x\n",
							reg);
				reg = dwc3_readl(dwc->regs, DWC3_DSTS);
				dev_err(dwc->dev,
					"gadget run/stop timeout, DSTS : 0x%x\n",
							reg);
				do {
					reg = dwc3_readl(dwc->regs, DWC3_DCTL);
					if (!(reg & DWC3_DCTL_CSFTRST)) {
						dev_info(dwc->dev,
							"gadget run/stop DCTL softreset, DCTL : 0x%x\n",
									reg);
						goto good;
					}
					udelay(1);

				} while (--retries);

				return -ETIMEDOUT;
			}

			/* Do nothing in DCTL stop timeout */
			dev_err(dwc->dev,
			"gadget DCTL stop timeout - vbus, DSTS: 0x%x\n",
					reg);
			if (!dwc->vbus_state)
				dwc3_soft_reset(dwc);
			goto good;
		}
		udelay(1);
	} while (1);
good:
	return ret;
}

static int dwc3_gadget_vbus_session(struct usb_gadget *g, int is_active)
{
	struct dwc3 *dwc = gadget_to_dwc(g);
	unsigned long flags;
	int ret = 0;

	if (!dwc->dotg)
		return -EPERM;

	is_active = !!is_active;

<<<<<<< HEAD
	pr_info("usb: %s: is_active = %d, softconnect = %d, vbus_session = %d\n",
			__func__, is_active, dwc->softconnect, dwc->vbus_session);

	spin_lock_irqsave(&dwc->lock, flags);

	if (dwc->vbus_session == is_active) {
		dev_info(dwc->dev, "%s: already processed\n", __func__);
		spin_unlock_irqrestore(&dwc->lock, flags);
		return 0;
	}

	/* Mark that the vbus was powered */
	dwc->vbus_session = is_active;

	/*
	 * Check if upper level usb_gadget_driver was already registerd with
	 * this udc controller driver (if dwc3_gadget_start was called).
	 * removed checking dwc->softconnect in vbus to resolve that
	 * run_stop isn't called permanantely when pm_runtime check
	 * is implemented in gadget_pullup and gadget_set_speed
	 */
	if (dwc->gadget_driver) {
		if (dwc->vbus_session) {
			/*
			 * Both vbus was activated by otg and pullup was
			 * signaled by the gadget driver.
			 * In this point, dwc->softconnect should be one
			 * thus set dwc->softconnect even if setting it here
			 * is conceptually wrong.
			 */
			dwc->softconnect = dwc->vbus_session;
			dwc->max_cnt_link_info = DWC3_LINK_STATE_INFO_LIMIT;
			ret = dwc3_gadget_run_stop_vbus(dwc, 1, false);
#ifdef CONFIG_USB_NOTIFY_PROC_LOG
			if (ret == 0)
				store_usblog_notify(NOTIFY_USBSTATE,
							(void *)"USB_STATE=VBUS:EN:SUCCESS", NULL);
			else
				store_usblog_notify(NOTIFY_USBSTATE,
							(void *)"USB_STATE=VBUS:EN:FAIL", NULL);
#endif
		} else {
#ifdef CONFIG_USB_ANDROID_SAMSUNG_COMPOSITE
			dwc3_gadget_cable_connect(dwc, false);
			dwc->start_config_issued = false;
			dwc->gadget.speed = USB_SPEED_UNKNOWN;
			dwc->gadget.state = USB_STATE_NOTATTACHED;
			dwc->vbus_current = 0;
			dwc->setup_packet_pending = false;
#endif
			ret = dwc3_gadget_run_stop_vbus(dwc, 0, false);
#ifdef CONFIG_USB_NOTIFY_PROC_LOG
			if (ret == 0)
				store_usblog_notify(NOTIFY_USBSTATE,
							(void *)"USB_STATE=VBUS:DIS:SUCCESS", NULL);
			else
				store_usblog_notify(NOTIFY_USBSTATE,
							(void *)"USB_STATE=VBUS:DIS:FAIL", NULL);
#endif
#ifdef CONFIG_USB_ANDROID_SAMSUNG_COMPOSITE
			dwc3_disconnect_gadget(dwc);
			printk("usb: %s : link state = %d\n", __func__, dwc3_gadget_get_link_state(dwc));
#endif
		}
	}

	spin_unlock_irqrestore(&dwc->lock, flags);

	if (ret)
		dev_err(dwc->dev, "dwc3 gadget run/stop error:%d\n", ret);

	if (dwc->rst_err_noti) {
		dwc->event_state = RELEASE;
		dwc->rst_err_noti = false;
		schedule_delayed_work(&dwc->usb_event_work, msecs_to_jiffies(0));
	}
	dwc->rst_err_cnt = 0;
	acc_dev_status = 0;

	return 0;
=======
	/* On 2.30a and above this bit enables U3/L2-L1 Suspend Events */
	if (dwc->revision >= DWC3_REVISION_230A)
		reg |= DWC3_DEVTEN_EOPFEN;

	dwc3_writel(dwc->regs, DWC3_DEVTEN, reg);
>>>>>>> 97fd5077
}

static int dwc3_gadget_pullup(struct usb_gadget *g, int is_on)
{
	struct dwc3		*dwc = gadget_to_dwc(g);
	unsigned long		flags;
	int			ret;

#ifdef CONFIG_USB_TYPEC_MANAGER_NOTIFIER
	if(is_on)
		set_usb_enable_state();
#endif
	is_on = !!is_on;

	spin_lock_irqsave(&dwc->lock, flags);

	pr_info("usb: %s: pullup = %d, vbus = %d\n",
			__func__, is_on, dwc->vbus_session);
	if (is_on == dwc->softconnect) {
		dev_info(dwc->dev, "pullup is already %s\n",
				is_on ? "on" : "off");
		spin_unlock_irqrestore(&dwc->lock, flags);
		return 0;
	}

	dwc->softconnect = is_on;

	if (dwc->dotg && !dwc->vbus_session) {
		spin_unlock_irqrestore(&dwc->lock, flags);
		/* Need to wait for vbus_session(on) from otg driver */
		return 0;
	}

	if (dwc->is_not_vbus_pad) {
		if (is_on) {
			phy_set(dwc->usb2_generic_phy, SET_DPPULLUP_ENABLE, NULL);
			phy_set(dwc->usb3_generic_phy, SET_DPPULLUP_ENABLE, NULL);
			dwc->max_cnt_link_info = DWC3_LINK_STATE_INFO_LIMIT;
		} else {
			phy_set(dwc->usb2_generic_phy, SET_DPPULLUP_DISABLE, NULL);
			phy_set(dwc->usb3_generic_phy, SET_DPPULLUP_DISABLE, NULL);
		}
	}

	ret = dwc3_gadget_run_stop(dwc, is_on, false);
#ifdef CONFIG_USB_NOTIFY_PROC_LOG
	if (ret == 0) {
		if (is_on)
			store_usblog_notify(NOTIFY_USBSTATE,
						(void *)"USB_STATE=PULLUP:EN:SUCCESS", NULL);
		else
			store_usblog_notify(NOTIFY_USBSTATE,
						(void *)"USB_STATE=PULLUP:DIS:SUCCESS", NULL);
	} else {
		if (is_on)
			store_usblog_notify(NOTIFY_USBSTATE,
						(void *)"USB_STATE=PULLUP:EN:FAIL", NULL);
		else
			store_usblog_notify(NOTIFY_USBSTATE,
						(void *)"USB_STATE=PULLUP:DIS:FAIL", NULL);
	}
#endif
	spin_unlock_irqrestore(&dwc->lock, flags);

	if (!is_on)
		msleep(50);

	return ret;
}

static irqreturn_t dwc3_interrupt(int irq, void *_dwc);
#if IS_ENABLED(DWC3_GADGET_IRQ_ORG)
static irqreturn_t dwc3_thread_interrupt(int irq, void *_dwc);
#endif

/**
 * dwc3_gadget_setup_nump - calculate and initialize NUMP field of %DWC3_DCFG
 * @dwc: pointer to our context structure
 *
 * The following looks like complex but it's actually very simple. In order to
 * calculate the number of packets we can burst at once on OUT transfers, we're
 * gonna use RxFIFO size.
 *
 * To calculate RxFIFO size we need two numbers:
 * MDWIDTH = size, in bits, of the internal memory bus
 * RAM2_DEPTH = depth, in MDWIDTH, of internal RAM2 (where RxFIFO sits)
 *
 * Given these two numbers, the formula is simple:
 *
 * RxFIFO Size = (RAM2_DEPTH * MDWIDTH / 8) - 24 - 16;
 *
 * 24 bytes is for 3x SETUP packets
 * 16 bytes is a clock domain crossing tolerance
 *
 * Given RxFIFO Size, NUMP = RxFIFOSize / 1024;
 */
static void dwc3_gadget_setup_nump(struct dwc3 *dwc)
{
	u32 ram2_depth;
	u32 mdwidth;
	u32 nump;
	u32 reg;

	ram2_depth = DWC3_GHWPARAMS7_RAM2_DEPTH(dwc->hwparams.hwparams7);
	mdwidth = DWC3_GHWPARAMS0_MDWIDTH(dwc->hwparams.hwparams0);

	nump = ((ram2_depth * mdwidth / 8) - 24 - 16) / 1024;
	nump = min_t(u32, nump, 16);

	/* update NumP */
	reg = dwc3_readl(dwc->regs, DWC3_DCFG);
	reg &= ~DWC3_DCFG_NUMP_MASK;
	reg |= nump << DWC3_DCFG_NUMP_SHIFT;
	dwc3_writel(dwc->regs, DWC3_DCFG, reg);
}

static int __dwc3_gadget_start(struct dwc3 *dwc)
{
	struct dwc3_ep		*dep;
	int			ret = 0;
	u32			reg;

	dwc3_event_buffers_setup(dwc);

	/*
	 * Use IMOD if enabled via dwc->imod_interval. Otherwise, if
	 * the core supports IMOD, disable it.
	 */
	if (dwc->imod_interval) {
		dwc3_writel(dwc->regs, DWC3_DEV_IMOD(0), dwc->imod_interval);
		dwc3_writel(dwc->regs, DWC3_GEVNTCOUNT(0), DWC3_GEVNTCOUNT_EHB);
	} else if (dwc3_has_imod(dwc)) {
		dwc3_writel(dwc->regs, DWC3_DEV_IMOD(0), 0);
	}

	/*
	 * We are telling dwc3 that we want to use DCFG.NUMP as ACK TP's NUMP
	 * field instead of letting dwc3 itself calculate that automatically.
	 *
	 * This way, we maximize the chances that we'll be able to get several
	 * bursts of data without going through any sort of endpoint throttling.
	 */
	reg = dwc3_readl(dwc->regs, DWC3_GRXTHRCFG);
	if (dwc3_is_usb31(dwc))
		reg &= ~DWC31_GRXTHRCFG_PKTCNTSEL;
	else
		reg &= ~DWC3_GRXTHRCFG_PKTCNTSEL;

	dwc3_writel(dwc->regs, DWC3_GRXTHRCFG, reg);

	dwc3_gadget_setup_nump(dwc);

	/* Start with SuperSpeed Default */
	dwc3_gadget_ep0_desc.wMaxPacketSize = cpu_to_le16(512);

	dep = dwc->eps[0];
	ret = __dwc3_gadget_ep_enable(dep, DWC3_DEPCFG_ACTION_INIT);
	if (ret) {
		dev_err(dwc->dev, "failed to enable %s\n", dep->name);
		goto err0;
	}

	dep = dwc->eps[1];
	ret = __dwc3_gadget_ep_enable(dep, DWC3_DEPCFG_ACTION_INIT);
	if (ret) {
		dev_err(dwc->dev, "failed to enable %s\n", dep->name);
		goto err1;
	}

	/* begin to receive SETUP packets */
	dwc->ep0state = EP0_SETUP_PHASE;
	dwc->link_state = DWC3_LINK_STATE_SS_DIS;
	dwc3_ep0_out_start(dwc);

	dwc3_gadget_enable_irq(dwc);

	return 0;

err1:
	__dwc3_gadget_ep_disable(dwc->eps[0]);

err0:
	return ret;
}

static int dwc3_gadget_start(struct usb_gadget *g,
		struct usb_gadget_driver *driver)
{
	struct dwc3		*dwc = gadget_to_dwc(g);
	unsigned long		flags;
	int			ret = 0;
	int			irq;
	struct dwc3_otg *dotg = dwc->dotg;
	struct otg_fsm	*fsm = &dotg->fsm;

	mutex_lock(&fsm->lock);
	irq = dwc->irq_gadget;
#if IS_ENABLED(DWC3_GADGET_IRQ_ORG)
	ret = request_threaded_irq(irq, dwc3_interrupt, dwc3_thread_interrupt,
			IRQF_SHARED, "dwc3", dwc->ev_buf);
#else
	ret = devm_request_irq(dwc->dev, irq, dwc3_interrupt,
			IRQF_SHARED, "dwc3", dwc->ev_buf);
#endif
	if (ret) {
		dev_err(dwc->dev, "failed to request irq #%d --> %d\n",
				irq, ret);
		goto err0;
	}

	spin_lock_irqsave(&dwc->lock, flags);
	if (dwc->gadget_driver) {
		dev_err(dwc->dev, "%s is already bound to %s\n",
				dwc->gadget.name,
				dwc->gadget_driver->driver.name);
		ret = -EBUSY;
		goto err1;
	}

	dwc->gadget_driver	= driver;

	/* Modifying Kernel 4.14 change -
	 * executing ep_enable here makes conflict
	 * with dwc3_udc_init in dwc3_gadget_run_stop
	 * if (pm_runtime_active(dwc->dev))
	 *      __dwc3_gadget_start(dwc);
	 */

	spin_unlock_irqrestore(&dwc->lock, flags);
	mutex_unlock(&fsm->lock);

#ifdef CONFIG_ARGOS
	if (!zalloc_cpumask_var(&affinity_cpu_mask, GFP_KERNEL))
		return -ENOMEM;
	if (!zalloc_cpumask_var(&default_cpu_mask, GFP_KERNEL))
		return -ENOMEM;

	cpumask_copy(default_cpu_mask, get_default_cpu_mask());
	cpumask_or(affinity_cpu_mask, affinity_cpu_mask, cpumask_of(3));
	argos_irq_affinity_setup_label(irq, "USB", affinity_cpu_mask, default_cpu_mask);
#endif
	return 0;

err1:
	spin_unlock_irqrestore(&dwc->lock, flags);
	free_irq(irq, dwc);

err0:
	mutex_unlock(&fsm->lock);
	return ret;
}

static void __dwc3_gadget_stop(struct dwc3 *dwc)
{
	dwc3_gadget_disable_irq(dwc);
	__dwc3_gadget_ep_disable(dwc->eps[1]);
	__dwc3_gadget_ep_disable(dwc->eps[0]);
}

static int dwc3_gadget_stop(struct usb_gadget *g)
{
	struct dwc3		*dwc = gadget_to_dwc(g);
	unsigned long		flags;
	struct dwc3_otg *dotg = dwc->dotg;
	struct otg_fsm  *fsm = &dotg->fsm;

	mutex_lock(&fsm->lock);
	spin_lock_irqsave(&dwc->lock, flags);

	if (pm_runtime_suspended(dwc->dev))
		goto out;

	__dwc3_gadget_stop(dwc);

out:
	dwc->gadget_driver	= NULL;
	spin_unlock_irqrestore(&dwc->lock, flags);
	mutex_unlock(&fsm->lock);

	free_irq(dwc->irq_gadget, dwc->ev_buf);

	return 0;
}

static void dwc3_gadget_set_speed(struct usb_gadget *g,
				  enum usb_device_speed speed)
{
	struct dwc3		*dwc = gadget_to_dwc(g);
	unsigned long		flags;
	u32			reg;

	if (pm_runtime_suspended(dwc->dev))
		return;
	spin_lock_irqsave(&dwc->lock, flags);
	reg = dwc3_readl(dwc->regs, DWC3_DCFG);
	reg &= ~(DWC3_DCFG_SPEED_MASK);

	/*
	 * WORKAROUND: DWC3 revision < 2.20a have an issue
	 * which would cause metastability state on Run/Stop
	 * bit if we try to force the IP to USB2-only mode.
	 *
	 * Because of that, we cannot configure the IP to any
	 * speed other than the SuperSpeed
	 *
	 * Refers to:
	 *
	 * STAR#9000525659: Clock Domain Crossing on DCTL in
	 * USB 2.0 Mode
	 */
	if (dwc->revision < DWC3_REVISION_220A &&
	    !dwc->dis_metastability_quirk) {
		reg |= DWC3_DCFG_SUPERSPEED;
	} else {
		switch (speed) {
		case USB_SPEED_LOW:
			reg |= DWC3_DCFG_LOWSPEED;
			break;
		case USB_SPEED_FULL:
			reg |= DWC3_DCFG_FULLSPEED;
			break;
		case USB_SPEED_HIGH:
			reg |= DWC3_DCFG_HIGHSPEED;
			break;
		case USB_SPEED_SUPER:
			reg |= DWC3_DCFG_SUPERSPEED;
			break;
		case USB_SPEED_SUPER_PLUS:
			if (dwc3_is_usb31(dwc))
				reg |= DWC3_DCFG_SUPERSPEED_PLUS;
			else
				reg |= DWC3_DCFG_SUPERSPEED;
			break;
		default:
			dev_err(dwc->dev, "invalid speed (%d)\n", speed);

			if (dwc->revision & DWC3_REVISION_IS_DWC31)
				reg |= DWC3_DCFG_SUPERSPEED_PLUS;
			else
				reg |= DWC3_DCFG_SUPERSPEED;
		}
	}
	dwc3_writel(dwc->regs, DWC3_DCFG, reg);

	spin_unlock_irqrestore(&dwc->lock, flags);
}

static const struct usb_gadget_ops dwc3_gadget_ops = {
	.get_frame		= dwc3_gadget_get_frame,
	.wakeup			= dwc3_gadget_wakeup,
	.set_selfpowered	= dwc3_gadget_set_selfpowered,
	.vbus_session		= dwc3_gadget_vbus_session,
	.pullup			= dwc3_gadget_pullup,
	.udc_start		= dwc3_gadget_start,
	.udc_stop		= dwc3_gadget_stop,
	.udc_set_speed		= dwc3_gadget_set_speed,
};

/* -------------------------------------------------------------------------- */

static int dwc3_gadget_init_control_endpoint(struct dwc3_ep *dep)
{
	struct dwc3 *dwc = dep->dwc;

	usb_ep_set_maxpacket_limit(&dep->endpoint, 512);
	dep->endpoint.maxburst = 1;
	dep->endpoint.ops = &dwc3_gadget_ep0_ops;
	if (!dep->direction)
		dwc->gadget.ep0 = &dep->endpoint;

	dep->endpoint.caps.type_control = true;

	return 0;
}

static int dwc3_gadget_init_in_endpoint(struct dwc3_ep *dep)
{
	struct dwc3 *dwc = dep->dwc;
	int mdwidth;
	int size;

	mdwidth = DWC3_MDWIDTH(dwc->hwparams.hwparams0);
	/* MDWIDTH is represented in bits, we need it in bytes */
	mdwidth /= 8;

	size = dwc3_readl(dwc->regs, DWC3_GTXFIFOSIZ(dep->number >> 1));
	if (dwc3_is_usb31(dwc))
		size = DWC31_GTXFIFOSIZ_TXFDEF(size);
	else
		size = DWC3_GTXFIFOSIZ_TXFDEF(size);

	/* FIFO Depth is in MDWDITH bytes. Multiply */
	size *= mdwidth;

	/*
	 * To meet performance requirement, a minimum TxFIFO size of 3x
	 * MaxPacketSize is recommended for endpoints that support burst and a
	 * minimum TxFIFO size of 2x MaxPacketSize for endpoints that don't
	 * support burst. Use those numbers and we can calculate the max packet
	 * limit as below.
	 */
	if (dwc->maximum_speed >= USB_SPEED_SUPER)
		size /= 3;
	else
		size /= 2;

	usb_ep_set_maxpacket_limit(&dep->endpoint, size);

	dep->endpoint.max_streams = 15;
	dep->endpoint.ops = &dwc3_gadget_ep_ops;
	list_add_tail(&dep->endpoint.ep_list,
			&dwc->gadget.ep_list);
	dep->endpoint.caps.type_iso = true;
	dep->endpoint.caps.type_bulk = true;
	dep->endpoint.caps.type_int = true;

	return dwc3_alloc_trb_pool(dep);
}

static int dwc3_gadget_init_out_endpoint(struct dwc3_ep *dep)
{
	struct dwc3 *dwc = dep->dwc;
	int mdwidth;
	int size;

	mdwidth = DWC3_MDWIDTH(dwc->hwparams.hwparams0);

	/* MDWIDTH is represented in bits, convert to bytes */
	mdwidth /= 8;

	/* All OUT endpoints share a single RxFIFO space */
	size = dwc3_readl(dwc->regs, DWC3_GRXFIFOSIZ(0));
	if (dwc3_is_usb31(dwc))
		size = DWC31_GRXFIFOSIZ_RXFDEP(size);
	else
		size = DWC3_GRXFIFOSIZ_RXFDEP(size);

	/* FIFO depth is in MDWDITH bytes */
	size *= mdwidth;

	/*
	 * To meet performance requirement, a minimum recommended RxFIFO size
	 * is defined as follow:
	 * RxFIFO size >= (3 x MaxPacketSize) +
	 * (3 x 8 bytes setup packets size) + (16 bytes clock crossing margin)
	 *
	 * Then calculate the max packet limit as below.
	 */
	size -= (3 * 8) + 16;
	if (size < 0)
		size = 0;
	else
		size /= 3;

	usb_ep_set_maxpacket_limit(&dep->endpoint, size);
	dep->endpoint.max_streams = 15;
	dep->endpoint.ops = &dwc3_gadget_ep_ops;
	list_add_tail(&dep->endpoint.ep_list,
			&dwc->gadget.ep_list);
	dep->endpoint.caps.type_iso = true;
	dep->endpoint.caps.type_bulk = true;
	dep->endpoint.caps.type_int = true;

	return dwc3_alloc_trb_pool(dep);
}

static int dwc3_gadget_init_endpoint(struct dwc3 *dwc, u8 epnum)
{
	struct dwc3_ep			*dep;
	bool				direction = epnum & 1;
	int				ret;
	u8				num = epnum >> 1;

	dep = kzalloc(sizeof(*dep), GFP_KERNEL);
	if (!dep)
		return -ENOMEM;

	dep->dwc = dwc;
	dep->number = epnum;
	dep->direction = direction;
	dep->regs = dwc->regs + DWC3_DEP_BASE(epnum);
	dwc->eps[epnum] = dep;

	snprintf(dep->name, sizeof(dep->name), "ep%u%s", num,
			direction ? "in" : "out");

	dep->endpoint.name = dep->name;

	if (!(dep->number > 1)) {
		dep->endpoint.desc = &dwc3_gadget_ep0_desc;
		dep->endpoint.comp_desc = NULL;
	}

	spin_lock_init(&dep->lock);

	if (num == 0)
		ret = dwc3_gadget_init_control_endpoint(dep);
	else if (direction)
		ret = dwc3_gadget_init_in_endpoint(dep);
	else
		ret = dwc3_gadget_init_out_endpoint(dep);

	if (ret)
		return ret;

	dep->endpoint.caps.dir_in = direction;
	dep->endpoint.caps.dir_out = !direction;

	INIT_LIST_HEAD(&dep->pending_list);
	INIT_LIST_HEAD(&dep->started_list);
	INIT_LIST_HEAD(&dep->cancelled_list);

	dwc3_debugfs_create_endpoint_dir(dep);

	return 0;
}

static int dwc3_gadget_init_endpoints(struct dwc3 *dwc, u8 total)
{
	u8				epnum;

	INIT_LIST_HEAD(&dwc->gadget.ep_list);

	for (epnum = 0; epnum < total; epnum++) {
		int			ret;

		ret = dwc3_gadget_init_endpoint(dwc, epnum);
		if (ret)
			return ret;
	}

	return 0;
}

static void dwc3_gadget_free_endpoints(struct dwc3 *dwc)
{
	struct dwc3_ep			*dep;
	u8				epnum;

	for (epnum = 0; epnum < DWC3_ENDPOINTS_NUM; epnum++) {
		dep = dwc->eps[epnum];
		if (!dep)
			continue;
		/*
		 * Physical endpoints 0 and 1 are special; they form the
		 * bi-directional USB endpoint 0.
		 *
		 * For those two physical endpoints, we don't allocate a TRB
		 * pool nor do we add them the endpoints list. Due to that, we
		 * shouldn't do these two operations otherwise we would end up
		 * with all sorts of bugs when removing dwc3.ko.
		 */
		if (epnum != 0 && epnum != 1) {
			dwc3_free_trb_pool(dep);
			list_del(&dep->endpoint.ep_list);
		}

		debugfs_remove_recursive(debugfs_lookup(dep->name, dwc->root));
		kfree(dep);
	}
}

/* -------------------------------------------------------------------------- */

static int dwc3_gadget_ep_reclaim_completed_trb(struct dwc3_ep *dep,
		struct dwc3_request *req, struct dwc3_trb *trb,
		const struct dwc3_event_depevt *event, int status, int chain)
{
	unsigned int		count;

	dwc3_ep_inc_deq(dep);

	trace_dwc3_complete_trb(dep, trb);
	req->num_trbs--;

	/*
	 * If we're in the middle of series of chained TRBs and we
	 * receive a short transfer along the way, DWC3 will skip
	 * through all TRBs including the last TRB in the chain (the
	 * where CHN bit is zero. DWC3 will also avoid clearing HWO
	 * bit and SW has to do it manually.
	 *
	 * We're going to do that here to avoid problems of HW trying
	 * to use bogus TRBs for transfers.
	 */
	if (chain && (trb->ctrl & DWC3_TRB_CTRL_HWO))
		trb->ctrl &= ~DWC3_TRB_CTRL_HWO;

	/*
	 * If we're dealing with unaligned size OUT transfer, we will be left
	 * with one TRB pending in the ring. We need to manually clear HWO bit
	 * from that TRB.
	 */

	if (req->needs_extra_trb && !(trb->ctrl & DWC3_TRB_CTRL_CHN)) {
		trb->ctrl &= ~DWC3_TRB_CTRL_HWO;
		return 1;
	}

	count = trb->size & DWC3_TRB_SIZE_MASK;
	req->remaining += count;

	if ((trb->ctrl & DWC3_TRB_CTRL_HWO) && status != -ESHUTDOWN)
		return 1;

	if (event->status & DEPEVT_STATUS_SHORT && !chain)
		return 1;

	if ((trb->ctrl & DWC3_TRB_CTRL_IOC) ||
	    (trb->ctrl & DWC3_TRB_CTRL_LST))
		return 1;

	return 0;
}

static int dwc3_gadget_ep_reclaim_trb_sg(struct dwc3_ep *dep,
		struct dwc3_request *req, const struct dwc3_event_depevt *event,
		int status)
{
	struct dwc3_trb *trb = &dep->trb_pool[dep->trb_dequeue];
	struct scatterlist *sg = req->sg;
	struct scatterlist *s;
	unsigned int num_queued = req->num_queued_sgs;
	unsigned int i;
	int ret = 0;

	for_each_sg(sg, s, num_queued, i) {
		trb = &dep->trb_pool[dep->trb_dequeue];

		req->sg = sg_next(s);
		req->num_queued_sgs--;

		ret = dwc3_gadget_ep_reclaim_completed_trb(dep, req,
				trb, event, status, true);
		if (ret)
			break;
	}

	return ret;
}

static int dwc3_gadget_ep_reclaim_trb_linear(struct dwc3_ep *dep,
		struct dwc3_request *req, const struct dwc3_event_depevt *event,
		int status)
{
	struct dwc3_trb *trb = &dep->trb_pool[dep->trb_dequeue];

	return dwc3_gadget_ep_reclaim_completed_trb(dep, req, trb,
			event, status, false);
}

static bool dwc3_gadget_ep_request_completed(struct dwc3_request *req)
{
	return req->num_pending_sgs == 0 && req->num_queued_sgs == 0;
}

static int dwc3_gadget_ep_cleanup_completed_request(struct dwc3_ep *dep,
		const struct dwc3_event_depevt *event,
		struct dwc3_request *req, int status)
{
	int ret;

	if (req->request.num_mapped_sgs)
		ret = dwc3_gadget_ep_reclaim_trb_sg(dep, req, event,
				status);
	else
		ret = dwc3_gadget_ep_reclaim_trb_linear(dep, req, event,
				status);

	req->request.actual = req->request.length - req->remaining;

	if (!dwc3_gadget_ep_request_completed(req))
		goto out;

	if (req->needs_extra_trb) {
		unsigned int maxp = usb_endpoint_maxp(dep->endpoint.desc);

		ret = dwc3_gadget_ep_reclaim_trb_linear(dep, req, event,
				status);

		/* Reclaim MPS padding TRB for ZLP */
		if (!req->direction && req->request.zero && req->request.length &&
		    !usb_endpoint_xfer_isoc(dep->endpoint.desc) &&
		    (IS_ALIGNED(req->request.length, maxp)))
			ret = dwc3_gadget_ep_reclaim_trb_linear(dep, req, event, status);

		req->needs_extra_trb = false;
	}

	dwc3_gadget_giveback(dep, req, status);

out:
	return ret;
}

static void dwc3_gadget_ep_cleanup_completed_requests(struct dwc3_ep *dep,
		const struct dwc3_event_depevt *event, int status)
{
	struct dwc3_request	*req;
	struct dwc3_request	*tmp;

	list_for_each_entry_safe(req, tmp, &dep->started_list, list) {
		int ret;

		ret = dwc3_gadget_ep_cleanup_completed_request(dep, event,
				req, status);
		if (ret)
			break;
	}
}

static bool dwc3_gadget_ep_should_continue(struct dwc3_ep *dep)
{
	struct dwc3_request	*req;

	if (!list_empty(&dep->pending_list))
		return true;

	/*
	 * We only need to check the first entry of the started list. We can
	 * assume the completed requests are removed from the started list.
	 */
	req = next_request(&dep->started_list);
	if (!req)
		return false;

	return !dwc3_gadget_ep_request_completed(req);
}

static void dwc3_gadget_endpoint_frame_from_event(struct dwc3_ep *dep,
		const struct dwc3_event_depevt *event)
{
	dep->frame_number = event->parameters;
}

static void dwc3_gadget_endpoint_transfer_in_progress(struct dwc3_ep *dep,
		const struct dwc3_event_depevt *event)
{
	struct dwc3		*dwc = dep->dwc;
	unsigned		status = 0;
	bool			stop = false;

	dwc3_gadget_endpoint_frame_from_event(dep, event);

	if (event->status & DEPEVT_STATUS_BUSERR)
		status = -ECONNRESET;

	if (event->status & DEPEVT_STATUS_MISSED_ISOC) {
		status = -EXDEV;

		if (list_empty(&dep->started_list))
			stop = true;
	}

	dwc3_gadget_ep_cleanup_completed_requests(dep, event, status);

	if (stop)
		dwc3_stop_active_transfer(dep, true, true);
	else if (dwc3_gadget_ep_should_continue(dep))
		__dwc3_gadget_kick_transfer(dep);

	/*
	 * WORKAROUND: This is the 2nd half of U1/U2 -> U0 workaround.
	 * See dwc3_gadget_linksts_change_interrupt() for 1st half.
	 */
	if (dwc->revision < DWC3_REVISION_183A) {
		u32		reg;
		int		i;

		for (i = 0; i < DWC3_ENDPOINTS_NUM; i++) {
			dep = dwc->eps[i];

			if (!(dep->flags & DWC3_EP_ENABLED))
				continue;

			if (!list_empty(&dep->started_list))
				return;
		}

		reg = dwc3_readl(dwc->regs, DWC3_DCTL);
		reg |= dwc->u1u2;
		dwc3_writel(dwc->regs, DWC3_DCTL, reg);

		dwc->u1u2 = 0;
	}
}

static void dwc3_gadget_endpoint_transfer_not_ready(struct dwc3_ep *dep,
		const struct dwc3_event_depevt *event)
{
	dwc3_gadget_endpoint_frame_from_event(dep, event);
	__dwc3_gadget_start_isoc(dep);
}

static void dwc3_endpoint_interrupt(struct dwc3 *dwc,
		const struct dwc3_event_depevt *event)
{
	struct dwc3_ep		*dep;
	u8			epnum = event->endpoint_number;
	u8			cmd;

	dep = dwc->eps[epnum];

	if (!(dep->flags & DWC3_EP_ENABLED)) {
		if (!(dep->flags & DWC3_EP_END_TRANSFER_PENDING))
			return;

		/* Handle only EPCMDCMPLT when EP disabled */
		if (event->endpoint_event != DWC3_DEPEVT_EPCMDCMPLT)
			return;
	}

	if (epnum == 0 || epnum == 1) {
		dwc3_ep0_interrupt(dwc, event);
		return;
	}

	switch (event->endpoint_event) {
	case DWC3_DEPEVT_XFERINPROGRESS:
		dwc3_gadget_endpoint_transfer_in_progress(dep, event);
		break;
	case DWC3_DEPEVT_XFERNOTREADY:
		dwc3_gadget_endpoint_transfer_not_ready(dep, event);
		break;
	case DWC3_DEPEVT_EPCMDCMPLT:
		cmd = DEPEVT_PARAMETER_CMD(event->parameters);

		if (cmd == DWC3_DEPCMD_ENDTRANSFER) {
			dep->flags &= ~(DWC3_EP_END_TRANSFER_PENDING |
					DWC3_EP_TRANSFER_STARTED);
			dwc3_gadget_ep_cleanup_cancelled_requests(dep);
		}
		break;
	case DWC3_DEPEVT_STREAMEVT:
	case DWC3_DEPEVT_XFERCOMPLETE:
	case DWC3_DEPEVT_RXTXFIFOEVT:
		break;
	}
}

static void dwc3_disconnect_gadget(struct dwc3 *dwc)
{
	if (dwc->gadget_driver && dwc->gadget_driver->disconnect) {
		spin_unlock(&dwc->lock);
		dwc->gadget_driver->disconnect(&dwc->gadget);
		spin_lock(&dwc->lock);
	}
}

static void dwc3_suspend_gadget(struct dwc3 *dwc)
{
	if (dwc->gadget_driver && dwc->gadget_driver->suspend) {
		spin_unlock(&dwc->lock);
		dwc->gadget_driver->suspend(&dwc->gadget);
		spin_lock(&dwc->lock);
	}
}

static void dwc3_resume_gadget(struct dwc3 *dwc)
{
	if (dwc->gadget_driver && dwc->gadget_driver->resume) {
		spin_unlock(&dwc->lock);
		dwc->gadget_driver->resume(&dwc->gadget);
		spin_lock(&dwc->lock);
	}
}

static void dwc3_reset_gadget(struct dwc3 *dwc)
{
	if (!dwc->gadget_driver)
		return;

	if (dwc->gadget.speed != USB_SPEED_UNKNOWN) {
		spin_unlock(&dwc->lock);
		usb_gadget_udc_reset(&dwc->gadget, dwc->gadget_driver);
		spin_lock(&dwc->lock);
	}
}

static void dwc3_stop_active_transfer(struct dwc3_ep *dep, bool force,
	bool interrupt)
{
	struct dwc3 *dwc = dep->dwc;
	struct dwc3_gadget_ep_cmd_params params;
	u32 cmd;
	int ret;

	if ((dep->flags & DWC3_EP_END_TRANSFER_PENDING) ||
	    !dep->resource_index)
		return;

	/*
	 * NOTICE: We are violating what the Databook says about the
	 * EndTransfer command. Ideally we would _always_ wait for the
	 * EndTransfer Command Completion IRQ, but that's causing too
	 * much trouble synchronizing between us and gadget driver.
	 *
	 * We have discussed this with the IP Provider and it was
	 * suggested to giveback all requests here, but give HW some
	 * extra time to synchronize with the interconnect. We're using
	 * an arbitrary 100us delay for that.
	 *
	 * Note also that a similar handling was tested by Synopsys
	 * (thanks a lot Paul) and nothing bad has come out of it.
	 * In short, what we're doing is:
	 *
	 * - Issue EndTransfer WITH CMDIOC bit set
	 * - Wait 100us
	 *
	 * As of IP version 3.10a of the DWC_usb3 IP, the controller
	 * supports a mode to work around the above limitation. The
	 * software can poll the CMDACT bit in the DEPCMD register
	 * after issuing a EndTransfer command. This mode is enabled
	 * by writing GUCTL2[14]. This polling is already done in the
	 * dwc3_send_gadget_ep_cmd() function so if the mode is
	 * enabled, the EndTransfer command will have completed upon
	 * returning from this function and we don't need to delay for
	 * 100us.
	 *
	 * This mode is NOT available on the DWC_usb31 IP.
	 */

	cmd = DWC3_DEPCMD_ENDTRANSFER;
	cmd |= force ? DWC3_DEPCMD_HIPRI_FORCERM : 0;
	cmd |= interrupt ? DWC3_DEPCMD_CMDIOC : 0;
	cmd |= DWC3_DEPCMD_PARAM(dep->resource_index);
	memset(&params, 0, sizeof(params));
	ret = dwc3_send_gadget_ep_cmd(dep, cmd, &params);
	/* WA for MTP failure, Ignore CMDACT timeout such as Kernel 4.4 */
	/*WARN_ON_ONCE(ret);*/
	dep->resource_index = 0;

	if (dwc3_is_usb31(dwc) || dwc->revision < DWC3_REVISION_310A) {
		dep->flags |= DWC3_EP_END_TRANSFER_PENDING;
		udelay(100);
	}
}

static void dwc3_clear_stall_all_ep(struct dwc3 *dwc)
{
	u32 epnum;

	for (epnum = 1; epnum < DWC3_ENDPOINTS_NUM; epnum++) {
		struct dwc3_ep *dep;
		int ret;

		dep = dwc->eps[epnum];
		if (!dep)
			continue;

		if (!(dep->flags & DWC3_EP_STALL))
			continue;

		dep->flags &= ~DWC3_EP_STALL;

		ret = dwc3_send_clear_stall_ep_cmd(dep);
#if IS_ENABLED(DWC3_GADGET_IRQ_ORG)
		WARN_ON_ONCE(ret);
#endif
	}
}

static void dwc3_gadget_disconnect_interrupt(struct dwc3 *dwc)
{
	int			reg;

	reg = dwc3_readl(dwc->regs, DWC3_DCTL);
	reg &= ~DWC3_DCTL_INITU1ENA;
	dwc3_writel(dwc->regs, DWC3_DCTL, reg);

	reg &= ~DWC3_DCTL_INITU2ENA;
	dwc3_writel(dwc->regs, DWC3_DCTL, reg);

	dwc3_disconnect_gadget(dwc);

	dwc->gadget.speed = USB_SPEED_UNKNOWN;
	dwc->setup_packet_pending = false;
	usb_gadget_set_state(&dwc->gadget, USB_STATE_NOTATTACHED);

	complete(&dwc->disconnect);
	dwc->connected = false;
}

static void dwc3_gadget_usb_event_work(struct work_struct *work)
{
	struct dwc3 *dwc = container_of(work, struct dwc3, usb_event_work.work);

	pr_info("%s, event_state: %d\n", __func__, dwc->event_state);

	if (dwc->event_state)
		send_usb_err_uevent(USB_ERR_ABNORMAL_RESET, NOTIFY);
	else
		send_usb_err_uevent(USB_ERR_ABNORMAL_RESET, RELEASE);
}

static void dwc3_gadget_reset_interrupt(struct dwc3 *dwc)
{
	u32			reg;
	ktime_t current_time;

	dwc->connected = true;

	/*
	 * Ideally, dwc3_reset_gadget() would trigger the function
	 * drivers to stop any active transfers through ep disable.
	 * However, for functions which defer ep disable, such as mass
	 * storage, we will need to rely on the call to stop active
	 * transfers here, and avoid allowing of request queuing.
	 */
	dwc->connected = false;

	/*
	 * WORKAROUND: DWC3 revisions <1.88a have an issue which
	 * would cause a missing Disconnect Event if there's a
	 * pending Setup Packet in the FIFO.
	 *
	 * There's no suggested workaround on the official Bug
	 * report, which states that "unless the driver/application
	 * is doing any special handling of a disconnect event,
	 * there is no functional issue".
	 *
	 * Unfortunately, it turns out that we _do_ some special
	 * handling of a disconnect event, namely complete all
	 * pending transfers, notify gadget driver of the
	 * disconnection, and so on.
	 *
	 * Our suggested workaround is to follow the Disconnect
	 * Event steps here, instead, based on a setup_packet_pending
	 * flag. Such flag gets set whenever we have a SETUP_PENDING
	 * status for EP0 TRBs and gets cleared on XferComplete for the
	 * same endpoint.
	 *
	 * Refers to:
	 *
	 * STAR#9000466709: RTL: Device : Disconnect event not
	 * generated if setup packet pending in FIFO
	 */
	if (dwc->revision < DWC3_REVISION_188A) {
		if (dwc->setup_packet_pending)
			dwc3_gadget_disconnect_interrupt(dwc);
	}

	/* after reset -> Default State */
	usb_gadget_set_state(&dwc->gadget, USB_STATE_DEFAULT);

	dwc->vbus_current = USB_CURRENT_UNCONFIGURED;
	schedule_work(&dwc->set_vbus_current_work);

	dwc3_reset_gadget(dwc);

	reg = dwc3_readl(dwc->regs, DWC3_DCTL);
	reg &= ~DWC3_DCTL_TSTCTRL_MASK;
	dwc3_writel(dwc->regs, DWC3_DCTL, reg);
	dwc->test_mode = false;
	dwc3_clear_stall_all_ep(dwc);

	/* Reset device address to zero */
	reg = dwc3_readl(dwc->regs, DWC3_DCFG);
	reg &= ~(DWC3_DCFG_DEVADDR_MASK);
	dwc3_writel(dwc->regs, DWC3_DCFG, reg);

	if (acc_dev_status && (dwc->rst_err_noti == false)) {
		current_time = ktime_to_ms(ktime_get_boottime());

		if ((dwc->rst_err_cnt == 0) && (dwc->gadget.state < USB_STATE_CONFIGURED)) {
			if ((current_time - dwc->rst_time_before) < 1000) {
				dwc->rst_err_cnt++;
				dwc->rst_time_first = dwc->rst_time_before;
			}
		} else {
			if ((current_time - dwc->rst_time_first) < 1000) {
				dwc->rst_err_cnt++;
			} else {
				dwc->rst_err_cnt = 0;
			}
		}

		if (dwc->rst_err_cnt > ERR_RESET_CNT) {
			dwc->event_state = NOTIFY;
			schedule_delayed_work(&dwc->usb_event_work, msecs_to_jiffies(0));
			dwc->rst_err_noti = true;
		}

		pr_info("%s rst_err_cnt: %d, time_current: %lld, time_before: %lld\n",
			__func__, dwc->rst_err_cnt, current_time, dwc->rst_time_before);

		dwc->rst_time_before = current_time;
	}

#ifdef CONFIG_USB_FIX_PHY_PULLUP_ISSUE
	/* This W/A patch made for Lhotse H/W bugs.(Need to remove) */
	if (dwc->is_not_vbus_pad) {
		phy_set(dwc->usb2_generic_phy, SET_DPPULLUP_ENABLE, NULL);
		phy_set(dwc->usb3_generic_phy, SET_DPPULLUP_ENABLE, NULL);
	}
#endif
}

/* Remove Warning - Check later!
static void dwc3_update_ram_clk_sel(struct dwc3 *dwc, u32 speed)
{
	u32 reg;

	reg = dwc3_readl(dwc->regs, DWC3_GCTL);
	reg |= DWC3_GCTL_RAMCLKSEL(DWC3_GCTL_CLK_MASK);
	dwc3_writel(dwc->regs, DWC3_GCTL, reg);
}
*/

static void dwc3_gadget_conndone_interrupt(struct dwc3 *dwc)
{
	struct dwc3_ep		*dep;
	int			ret;
	u32			reg;
	u8			speed;

	reg = dwc3_readl(dwc->regs, DWC3_DSTS);
	speed = reg & DWC3_DSTS_CONNECTSPD;
	dwc->speed = speed;

	/*
	 * RAMClkSel is reset to 0 after USB reset, so it must be reprogrammed
	 * each time on Connect Done.
	 *
	 * Currently we always use the reset value. If any platform
	 * wants to set this to a different value, we need to add a
	 * setting and update GCTL.RAMCLKSEL here.
	 */

	switch (speed) {
	case DWC3_DSTS_SUPERSPEED_PLUS:
		dwc3_gadget_ep0_desc.wMaxPacketSize = cpu_to_le16(512);
		dwc->gadget.ep0->maxpacket = 512;
		dwc->gadget.speed = USB_SPEED_SUPER_PLUS;
		break;
	case DWC3_DSTS_SUPERSPEED:
		/*
		 * WORKAROUND: DWC3 revisions <1.90a have an issue which
		 * would cause a missing USB3 Reset event.
		 *
		 * In such situations, we should force a USB3 Reset
		 * event by calling our dwc3_gadget_reset_interrupt()
		 * routine.
		 *
		 * Refers to:
		 *
		 * STAR#9000483510: RTL: SS : USB3 reset event may
		 * not be generated always when the link enters poll
		 */
		if (dwc->revision < DWC3_REVISION_190A)
			dwc3_gadget_reset_interrupt(dwc);

		dwc3_gadget_ep0_desc.wMaxPacketSize = cpu_to_le16(512);
		dwc->gadget.ep0->maxpacket = 512;
		dwc->gadget.speed = USB_SPEED_SUPER;
		break;
	case DWC3_DSTS_HIGHSPEED:
		dwc3_gadget_ep0_desc.wMaxPacketSize = cpu_to_le16(64);
		dwc->gadget.ep0->maxpacket = 64;
		dwc->gadget.speed = USB_SPEED_HIGH;
		break;
	case DWC3_DSTS_FULLSPEED:
		dwc3_gadget_ep0_desc.wMaxPacketSize = cpu_to_le16(64);
		dwc->gadget.ep0->maxpacket = 64;
		dwc->gadget.speed = USB_SPEED_FULL;
		break;
	case DWC3_DSTS_LOWSPEED:
		dwc3_gadget_ep0_desc.wMaxPacketSize = cpu_to_le16(8);
		dwc->gadget.ep0->maxpacket = 8;
		dwc->gadget.speed = USB_SPEED_LOW;
		break;
	}

#if defined(CONFIG_SOC_EXYNOS9830)
	/*
	 * There is a clock limitation by the USB speed in exynos9830.
	 * USB bus(HSI0_BUS) clock should be more than 100MHz in SS or SSP.
	 * */
	if (dwc->gadget.speed <= USB_SPEED_HIGH)
		dwc3_otg_qos_lock(dwc, -1);
	else
		dwc3_otg_qos_lock(dwc, 1);
#endif

#ifdef CONFIG_USB_TYPEC_MANAGER_NOTIFIER
	set_usb_enumeration_state(dwc->gadget.speed);
#endif

	dwc->eps[1]->endpoint.maxpacket = dwc->gadget.ep0->maxpacket;

	/* Enable USB2 LPM Capability */

	if ((dwc->revision > DWC3_REVISION_194A) &&
	    (speed != DWC3_DSTS_SUPERSPEED) &&
	    (speed != DWC3_DSTS_SUPERSPEED_PLUS)) {
		reg = dwc3_readl(dwc->regs, DWC3_DCFG);
		reg |= DWC3_DCFG_LPM_CAP;
		dwc3_writel(dwc->regs, DWC3_DCFG, reg);

		reg = dwc3_readl(dwc->regs, DWC3_DCTL);
		reg &= ~(DWC3_DCTL_HIRD_THRES_MASK | DWC3_DCTL_L1_HIBER_EN);

		reg |= DWC3_DCTL_HIRD_THRES(dwc->hird_threshold);

		/*
		 * When dwc3 revisions >= 2.40a, LPM Erratum is enabled and
		 * DCFG.LPMCap is set, core responses with an ACK and the
		 * BESL value in the LPM token is less than or equal to LPM
		 * NYET threshold.
		 */
#if IS_ENABLED(DWC3_GADGET_IRQ_ORG)
		WARN_ONCE(dwc->revision < DWC3_REVISION_240A
				&& dwc->has_lpm_erratum,
				"LPM Erratum not available on dwc3 revisions < 2.40a\n");
#endif

		if (dwc->has_lpm_erratum && dwc->revision >= DWC3_REVISION_240A)
			reg |= DWC3_DCTL_LPM_ERRATA(dwc->lpm_nyet_threshold);

		dwc3_writel(dwc->regs, DWC3_DCTL, reg);
	} else {
		reg = dwc3_readl(dwc->regs, DWC3_DCTL);
		reg &= ~DWC3_DCTL_HIRD_THRES_MASK;
		dwc3_writel(dwc->regs, DWC3_DCTL, reg);
	}

	dep = dwc->eps[0];
	ret = __dwc3_gadget_ep_enable(dep, DWC3_DEPCFG_ACTION_MODIFY);
	if (ret) {
		dev_err(dwc->dev, "failed to enable %s\n", dep->name);
		return;
	}

	dep = dwc->eps[1];
	ret = __dwc3_gadget_ep_enable(dep, DWC3_DEPCFG_ACTION_MODIFY);
	if (ret) {
		dev_err(dwc->dev, "failed to enable %s\n", dep->name);
		return;
	}

	/*
	 * Configure PHY via GUSB3PIPECTLn if required.
	 *
	 * Update GTXFIFOSIZn
	 *
	 * In both cases reset values should be sufficient.
	 */

#ifdef CONFIG_USB_FIX_PHY_PULLUP_ISSUE
	/* This W/A patch made for Lhotse H/W bugs.(Need to remove) */
	/**
	 * In case there is not a resistance to detect VBUS,
	 * DP/DM controls by S/W are needed at this point.
	 */
	if (dwc->is_not_vbus_pad && !(speed & DWC3_DCFG_FULLSPEED1)) {
		phy_set(dwc->usb2_generic_phy, SET_DPPULLUP_DISABLE, NULL);
		phy_set(dwc->usb3_generic_phy, SET_DPPULLUP_DISABLE, NULL);
	}
#endif
}

static void dwc3_gadget_wakeup_interrupt(struct dwc3 *dwc)
{
#ifdef CONFIG_USB_FIX_PHY_PULLUP_ISSUE
	/* This W/A patch made for Lhotse H/W bugs.(Need to remove) */
	u8 speed;
	u32 reg;

	reg = dwc3_readl(dwc->regs, DWC3_DSTS);
	speed = reg & DWC3_DSTS_CONNECTSPD;

	if (dwc->is_not_vbus_pad && !(speed & DWC3_DCFG_FULLSPEED1)) {
		phy_set(dwc->usb2_generic_phy, SET_DPPULLUP_DISABLE, NULL);
		phy_set(dwc->usb3_generic_phy, SET_DPPULLUP_DISABLE, NULL);
	}
#endif

	/*
	 * TODO take core out of low power mode when that's
	 * implemented.
	 */

	if (dwc->gadget_driver && dwc->gadget_driver->resume) {
		spin_unlock(&dwc->lock);
		dwc->gadget_driver->resume(&dwc->gadget);
		spin_lock(&dwc->lock);
	}
}

static void dwc3_gadget_linksts_change_interrupt(struct dwc3 *dwc,
		unsigned int evtinfo)
{
	enum dwc3_link_state	next = evtinfo & DWC3_LINK_STATE_MASK;
	unsigned int		pwropt;

	/*
	 * WORKAROUND: DWC3 < 2.50a have an issue when configured without
	 * Hibernation mode enabled which would show up when device detects
	 * host-initiated U3 exit.
	 *
	 * In that case, device will generate a Link State Change Interrupt
	 * from U3 to RESUME which is only necessary if Hibernation is
	 * configured in.
	 *
	 * There are no functional changes due to such spurious event and we
	 * just need to ignore it.
	 *
	 * Refers to:
	 *
	 * STAR#9000570034 RTL: SS Resume event generated in non-Hibernation
	 * operational mode
	 */
	pwropt = DWC3_GHWPARAMS1_EN_PWROPT(dwc->hwparams.hwparams1);
	if ((dwc->revision < DWC3_REVISION_250A) &&
			(pwropt != DWC3_GHWPARAMS1_EN_PWROPT_HIB)) {
		if ((dwc->link_state == DWC3_LINK_STATE_U3) &&
				(next == DWC3_LINK_STATE_RESUME)) {
			return;
		}
	}

	/*
	 * WORKAROUND: DWC3 Revisions <1.83a have an issue which, depending
	 * on the link partner, the USB session might do multiple entry/exit
	 * of low power states before a transfer takes place.
	 *
	 * Due to this problem, we might experience lower throughput. The
	 * suggested workaround is to disable DCTL[12:9] bits if we're
	 * transitioning from U1/U2 to U0 and enable those bits again
	 * after a transfer completes and there are no pending transfers
	 * on any of the enabled endpoints.
	 *
	 * This is the first half of that workaround.
	 *
	 * Refers to:
	 *
	 * STAR#9000446952: RTL: Device SS : if U1/U2 ->U0 takes >128us
	 * core send LGO_Ux entering U0
	 */
	if (dwc->revision < DWC3_REVISION_183A) {
		if (next == DWC3_LINK_STATE_U0) {
			u32	u1u2;
			u32	reg;

			switch (dwc->link_state) {
			case DWC3_LINK_STATE_U1:
			case DWC3_LINK_STATE_U2:
				reg = dwc3_readl(dwc->regs, DWC3_DCTL);
				u1u2 = reg & (DWC3_DCTL_INITU2ENA
						| DWC3_DCTL_ACCEPTU2ENA
						| DWC3_DCTL_INITU1ENA
						| DWC3_DCTL_ACCEPTU1ENA);

				if (!dwc->u1u2)
					dwc->u1u2 = reg & u1u2;

				reg &= ~u1u2;

				dwc3_writel(dwc->regs, DWC3_DCTL, reg);
				break;
			default:
				/* do nothing */
				break;
			}
		}
	}

	if(dwc->max_cnt_link_info) {
		printk("usb: %s : evtinfo = 0x%x link state = %d\n", __func__, evtinfo, next);
		dwc->max_cnt_link_info--;
	}

	if (dwc->linkstate_ai >= DWC3_LINK_STATE_LAST_INFO_MEM)
		dwc->linkstate_ai = 0;
	dwc->linkstate_record[dwc->linkstate_ai++] = next;

	switch (next) {
	case DWC3_LINK_STATE_U0:
#ifdef CONFIG_USB_FIX_PHY_PULLUP_ISSUE
		/* This W/A patch made for Lhotse H/W bugs.(Need to remove) */
		if (dwc->is_not_vbus_pad) {
			phy_set(dwc->usb2_generic_phy, SET_DPPULLUP_ENABLE, NULL);
			phy_set(dwc->usb3_generic_phy, SET_DPPULLUP_ENABLE, NULL);
		}
#endif
#if defined(CONFIG_USB_ANDROID_SAMSUNG_COMPOSITE) && defined(CONFIG_SEC_FACTORY)
		cancel_delayed_work(&dwc->usb_link_state_check_work);
#endif

		if (dwc->vbus_current == USB_CURRENT_SUSPENDED) {
			if (dwc->gadget.state == USB_STATE_CONFIGURED) {
				if (dwc->gadget.speed >= USB_SPEED_SUPER)
					dwc->vbus_current = USB_CURRENT_SUPER_SPEED;
				else
					dwc->vbus_current = USB_CURRENT_HIGH_SPEED;
			} else
				dwc->vbus_current = USB_CURRENT_UNCONFIGURED;
			schedule_work(&dwc->set_vbus_current_work);
		}
		break;
	case DWC3_LINK_STATE_U1:
		if (dwc->speed == USB_SPEED_SUPER)
			dwc3_suspend_gadget(dwc);
		break;
	case DWC3_LINK_STATE_U3:
#ifdef CONFIG_ENABLE_USB_SUSPEND_STATE
		printk("usb: sending usb u3 suspend state\n");
		dwc->vbus_current = USB_CURRENT_SUSPENDED;
		schedule_work(&dwc->set_vbus_current_work);
#else
		if (dwc->gadget.state == USB_STATE_CONFIGURED) {
			dwc->vbus_current = USB_CURRENT_UNCONFIGURED;
			schedule_work(&dwc->set_vbus_current_work);
		}
#endif
		dwc3_suspend_gadget(dwc);
		break;
	case DWC3_LINK_STATE_U2:
		dwc3_suspend_gadget(dwc);
		break;
#ifdef CONFIG_USB_FIX_PHY_PULLUP_ISSUE
	/* This W/A patch made for Lhotse H/W bugs.(Need to remove) */
	case DWC3_LINK_STATE_RX_DET:	/* Early Suspend in HS */
		if (dwc->is_not_vbus_pad) {
			phy_set(dwc->usb2_generic_phy, SET_DPPULLUP_ENABLE, NULL);
			phy_set(dwc->usb3_generic_phy, SET_DPPULLUP_ENABLE, NULL);
		}
		break;
#endif
	case DWC3_LINK_STATE_RESUME:
#ifdef CONFIG_USB_FIX_PHY_PULLUP_ISSUE
		/* This W/A patch made for Lhotse H/W bugs.(Need to remove) */
		if (dwc->is_not_vbus_pad) {
			phy_set(dwc->usb2_generic_phy, SET_DPPULLUP_ENABLE, NULL);
			phy_set(dwc->usb3_generic_phy, SET_DPPULLUP_ENABLE, NULL);
		}
#endif
		dwc3_resume_gadget(dwc);
		if (dwc->vbus_current == USB_CURRENT_SUSPENDED) {
			if (dwc->gadget.state == USB_STATE_CONFIGURED) {
				if (dwc->gadget.speed >= USB_SPEED_SUPER)
					dwc->vbus_current = USB_CURRENT_SUPER_SPEED;
				else
					dwc->vbus_current = USB_CURRENT_HIGH_SPEED;
			} else
				dwc->vbus_current = USB_CURRENT_UNCONFIGURED;
			schedule_work(&dwc->set_vbus_current_work);
		}
		break;
#if defined(CONFIG_USB_ANDROID_SAMSUNG_COMPOSITE) && defined(CONFIG_SEC_FACTORY)
	case DWC3_LINK_STATE_POLL:
		schedule_delayed_work(&dwc->usb_link_state_check_work,
				msecs_to_jiffies(2000));
		break;
#endif
	default:
		/* do nothing */
		break;
	}

	dwc->link_state = next;
}

static void dwc3_gadget_suspend_interrupt(struct dwc3 *dwc,
					  unsigned int evtinfo)
{
	enum dwc3_link_state next = evtinfo & DWC3_LINK_STATE_MASK;

	/* WA for Lhotse U3 */
	if (dwc->gadget.speed >= USB_SPEED_SUPER)
		phy_ilbk(dwc->usb3_generic_phy);

	if (dwc->link_state != next && next == DWC3_LINK_STATE_U3)
		dwc3_suspend_gadget(dwc);

	dwc->link_state = next;
}

static void dwc3_gadget_hibernation_interrupt(struct dwc3 *dwc,
		unsigned int evtinfo)
{
	unsigned int is_ss = evtinfo & BIT(4);

	/*
	 * WORKAROUND: DWC3 revison 2.20a with hibernation support
	 * have a known issue which can cause USB CV TD.9.23 to fail
	 * randomly.
	 *
	 * Because of this issue, core could generate bogus hibernation
	 * events which SW needs to ignore.
	 *
	 * Refers to:
	 *
	 * STAR#9000546576: Device Mode Hibernation: Issue in USB 2.0
	 * Device Fallback from SuperSpeed
	 */
	if (is_ss ^ (dwc->speed == USB_SPEED_SUPER))
		return;

	/* enter hibernation here */
}

static void dwc3_gadget_interrupt(struct dwc3 *dwc,
		const struct dwc3_event_devt *event)
{
	switch (event->type) {
	case DWC3_DEVICE_EVENT_DISCONNECT:
#ifdef CONFIG_USB_ANDROID_SAMSUNG_COMPOSITE
		dwc3_gadget_cable_connect(dwc, false);
#endif
		pr_info("usb: %s DISCONNECT\n", __func__);
		dwc3_gadget_disconnect_interrupt(dwc);
		break;
	case DWC3_DEVICE_EVENT_RESET:
		pr_info("usb: %s RESET\n", __func__);
		dwc3_gadget_link_state_print(dwc, "RESET");
		dwc3_gadget_reset_interrupt(dwc);
#ifdef CONFIG_USB_NOTIFY_PROC_LOG
		if (dwc->gadget.speed == USB_SPEED_FULL)
			store_usblog_notify(NOTIFY_USBSTATE,
						(void *)"USB_STATE=RESET:FULL", NULL);
		else if (dwc->gadget.speed == USB_SPEED_HIGH)
			store_usblog_notify(NOTIFY_USBSTATE,
				(void *)"USB_STATE=RESET:HIGH", NULL);
		else if (dwc->gadget.speed == USB_SPEED_SUPER)
			store_usblog_notify(NOTIFY_USBSTATE,
				(void *)"USB_STATE=RESET:SUPER", NULL);
#endif
		break;
	case DWC3_DEVICE_EVENT_CONNECT_DONE:
#ifdef CONFIG_USB_ANDROID_SAMSUNG_COMPOSITE
		dwc3_gadget_cable_connect(dwc, true);
#endif
		dwc3_gadget_conndone_interrupt(dwc);
		break;
	case DWC3_DEVICE_EVENT_WAKEUP:
		dwc3_gadget_wakeup_interrupt(dwc);
		break;
	case DWC3_DEVICE_EVENT_HIBER_REQ:
#if IS_ENABLED(DWC3_GADGET_IRQ_ORG)
		if (dev_WARN_ONCE(dwc->dev, !dwc->has_hibernation,
					"unexpected hibernation event\n"))
#else
		if (!dwc->has_hibernation)
#endif
			break;

		dwc3_gadget_hibernation_interrupt(dwc, event->event_info);
		break;
	case DWC3_DEVICE_EVENT_LINK_STATUS_CHANGE:
		dwc3_gadget_linksts_change_interrupt(dwc, event->event_info);
		break;
	case DWC3_DEVICE_EVENT_EOPF:
		/* It changed to be suspend event for version 2.30a and above */
		if (dwc->revision >= DWC3_REVISION_230A) {
			/*
			 * Ignore suspend event until the gadget enters into
			 * USB_STATE_CONFIGURED state.
			 */
			if (dwc->gadget.state >= USB_STATE_CONFIGURED)
				dwc3_gadget_suspend_interrupt(dwc,
						event->event_info);
		}
		break;
	case DWC3_DEVICE_EVENT_SOF:
	case DWC3_DEVICE_EVENT_ERRATIC_ERROR:
	case DWC3_DEVICE_EVENT_CMD_CMPL:
	case DWC3_DEVICE_EVENT_OVERFLOW:
		break;
	default:
#if IS_ENABLED(DWC3_GADGET_IRQ_ORG)
		dev_WARN(dwc->dev, "UNKNOWN IRQ %d\n", event->type);
#endif
		break;
	}
}

static void dwc3_process_event_entry(struct dwc3 *dwc,
		const union dwc3_event *event)
{
	trace_dwc3_event(event->raw, dwc);

	if (!event->type.is_devspec)
		dwc3_endpoint_interrupt(dwc, &event->depevt);
	else if (event->type.type == DWC3_EVENT_TYPE_DEV)
		dwc3_gadget_interrupt(dwc, &event->devt);
	else
		dev_err(dwc->dev, "UNKNOWN IRQ type %d\n", event->raw);
}

static irqreturn_t dwc3_process_event_buf(struct dwc3_event_buffer *evt)
{
	struct dwc3 *dwc = evt->dwc;
	irqreturn_t ret = IRQ_NONE;
	int left;
	u32 reg;

#if IS_ENABLED(DWC3_GADGET_IRQ_ORG)
	left = evt->count;

	if (!(evt->flags & DWC3_EVENT_PENDING))
		return IRQ_NONE;
#else
	reg = dwc3_readl(dwc->regs, DWC3_GEVNTCOUNT(0));
	reg &= DWC3_GEVNTCOUNT_MASK;
	evt->count = reg;
	left = evt->count;
#endif

	while (left > 0) {
		union dwc3_event event;

		event.raw = *(u32 *) (evt->buf + evt->lpos);

		dwc3_process_event_entry(dwc, &event);

		/*
		 * FIXME we wrap around correctly to the next entry as
		 * almost all entries are 4 bytes in size. There is one
		 * entry which has 12 bytes which is a regular entry
		 * followed by 8 bytes data. ATM I don't know how
		 * things are organized if we get next to the a
		 * boundary so I worry about that once we try to handle
		 * that.
		 */
		evt->lpos = (evt->lpos + 4) % DWC3_EVENT_BUFFERS_SIZE;
		left -= 4;

		dwc3_writel(dwc->regs, DWC3_GEVNTCOUNT(0), 4);
	}

	evt->count = 0;
#if IS_ENABLED(DWC3_GADGET_IRQ_ORG)
	evt->flags &= ~DWC3_EVENT_PENDING;
#endif
	ret = IRQ_HANDLED;

#if IS_ENABLED(DWC3_GADGET_IRQ_ORG)
	/* Unmask interrupt */
	reg = dwc3_readl(dwc->regs, DWC3_GEVNTSIZ(0));
	reg &= ~DWC3_GEVNTSIZ_INTMASK;
	dwc3_writel(dwc->regs, DWC3_GEVNTSIZ(0), reg);
#endif

	if (dwc->imod_interval) {
		dwc3_writel(dwc->regs, DWC3_GEVNTCOUNT(0), DWC3_GEVNTCOUNT_EHB);
		dwc3_writel(dwc->regs, DWC3_DEV_IMOD(0), dwc->imod_interval);
	}

	return ret;
}

#if IS_ENABLED(DWC3_GADGET_IRQ_ORG)
static irqreturn_t dwc3_thread_interrupt(int irq, void *_evt)
{
	struct dwc3_event_buffer *evt = _evt;
	struct dwc3 *dwc = evt->dwc;
	unsigned long flags;
	irqreturn_t ret = IRQ_NONE;

	spin_lock_irqsave(&dwc->lock, flags);
	ret = dwc3_process_event_buf(evt);
	spin_unlock_irqrestore(&dwc->lock, flags);

	return ret;
}

static irqreturn_t dwc3_check_event_buf(struct dwc3_event_buffer *evt)
{
	struct dwc3 *dwc = evt->dwc;
	u32 amount;
	u32 count;
	u32 reg;

	if (pm_runtime_suspended(dwc->dev)) {
		pm_runtime_get(dwc->dev);
		disable_irq_nosync(dwc->irq_gadget);
		dwc->pending_events = true;
		return IRQ_HANDLED;
	}

	/*
	 * With PCIe legacy interrupt, test shows that top-half irq handler can
	 * be called again after HW interrupt deassertion. Check if bottom-half
	 * irq event handler completes before caching new event to prevent
	 * losing events.
	 */
	if (evt->flags & DWC3_EVENT_PENDING)
		return IRQ_HANDLED;

	count = dwc3_readl(dwc->regs, DWC3_GEVNTCOUNT(0));
	count &= DWC3_GEVNTCOUNT_MASK;
	if (!count)
		return IRQ_NONE;

	evt->count = count;
	evt->flags |= DWC3_EVENT_PENDING;

	/* Mask interrupt */
	reg = dwc3_readl(dwc->regs, DWC3_GEVNTSIZ(0));
	reg |= DWC3_GEVNTSIZ_INTMASK;
	dwc3_writel(dwc->regs, DWC3_GEVNTSIZ(0), reg);

	amount = min(count, evt->length - evt->lpos);
	memcpy(evt->cache + evt->lpos, evt->buf + evt->lpos, amount);

	if (amount < count)
		memcpy(evt->cache, evt->buf, count - amount);

	dwc3_writel(dwc->regs, DWC3_GEVNTCOUNT(0), count);

	return IRQ_WAKE_THREAD;
}
#endif

static irqreturn_t dwc3_interrupt(int irq, void *_evt)
{
	struct dwc3_event_buffer	*evt = _evt;
	irqreturn_t			ret = IRQ_NONE;
	struct dwc3 *dwc = evt->dwc;

	spin_lock(&dwc->lock);

#if IS_ENABLED(DWC3_GADGET_IRQ_ORG)
	irqreturn_t status;

	status = dwc3_check_event_buf(evt);
	if (status == IRQ_WAKE_THREAD)
		ret = status;
#else
	ret |= dwc3_process_event_buf(evt);
#endif

	spin_unlock(&dwc->lock);

	return ret;
}

static int dwc3_gadget_get_irq(struct dwc3 *dwc)
{
	struct platform_device *dwc3_pdev = to_platform_device(dwc->dev);
	int irq;

	irq = platform_get_irq_byname(dwc3_pdev, "peripheral");
	if (irq > 0)
		goto out;

	if (irq == -EPROBE_DEFER)
		goto out;

	irq = platform_get_irq_byname(dwc3_pdev, "dwc_usb3");
	if (irq > 0)
		goto out;

	if (irq == -EPROBE_DEFER)
		goto out;

	irq = platform_get_irq(dwc3_pdev, 0);
	if (irq > 0)
		goto out;

	if (irq != -EPROBE_DEFER)
		dev_err(dwc->dev, "missing peripheral IRQ\n");

	if (!irq)
		irq = -EINVAL;

out:
	return irq;
}

/**
 * dwc3_gadget_init - initializes gadget related registers
 * @dwc: pointer to our controller context structure
 *
 * Returns 0 on success otherwise negative errno.
 */
int dwc3_gadget_init(struct dwc3 *dwc)
{
	int ret;
	int irq;

	irq = dwc3_gadget_get_irq(dwc);
	if (irq < 0) {
		ret = irq;
		goto err0;
	}

	dwc->irq_gadget = irq;
	INIT_DELAYED_WORK(&dwc->usb_event_work, dwc3_gadget_usb_event_work);

	dwc->ep0_trb = dma_alloc_coherent(dwc->sysdev,
					  sizeof(*dwc->ep0_trb) * 2,
					  &dwc->ep0_trb_addr, GFP_KERNEL);
	if (!dwc->ep0_trb) {
		dev_err(dwc->dev, "failed to allocate ep0 trb\n");
		ret = -ENOMEM;
		goto err0;
	}

	dwc->setup_buf = kzalloc(DWC3_EP0_SETUP_SIZE, GFP_KERNEL);
	if (!dwc->setup_buf) {
		ret = -ENOMEM;
		goto err1;
	}

	dwc->bounce = dma_alloc_coherent(dwc->sysdev, DWC3_BOUNCE_SIZE,
			&dwc->bounce_addr, GFP_KERNEL);
	if (!dwc->bounce) {
		ret = -ENOMEM;
		goto err2;
	}

	init_completion(&dwc->ep0_in_setup);

	dwc->gadget.ops			= &dwc3_gadget_ops;
	dwc->gadget.speed		= USB_SPEED_UNKNOWN;
	dwc->gadget.sg_supported	= true;
	dwc->gadget.name		= "dwc3-gadget";

	/*
	 * FIXME We might be setting max_speed to <SUPER, however versions
	 * <2.20a of dwc3 have an issue with metastability (documented
	 * elsewhere in this driver) which tells us we can't set max speed to
	 * anything lower than SUPER.
	 *
	 * Because gadget.max_speed is only used by composite.c and function
	 * drivers (i.e. it won't go into dwc3's registers) we are allowing this
	 * to happen so we avoid sending SuperSpeed Capability descriptor
	 * together with our BOS descriptor as that could confuse host into
	 * thinking we can handle super speed.
	 *
	 * Note that, in fact, we won't even support GetBOS requests when speed
	 * is less than super speed because we don't have means, yet, to tell
	 * composite.c that we are USB 2.0 + LPM ECN.
	 */
	if (dwc->revision < DWC3_REVISION_220A &&
	    !dwc->dis_metastability_quirk)
		dev_info(dwc->dev, "changing max_speed on rev %08x\n",
				dwc->revision);

	dwc->gadget.max_speed		= dwc->maximum_speed;

	/*
	 * REVISIT: Here we should clear all pending IRQs to be
	 * sure we're starting from a well known location.
	 */

	ret = dwc3_gadget_init_endpoints(dwc, dwc->num_eps);
	if (ret)
		goto err3;

	ret = usb_add_gadget_udc(dwc->dev, &dwc->gadget);
	if (ret) {
		dev_err(dwc->dev, "failed to register udc\n");
		goto err4;
	}

	if (dwc->dotg) {
		ret = otg_set_peripheral(&dwc->dotg->otg, &dwc->gadget);
		if (ret) {
			dev_err(dwc->dev, "failed to set otg peripheral\n");
			goto err4;
		}
	}

#ifdef CONFIG_USB_TYPEC_MANAGER_NOTIFIER
	probe_typec_manager_gadget_ops(&manager_dwc3_gadget_ops);
#endif
	/* Kernel minor update - 4.19.36
	dwc3_gadget_set_speed(&dwc->gadget, dwc->maximum_speed);
	*/

	return 0;

err4:
	usb_del_gadget_udc(&dwc->gadget);
	dwc3_gadget_free_endpoints(dwc);

err3:
	dma_free_coherent(dwc->sysdev, DWC3_BOUNCE_SIZE, dwc->bounce,
			dwc->bounce_addr);

err2:
	kfree(dwc->setup_buf);

err1:
	dma_free_coherent(dwc->sysdev, sizeof(*dwc->ep0_trb) * 2,
			dwc->ep0_trb, dwc->ep0_trb_addr);

err0:
	return ret;
}

/* -------------------------------------------------------------------------- */

void dwc3_gadget_exit(struct dwc3 *dwc)
{
	if (dwc->dotg)
		otg_set_peripheral(&dwc->dotg->otg, NULL);

	usb_del_gadget_udc(&dwc->gadget);
	dwc3_gadget_free_endpoints(dwc);
	dma_free_coherent(dwc->sysdev, DWC3_BOUNCE_SIZE, dwc->bounce,
			  dwc->bounce_addr);
	kfree(dwc->setup_buf);
	dma_free_coherent(dwc->sysdev, sizeof(*dwc->ep0_trb) * 2,
			  dwc->ep0_trb, dwc->ep0_trb_addr);
}

int dwc3_gadget_suspend(struct dwc3 *dwc)
{
	if (!dwc->gadget_driver)
		return 0;

	dwc3_gadget_run_stop(dwc, false, false);
	dwc3_disconnect_gadget(dwc);
	__dwc3_gadget_stop(dwc);

	return 0;
}

int dwc3_gadget_resume(struct dwc3 *dwc)
{
	int			ret;

	if (!dwc->gadget_driver)
		return 0;

	ret = __dwc3_gadget_start(dwc);
	if (ret < 0)
		goto err0;

	ret = dwc3_gadget_run_stop(dwc, true, false);
	if (ret < 0)
		goto err1;

	return 0;

err1:
	__dwc3_gadget_stop(dwc);

err0:
	return ret;
}

void dwc3_gadget_disconnect_proc(struct dwc3 *dwc)
{
	int			reg;

	reg = dwc3_readl(dwc->regs, DWC3_DCTL);
	reg &= ~DWC3_DCTL_INITU1ENA;
	dwc3_writel(dwc->regs, DWC3_DCTL, reg);

	reg &= ~DWC3_DCTL_INITU2ENA;
	dwc3_writel(dwc->regs, DWC3_DCTL, reg);

	if (dwc->gadget_driver && dwc->gadget_driver->disconnect)
		dwc->gadget_driver->disconnect(&dwc->gadget);

	dwc->start_config_issued = false;

	dwc->gadget.speed = USB_SPEED_UNKNOWN;
	dwc->setup_packet_pending = false;

	complete(&dwc->disconnect);
}

void dwc3_gadget_process_pending_events(struct dwc3 *dwc)
{
	if (dwc->pending_events) {
		dwc3_interrupt(dwc->irq_gadget, dwc->ev_buf);
		dwc->pending_events = false;
		enable_irq(dwc->irq_gadget);
	}
}<|MERGE_RESOLUTION|>--- conflicted
+++ resolved
@@ -430,12 +430,8 @@
 			DWC3_DEPCMD_CMD(cmd) == DWC3_DEPCMD_UPDATETRANSFER) {
 #else
 	if (DWC3_DEPCMD_CMD(cmd) == DWC3_DEPCMD_STARTTRANSFER) {
-<<<<<<< HEAD
-#endif
-		int		needs_wakeup;
-=======
+		#endif
 		int link_state;
->>>>>>> 97fd5077
 
 		link_state = dwc3_gadget_get_link_state(dwc);
 		if (link_state == DWC3_LINK_STATE_U1 ||
@@ -1889,9 +1885,6 @@
 	switch (link_state) {
 	case DWC3_LINK_STATE_RESET:
 	case DWC3_LINK_STATE_RX_DET:	/* in HS, means Early Suspend */
-#if defined(CONFIG_SOC_EXYNOS9830) /* To support L1*/
-	case DWC3_LINK_STATE_U2:	/* in HS, means SLEEP */
-#endif
 	case DWC3_LINK_STATE_U3:	/* in HS, means SUSPEND */
 	case DWC3_LINK_STATE_U2:	/* in HS, means Sleep (L1) */
 	case DWC3_LINK_STATE_U1:
@@ -2283,7 +2276,6 @@
 
 	is_active = !!is_active;
 
-<<<<<<< HEAD
 	pr_info("usb: %s: is_active = %d, softconnect = %d, vbus_session = %d\n",
 			__func__, is_active, dwc->softconnect, dwc->vbus_session);
 
@@ -2364,13 +2356,6 @@
 	acc_dev_status = 0;
 
 	return 0;
-=======
-	/* On 2.30a and above this bit enables U3/L2-L1 Suspend Events */
-	if (dwc->revision >= DWC3_REVISION_230A)
-		reg |= DWC3_DEVTEN_EOPFEN;
-
-	dwc3_writel(dwc->regs, DWC3_DEVTEN, reg);
->>>>>>> 97fd5077
 }
 
 static int dwc3_gadget_pullup(struct usb_gadget *g, int is_on)
