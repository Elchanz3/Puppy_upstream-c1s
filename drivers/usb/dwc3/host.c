// SPDX-License-Identifier: GPL-2.0
/**
 * host.c - DesignWare USB3 DRD Controller Host Glue
 *
 * Copyright (C) 2011 Texas Instruments Incorporated - http://www.ti.com
 *
 * Authors: Felipe Balbi <balbi@ti.com>,
 */

#include <linux/platform_device.h>
#ifdef CONFIG_SND_EXYNOS_USB_AUDIO
#include <linux/usb/exynos_usb_audio.h>
#endif

#include "core.h"

#ifdef CONFIG_SND_EXYNOS_USB_AUDIO
struct host_data xhci_data;
struct exynos_usb_audio *usb_audio;
#endif

struct usb_xhci_pre_alloc {
	u8 *pre_dma_alloc;
	u64 offset;

	dma_addr_t	dma;
};

struct usb_xhci_pre_alloc xhci_pre_alloc;
void __iomem *phycon_base_addr;

static int dwc3_host_get_irq(struct dwc3 *dwc)
{
	struct platform_device	*dwc3_pdev = to_platform_device(dwc->dev);
	int irq;

	irq = platform_get_irq_byname(dwc3_pdev, "host");
	if (irq > 0)
		goto out;

	if (irq == -EPROBE_DEFER)
		goto out;

	irq = platform_get_irq_byname(dwc3_pdev, "dwc_usb3");
	if (irq > 0)
		goto out;

	if (irq == -EPROBE_DEFER)
		goto out;

	irq = platform_get_irq(dwc3_pdev, 0);
	if (irq > 0)
		goto out;

	if (irq != -EPROBE_DEFER)
		dev_err(dwc->dev, "missing host IRQ\n");

	if (!irq)
		irq = -EINVAL;

out:
	return irq;
}

int dwc3_host_init(struct dwc3 *dwc)
{
	struct property_entry	props[3];
	struct platform_device	*xhci;
	int			ret, irq;
	struct resource		*res;
	struct platform_device	*dwc3_pdev = to_platform_device(dwc->dev);
	int			prop_idx = 0;
#ifdef CONFIG_SND_EXYNOS_USB_AUDIO
	dma_addr_t	dma;
#endif

	irq = dwc3_host_get_irq(dwc);
	if (irq < 0)
		return irq;

	res = platform_get_resource_byname(dwc3_pdev, IORESOURCE_IRQ, "host");
	if (!res)
		res = platform_get_resource_byname(dwc3_pdev, IORESOURCE_IRQ,
				"dwc_usb3");
	if (!res)
		res = platform_get_resource(dwc3_pdev, IORESOURCE_IRQ, 0);
	if (!res)
		return -ENOMEM;

	dwc->xhci_resources[1].start = irq;
	dwc->xhci_resources[1].end = irq;
	dwc->xhci_resources[1].flags = res->flags;
	dwc->xhci_resources[1].name = res->name;

	xhci = platform_device_alloc("xhci-hcd", PLATFORM_DEVID_AUTO);
	if (!xhci) {
		dev_err(dwc->dev, "couldn't allocate xHCI device\n");
		return -ENOMEM;
	}

	xhci->dev.parent	= dwc->dev;
	//xhci->dev.dma_mask	= dwc->dev->dma_mask;
	//xhci->dev.dma_parms	= dwc->dev->dma_parms;
	//xhci->dev.archdata.dma_ops = dwc->dev->archdata.dma_ops;

	dma_set_coherent_mask(&xhci->dev, dwc->dev->coherent_dma_mask);

	dwc->xhci = xhci;

	ret = platform_device_add_resources(xhci, dwc->xhci_resources,
						DWC3_XHCI_RESOURCES_NUM);
	if (ret) {
		dev_err(dwc->dev, "couldn't add resources to xHCI device\n");
		goto err1;
	}

	memset(props, 0, sizeof(struct property_entry) * ARRAY_SIZE(props));

	if (dwc->usb3_lpm_capable)
		props[prop_idx++].name = "usb3-lpm-capable";

	/* pre dma_alloc */
	xhci_pre_alloc.pre_dma_alloc = dma_alloc_coherent(dwc->dev, SZ_2M,
					&xhci_pre_alloc.dma, GFP_KERNEL);
	if (!xhci_pre_alloc.pre_dma_alloc) {
		dev_err(dwc->dev, "%s: dma_alloc fail!!!!\n", __func__);
		goto err1;
	}

	/**
	 * WORKAROUND: dwc3 revisions <=3.00a have a limitation
	 * where Port Disable command doesn't work.
	 *
	 * The suggested workaround is that we avoid Port Disable
	 * completely.
	 *
	 * This following flag tells XHCI to do just that.
	 */
	if (dwc->revision <= DWC3_REVISION_300A)
		props[prop_idx++].name = "quirk-broken-port-ped";

	if (prop_idx) {
		ret = platform_device_add_properties(xhci, props);
		if (ret) {
			dev_err(dwc->dev, "failed to add properties to xHCI\n");
			goto err1;
		}
	}

	phy_create_lookup(dwc->usb2_generic_phy, "usb2-phy",
			  dev_name(dwc->dev));
	phy_create_lookup(dwc->usb3_generic_phy, "usb3-phy",
			  dev_name(dwc->dev));

	if (phycon_base_addr == NULL)
		phycon_base_addr = ioremap(0x10c00000, SZ_1K);

#ifdef CONFIG_SND_EXYNOS_USB_AUDIO
	usb_audio = kmalloc(sizeof(struct exynos_usb_audio), GFP_KERNEL);
	dev_info(dwc->dev, "%s : usb_audio alloc done\n", __func__);

	/* In data buf alloc */
	xhci_data.in_data_addr = dma_alloc_coherent(dwc->dev, (PAGE_SIZE * 256), &dma,
			GFP_KERNEL);
	xhci_data.in_data_dma = dma;
	dev_info(dwc->dev, "// IN Data address = 0x%llx (DMA), %p (virt)",
		(unsigned long long)xhci_data.in_data_dma, xhci_data.in_data_addr);

	/* Out data buf alloc */
	xhci_data.out_data_addr = dma_alloc_coherent(dwc->dev, (PAGE_SIZE * 256), &dma,
			GFP_KERNEL);
	xhci_data.out_data_dma = dma;
	dev_info(dwc->dev, "// OUT Data address = 0x%llx (DMA), %p (virt)",
		(unsigned long long)xhci_data.out_data_dma, xhci_data.out_data_addr);

	INIT_WORK(&usb_audio->usb_work, exynos_usb_audio_work);
#endif
	if (!dwc->dotg) {
		ret = platform_device_add(xhci);
		if (ret) {
			dev_err(dwc->dev, "failed to register xHCI device\n");
			goto err2;
		}
	}

	return 0;
err2:
	phy_remove_lookup(dwc->usb2_generic_phy, "usb2-phy",
			  dev_name(dwc->dev));
	phy_remove_lookup(dwc->usb3_generic_phy, "usb3-phy",
			  dev_name(dwc->dev));
err1:
	platform_device_put(xhci);
	return ret;
}

void dwc3_host_exit(struct dwc3 *dwc)
{
	phy_remove_lookup(dwc->usb2_generic_phy, "usb2-phy",
			  dev_name(dwc->dev));
	phy_remove_lookup(dwc->usb3_generic_phy, "usb3-phy",
			  dev_name(dwc->dev));
<<<<<<< HEAD
	if (!dwc->dotg)
		platform_device_unregister(dwc->xhci);
=======
	platform_device_unregister(dwc->xhci);
	dwc->xhci = NULL;
>>>>>>> dc261c32
}<|MERGE_RESOLUTION|>--- conflicted
+++ resolved
@@ -200,11 +200,7 @@
 			  dev_name(dwc->dev));
 	phy_remove_lookup(dwc->usb3_generic_phy, "usb3-phy",
 			  dev_name(dwc->dev));
-<<<<<<< HEAD
 	if (!dwc->dotg)
 		platform_device_unregister(dwc->xhci);
-=======
-	platform_device_unregister(dwc->xhci);
 	dwc->xhci = NULL;
->>>>>>> dc261c32
 }