// SPDX-License-Identifier: GPL-2.0
/*
 * xHCI host controller driver
 *
 * Copyright (C) 2008 Intel Corp.
 *
 * Author: Sarah Sharp
 * Some code borrowed from the Linux EHCI driver.
 */

#include <linux/pci.h>
#include <linux/iopoll.h>
#include <linux/irq.h>
#include <linux/log2.h>
#include <linux/module.h>
#include <linux/moduleparam.h>
#include <linux/slab.h>
#include <linux/dmi.h>
#include <linux/dma-mapping.h>

#ifdef CONFIG_SND_EXYNOS_USB_AUDIO
#include <linux/usb/exynos_usb_audio.h>
#endif
#ifdef CONFIG_USB_DWC3_EXYNOS
#include <soc/samsung/exynos-cpupm.h>
#endif

#include "xhci.h"
#include "xhci-trace.h"
#include "xhci-mtk.h"
#include "xhci-debugfs.h"
#include "xhci-dbgcap.h"
#include "xhci-plat.h"

#define DRIVER_AUTHOR "Sarah Sharp"
#define DRIVER_DESC "'eXtensible' Host Controller (xHC) Driver"

#define	PORT_WAKE_BITS	(PORT_WKOC_E | PORT_WKDISC_E | PORT_WKCONN_E)

/* Some 0.95 hardware can't handle the chain bit on a Link TRB being cleared */
static int link_quirk;
module_param(link_quirk, int, S_IRUGO | S_IWUSR);
MODULE_PARM_DESC(link_quirk, "Don't clear the chain bit on a link TRB");

static unsigned long long quirks;
module_param(quirks, ullong, S_IRUGO);
MODULE_PARM_DESC(quirks, "Bit flags for quirks to be enabled as default");

static bool td_on_ring(struct xhci_td *td, struct xhci_ring *ring)
{
	struct xhci_segment *seg = ring->first_seg;

	if (!td || !td->start_seg)
		return false;
	do {
		if (seg == td->start_seg)
			return true;
		seg = seg->next;
	} while (seg && seg != ring->first_seg);

	return false;
}

/*
 * xhci_handshake - spin reading hc until handshake completes or fails
 * @ptr: address of hc register to be read
 * @mask: bits to look at in result of read
 * @done: value of those bits when handshake succeeds
 * @usec: timeout in microseconds
 *
 * Returns negative errno, or zero on success
 *
 * Success happens when the "mask" bits have the specified value (hardware
 * handshake done).  There are two failure modes:  "usec" have passed (major
 * hardware flakeout), or the register reads as all-ones (hardware removed).
 */
int xhci_handshake(void __iomem *ptr, u32 mask, u32 done, int usec)
{
	u32	result;
	int	ret;

	ret = readl_poll_timeout_atomic(ptr, result,
					(result & mask) == done ||
					result == U32_MAX,
					1, usec);
	if (result == U32_MAX)		/* card removed */
		return -ENODEV;

	return ret;
}

/*
 * Disable interrupts and begin the xHCI halting process.
 */
void xhci_quiesce(struct xhci_hcd *xhci)
{
	u32 halted;
	u32 cmd;
	u32 mask;

	mask = ~(XHCI_IRQS);
	halted = readl(&xhci->op_regs->status) & STS_HALT;
	if (!halted)
		mask &= ~CMD_RUN;

	cmd = readl(&xhci->op_regs->command);
	cmd &= mask;
	writel(cmd, &xhci->op_regs->command);
}

/*
 * Force HC into halt state.
 *
 * Disable any IRQs and clear the run/stop bit.
 * HC will complete any current and actively pipelined transactions, and
 * should halt within 16 ms of the run/stop bit being cleared.
 * Read HC Halted bit in the status register to see when the HC is finished.
 */
int xhci_halt(struct xhci_hcd *xhci)
{
	int ret;
	xhci_dbg_trace(xhci, trace_xhci_dbg_init, "// Halt the HC");
	xhci_quiesce(xhci);

	ret = xhci_handshake(&xhci->op_regs->status,
			STS_HALT, STS_HALT, XHCI_MAX_HALT_USEC);
	if (ret) {
		xhci_warn(xhci, "Host halt failed, %d\n", ret);
		return ret;
	}
	xhci->xhc_state |= XHCI_STATE_HALTED;
	xhci->cmd_ring_state = CMD_RING_STATE_STOPPED;
	return ret;
}

/*
 * Set the run bit and wait for the host to be running.
 */
int xhci_start(struct xhci_hcd *xhci)
{
	u32 temp;
	int ret;

	temp = readl(&xhci->op_regs->command);
	temp |= (CMD_RUN);
	xhci_dbg_trace(xhci, trace_xhci_dbg_init, "// Turn on HC, cmd = 0x%x.",
			temp);
	writel(temp, &xhci->op_regs->command);

	/*
	 * Wait for the HCHalted Status bit to be 0 to indicate the host is
	 * running.
	 */
	ret = xhci_handshake(&xhci->op_regs->status,
			STS_HALT, 0, XHCI_MAX_HALT_USEC);
	if (ret == -ETIMEDOUT)
		xhci_err(xhci, "Host took too long to start, "
				"waited %u microseconds.\n",
				XHCI_MAX_HALT_USEC);
	if (!ret)
		/* clear state flags. Including dying, halted or removing */
		xhci->xhc_state = 0;

	return ret;
}

/*
 * Reset a halted HC.
 *
 * This resets pipelines, timers, counters, state machines, etc.
 * Transactions will be terminated immediately, and operational registers
 * will be set to their defaults.
 */
int xhci_reset(struct xhci_hcd *xhci)
{
	u32 command;
	u32 state;
	int ret, i;

	state = readl(&xhci->op_regs->status);

	if (state == ~(u32)0) {
		xhci_warn(xhci, "Host not accessible, reset failed.\n");
		return -ENODEV;
	}

	if ((state & STS_HALT) == 0) {
		xhci_warn(xhci, "Host controller not halted, aborting reset.\n");
		return 0;
	}

	xhci_dbg_trace(xhci, trace_xhci_dbg_init, "// Reset the HC");
	command = readl(&xhci->op_regs->command);
	command |= CMD_RESET;
	writel(command, &xhci->op_regs->command);

	/* Existing Intel xHCI controllers require a delay of 1 mS,
	 * after setting the CMD_RESET bit, and before accessing any
	 * HC registers. This allows the HC to complete the
	 * reset operation and be ready for HC register access.
	 * Without this delay, the subsequent HC register access,
	 * may result in a system hang very rarely.
	 */
	if (xhci->quirks & XHCI_INTEL_HOST)
		udelay(1000);

	ret = xhci_handshake(&xhci->op_regs->command,
			CMD_RESET, 0, 10 * 1000 * 1000);
	if (ret)
		return ret;

	if (xhci->quirks & XHCI_ASMEDIA_MODIFY_FLOWCONTROL)
		usb_asmedia_modifyflowcontrol(to_pci_dev(xhci_to_hcd(xhci)->self.controller));

	xhci_dbg_trace(xhci, trace_xhci_dbg_init,
			 "Wait for controller to be ready for doorbell rings");
	/*
	 * xHCI cannot write to any doorbells or operational registers other
	 * than status until the "Controller Not Ready" flag is cleared.
	 */
	ret = xhci_handshake(&xhci->op_regs->status,
			STS_CNR, 0, 10 * 1000 * 1000);

	for (i = 0; i < 2; i++) {
		xhci->bus_state[i].port_c_suspend = 0;
		xhci->bus_state[i].suspended_ports = 0;
		xhci->bus_state[i].resuming_ports = 0;
	}

#if defined(CONFIG_USB_DWC3_EXYNOS)
	/* Exynos specific configurations for cleared register after reset */
	xhci_info(xhci, "Set SOC Specific Configuration after RESET.\n");
	xhci_soc_config_after_reset(xhci);
#endif

	return ret;
}

static void xhci_zero_64b_regs(struct xhci_hcd *xhci)
{
	struct device *dev = xhci_to_hcd(xhci)->self.sysdev;
	int err, i;
	u64 val;
	u32 intrs;

	/*
	 * Some Renesas controllers get into a weird state if they are
	 * reset while programmed with 64bit addresses (they will preserve
	 * the top half of the address in internal, non visible
	 * registers). You end up with half the address coming from the
	 * kernel, and the other half coming from the firmware. Also,
	 * changing the programming leads to extra accesses even if the
	 * controller is supposed to be halted. The controller ends up with
	 * a fatal fault, and is then ripe for being properly reset.
	 *
	 * Special care is taken to only apply this if the device is behind
	 * an iommu. Doing anything when there is no iommu is definitely
	 * unsafe...
	 */
	if (!(xhci->quirks & XHCI_ZERO_64B_REGS) || !dev->iommu_group)
		return;

	xhci_info(xhci, "Zeroing 64bit base registers, expecting fault\n");

	/* Clear HSEIE so that faults do not get signaled */
	val = readl(&xhci->op_regs->command);
	val &= ~CMD_HSEIE;
	writel(val, &xhci->op_regs->command);

	/* Clear HSE (aka FATAL) */
	val = readl(&xhci->op_regs->status);
	val |= STS_FATAL;
	writel(val, &xhci->op_regs->status);

	/* Now zero the registers, and brace for impact */
	val = xhci_read_64(xhci, &xhci->op_regs->dcbaa_ptr);
	if (upper_32_bits(val))
		xhci_write_64(xhci, 0, &xhci->op_regs->dcbaa_ptr);
	val = xhci_read_64(xhci, &xhci->op_regs->cmd_ring);
	if (upper_32_bits(val))
		xhci_write_64(xhci, 0, &xhci->op_regs->cmd_ring);

	intrs = min_t(u32, HCS_MAX_INTRS(xhci->hcs_params1),
		      ARRAY_SIZE(xhci->run_regs->ir_set));

	for (i = 0; i < intrs; i++) {
		struct xhci_intr_reg __iomem *ir;

		ir = &xhci->run_regs->ir_set[i];
		val = xhci_read_64(xhci, &ir->erst_base);
		if (upper_32_bits(val))
			xhci_write_64(xhci, 0, &ir->erst_base);
		val= xhci_read_64(xhci, &ir->erst_dequeue);
		if (upper_32_bits(val))
			xhci_write_64(xhci, 0, &ir->erst_dequeue);
	}

	/* Wait for the fault to appear. It will be cleared on reset */
	err = xhci_handshake(&xhci->op_regs->status,
			     STS_FATAL, STS_FATAL,
			     XHCI_MAX_HALT_USEC);
	if (!err)
		xhci_info(xhci, "Fault detected\n");
}

#ifdef CONFIG_USB_PCI
/*
 * Set up MSI
 */
static int xhci_setup_msi(struct xhci_hcd *xhci)
{
	int ret;
	/*
	 * TODO:Check with MSI Soc for sysdev
	 */
	struct pci_dev  *pdev = to_pci_dev(xhci_to_hcd(xhci)->self.controller);

	ret = pci_alloc_irq_vectors(pdev, 1, 1, PCI_IRQ_MSI);
	if (ret < 0) {
		xhci_dbg_trace(xhci, trace_xhci_dbg_init,
				"failed to allocate MSI entry");
		return ret;
	}

	ret = request_irq(pdev->irq, xhci_msi_irq,
				0, "xhci_hcd", xhci_to_hcd(xhci));
	if (ret) {
		xhci_dbg_trace(xhci, trace_xhci_dbg_init,
				"disable MSI interrupt");
		pci_free_irq_vectors(pdev);
	}

	return ret;
}

/*
 * Set up MSI-X
 */
static int xhci_setup_msix(struct xhci_hcd *xhci)
{
	int i, ret = 0;
	struct usb_hcd *hcd = xhci_to_hcd(xhci);
	struct pci_dev *pdev = to_pci_dev(hcd->self.controller);

	/*
	 * calculate number of msi-x vectors supported.
	 * - HCS_MAX_INTRS: the max number of interrupts the host can handle,
	 *   with max number of interrupters based on the xhci HCSPARAMS1.
	 * - num_online_cpus: maximum msi-x vectors per CPUs core.
	 *   Add additional 1 vector to ensure always available interrupt.
	 */
	xhci->msix_count = min(num_online_cpus() + 1,
				HCS_MAX_INTRS(xhci->hcs_params1));

	ret = pci_alloc_irq_vectors(pdev, xhci->msix_count, xhci->msix_count,
			PCI_IRQ_MSIX);
	if (ret < 0) {
		xhci_dbg_trace(xhci, trace_xhci_dbg_init,
				"Failed to enable MSI-X");
		return ret;
	}

	for (i = 0; i < xhci->msix_count; i++) {
		ret = request_irq(pci_irq_vector(pdev, i), xhci_msi_irq, 0,
				"xhci_hcd", xhci_to_hcd(xhci));
		if (ret)
			goto disable_msix;
	}

	hcd->msix_enabled = 1;
	return ret;

disable_msix:
	xhci_dbg_trace(xhci, trace_xhci_dbg_init, "disable MSI-X interrupt");
	while (--i >= 0)
		free_irq(pci_irq_vector(pdev, i), xhci_to_hcd(xhci));
	pci_free_irq_vectors(pdev);
	return ret;
}

/* Free any IRQs and disable MSI-X */
static void xhci_cleanup_msix(struct xhci_hcd *xhci)
{
	struct usb_hcd *hcd = xhci_to_hcd(xhci);
	struct pci_dev *pdev = to_pci_dev(hcd->self.controller);

	if (xhci->quirks & XHCI_PLAT)
		return;

	/* return if using legacy interrupt */
	if (hcd->irq > 0)
		return;

	if (hcd->msix_enabled) {
		int i;

		for (i = 0; i < xhci->msix_count; i++)
			free_irq(pci_irq_vector(pdev, i), xhci_to_hcd(xhci));
	} else {
		free_irq(pci_irq_vector(pdev, 0), xhci_to_hcd(xhci));
	}

	pci_free_irq_vectors(pdev);
	hcd->msix_enabled = 0;
}

static void __maybe_unused xhci_msix_sync_irqs(struct xhci_hcd *xhci)
{
	struct usb_hcd *hcd = xhci_to_hcd(xhci);

	if (hcd->msix_enabled) {
		struct pci_dev *pdev = to_pci_dev(hcd->self.controller);
		int i;

		for (i = 0; i < xhci->msix_count; i++)
			synchronize_irq(pci_irq_vector(pdev, i));
	}
}

static int xhci_try_enable_msi(struct usb_hcd *hcd)
{
	struct xhci_hcd *xhci = hcd_to_xhci(hcd);
	struct pci_dev  *pdev;
	int ret;

	/* The xhci platform device has set up IRQs through usb_add_hcd. */
	if (xhci->quirks & XHCI_PLAT)
		return 0;

	pdev = to_pci_dev(xhci_to_hcd(xhci)->self.controller);
	/*
	 * Some Fresco Logic host controllers advertise MSI, but fail to
	 * generate interrupts.  Don't even try to enable MSI.
	 */
	if (xhci->quirks & XHCI_BROKEN_MSI)
		goto legacy_irq;

	/* unregister the legacy interrupt */
	if (hcd->irq)
		free_irq(hcd->irq, hcd);
	hcd->irq = 0;

	ret = xhci_setup_msix(xhci);
	if (ret)
		/* fall back to msi*/
		ret = xhci_setup_msi(xhci);

	if (!ret) {
		hcd->msi_enabled = 1;
		return 0;
	}

	if (!pdev->irq) {
		xhci_err(xhci, "No msi-x/msi found and no IRQ in BIOS\n");
		return -EINVAL;
	}

 legacy_irq:
	if (!strlen(hcd->irq_descr))
		snprintf(hcd->irq_descr, sizeof(hcd->irq_descr), "%s:usb%d",
			 hcd->driver->description, hcd->self.busnum);

	/* fall back to legacy interrupt*/
	ret = request_irq(pdev->irq, &usb_hcd_irq, IRQF_SHARED,
			hcd->irq_descr, hcd);
	if (ret) {
		xhci_err(xhci, "request interrupt %d failed\n",
				pdev->irq);
		return ret;
	}
	hcd->irq = pdev->irq;
	return 0;
}

#else

static inline int xhci_try_enable_msi(struct usb_hcd *hcd)
{
	return 0;
}

static inline void xhci_cleanup_msix(struct xhci_hcd *xhci)
{
}

static inline void xhci_msix_sync_irqs(struct xhci_hcd *xhci)
{
}

#endif

static void compliance_mode_recovery(struct timer_list *t)
{
	struct xhci_hcd *xhci;
	struct usb_hcd *hcd;
	struct xhci_hub *rhub;
	u32 temp;
	int i;

	xhci = from_timer(xhci, t, comp_mode_recovery_timer);
	rhub = &xhci->usb3_rhub;

	for (i = 0; i < rhub->num_ports; i++) {
		temp = readl(rhub->ports[i]->addr);
		if ((temp & PORT_PLS_MASK) == USB_SS_PORT_LS_COMP_MOD) {
			/*
			 * Compliance Mode Detected. Letting USB Core
			 * handle the Warm Reset
			 */
			xhci_dbg_trace(xhci, trace_xhci_dbg_quirks,
					"Compliance mode detected->port %d",
					i + 1);
			xhci_dbg_trace(xhci, trace_xhci_dbg_quirks,
					"Attempting compliance mode recovery");
			hcd = xhci->shared_hcd;

			if (hcd->state == HC_STATE_SUSPENDED)
				usb_hcd_resume_root_hub(hcd);

			usb_hcd_poll_rh_status(hcd);
		}
	}

	if (xhci->port_status_u0 != ((1 << rhub->num_ports) - 1))
		mod_timer(&xhci->comp_mode_recovery_timer,
			jiffies + msecs_to_jiffies(COMP_MODE_RCVRY_MSECS));
}

/*
 * Quirk to work around issue generated by the SN65LVPE502CP USB3.0 re-driver
 * that causes ports behind that hardware to enter compliance mode sometimes.
 * The quirk creates a timer that polls every 2 seconds the link state of
 * each host controller's port and recovers it by issuing a Warm reset
 * if Compliance mode is detected, otherwise the port will become "dead" (no
 * device connections or disconnections will be detected anymore). Becasue no
 * status event is generated when entering compliance mode (per xhci spec),
 * this quirk is needed on systems that have the failing hardware installed.
 */
static void compliance_mode_recovery_timer_init(struct xhci_hcd *xhci)
{
	xhci->port_status_u0 = 0;
	timer_setup(&xhci->comp_mode_recovery_timer, compliance_mode_recovery,
		    0);
	xhci->comp_mode_recovery_timer.expires = jiffies +
			msecs_to_jiffies(COMP_MODE_RCVRY_MSECS);

	add_timer(&xhci->comp_mode_recovery_timer);
	xhci_dbg_trace(xhci, trace_xhci_dbg_quirks,
			"Compliance mode recovery timer initialized");
}

/*
 * This function identifies the systems that have installed the SN65LVPE502CP
 * USB3.0 re-driver and that need the Compliance Mode Quirk.
 * Systems:
 * Vendor: Hewlett-Packard -> System Models: Z420, Z620 and Z820
 */
static bool xhci_compliance_mode_recovery_timer_quirk_check(void)
{
	const char *dmi_product_name, *dmi_sys_vendor;

	dmi_product_name = dmi_get_system_info(DMI_PRODUCT_NAME);
	dmi_sys_vendor = dmi_get_system_info(DMI_SYS_VENDOR);
	if (!dmi_product_name || !dmi_sys_vendor)
		return false;

	if (!(strstr(dmi_sys_vendor, "Hewlett-Packard")))
		return false;

	if (strstr(dmi_product_name, "Z420") ||
			strstr(dmi_product_name, "Z620") ||
			strstr(dmi_product_name, "Z820") ||
			strstr(dmi_product_name, "Z1 Workstation"))
		return true;

	return false;
}

static int xhci_all_ports_seen_u0(struct xhci_hcd *xhci)
{
	return (xhci->port_status_u0 == ((1 << xhci->usb3_rhub.num_ports) - 1));
}


/*
 * Initialize memory for HCD and xHC (one-time init).
 *
 * Program the PAGESIZE register, initialize the device context array, create
 * device contexts (?), set up a command ring segment (or two?), create event
 * ring (one for now).
 */
static int xhci_init(struct usb_hcd *hcd)
{
	struct xhci_hcd *xhci = hcd_to_xhci(hcd);
	int retval = 0;

	xhci_dbg_trace(xhci, trace_xhci_dbg_init, "xhci_init");
	spin_lock_init(&xhci->lock);
	if (xhci->hci_version == 0x95 && link_quirk) {
		xhci_dbg_trace(xhci, trace_xhci_dbg_quirks,
				"QUIRK: Not clearing Link TRB chain bits.");
		xhci->quirks |= XHCI_LINK_TRB_QUIRK;
	} else {
		xhci_dbg_trace(xhci, trace_xhci_dbg_init,
				"xHCI doesn't need link TRB QUIRK");
	}
	retval = xhci_mem_init(xhci, GFP_KERNEL);
	xhci_dbg_trace(xhci, trace_xhci_dbg_init, "Finished xhci_init");

	/* Initializing Compliance Mode Recovery Data If Needed */
	if (xhci_compliance_mode_recovery_timer_quirk_check()) {
		xhci->quirks |= XHCI_COMP_MODE_QUIRK;
		compliance_mode_recovery_timer_init(xhci);
	}

	return retval;
}

/*-------------------------------------------------------------------------*/


static int xhci_run_finished(struct xhci_hcd *xhci)
{
	if (xhci_start(xhci)) {
		xhci_halt(xhci);
		return -ENODEV;
	}
	xhci->shared_hcd->state = HC_STATE_RUNNING;
	xhci->cmd_ring_state = CMD_RING_STATE_RUNNING;

	if (xhci->quirks & XHCI_NEC_HOST)
		xhci_ring_cmd_db(xhci);

	xhci_dbg_trace(xhci, trace_xhci_dbg_init,
			"Finished xhci_run for USB3 roothub");
	return 0;
}

/*
 * Start the HC after it was halted.
 *
 * This function is called by the USB core when the HC driver is added.
 * Its opposite is xhci_stop().
 *
 * xhci_init() must be called once before this function can be called.
 * Reset the HC, enable device slot contexts, program DCBAAP, and
 * set command ring pointer and event ring pointer.
 *
 * Setup MSI-X vectors and enable interrupts.
 */
int xhci_run(struct usb_hcd *hcd)
{
	u32 temp;
	u64 temp_64;
	int ret;
	struct xhci_hcd *xhci = hcd_to_xhci(hcd);

	/* Start the xHCI host controller running only after the USB 2.0 roothub
	 * is setup.
	 */

	hcd->uses_new_polling = 1;
	if (!usb_hcd_is_primary_hcd(hcd))
		return xhci_run_finished(xhci);

	xhci_dbg_trace(xhci, trace_xhci_dbg_init, "xhci_run");

	ret = xhci_try_enable_msi(hcd);
	if (ret)
		return ret;

	temp_64 = xhci_read_64(xhci, &xhci->ir_set->erst_dequeue);
	temp_64 &= ~ERST_PTR_MASK;
	xhci_dbg_trace(xhci, trace_xhci_dbg_init,
			"ERST deq = 64'h%0lx", (long unsigned int) temp_64);

#ifdef CONFIG_SND_EXYNOS_USB_AUDIO
	temp_64 = xhci_read_64(xhci, &xhci->ir_set_audio->erst_dequeue);
	temp_64 &= ~ERST_PTR_MASK;
	xhci_info(xhci,	"ERST2 deq = 64'h%0lx", (long unsigned int) temp_64);
#endif
	xhci_dbg_trace(xhci, trace_xhci_dbg_init,
			"// Set the interrupt modulation register");
	temp = readl(&xhci->ir_set->irq_control);
	temp &= ~ER_IRQ_INTERVAL_MASK;
	temp |= (xhci->imod_interval / 250) & ER_IRQ_INTERVAL_MASK;
	writel(temp, &xhci->ir_set->irq_control);

#ifdef CONFIG_SND_EXYNOS_USB_AUDIO
	xhci_info(xhci, "// [USB Audio] Set the interrupt modulation register");
	temp = readl(&xhci->ir_set_audio->irq_control);
	temp &= ~ER_IRQ_INTERVAL_MASK;
	/*
	 * the increment interval is 8 times as much as that defined
	 * in xHCI spec on MTK's controller
	 */
	temp |= (u32) ((xhci->quirks & XHCI_MTK_HOST) ? 20 : 160);
	writel(temp, &xhci->ir_set_audio->irq_control);
#endif
	/* Set the HCD state before we enable the irqs */
	temp = readl(&xhci->op_regs->command);
	temp |= (CMD_EIE);
	xhci_dbg_trace(xhci, trace_xhci_dbg_init,
			"// Enable interrupts, cmd = 0x%x.", temp);
	writel(temp, &xhci->op_regs->command);

	temp = readl(&xhci->ir_set->irq_pending);
	xhci_dbg_trace(xhci, trace_xhci_dbg_init,
			"// Enabling event ring interrupter %p by writing 0x%x to irq_pending",
			xhci->ir_set, (unsigned int) ER_IRQ_ENABLE(temp));
	writel(ER_IRQ_ENABLE(temp), &xhci->ir_set->irq_pending);

#ifdef CONFIG_SND_EXYNOS_USB_AUDIO
	temp = readl(&xhci->ir_set_audio->irq_pending);
	xhci_info(xhci, "// [USB Audio] Enabling event ring interrupter %p by writing 0x%x to irq_pending",
			xhci->ir_set_audio, (unsigned int) ER_IRQ_ENABLE(temp));
	writel(ER_IRQ_ENABLE(temp), &xhci->ir_set_audio->irq_pending);
	/* xhci_print_ir_set(xhci, 1); */
#endif
	if (xhci->quirks & XHCI_NEC_HOST) {
		struct xhci_command *command;

		command = xhci_alloc_command(xhci, false, GFP_KERNEL);
		if (!command)
			return -ENOMEM;

		ret = xhci_queue_vendor_command(xhci, command, 0, 0, 0,
				TRB_TYPE(TRB_NEC_GET_FW));
		if (ret)
			xhci_free_command(xhci, command);
	}
	xhci_dbg_trace(xhci, trace_xhci_dbg_init,
			"Finished xhci_run for USB2 roothub");

	xhci_dbc_init(xhci);

	xhci_debugfs_init(xhci);

	return 0;
}
EXPORT_SYMBOL_GPL(xhci_run);

/*
 * Stop xHCI driver.
 *
 * This function is called by the USB core when the HC driver is removed.
 * Its opposite is xhci_run().
 *
 * Disable device contexts, disable IRQs, and quiesce the HC.
 * Reset the HC, finish any completed transactions, and cleanup memory.
 */
static void xhci_stop(struct usb_hcd *hcd)
{
	u32 temp;
	struct xhci_hcd *xhci = hcd_to_xhci(hcd);

	mutex_lock(&xhci->mutex);

	/* Only halt host and free memory after both hcds are removed */
	if (!usb_hcd_is_primary_hcd(hcd)) {
		mutex_unlock(&xhci->mutex);
		return;
	}

	xhci_dbc_exit(xhci);

	spin_lock_irq(&xhci->lock);
	xhci->xhc_state |= XHCI_STATE_HALTED;
	xhci->cmd_ring_state = CMD_RING_STATE_STOPPED;
	xhci_halt(xhci);
	xhci_reset(xhci);
	spin_unlock_irq(&xhci->lock);

	xhci_cleanup_msix(xhci);

	/* Deleting Compliance Mode Recovery Timer */
	if ((xhci->quirks & XHCI_COMP_MODE_QUIRK) &&
			(!(xhci_all_ports_seen_u0(xhci)))) {
		del_timer_sync(&xhci->comp_mode_recovery_timer);
		xhci_dbg_trace(xhci, trace_xhci_dbg_quirks,
				"%s: compliance mode recovery timer deleted",
				__func__);
	}

	if (xhci->quirks & XHCI_AMD_PLL_FIX)
		usb_amd_dev_put();

	xhci_dbg_trace(xhci, trace_xhci_dbg_init,
			"// Disabling event ring interrupts");
	temp = readl(&xhci->op_regs->status);
	writel((temp & ~0x1fff) | STS_EINT, &xhci->op_regs->status);
	temp = readl(&xhci->ir_set->irq_pending);
	writel(ER_IRQ_DISABLE(temp), &xhci->ir_set->irq_pending);

	xhci_dbg_trace(xhci, trace_xhci_dbg_init, "cleaning up memory");
	xhci_mem_cleanup(xhci);
	xhci_debugfs_exit(xhci);
	xhci_dbg_trace(xhci, trace_xhci_dbg_init,
			"xhci_stop completed - status = %x",
			readl(&xhci->op_regs->status));
	mutex_unlock(&xhci->mutex);
}

/*
 * Shutdown HC (not bus-specific)
 *
 * This is called when the machine is rebooting or halting.  We assume that the
 * machine will be powered off, and the HC's internal state will be reset.
 * Don't bother to free memory.
 *
 * This will only ever be called with the main usb_hcd (the USB3 roothub).
 */
void xhci_shutdown(struct usb_hcd *hcd)
{
	struct xhci_hcd *xhci = hcd_to_xhci(hcd);

	if (xhci->quirks & XHCI_SPURIOUS_REBOOT)
		usb_disable_xhci_ports(to_pci_dev(hcd->self.sysdev));

	spin_lock_irq(&xhci->lock);
	xhci_halt(xhci);
	/* Workaround for spurious wakeups at shutdown with HSW */
	if (xhci->quirks & XHCI_SPURIOUS_WAKEUP)
		xhci_reset(xhci);
	spin_unlock_irq(&xhci->lock);

	xhci_cleanup_msix(xhci);

	xhci_dbg_trace(xhci, trace_xhci_dbg_init,
			"xhci_shutdown completed - status = %x",
			readl(&xhci->op_regs->status));
}
EXPORT_SYMBOL_GPL(xhci_shutdown);

#ifdef CONFIG_PM
static void xhci_save_registers(struct xhci_hcd *xhci)
{
	xhci->s3.command = readl(&xhci->op_regs->command);
	xhci->s3.dev_nt = readl(&xhci->op_regs->dev_notification);
	xhci->s3.dcbaa_ptr = xhci_read_64(xhci, &xhci->op_regs->dcbaa_ptr);
	xhci->s3.config_reg = readl(&xhci->op_regs->config_reg);
	xhci->s3.erst_size = readl(&xhci->ir_set->erst_size);
	xhci->s3.erst_base = xhci_read_64(xhci, &xhci->ir_set->erst_base);
	xhci->s3.erst_dequeue = xhci_read_64(xhci, &xhci->ir_set->erst_dequeue);
	xhci->s3.irq_pending = readl(&xhci->ir_set->irq_pending);
	xhci->s3.irq_control = readl(&xhci->ir_set->irq_control);
}

static void xhci_restore_registers(struct xhci_hcd *xhci)
{
	writel(xhci->s3.command, &xhci->op_regs->command);
	writel(xhci->s3.dev_nt, &xhci->op_regs->dev_notification);
	xhci_write_64(xhci, xhci->s3.dcbaa_ptr, &xhci->op_regs->dcbaa_ptr);
	writel(xhci->s3.config_reg, &xhci->op_regs->config_reg);
	writel(xhci->s3.erst_size, &xhci->ir_set->erst_size);
	xhci_write_64(xhci, xhci->s3.erst_base, &xhci->ir_set->erst_base);
	xhci_write_64(xhci, xhci->s3.erst_dequeue, &xhci->ir_set->erst_dequeue);
	writel(xhci->s3.irq_pending, &xhci->ir_set->irq_pending);
	writel(xhci->s3.irq_control, &xhci->ir_set->irq_control);
}

static void xhci_set_cmd_ring_deq(struct xhci_hcd *xhci)
{
	u64	val_64;

	/* step 2: initialize command ring buffer */
	val_64 = xhci_read_64(xhci, &xhci->op_regs->cmd_ring);
	val_64 = (val_64 & (u64) CMD_RING_RSVD_BITS) |
		(xhci_trb_virt_to_dma(xhci->cmd_ring->deq_seg,
				      xhci->cmd_ring->dequeue) &
		 (u64) ~CMD_RING_RSVD_BITS) |
		xhci->cmd_ring->cycle_state;
	xhci_dbg_trace(xhci, trace_xhci_dbg_init,
			"// Setting command ring address to 0x%llx",
			(long unsigned long) val_64);
	xhci_write_64(xhci, val_64, &xhci->op_regs->cmd_ring);
}

/*
 * The whole command ring must be cleared to zero when we suspend the host.
 *
 * The host doesn't save the command ring pointer in the suspend well, so we
 * need to re-program it on resume.  Unfortunately, the pointer must be 64-byte
 * aligned, because of the reserved bits in the command ring dequeue pointer
 * register.  Therefore, we can't just set the dequeue pointer back in the
 * middle of the ring (TRBs are 16-byte aligned).
 */
static void xhci_clear_command_ring(struct xhci_hcd *xhci)
{
	struct xhci_ring *ring;
	struct xhci_segment *seg;

	ring = xhci->cmd_ring;
	seg = ring->deq_seg;
	do {
		memset(seg->trbs, 0,
			sizeof(union xhci_trb) * (TRBS_PER_SEGMENT - 1));
		seg->trbs[TRBS_PER_SEGMENT - 1].link.control &=
			cpu_to_le32(~TRB_CYCLE);
		seg = seg->next;
	} while (seg != ring->deq_seg);

	/* Reset the software enqueue and dequeue pointers */
	ring->deq_seg = ring->first_seg;
	ring->dequeue = ring->first_seg->trbs;
	ring->enq_seg = ring->deq_seg;
	ring->enqueue = ring->dequeue;

	ring->num_trbs_free = ring->num_segs * (TRBS_PER_SEGMENT - 1) - 1;
	/*
	 * Ring is now zeroed, so the HW should look for change of ownership
	 * when the cycle bit is set to 1.
	 */
	ring->cycle_state = 1;

	/*
	 * Reset the hardware dequeue pointer.
	 * Yes, this will need to be re-written after resume, but we're paranoid
	 * and want to make sure the hardware doesn't access bogus memory
	 * because, say, the BIOS or an SMI started the host without changing
	 * the command ring pointers.
	 */
	xhci_set_cmd_ring_deq(xhci);
}

static void xhci_disable_port_wake_on_bits(struct xhci_hcd *xhci)
{
	struct xhci_port **ports;
	int port_index;
	unsigned long flags;
	u32 t1, t2;

	spin_lock_irqsave(&xhci->lock, flags);

	/* disable usb3 ports Wake bits */
	port_index = xhci->usb3_rhub.num_ports;
	ports = xhci->usb3_rhub.ports;
	while (port_index--) {
		t1 = readl(ports[port_index]->addr);
		t1 = xhci_port_state_to_neutral(t1);
		t2 = t1 & ~PORT_WAKE_BITS;
		if (t1 != t2)
			writel(t2, ports[port_index]->addr);
	}

	/* disable usb2 ports Wake bits */
	port_index = xhci->usb2_rhub.num_ports;
	ports = xhci->usb2_rhub.ports;
	while (port_index--) {
		t1 = readl(ports[port_index]->addr);
		t1 = xhci_port_state_to_neutral(t1);
		t2 = t1 & ~PORT_WAKE_BITS;
		if (t1 != t2)
			writel(t2, ports[port_index]->addr);
	}

	spin_unlock_irqrestore(&xhci->lock, flags);
}

static bool xhci_pending_portevent(struct xhci_hcd *xhci)
{
	struct xhci_port	**ports;
	int			port_index;
	u32			status;
	u32			portsc;

	status = readl(&xhci->op_regs->status);
	if (status & STS_EINT)
		return true;
	/*
	 * Checking STS_EINT is not enough as there is a lag between a change
	 * bit being set and the Port Status Change Event that it generated
	 * being written to the Event Ring. See note in xhci 1.1 section 4.19.2.
	 */

	port_index = xhci->usb2_rhub.num_ports;
	ports = xhci->usb2_rhub.ports;
	while (port_index--) {
		portsc = readl(ports[port_index]->addr);
		if (portsc & PORT_CHANGE_MASK ||
		    (portsc & PORT_PLS_MASK) == XDEV_RESUME)
			return true;
	}
	port_index = xhci->usb3_rhub.num_ports;
	ports = xhci->usb3_rhub.ports;
	while (port_index--) {
		portsc = readl(ports[port_index]->addr);
		if (portsc & PORT_CHANGE_MASK ||
		    (portsc & PORT_PLS_MASK) == XDEV_RESUME)
			return true;
	}
	return false;
}

/*
 * Stop HC (not bus-specific)
 *
 * This is called when the machine transition into S3/S4 mode.
 *
 */
int xhci_suspend(struct xhci_hcd *xhci, bool do_wakeup)
{
	int			rc = 0;
	unsigned int		delay = XHCI_MAX_HALT_USEC * 2;
	struct usb_hcd		*hcd = xhci_to_hcd(xhci);
	u32			command;
	u32			res;

	if (!hcd->state)
		return 0;

	if (hcd->state != HC_STATE_SUSPENDED ||
			xhci->shared_hcd->state != HC_STATE_SUSPENDED)
		return -EINVAL;

	/* Clear root port wake on bits if wakeup not allowed. */
	if (!do_wakeup)
		xhci_disable_port_wake_on_bits(xhci);

	if (!HCD_HW_ACCESSIBLE(hcd))
		return 0;

	xhci_dbc_suspend(xhci);

	/* Don't poll the roothubs on bus suspend. */
	xhci_dbg(xhci, "%s: stopping port polling.\n", __func__);
	clear_bit(HCD_FLAG_POLL_RH, &hcd->flags);
	del_timer_sync(&hcd->rh_timer);
	clear_bit(HCD_FLAG_POLL_RH, &xhci->shared_hcd->flags);
	del_timer_sync(&xhci->shared_hcd->rh_timer);

	if (xhci->quirks & XHCI_SUSPEND_DELAY)
		usleep_range(1000, 1500);

	spin_lock_irq(&xhci->lock);
	clear_bit(HCD_FLAG_HW_ACCESSIBLE, &hcd->flags);
	clear_bit(HCD_FLAG_HW_ACCESSIBLE, &xhci->shared_hcd->flags);
	/* step 1: stop endpoint */
	/* skipped assuming that port suspend has done */

	/* step 2: clear Run/Stop bit */
	command = readl(&xhci->op_regs->command);
	command &= ~CMD_RUN;
	writel(command, &xhci->op_regs->command);

	/* Some chips from Fresco Logic need an extraordinary delay */
	delay *= (xhci->quirks & XHCI_SLOW_SUSPEND) ? 10 : 1;

	if (xhci_handshake(&xhci->op_regs->status,
		      STS_HALT, STS_HALT, delay)) {
		xhci_warn(xhci, "WARN: xHC CMD_RUN timeout\n");
		spin_unlock_irq(&xhci->lock);
		return -ETIMEDOUT;
	}
	xhci_clear_command_ring(xhci);

	/* step 3: save registers */
	xhci_save_registers(xhci);

	/* step 4: set CSS flag */
	command = readl(&xhci->op_regs->command);
	command |= CMD_CSS;
	writel(command, &xhci->op_regs->command);
	xhci->broken_suspend = 0;
	if (xhci_handshake(&xhci->op_regs->status,
				STS_SAVE, 0, 20 * 1000)) {
	/*
	 * AMD SNPS xHC 3.0 occasionally does not clear the
	 * SSS bit of USBSTS and when driver tries to poll
	 * to see if the xHC clears BIT(8) which never happens
	 * and driver assumes that controller is not responding
	 * and times out. To workaround this, its good to check
	 * if SRE and HCE bits are not set (as per xhci
	 * Section 5.4.2) and bypass the timeout.
	 */
		res = readl(&xhci->op_regs->status);
		if ((xhci->quirks & XHCI_SNPS_BROKEN_SUSPEND) &&
		    (((res & STS_SRE) == 0) &&
				((res & STS_HCE) == 0))) {
			xhci->broken_suspend = 1;
		} else {
			xhci_warn(xhci, "WARN: xHC save state timeout\n");
			spin_unlock_irq(&xhci->lock);
			return -ETIMEDOUT;
		}
	}
	spin_unlock_irq(&xhci->lock);

	/*
	 * Deleting Compliance Mode Recovery Timer because the xHCI Host
	 * is about to be suspended.
	 */
	if ((xhci->quirks & XHCI_COMP_MODE_QUIRK) &&
			(!(xhci_all_ports_seen_u0(xhci)))) {
		del_timer_sync(&xhci->comp_mode_recovery_timer);
		xhci_dbg_trace(xhci, trace_xhci_dbg_quirks,
				"%s: compliance mode recovery timer deleted",
				__func__);
	}

	/* step 5: remove core well power */
	/* synchronize irq when using MSI-X */
	xhci_msix_sync_irqs(xhci);

	return rc;
}
EXPORT_SYMBOL_GPL(xhci_suspend);

/*
 * start xHC (not bus-specific)
 *
 * This is called when the machine transition from S3/S4 mode.
 *
 */
int xhci_resume(struct xhci_hcd *xhci, bool hibernated)
{
	u32			command, temp = 0;
	struct usb_hcd		*hcd = xhci_to_hcd(xhci);
	struct usb_hcd		*secondary_hcd;
	int			retval = 0;
	bool			comp_timer_running = false;
	bool			pending_portevent = false;
	bool			reinit_xhc = false;

	if (!hcd->state)
		return 0;

	/* Wait a bit if either of the roothubs need to settle from the
	 * transition into bus suspend.
	 */
	if (time_before(jiffies, xhci->bus_state[0].next_statechange) ||
			time_before(jiffies,
				xhci->bus_state[1].next_statechange))
		msleep(100);

	set_bit(HCD_FLAG_HW_ACCESSIBLE, &hcd->flags);
	set_bit(HCD_FLAG_HW_ACCESSIBLE, &xhci->shared_hcd->flags);

	spin_lock_irq(&xhci->lock);

	if (hibernated || xhci->quirks & XHCI_RESET_ON_RESUME || xhci->broken_suspend)
		reinit_xhc = true;

	if (!reinit_xhc) {
		/*
		 * Some controllers might lose power during suspend, so wait
		 * for controller not ready bit to clear, just as in xHC init.
		 */
		retval = xhci_handshake(&xhci->op_regs->status,
					STS_CNR, 0, 10 * 1000 * 1000);
		if (retval) {
			xhci_warn(xhci, "Controller not ready at resume %d\n",
				  retval);
			spin_unlock_irq(&xhci->lock);
			return retval;
		}
		/* step 1: restore register */
		xhci_restore_registers(xhci);
		/* step 2: initialize command ring buffer */
		xhci_set_cmd_ring_deq(xhci);
		/* step 3: restore state and start state*/
		/* step 3: set CRS flag */
		command = readl(&xhci->op_regs->command);
		command |= CMD_CRS;
		writel(command, &xhci->op_regs->command);
		/*
		 * Some controllers take up to 55+ ms to complete the controller
		 * restore so setting the timeout to 100ms. Xhci specification
		 * doesn't mention any timeout value.
		 */
		if (xhci_handshake(&xhci->op_regs->status,
			      STS_RESTORE, 0, 100 * 1000)) {
			xhci_warn(xhci, "WARN: xHC restore state timeout\n");
			spin_unlock_irq(&xhci->lock);
			return -ETIMEDOUT;
		}
	}

	temp = readl(&xhci->op_regs->status);

	/* re-initialize the HC on Restore Error, or Host Controller Error */
	if (temp & (STS_SRE | STS_HCE)) {
		reinit_xhc = true;
		xhci_warn(xhci, "xHC error in resume, USBSTS 0x%x, Reinit\n", temp);
	}

	if (reinit_xhc) {
		if ((xhci->quirks & XHCI_COMP_MODE_QUIRK) &&
				!(xhci_all_ports_seen_u0(xhci))) {
			del_timer_sync(&xhci->comp_mode_recovery_timer);
			xhci_dbg_trace(xhci, trace_xhci_dbg_quirks,
				"Compliance Mode Recovery Timer deleted!");
		}

		/* Let the USB core know _both_ roothubs lost power. */
		usb_root_hub_lost_power(xhci->main_hcd->self.root_hub);
		usb_root_hub_lost_power(xhci->shared_hcd->self.root_hub);

		xhci_dbg(xhci, "Stop HCD\n");
		xhci_halt(xhci);
		xhci_zero_64b_regs(xhci);
		retval = xhci_reset(xhci);
		spin_unlock_irq(&xhci->lock);
		if (retval)
			return retval;
		xhci_cleanup_msix(xhci);

		xhci_dbg(xhci, "// Disabling event ring interrupts\n");
		temp = readl(&xhci->op_regs->status);
		writel((temp & ~0x1fff) | STS_EINT, &xhci->op_regs->status);
		temp = readl(&xhci->ir_set->irq_pending);
		writel(ER_IRQ_DISABLE(temp), &xhci->ir_set->irq_pending);

		xhci_dbg(xhci, "cleaning up memory\n");
		xhci_mem_cleanup(xhci);
		xhci_debugfs_exit(xhci);
		xhci_dbg(xhci, "xhci_stop completed - status = %x\n",
			    readl(&xhci->op_regs->status));

		/* USB core calls the PCI reinit and start functions twice:
		 * first with the primary HCD, and then with the secondary HCD.
		 * If we don't do the same, the host will never be started.
		 */
		if (!usb_hcd_is_primary_hcd(hcd))
			secondary_hcd = hcd;
		else
			secondary_hcd = xhci->shared_hcd;

		xhci_dbg(xhci, "Initialize the xhci_hcd\n");
		retval = xhci_init(hcd->primary_hcd);
		if (retval)
			return retval;
		comp_timer_running = true;

		xhci_dbg(xhci, "Start the primary HCD\n");
		retval = xhci_run(hcd->primary_hcd);
		if (!retval) {
			xhci_dbg(xhci, "Start the secondary HCD\n");
			retval = xhci_run(secondary_hcd);
		}
		hcd->state = HC_STATE_SUSPENDED;
		xhci->shared_hcd->state = HC_STATE_SUSPENDED;
		goto done;
	}

	/* step 4: set Run/Stop bit */
	command = readl(&xhci->op_regs->command);
	command |= CMD_RUN;
	writel(command, &xhci->op_regs->command);
	xhci_handshake(&xhci->op_regs->status, STS_HALT,
		  0, 250 * 1000);

	/* step 5: walk topology and initialize portsc,
	 * portpmsc and portli
	 */
	/* this is done in bus_resume */

	/* step 6: restart each of the previously
	 * Running endpoints by ringing their doorbells
	 */

	spin_unlock_irq(&xhci->lock);

	xhci_dbc_resume(xhci);

 done:
	if (retval == 0) {
		/*
		 * Resume roothubs only if there are pending events.
		 * USB 3 devices resend U3 LFPS wake after a 100ms delay if
		 * the first wake signalling failed, give it that chance.
		 */
		pending_portevent = xhci_pending_portevent(xhci);
		if (!pending_portevent) {
			msleep(120);
			pending_portevent = xhci_pending_portevent(xhci);
		}

		if (pending_portevent) {
			usb_hcd_resume_root_hub(xhci->shared_hcd);
			usb_hcd_resume_root_hub(hcd);
		}
	}
	/*
	 * If system is subject to the Quirk, Compliance Mode Timer needs to
	 * be re-initialized Always after a system resume. Ports are subject
	 * to suffer the Compliance Mode issue again. It doesn't matter if
	 * ports have entered previously to U0 before system's suspension.
	 */
	if ((xhci->quirks & XHCI_COMP_MODE_QUIRK) && !comp_timer_running)
		compliance_mode_recovery_timer_init(xhci);

	if (xhci->quirks & XHCI_ASMEDIA_MODIFY_FLOWCONTROL)
		usb_asmedia_modifyflowcontrol(to_pci_dev(hcd->self.controller));

	/* Re-enable port polling. */
	xhci_dbg(xhci, "%s: starting port polling.\n", __func__);
	set_bit(HCD_FLAG_POLL_RH, &xhci->shared_hcd->flags);
	usb_hcd_poll_rh_status(xhci->shared_hcd);
	set_bit(HCD_FLAG_POLL_RH, &hcd->flags);
	usb_hcd_poll_rh_status(hcd);

	return retval;
}
EXPORT_SYMBOL_GPL(xhci_resume);
#endif	/* CONFIG_PM */

/*-------------------------------------------------------------------------*/

/**
 * xhci_get_endpoint_index - Used for passing endpoint bitmasks between the core and
 * HCDs.  Find the index for an endpoint given its descriptor.  Use the return
 * value to right shift 1 for the bitmask.
 *
 * Index  = (epnum * 2) + direction - 1,
 * where direction = 0 for OUT, 1 for IN.
 * For control endpoints, the IN index is used (OUT index is unused), so
 * index = (epnum * 2) + direction - 1 = (epnum * 2) + 1 - 1 = (epnum * 2)
 */
unsigned int xhci_get_endpoint_index(struct usb_endpoint_descriptor *desc)
{
	unsigned int index;
	if (usb_endpoint_xfer_control(desc))
		index = (unsigned int) (usb_endpoint_num(desc)*2);
	else
		index = (unsigned int) (usb_endpoint_num(desc)*2) +
			(usb_endpoint_dir_in(desc) ? 1 : 0) - 1;
	return index;
}

/* The reverse operation to xhci_get_endpoint_index. Calculate the USB endpoint
 * address from the XHCI endpoint index.
 */
unsigned int xhci_get_endpoint_address(unsigned int ep_index)
{
	unsigned int number = DIV_ROUND_UP(ep_index, 2);
	unsigned int direction = ep_index % 2 ? USB_DIR_OUT : USB_DIR_IN;
	return direction | number;
}

/* Find the flag for this endpoint (for use in the control context).  Use the
 * endpoint index to create a bitmask.  The slot context is bit 0, endpoint 0 is
 * bit 1, etc.
 */
static unsigned int xhci_get_endpoint_flag(struct usb_endpoint_descriptor *desc)
{
	return 1 << (xhci_get_endpoint_index(desc) + 1);
}

/* Find the flag for this endpoint (for use in the control context).  Use the
 * endpoint index to create a bitmask.  The slot context is bit 0, endpoint 0 is
 * bit 1, etc.
 */
static unsigned int xhci_get_endpoint_flag_from_index(unsigned int ep_index)
{
	return 1 << (ep_index + 1);
}

/* Compute the last valid endpoint context index.  Basically, this is the
 * endpoint index plus one.  For slot contexts with more than valid endpoint,
 * we find the most significant bit set in the added contexts flags.
 * e.g. ep 1 IN (with epnum 0x81) => added_ctxs = 0b1000
 * fls(0b1000) = 4, but the endpoint context index is 3, so subtract one.
 */
unsigned int xhci_last_valid_endpoint(u32 added_ctxs)
{
	return fls(added_ctxs) - 1;
}

/* Returns 1 if the arguments are OK;
 * returns 0 this is a root hub; returns -EINVAL for NULL pointers.
 */
static int xhci_check_args(struct usb_hcd *hcd, struct usb_device *udev,
		struct usb_host_endpoint *ep, int check_ep, bool check_virt_dev,
		const char *func) {
	struct xhci_hcd	*xhci;
	struct xhci_virt_device	*virt_dev;

	if (!hcd || (check_ep && !ep) || !udev) {
		pr_debug("xHCI %s called with invalid args\n", func);
		return -EINVAL;
	}
	if (!udev->parent) {
		pr_debug("xHCI %s called for root hub\n", func);
		return 0;
	}

	xhci = hcd_to_xhci(hcd);
	if (check_virt_dev) {
		if (!udev->slot_id || !xhci->devs[udev->slot_id]) {
			xhci_dbg(xhci, "xHCI %s called with unaddressed device\n",
					func);
			return -EINVAL;
		}

		virt_dev = xhci->devs[udev->slot_id];
		if (virt_dev->udev != udev) {
			xhci_dbg(xhci, "xHCI %s called with udev and "
					  "virt_dev does not match\n", func);
			return -EINVAL;
		}
	}

	if (xhci->xhc_state & XHCI_STATE_HALTED)
		return -ENODEV;

	return 1;
}

static int xhci_configure_endpoint(struct xhci_hcd *xhci,
		struct usb_device *udev, struct xhci_command *command,
		bool ctx_change, bool must_succeed);

/*
 * Full speed devices may have a max packet size greater than 8 bytes, but the
 * USB core doesn't know that until it reads the first 8 bytes of the
 * descriptor.  If the usb_device's max packet size changes after that point,
 * we need to issue an evaluate context command and wait on it.
 */
static int xhci_check_maxpacket(struct xhci_hcd *xhci, unsigned int slot_id,
		unsigned int ep_index, struct urb *urb, gfp_t mem_flags)
{
	struct xhci_container_ctx *out_ctx;
	struct xhci_input_control_ctx *ctrl_ctx;
	struct xhci_ep_ctx *ep_ctx;
	struct xhci_command *command;
	int max_packet_size;
	int hw_max_packet_size;
	int ret = 0;

	out_ctx = xhci->devs[slot_id]->out_ctx;
	ep_ctx = xhci_get_ep_ctx(xhci, out_ctx, ep_index);
	hw_max_packet_size = MAX_PACKET_DECODED(le32_to_cpu(ep_ctx->ep_info2));
	max_packet_size = usb_endpoint_maxp(&urb->dev->ep0.desc);
	if (hw_max_packet_size != max_packet_size) {
		xhci_dbg_trace(xhci,  trace_xhci_dbg_context_change,
				"Max Packet Size for ep 0 changed.");
		xhci_dbg_trace(xhci,  trace_xhci_dbg_context_change,
				"Max packet size in usb_device = %d",
				max_packet_size);
		xhci_dbg_trace(xhci,  trace_xhci_dbg_context_change,
				"Max packet size in xHCI HW = %d",
				hw_max_packet_size);
		xhci_dbg_trace(xhci,  trace_xhci_dbg_context_change,
				"Issuing evaluate context command.");

		/* Set up the input context flags for the command */
		/* FIXME: This won't work if a non-default control endpoint
		 * changes max packet sizes.
		 */

		command = xhci_alloc_command(xhci, true, mem_flags);
		if (!command)
			return -ENOMEM;

		command->in_ctx = xhci->devs[slot_id]->in_ctx;
		ctrl_ctx = xhci_get_input_control_ctx(command->in_ctx);
		if (!ctrl_ctx) {
			xhci_warn(xhci, "%s: Could not get input context, bad type.\n",
					__func__);
			ret = -ENOMEM;
			goto command_cleanup;
		}
		/* Set up the modified control endpoint 0 */
		xhci_endpoint_copy(xhci, xhci->devs[slot_id]->in_ctx,
				xhci->devs[slot_id]->out_ctx, ep_index);

		ep_ctx = xhci_get_ep_ctx(xhci, command->in_ctx, ep_index);
		ep_ctx->ep_info &= cpu_to_le32(~EP_STATE_MASK);/* must clear */
		ep_ctx->ep_info2 &= cpu_to_le32(~MAX_PACKET_MASK);
		ep_ctx->ep_info2 |= cpu_to_le32(MAX_PACKET(max_packet_size));

		ctrl_ctx->add_flags = cpu_to_le32(EP0_FLAG);
		ctrl_ctx->drop_flags = 0;

		ret = xhci_configure_endpoint(xhci, urb->dev, command,
				true, false);

		/* Clean up the input context for later use by bandwidth
		 * functions.
		 */
		ctrl_ctx->add_flags = cpu_to_le32(SLOT_FLAG);
command_cleanup:
		kfree(command->completion);
		kfree(command);
	}
	return ret;
}

/*
 * non-error returns are a promise to giveback() the urb later
 * we drop ownership so next owner (or urb unlink) can get it
 */
static int xhci_urb_enqueue(struct usb_hcd *hcd, struct urb *urb, gfp_t mem_flags)
{
	struct xhci_hcd *xhci = hcd_to_xhci(hcd);
	unsigned long flags;
	int ret = 0;
	unsigned int slot_id, ep_index;
	unsigned int *ep_state;
	struct urb_priv	*urb_priv;
	int num_tds;

	if (!urb)
		return -EINVAL;
	ret = xhci_check_args(hcd, urb->dev, urb->ep,
					true, true, __func__);
	if (ret <= 0)
		return ret ? ret : -EINVAL;

	slot_id = urb->dev->slot_id;
	ep_index = xhci_get_endpoint_index(&urb->ep->desc);
	ep_state = &xhci->devs[slot_id]->eps[ep_index].ep_state;

	if (!HCD_HW_ACCESSIBLE(hcd)) {
		if (!in_interrupt())
			xhci_dbg(xhci, "urb submitted during PCI suspend\n");
		return -ESHUTDOWN;
	}
	if (xhci->devs[slot_id]->flags & VDEV_PORT_ERROR) {
		xhci_dbg(xhci, "Can't queue urb, port error, link inactive\n");
		return -ENODEV;
	}

	if (usb_endpoint_xfer_isoc(&urb->ep->desc))
		num_tds = urb->number_of_packets;
	else if (usb_endpoint_is_bulk_out(&urb->ep->desc) &&
	    urb->transfer_buffer_length > 0 &&
	    urb->transfer_flags & URB_ZERO_PACKET &&
	    !(urb->transfer_buffer_length % usb_endpoint_maxp(&urb->ep->desc)))
		num_tds = 2;
	else
		num_tds = 1;

	urb_priv = kzalloc(sizeof(struct urb_priv) +
			   num_tds * sizeof(struct xhci_td), mem_flags);
	if (!urb_priv)
		return -ENOMEM;

	urb_priv->num_tds = num_tds;
	urb_priv->num_tds_done = 0;
	urb->hcpriv = urb_priv;

	trace_xhci_urb_enqueue(urb);

	if (usb_endpoint_xfer_control(&urb->ep->desc)) {
		/* Check to see if the max packet size for the default control
		 * endpoint changed during FS device enumeration
		 */
		if (urb->dev->speed == USB_SPEED_FULL) {
			ret = xhci_check_maxpacket(xhci, slot_id,
					ep_index, urb, mem_flags);
			if (ret < 0) {
				xhci_urb_free_priv(urb_priv);
				urb->hcpriv = NULL;
				return ret;
			}
		}
	}

	spin_lock_irqsave(&xhci->lock, flags);

	if (xhci->xhc_state & XHCI_STATE_DYING) {
		xhci_dbg(xhci, "Ep 0x%x: URB %p submitted for non-responsive xHCI host.\n",
			 urb->ep->desc.bEndpointAddress, urb);
		ret = -ESHUTDOWN;
		goto free_priv;
	}
	if (*ep_state & (EP_GETTING_STREAMS | EP_GETTING_NO_STREAMS)) {
		xhci_warn(xhci, "WARN: Can't enqueue URB, ep in streams transition state %x\n",
			  *ep_state);
		ret = -EINVAL;
		goto free_priv;
	}
	if (*ep_state & EP_SOFT_CLEAR_TOGGLE) {
		xhci_warn(xhci, "Can't enqueue URB while manually clearing toggle\n");
		ret = -EINVAL;
		goto free_priv;
	}

	switch (usb_endpoint_type(&urb->ep->desc)) {

	case USB_ENDPOINT_XFER_CONTROL:
		ret = xhci_queue_ctrl_tx(xhci, GFP_ATOMIC, urb,
					 slot_id, ep_index);
		break;
	case USB_ENDPOINT_XFER_BULK:
		ret = xhci_queue_bulk_tx(xhci, GFP_ATOMIC, urb,
					 slot_id, ep_index);
		break;
	case USB_ENDPOINT_XFER_INT:
		ret = xhci_queue_intr_tx(xhci, GFP_ATOMIC, urb,
				slot_id, ep_index);
		break;
	case USB_ENDPOINT_XFER_ISOC:
		ret = xhci_queue_isoc_tx_prepare(xhci, GFP_ATOMIC, urb,
				slot_id, ep_index);
	}

	if (ret) {
free_priv:
		xhci_urb_free_priv(urb_priv);
		urb->hcpriv = NULL;
	}
	spin_unlock_irqrestore(&xhci->lock, flags);
	return ret;
}

/*
 * Remove the URB's TD from the endpoint ring.  This may cause the HC to stop
 * USB transfers, potentially stopping in the middle of a TRB buffer.  The HC
 * should pick up where it left off in the TD, unless a Set Transfer Ring
 * Dequeue Pointer is issued.
 *
 * The TRBs that make up the buffers for the canceled URB will be "removed" from
 * the ring.  Since the ring is a contiguous structure, they can't be physically
 * removed.  Instead, there are two options:
 *
 *  1) If the HC is in the middle of processing the URB to be canceled, we
 *     simply move the ring's dequeue pointer past those TRBs using the Set
 *     Transfer Ring Dequeue Pointer command.  This will be the common case,
 *     when drivers timeout on the last submitted URB and attempt to cancel.
 *
 *  2) If the HC is in the middle of a different TD, we turn the TRBs into a
 *     series of 1-TRB transfer no-op TDs.  (No-ops shouldn't be chained.)  The
 *     HC will need to invalidate the any TRBs it has cached after the stop
 *     endpoint command, as noted in the xHCI 0.95 errata.
 *
 *  3) The TD may have completed by the time the Stop Endpoint Command
 *     completes, so software needs to handle that case too.
 *
 * This function should protect against the TD enqueueing code ringing the
 * doorbell while this code is waiting for a Stop Endpoint command to complete.
 * It also needs to account for multiple cancellations on happening at the same
 * time for the same endpoint.
 *
 * Note that this function can be called in any context, or so says
 * usb_hcd_unlink_urb()
 */
static int xhci_urb_dequeue(struct usb_hcd *hcd, struct urb *urb, int status)
{
	unsigned long flags;
	int ret, i;
	u32 temp;
	struct xhci_hcd *xhci;
	struct urb_priv	*urb_priv;
	struct xhci_td *td;
	unsigned int ep_index;
	struct xhci_ring *ep_ring;
	struct xhci_virt_ep *ep;
	struct xhci_command *command;
	struct xhci_virt_device *vdev;

	xhci = hcd_to_xhci(hcd);
	spin_lock_irqsave(&xhci->lock, flags);

	trace_xhci_urb_dequeue(urb);

	/* Make sure the URB hasn't completed or been unlinked already */
	ret = usb_hcd_check_unlink_urb(hcd, urb, status);
	if (ret)
		goto done;

	/* give back URB now if we can't queue it for cancel */
	vdev = xhci->devs[urb->dev->slot_id];
	urb_priv = urb->hcpriv;
	if (!vdev || !urb_priv)
		goto err_giveback;

	ep_index = xhci_get_endpoint_index(&urb->ep->desc);
	ep = &vdev->eps[ep_index];
	ep_ring = xhci_urb_to_transfer_ring(xhci, urb);
	if (!ep || !ep_ring)
		goto err_giveback;

	/* If xHC is dead take it down and return ALL URBs in xhci_hc_died() */
	temp = readl(&xhci->op_regs->status);
	if (temp == ~(u32)0 || xhci->xhc_state & XHCI_STATE_DYING) {
		xhci_hc_died(xhci);
		goto done;
	}

	/*
	 * check ring is not re-allocated since URB was enqueued. If it is, then
	 * make sure none of the ring related pointers in this URB private data
	 * are touched, such as td_list, otherwise we overwrite freed data
	 */
	if (!td_on_ring(&urb_priv->td[0], ep_ring)) {
		xhci_err(xhci, "Canceled URB td not found on endpoint ring");
		for (i = urb_priv->num_tds_done; i < urb_priv->num_tds; i++) {
			td = &urb_priv->td[i];
			if (!list_empty(&td->cancelled_td_list))
				list_del_init(&td->cancelled_td_list);
		}
		goto err_giveback;
	}

	if (xhci->xhc_state & XHCI_STATE_HALTED) {
		xhci_dbg_trace(xhci, trace_xhci_dbg_cancel_urb,
				"HC halted, freeing TD manually.");
		for (i = urb_priv->num_tds_done;
		     i < urb_priv->num_tds;
		     i++) {
			td = &urb_priv->td[i];
			if (!list_empty(&td->td_list))
				list_del_init(&td->td_list);
			if (!list_empty(&td->cancelled_td_list))
				list_del_init(&td->cancelled_td_list);
		}
		goto err_giveback;
	}

	i = urb_priv->num_tds_done;
	if (i < urb_priv->num_tds)
		xhci_dbg_trace(xhci, trace_xhci_dbg_cancel_urb,
				"Cancel URB %p, dev %s, ep 0x%x, "
				"starting at offset 0x%llx",
				urb, urb->dev->devpath,
				urb->ep->desc.bEndpointAddress,
				(unsigned long long) xhci_trb_virt_to_dma(
					urb_priv->td[i].start_seg,
					urb_priv->td[i].first_trb));

	for (; i < urb_priv->num_tds; i++) {
		td = &urb_priv->td[i];
		list_add_tail(&td->cancelled_td_list, &ep->cancelled_td_list);
	}

	/* Queue a stop endpoint command, but only if this is
	 * the first cancellation to be handled.
	 */
	if (!(ep->ep_state & EP_STOP_CMD_PENDING)) {
		command = xhci_alloc_command(xhci, false, GFP_ATOMIC);
		if (!command) {
			ret = -ENOMEM;
			goto done;
		}
		ep->ep_state |= EP_STOP_CMD_PENDING;
		ep->stop_cmd_timer.expires = jiffies +
			XHCI_STOP_EP_CMD_TIMEOUT * HZ;
		add_timer(&ep->stop_cmd_timer);
		xhci_queue_stop_endpoint(xhci, command, urb->dev->slot_id,
					 ep_index, 0);
		xhci_ring_cmd_db(xhci);
	}
done:
	spin_unlock_irqrestore(&xhci->lock, flags);
	return ret;

err_giveback:
	if (urb_priv)
		xhci_urb_free_priv(urb_priv);
	usb_hcd_unlink_urb_from_ep(hcd, urb);
	spin_unlock_irqrestore(&xhci->lock, flags);
	usb_hcd_giveback_urb(hcd, urb, -ESHUTDOWN);
	return ret;
}

/* Drop an endpoint from a new bandwidth configuration for this device.
 * Only one call to this function is allowed per endpoint before
 * check_bandwidth() or reset_bandwidth() must be called.
 * A call to xhci_drop_endpoint() followed by a call to xhci_add_endpoint() will
 * add the endpoint to the schedule with possibly new parameters denoted by a
 * different endpoint descriptor in usb_host_endpoint.
 * A call to xhci_add_endpoint() followed by a call to xhci_drop_endpoint() is
 * not allowed.
 *
 * The USB core will not allow URBs to be queued to an endpoint that is being
 * disabled, so there's no need for mutual exclusion to protect
 * the xhci->devs[slot_id] structure.
 */
static int xhci_drop_endpoint(struct usb_hcd *hcd, struct usb_device *udev,
		struct usb_host_endpoint *ep)
{
	struct xhci_hcd *xhci;
	struct xhci_container_ctx *in_ctx, *out_ctx;
	struct xhci_input_control_ctx *ctrl_ctx;
	unsigned int ep_index;
	struct xhci_ep_ctx *ep_ctx;
	u32 drop_flag;
	u32 new_add_flags, new_drop_flags;
	int ret;

	ret = xhci_check_args(hcd, udev, ep, 1, true, __func__);
	if (ret <= 0)
		return ret;
	xhci = hcd_to_xhci(hcd);
	if (xhci->xhc_state & XHCI_STATE_DYING)
		return -ENODEV;

	xhci_dbg(xhci, "%s called for udev %p\n", __func__, udev);
	drop_flag = xhci_get_endpoint_flag(&ep->desc);
	if (drop_flag == SLOT_FLAG || drop_flag == EP0_FLAG) {
		xhci_dbg(xhci, "xHCI %s - can't drop slot or ep 0 %#x\n",
				__func__, drop_flag);
		return 0;
	}

	in_ctx = xhci->devs[udev->slot_id]->in_ctx;
	out_ctx = xhci->devs[udev->slot_id]->out_ctx;
	ctrl_ctx = xhci_get_input_control_ctx(in_ctx);
	if (!ctrl_ctx) {
		xhci_warn(xhci, "%s: Could not get input context, bad type.\n",
				__func__);
		return 0;
	}

	ep_index = xhci_get_endpoint_index(&ep->desc);
	ep_ctx = xhci_get_ep_ctx(xhci, out_ctx, ep_index);
	/* If the HC already knows the endpoint is disabled,
	 * or the HCD has noted it is disabled, ignore this request
	 */
	if ((GET_EP_CTX_STATE(ep_ctx) == EP_STATE_DISABLED) ||
	    le32_to_cpu(ctrl_ctx->drop_flags) &
	    xhci_get_endpoint_flag(&ep->desc)) {
		/* Do not warn when called after a usb_device_reset */
		if (xhci->devs[udev->slot_id]->eps[ep_index].ring != NULL)
			xhci_warn(xhci, "xHCI %s called with disabled ep %p\n",
				  __func__, ep);
		return 0;
	}

	ctrl_ctx->drop_flags |= cpu_to_le32(drop_flag);
	new_drop_flags = le32_to_cpu(ctrl_ctx->drop_flags);

	ctrl_ctx->add_flags &= cpu_to_le32(~drop_flag);
	new_add_flags = le32_to_cpu(ctrl_ctx->add_flags);

	xhci_debugfs_remove_endpoint(xhci, xhci->devs[udev->slot_id], ep_index);

	xhci_endpoint_zero(xhci, xhci->devs[udev->slot_id], ep);

	if (xhci->quirks & XHCI_MTK_HOST)
		xhci_mtk_drop_ep_quirk(hcd, udev, ep);

	xhci_dbg(xhci, "drop ep 0x%x, slot id %d, new drop flags = %#x, new add flags = %#x\n",
			(unsigned int) ep->desc.bEndpointAddress,
			udev->slot_id,
			(unsigned int) new_drop_flags,
			(unsigned int) new_add_flags);
	return 0;
}

/* Add an endpoint to a new possible bandwidth configuration for this device.
 * Only one call to this function is allowed per endpoint before
 * check_bandwidth() or reset_bandwidth() must be called.
 * A call to xhci_drop_endpoint() followed by a call to xhci_add_endpoint() will
 * add the endpoint to the schedule with possibly new parameters denoted by a
 * different endpoint descriptor in usb_host_endpoint.
 * A call to xhci_add_endpoint() followed by a call to xhci_drop_endpoint() is
 * not allowed.
 *
 * The USB core will not allow URBs to be queued to an endpoint until the
 * configuration or alt setting is installed in the device, so there's no need
 * for mutual exclusion to protect the xhci->devs[slot_id] structure.
 */
static int xhci_add_endpoint(struct usb_hcd *hcd, struct usb_device *udev,
		struct usb_host_endpoint *ep)
{
	struct xhci_hcd *xhci;
	struct xhci_container_ctx *in_ctx;
	unsigned int ep_index;
	struct xhci_input_control_ctx *ctrl_ctx;
	u32 added_ctxs;
	u32 new_add_flags, new_drop_flags;
	struct xhci_virt_device *virt_dev;
	int ret = 0;

	ret = xhci_check_args(hcd, udev, ep, 1, true, __func__);
	if (ret <= 0) {
		/* So we won't queue a reset ep command for a root hub */
		ep->hcpriv = NULL;
		return ret;
	}
	xhci = hcd_to_xhci(hcd);
	if (xhci->xhc_state & XHCI_STATE_DYING)
		return -ENODEV;

	added_ctxs = xhci_get_endpoint_flag(&ep->desc);
	if (added_ctxs == SLOT_FLAG || added_ctxs == EP0_FLAG) {
		/* FIXME when we have to issue an evaluate endpoint command to
		 * deal with ep0 max packet size changing once we get the
		 * descriptors
		 */
		xhci_dbg(xhci, "xHCI %s - can't add slot or ep 0 %#x\n",
				__func__, added_ctxs);
		return 0;
	}

	virt_dev = xhci->devs[udev->slot_id];
	in_ctx = virt_dev->in_ctx;
	ctrl_ctx = xhci_get_input_control_ctx(in_ctx);
	if (!ctrl_ctx) {
		xhci_warn(xhci, "%s: Could not get input context, bad type.\n",
				__func__);
		return 0;
	}

	ep_index = xhci_get_endpoint_index(&ep->desc);
	/* If this endpoint is already in use, and the upper layers are trying
	 * to add it again without dropping it, reject the addition.
	 */
	if (virt_dev->eps[ep_index].ring &&
			!(le32_to_cpu(ctrl_ctx->drop_flags) & added_ctxs)) {
		xhci_warn(xhci, "Trying to add endpoint 0x%x "
				"without dropping it.\n",
				(unsigned int) ep->desc.bEndpointAddress);
		return -EINVAL;
	}

	/* If the HCD has already noted the endpoint is enabled,
	 * ignore this request.
	 */
	if (le32_to_cpu(ctrl_ctx->add_flags) & added_ctxs) {
		xhci_warn(xhci, "xHCI %s called with enabled ep %p\n",
				__func__, ep);
		return 0;
	}

	/*
	 * Configuration and alternate setting changes must be done in
	 * process context, not interrupt context (or so documenation
	 * for usb_set_interface() and usb_set_configuration() claim).
	 */
	if (xhci_endpoint_init(xhci, virt_dev, udev, ep, GFP_NOIO) < 0) {
		dev_dbg(&udev->dev, "%s - could not initialize ep %#x\n",
				__func__, ep->desc.bEndpointAddress);
		return -ENOMEM;
	}

	if (xhci->quirks & XHCI_MTK_HOST) {
		ret = xhci_mtk_add_ep_quirk(hcd, udev, ep);
		if (ret < 0) {
			xhci_ring_free(xhci, virt_dev->eps[ep_index].new_ring);
			virt_dev->eps[ep_index].new_ring = NULL;
			return ret;
		}
	}

	ctrl_ctx->add_flags |= cpu_to_le32(added_ctxs);
	new_add_flags = le32_to_cpu(ctrl_ctx->add_flags);

	/* If xhci_endpoint_disable() was called for this endpoint, but the
	 * xHC hasn't been notified yet through the check_bandwidth() call,
	 * this re-adds a new state for the endpoint from the new endpoint
	 * descriptors.  We must drop and re-add this endpoint, so we leave the
	 * drop flags alone.
	 */
	new_drop_flags = le32_to_cpu(ctrl_ctx->drop_flags);

	/* Store the usb_device pointer for later use */
	ep->hcpriv = udev;

	xhci_debugfs_create_endpoint(xhci, virt_dev, ep_index);

	xhci_dbg(xhci, "add ep 0x%x, slot id %d, new drop flags = %#x, new add flags = %#x\n",
			(unsigned int) ep->desc.bEndpointAddress,
			udev->slot_id,
			(unsigned int) new_drop_flags,
			(unsigned int) new_add_flags);
	return 0;
}

static void xhci_zero_in_ctx(struct xhci_hcd *xhci, struct xhci_virt_device *virt_dev)
{
	struct xhci_input_control_ctx *ctrl_ctx;
	struct xhci_ep_ctx *ep_ctx;
	struct xhci_slot_ctx *slot_ctx;
	int i;

	ctrl_ctx = xhci_get_input_control_ctx(virt_dev->in_ctx);
	if (!ctrl_ctx) {
		xhci_warn(xhci, "%s: Could not get input context, bad type.\n",
				__func__);
		return;
	}

	/* When a device's add flag and drop flag are zero, any subsequent
	 * configure endpoint command will leave that endpoint's state
	 * untouched.  Make sure we don't leave any old state in the input
	 * endpoint contexts.
	 */
	ctrl_ctx->drop_flags = 0;
	ctrl_ctx->add_flags = 0;
	slot_ctx = xhci_get_slot_ctx(xhci, virt_dev->in_ctx);
	slot_ctx->dev_info &= cpu_to_le32(~LAST_CTX_MASK);
	/* Endpoint 0 is always valid */
	slot_ctx->dev_info |= cpu_to_le32(LAST_CTX(1));
	for (i = 1; i < 31; i++) {
		ep_ctx = xhci_get_ep_ctx(xhci, virt_dev->in_ctx, i);
		ep_ctx->ep_info = 0;
		ep_ctx->ep_info2 = 0;
		ep_ctx->deq = 0;
		ep_ctx->tx_info = 0;
	}
}

static int xhci_configure_endpoint_result(struct xhci_hcd *xhci,
		struct usb_device *udev, u32 *cmd_status)
{
	int ret;

	switch (*cmd_status) {
	case COMP_COMMAND_ABORTED:
	case COMP_COMMAND_RING_STOPPED:
		xhci_warn(xhci, "Timeout while waiting for configure endpoint command\n");
		ret = -ETIME;
		break;
	case COMP_RESOURCE_ERROR:
		dev_warn(&udev->dev,
			 "Not enough host controller resources for new device state.\n");
		ret = -ENOMEM;
		/* FIXME: can we allocate more resources for the HC? */
		break;
	case COMP_BANDWIDTH_ERROR:
	case COMP_SECONDARY_BANDWIDTH_ERROR:
		dev_warn(&udev->dev,
			 "Not enough bandwidth for new device state.\n");
		ret = -ENOSPC;
		/* FIXME: can we go back to the old state? */
		break;
	case COMP_TRB_ERROR:
		/* the HCD set up something wrong */
		dev_warn(&udev->dev, "ERROR: Endpoint drop flag = 0, "
				"add flag = 1, "
				"and endpoint is not disabled.\n");
		ret = -EINVAL;
		break;
	case COMP_INCOMPATIBLE_DEVICE_ERROR:
		dev_warn(&udev->dev,
			 "ERROR: Incompatible device for endpoint configure command.\n");
		ret = -ENODEV;
		break;
	case COMP_SUCCESS:
		xhci_dbg_trace(xhci, trace_xhci_dbg_context_change,
				"Successful Endpoint Configure command");
		ret = 0;
		break;
	default:
		xhci_err(xhci, "ERROR: unexpected command completion code 0x%x.\n",
				*cmd_status);
		ret = -EINVAL;
		break;
	}
	return ret;
}

static int xhci_evaluate_context_result(struct xhci_hcd *xhci,
		struct usb_device *udev, u32 *cmd_status)
{
	int ret;

	switch (*cmd_status) {
	case COMP_COMMAND_ABORTED:
	case COMP_COMMAND_RING_STOPPED:
		xhci_warn(xhci, "Timeout while waiting for evaluate context command\n");
		ret = -ETIME;
		break;
	case COMP_PARAMETER_ERROR:
		dev_warn(&udev->dev,
			 "WARN: xHCI driver setup invalid evaluate context command.\n");
		ret = -EINVAL;
		break;
	case COMP_SLOT_NOT_ENABLED_ERROR:
		dev_warn(&udev->dev,
			"WARN: slot not enabled for evaluate context command.\n");
		ret = -EINVAL;
		break;
	case COMP_CONTEXT_STATE_ERROR:
		dev_warn(&udev->dev,
			"WARN: invalid context state for evaluate context command.\n");
		ret = -EINVAL;
		break;
	case COMP_INCOMPATIBLE_DEVICE_ERROR:
		dev_warn(&udev->dev,
			"ERROR: Incompatible device for evaluate context command.\n");
		ret = -ENODEV;
		break;
	case COMP_MAX_EXIT_LATENCY_TOO_LARGE_ERROR:
		/* Max Exit Latency too large error */
		dev_warn(&udev->dev, "WARN: Max Exit Latency too large\n");
		ret = -EINVAL;
		break;
	case COMP_SUCCESS:
		xhci_dbg_trace(xhci, trace_xhci_dbg_context_change,
				"Successful evaluate context command");
		ret = 0;
		break;
	default:
		xhci_err(xhci, "ERROR: unexpected command completion code 0x%x.\n",
			*cmd_status);
		ret = -EINVAL;
		break;
	}
	return ret;
}

static u32 xhci_count_num_new_endpoints(struct xhci_hcd *xhci,
		struct xhci_input_control_ctx *ctrl_ctx)
{
	u32 valid_add_flags;
	u32 valid_drop_flags;

	/* Ignore the slot flag (bit 0), and the default control endpoint flag
	 * (bit 1).  The default control endpoint is added during the Address
	 * Device command and is never removed until the slot is disabled.
	 */
	valid_add_flags = le32_to_cpu(ctrl_ctx->add_flags) >> 2;
	valid_drop_flags = le32_to_cpu(ctrl_ctx->drop_flags) >> 2;

	/* Use hweight32 to count the number of ones in the add flags, or
	 * number of endpoints added.  Don't count endpoints that are changed
	 * (both added and dropped).
	 */
	return hweight32(valid_add_flags) -
		hweight32(valid_add_flags & valid_drop_flags);
}

static unsigned int xhci_count_num_dropped_endpoints(struct xhci_hcd *xhci,
		struct xhci_input_control_ctx *ctrl_ctx)
{
	u32 valid_add_flags;
	u32 valid_drop_flags;

	valid_add_flags = le32_to_cpu(ctrl_ctx->add_flags) >> 2;
	valid_drop_flags = le32_to_cpu(ctrl_ctx->drop_flags) >> 2;

	return hweight32(valid_drop_flags) -
		hweight32(valid_add_flags & valid_drop_flags);
}

/*
 * We need to reserve the new number of endpoints before the configure endpoint
 * command completes.  We can't subtract the dropped endpoints from the number
 * of active endpoints until the command completes because we can oversubscribe
 * the host in this case:
 *
 *  - the first configure endpoint command drops more endpoints than it adds
 *  - a second configure endpoint command that adds more endpoints is queued
 *  - the first configure endpoint command fails, so the config is unchanged
 *  - the second command may succeed, even though there isn't enough resources
 *
 * Must be called with xhci->lock held.
 */
static int xhci_reserve_host_resources(struct xhci_hcd *xhci,
		struct xhci_input_control_ctx *ctrl_ctx)
{
	u32 added_eps;

	added_eps = xhci_count_num_new_endpoints(xhci, ctrl_ctx);
	if (xhci->num_active_eps + added_eps > xhci->limit_active_eps) {
		xhci_dbg_trace(xhci, trace_xhci_dbg_quirks,
				"Not enough ep ctxs: "
				"%u active, need to add %u, limit is %u.",
				xhci->num_active_eps, added_eps,
				xhci->limit_active_eps);
		return -ENOMEM;
	}
	xhci->num_active_eps += added_eps;
	xhci_dbg_trace(xhci, trace_xhci_dbg_quirks,
			"Adding %u ep ctxs, %u now active.", added_eps,
			xhci->num_active_eps);
	return 0;
}

/*
 * The configure endpoint was failed by the xHC for some other reason, so we
 * need to revert the resources that failed configuration would have used.
 *
 * Must be called with xhci->lock held.
 */
static void xhci_free_host_resources(struct xhci_hcd *xhci,
		struct xhci_input_control_ctx *ctrl_ctx)
{
	u32 num_failed_eps;

	num_failed_eps = xhci_count_num_new_endpoints(xhci, ctrl_ctx);
	xhci->num_active_eps -= num_failed_eps;
	xhci_dbg_trace(xhci, trace_xhci_dbg_quirks,
			"Removing %u failed ep ctxs, %u now active.",
			num_failed_eps,
			xhci->num_active_eps);
}

/*
 * Now that the command has completed, clean up the active endpoint count by
 * subtracting out the endpoints that were dropped (but not changed).
 *
 * Must be called with xhci->lock held.
 */
static void xhci_finish_resource_reservation(struct xhci_hcd *xhci,
		struct xhci_input_control_ctx *ctrl_ctx)
{
	u32 num_dropped_eps;

	num_dropped_eps = xhci_count_num_dropped_endpoints(xhci, ctrl_ctx);
	xhci->num_active_eps -= num_dropped_eps;
	if (num_dropped_eps)
		xhci_dbg_trace(xhci, trace_xhci_dbg_quirks,
				"Removing %u dropped ep ctxs, %u now active.",
				num_dropped_eps,
				xhci->num_active_eps);
}

static unsigned int xhci_get_block_size(struct usb_device *udev)
{
	switch (udev->speed) {
	case USB_SPEED_LOW:
	case USB_SPEED_FULL:
		return FS_BLOCK;
	case USB_SPEED_HIGH:
		return HS_BLOCK;
	case USB_SPEED_SUPER:
	case USB_SPEED_SUPER_PLUS:
		return SS_BLOCK;
	case USB_SPEED_UNKNOWN:
	case USB_SPEED_WIRELESS:
	default:
		/* Should never happen */
		return 1;
	}
}

static unsigned int
xhci_get_largest_overhead(struct xhci_interval_bw *interval_bw)
{
	if (interval_bw->overhead[LS_OVERHEAD_TYPE])
		return LS_OVERHEAD;
	if (interval_bw->overhead[FS_OVERHEAD_TYPE])
		return FS_OVERHEAD;
	return HS_OVERHEAD;
}

/* If we are changing a LS/FS device under a HS hub,
 * make sure (if we are activating a new TT) that the HS bus has enough
 * bandwidth for this new TT.
 */
static int xhci_check_tt_bw_table(struct xhci_hcd *xhci,
		struct xhci_virt_device *virt_dev,
		int old_active_eps)
{
	struct xhci_interval_bw_table *bw_table;
	struct xhci_tt_bw_info *tt_info;

	/* Find the bandwidth table for the root port this TT is attached to. */
	bw_table = &xhci->rh_bw[virt_dev->real_port - 1].bw_table;
	tt_info = virt_dev->tt_info;
	/* If this TT already had active endpoints, the bandwidth for this TT
	 * has already been added.  Removing all periodic endpoints (and thus
	 * making the TT enactive) will only decrease the bandwidth used.
	 */
	if (old_active_eps)
		return 0;
	if (old_active_eps == 0 && tt_info->active_eps != 0) {
		if (bw_table->bw_used + TT_HS_OVERHEAD > HS_BW_LIMIT)
			return -ENOMEM;
		return 0;
	}
	/* Not sure why we would have no new active endpoints...
	 *
	 * Maybe because of an Evaluate Context change for a hub update or a
	 * control endpoint 0 max packet size change?
	 * FIXME: skip the bandwidth calculation in that case.
	 */
	return 0;
}

static int xhci_check_ss_bw(struct xhci_hcd *xhci,
		struct xhci_virt_device *virt_dev)
{
	unsigned int bw_reserved;

	bw_reserved = DIV_ROUND_UP(SS_BW_RESERVED*SS_BW_LIMIT_IN, 100);
	if (virt_dev->bw_table->ss_bw_in > (SS_BW_LIMIT_IN - bw_reserved))
		return -ENOMEM;

	bw_reserved = DIV_ROUND_UP(SS_BW_RESERVED*SS_BW_LIMIT_OUT, 100);
	if (virt_dev->bw_table->ss_bw_out > (SS_BW_LIMIT_OUT - bw_reserved))
		return -ENOMEM;

	return 0;
}

/*
 * This algorithm is a very conservative estimate of the worst-case scheduling
 * scenario for any one interval.  The hardware dynamically schedules the
 * packets, so we can't tell which microframe could be the limiting factor in
 * the bandwidth scheduling.  This only takes into account periodic endpoints.
 *
 * Obviously, we can't solve an NP complete problem to find the minimum worst
 * case scenario.  Instead, we come up with an estimate that is no less than
 * the worst case bandwidth used for any one microframe, but may be an
 * over-estimate.
 *
 * We walk the requirements for each endpoint by interval, starting with the
 * smallest interval, and place packets in the schedule where there is only one
 * possible way to schedule packets for that interval.  In order to simplify
 * this algorithm, we record the largest max packet size for each interval, and
 * assume all packets will be that size.
 *
 * For interval 0, we obviously must schedule all packets for each interval.
 * The bandwidth for interval 0 is just the amount of data to be transmitted
 * (the sum of all max ESIT payload sizes, plus any overhead per packet times
 * the number of packets).
 *
 * For interval 1, we have two possible microframes to schedule those packets
 * in.  For this algorithm, if we can schedule the same number of packets for
 * each possible scheduling opportunity (each microframe), we will do so.  The
 * remaining number of packets will be saved to be transmitted in the gaps in
 * the next interval's scheduling sequence.
 *
 * As we move those remaining packets to be scheduled with interval 2 packets,
 * we have to double the number of remaining packets to transmit.  This is
 * because the intervals are actually powers of 2, and we would be transmitting
 * the previous interval's packets twice in this interval.  We also have to be
 * sure that when we look at the largest max packet size for this interval, we
 * also look at the largest max packet size for the remaining packets and take
 * the greater of the two.
 *
 * The algorithm continues to evenly distribute packets in each scheduling
 * opportunity, and push the remaining packets out, until we get to the last
 * interval.  Then those packets and their associated overhead are just added
 * to the bandwidth used.
 */
static int xhci_check_bw_table(struct xhci_hcd *xhci,
		struct xhci_virt_device *virt_dev,
		int old_active_eps)
{
	unsigned int bw_reserved;
	unsigned int max_bandwidth;
	unsigned int bw_used;
	unsigned int block_size;
	struct xhci_interval_bw_table *bw_table;
	unsigned int packet_size = 0;
	unsigned int overhead = 0;
	unsigned int packets_transmitted = 0;
	unsigned int packets_remaining = 0;
	unsigned int i;

	if (virt_dev->udev->speed >= USB_SPEED_SUPER)
		return xhci_check_ss_bw(xhci, virt_dev);

	if (virt_dev->udev->speed == USB_SPEED_HIGH) {
		max_bandwidth = HS_BW_LIMIT;
		/* Convert percent of bus BW reserved to blocks reserved */
		bw_reserved = DIV_ROUND_UP(HS_BW_RESERVED * max_bandwidth, 100);
	} else {
		max_bandwidth = FS_BW_LIMIT;
		bw_reserved = DIV_ROUND_UP(FS_BW_RESERVED * max_bandwidth, 100);
	}

	bw_table = virt_dev->bw_table;
	/* We need to translate the max packet size and max ESIT payloads into
	 * the units the hardware uses.
	 */
	block_size = xhci_get_block_size(virt_dev->udev);

	/* If we are manipulating a LS/FS device under a HS hub, double check
	 * that the HS bus has enough bandwidth if we are activing a new TT.
	 */
	if (virt_dev->tt_info) {
		xhci_dbg_trace(xhci, trace_xhci_dbg_quirks,
				"Recalculating BW for rootport %u",
				virt_dev->real_port);
		if (xhci_check_tt_bw_table(xhci, virt_dev, old_active_eps)) {
			xhci_warn(xhci, "Not enough bandwidth on HS bus for "
					"newly activated TT.\n");
			return -ENOMEM;
		}
		xhci_dbg_trace(xhci, trace_xhci_dbg_quirks,
				"Recalculating BW for TT slot %u port %u",
				virt_dev->tt_info->slot_id,
				virt_dev->tt_info->ttport);
	} else {
		xhci_dbg_trace(xhci, trace_xhci_dbg_quirks,
				"Recalculating BW for rootport %u",
				virt_dev->real_port);
	}

	/* Add in how much bandwidth will be used for interval zero, or the
	 * rounded max ESIT payload + number of packets * largest overhead.
	 */
	bw_used = DIV_ROUND_UP(bw_table->interval0_esit_payload, block_size) +
		bw_table->interval_bw[0].num_packets *
		xhci_get_largest_overhead(&bw_table->interval_bw[0]);

	for (i = 1; i < XHCI_MAX_INTERVAL; i++) {
		unsigned int bw_added;
		unsigned int largest_mps;
		unsigned int interval_overhead;

		/*
		 * How many packets could we transmit in this interval?
		 * If packets didn't fit in the previous interval, we will need
		 * to transmit that many packets twice within this interval.
		 */
		packets_remaining = 2 * packets_remaining +
			bw_table->interval_bw[i].num_packets;

		/* Find the largest max packet size of this or the previous
		 * interval.
		 */
		if (list_empty(&bw_table->interval_bw[i].endpoints))
			largest_mps = 0;
		else {
			struct xhci_virt_ep *virt_ep;
			struct list_head *ep_entry;

			ep_entry = bw_table->interval_bw[i].endpoints.next;
			virt_ep = list_entry(ep_entry,
					struct xhci_virt_ep, bw_endpoint_list);
			/* Convert to blocks, rounding up */
			largest_mps = DIV_ROUND_UP(
					virt_ep->bw_info.max_packet_size,
					block_size);
		}
		if (largest_mps > packet_size)
			packet_size = largest_mps;

		/* Use the larger overhead of this or the previous interval. */
		interval_overhead = xhci_get_largest_overhead(
				&bw_table->interval_bw[i]);
		if (interval_overhead > overhead)
			overhead = interval_overhead;

		/* How many packets can we evenly distribute across
		 * (1 << (i + 1)) possible scheduling opportunities?
		 */
		packets_transmitted = packets_remaining >> (i + 1);

		/* Add in the bandwidth used for those scheduled packets */
		bw_added = packets_transmitted * (overhead + packet_size);

		/* How many packets do we have remaining to transmit? */
		packets_remaining = packets_remaining % (1 << (i + 1));

		/* What largest max packet size should those packets have? */
		/* If we've transmitted all packets, don't carry over the
		 * largest packet size.
		 */
		if (packets_remaining == 0) {
			packet_size = 0;
			overhead = 0;
		} else if (packets_transmitted > 0) {
			/* Otherwise if we do have remaining packets, and we've
			 * scheduled some packets in this interval, take the
			 * largest max packet size from endpoints with this
			 * interval.
			 */
			packet_size = largest_mps;
			overhead = interval_overhead;
		}
		/* Otherwise carry over packet_size and overhead from the last
		 * time we had a remainder.
		 */
		bw_used += bw_added;
		if (bw_used > max_bandwidth) {
			xhci_warn(xhci, "Not enough bandwidth. "
					"Proposed: %u, Max: %u\n",
				bw_used, max_bandwidth);
			return -ENOMEM;
		}
	}
	/*
	 * Ok, we know we have some packets left over after even-handedly
	 * scheduling interval 15.  We don't know which microframes they will
	 * fit into, so we over-schedule and say they will be scheduled every
	 * microframe.
	 */
	if (packets_remaining > 0)
		bw_used += overhead + packet_size;

	if (!virt_dev->tt_info && virt_dev->udev->speed == USB_SPEED_HIGH) {
		unsigned int port_index = virt_dev->real_port - 1;

		/* OK, we're manipulating a HS device attached to a
		 * root port bandwidth domain.  Include the number of active TTs
		 * in the bandwidth used.
		 */
		bw_used += TT_HS_OVERHEAD *
			xhci->rh_bw[port_index].num_active_tts;
	}

	xhci_dbg_trace(xhci, trace_xhci_dbg_quirks,
		"Final bandwidth: %u, Limit: %u, Reserved: %u, "
		"Available: %u " "percent",
		bw_used, max_bandwidth, bw_reserved,
		(max_bandwidth - bw_used - bw_reserved) * 100 /
		max_bandwidth);

	bw_used += bw_reserved;
	if (bw_used > max_bandwidth) {
		xhci_warn(xhci, "Not enough bandwidth. Proposed: %u, Max: %u\n",
				bw_used, max_bandwidth);
		return -ENOMEM;
	}

	bw_table->bw_used = bw_used;
	return 0;
}

static bool xhci_is_async_ep(unsigned int ep_type)
{
	return (ep_type != ISOC_OUT_EP && ep_type != INT_OUT_EP &&
					ep_type != ISOC_IN_EP &&
					ep_type != INT_IN_EP);
}

static bool xhci_is_sync_in_ep(unsigned int ep_type)
{
	return (ep_type == ISOC_IN_EP || ep_type == INT_IN_EP);
}

static unsigned int xhci_get_ss_bw_consumed(struct xhci_bw_info *ep_bw)
{
	unsigned int mps = DIV_ROUND_UP(ep_bw->max_packet_size, SS_BLOCK);

	if (ep_bw->ep_interval == 0)
		return SS_OVERHEAD_BURST +
			(ep_bw->mult * ep_bw->num_packets *
					(SS_OVERHEAD + mps));
	return DIV_ROUND_UP(ep_bw->mult * ep_bw->num_packets *
				(SS_OVERHEAD + mps + SS_OVERHEAD_BURST),
				1 << ep_bw->ep_interval);

}

static void xhci_drop_ep_from_interval_table(struct xhci_hcd *xhci,
		struct xhci_bw_info *ep_bw,
		struct xhci_interval_bw_table *bw_table,
		struct usb_device *udev,
		struct xhci_virt_ep *virt_ep,
		struct xhci_tt_bw_info *tt_info)
{
	struct xhci_interval_bw	*interval_bw;
	int normalized_interval;

	if (xhci_is_async_ep(ep_bw->type))
		return;

	if (udev->speed >= USB_SPEED_SUPER) {
		if (xhci_is_sync_in_ep(ep_bw->type))
			xhci->devs[udev->slot_id]->bw_table->ss_bw_in -=
				xhci_get_ss_bw_consumed(ep_bw);
		else
			xhci->devs[udev->slot_id]->bw_table->ss_bw_out -=
				xhci_get_ss_bw_consumed(ep_bw);
		return;
	}

	/* SuperSpeed endpoints never get added to intervals in the table, so
	 * this check is only valid for HS/FS/LS devices.
	 */
	if (list_empty(&virt_ep->bw_endpoint_list))
		return;
	/* For LS/FS devices, we need to translate the interval expressed in
	 * microframes to frames.
	 */
	if (udev->speed == USB_SPEED_HIGH)
		normalized_interval = ep_bw->ep_interval;
	else
		normalized_interval = ep_bw->ep_interval - 3;

	if (normalized_interval == 0)
		bw_table->interval0_esit_payload -= ep_bw->max_esit_payload;
	interval_bw = &bw_table->interval_bw[normalized_interval];
	interval_bw->num_packets -= ep_bw->num_packets;
	switch (udev->speed) {
	case USB_SPEED_LOW:
		interval_bw->overhead[LS_OVERHEAD_TYPE] -= 1;
		break;
	case USB_SPEED_FULL:
		interval_bw->overhead[FS_OVERHEAD_TYPE] -= 1;
		break;
	case USB_SPEED_HIGH:
		interval_bw->overhead[HS_OVERHEAD_TYPE] -= 1;
		break;
	case USB_SPEED_SUPER:
	case USB_SPEED_SUPER_PLUS:
	case USB_SPEED_UNKNOWN:
	case USB_SPEED_WIRELESS:
		/* Should never happen because only LS/FS/HS endpoints will get
		 * added to the endpoint list.
		 */
		return;
	}
	if (tt_info)
		tt_info->active_eps -= 1;
	list_del_init(&virt_ep->bw_endpoint_list);
}

static void xhci_add_ep_to_interval_table(struct xhci_hcd *xhci,
		struct xhci_bw_info *ep_bw,
		struct xhci_interval_bw_table *bw_table,
		struct usb_device *udev,
		struct xhci_virt_ep *virt_ep,
		struct xhci_tt_bw_info *tt_info)
{
	struct xhci_interval_bw	*interval_bw;
	struct xhci_virt_ep *smaller_ep;
	int normalized_interval;

	if (xhci_is_async_ep(ep_bw->type))
		return;

	if (udev->speed == USB_SPEED_SUPER) {
		if (xhci_is_sync_in_ep(ep_bw->type))
			xhci->devs[udev->slot_id]->bw_table->ss_bw_in +=
				xhci_get_ss_bw_consumed(ep_bw);
		else
			xhci->devs[udev->slot_id]->bw_table->ss_bw_out +=
				xhci_get_ss_bw_consumed(ep_bw);
		return;
	}

	/* For LS/FS devices, we need to translate the interval expressed in
	 * microframes to frames.
	 */
	if (udev->speed == USB_SPEED_HIGH)
		normalized_interval = ep_bw->ep_interval;
	else
		normalized_interval = ep_bw->ep_interval - 3;

	if (normalized_interval == 0)
		bw_table->interval0_esit_payload += ep_bw->max_esit_payload;
	interval_bw = &bw_table->interval_bw[normalized_interval];
	interval_bw->num_packets += ep_bw->num_packets;
	switch (udev->speed) {
	case USB_SPEED_LOW:
		interval_bw->overhead[LS_OVERHEAD_TYPE] += 1;
		break;
	case USB_SPEED_FULL:
		interval_bw->overhead[FS_OVERHEAD_TYPE] += 1;
		break;
	case USB_SPEED_HIGH:
		interval_bw->overhead[HS_OVERHEAD_TYPE] += 1;
		break;
	case USB_SPEED_SUPER:
	case USB_SPEED_SUPER_PLUS:
	case USB_SPEED_UNKNOWN:
	case USB_SPEED_WIRELESS:
		/* Should never happen because only LS/FS/HS endpoints will get
		 * added to the endpoint list.
		 */
		return;
	}

	if (tt_info)
		tt_info->active_eps += 1;
	/* Insert the endpoint into the list, largest max packet size first. */
	list_for_each_entry(smaller_ep, &interval_bw->endpoints,
			bw_endpoint_list) {
		if (ep_bw->max_packet_size >=
				smaller_ep->bw_info.max_packet_size) {
			/* Add the new ep before the smaller endpoint */
			list_add_tail(&virt_ep->bw_endpoint_list,
					&smaller_ep->bw_endpoint_list);
			return;
		}
	}
	/* Add the new endpoint at the end of the list. */
	list_add_tail(&virt_ep->bw_endpoint_list,
			&interval_bw->endpoints);
}

void xhci_update_tt_active_eps(struct xhci_hcd *xhci,
		struct xhci_virt_device *virt_dev,
		int old_active_eps)
{
	struct xhci_root_port_bw_info *rh_bw_info;
	if (!virt_dev->tt_info)
		return;

	rh_bw_info = &xhci->rh_bw[virt_dev->real_port - 1];
	if (old_active_eps == 0 &&
				virt_dev->tt_info->active_eps != 0) {
		rh_bw_info->num_active_tts += 1;
		rh_bw_info->bw_table.bw_used += TT_HS_OVERHEAD;
	} else if (old_active_eps != 0 &&
				virt_dev->tt_info->active_eps == 0) {
		rh_bw_info->num_active_tts -= 1;
		rh_bw_info->bw_table.bw_used -= TT_HS_OVERHEAD;
	}
}

static int xhci_reserve_bandwidth(struct xhci_hcd *xhci,
		struct xhci_virt_device *virt_dev,
		struct xhci_container_ctx *in_ctx)
{
	struct xhci_bw_info ep_bw_info[31];
	int i;
	struct xhci_input_control_ctx *ctrl_ctx;
	int old_active_eps = 0;

	if (virt_dev->tt_info)
		old_active_eps = virt_dev->tt_info->active_eps;

	ctrl_ctx = xhci_get_input_control_ctx(in_ctx);
	if (!ctrl_ctx) {
		xhci_warn(xhci, "%s: Could not get input context, bad type.\n",
				__func__);
		return -ENOMEM;
	}

	for (i = 0; i < 31; i++) {
		if (!EP_IS_ADDED(ctrl_ctx, i) && !EP_IS_DROPPED(ctrl_ctx, i))
			continue;

		/* Make a copy of the BW info in case we need to revert this */
		memcpy(&ep_bw_info[i], &virt_dev->eps[i].bw_info,
				sizeof(ep_bw_info[i]));
		/* Drop the endpoint from the interval table if the endpoint is
		 * being dropped or changed.
		 */
		if (EP_IS_DROPPED(ctrl_ctx, i))
			xhci_drop_ep_from_interval_table(xhci,
					&virt_dev->eps[i].bw_info,
					virt_dev->bw_table,
					virt_dev->udev,
					&virt_dev->eps[i],
					virt_dev->tt_info);
	}
	/* Overwrite the information stored in the endpoints' bw_info */
	xhci_update_bw_info(xhci, virt_dev->in_ctx, ctrl_ctx, virt_dev);
	for (i = 0; i < 31; i++) {
		/* Add any changed or added endpoints to the interval table */
		if (EP_IS_ADDED(ctrl_ctx, i))
			xhci_add_ep_to_interval_table(xhci,
					&virt_dev->eps[i].bw_info,
					virt_dev->bw_table,
					virt_dev->udev,
					&virt_dev->eps[i],
					virt_dev->tt_info);
	}

	if (!xhci_check_bw_table(xhci, virt_dev, old_active_eps)) {
		/* Ok, this fits in the bandwidth we have.
		 * Update the number of active TTs.
		 */
		xhci_update_tt_active_eps(xhci, virt_dev, old_active_eps);
		return 0;
	}

	/* We don't have enough bandwidth for this, revert the stored info. */
	for (i = 0; i < 31; i++) {
		if (!EP_IS_ADDED(ctrl_ctx, i) && !EP_IS_DROPPED(ctrl_ctx, i))
			continue;

		/* Drop the new copies of any added or changed endpoints from
		 * the interval table.
		 */
		if (EP_IS_ADDED(ctrl_ctx, i)) {
			xhci_drop_ep_from_interval_table(xhci,
					&virt_dev->eps[i].bw_info,
					virt_dev->bw_table,
					virt_dev->udev,
					&virt_dev->eps[i],
					virt_dev->tt_info);
		}
		/* Revert the endpoint back to its old information */
		memcpy(&virt_dev->eps[i].bw_info, &ep_bw_info[i],
				sizeof(ep_bw_info[i]));
		/* Add any changed or dropped endpoints back into the table */
		if (EP_IS_DROPPED(ctrl_ctx, i))
			xhci_add_ep_to_interval_table(xhci,
					&virt_dev->eps[i].bw_info,
					virt_dev->bw_table,
					virt_dev->udev,
					&virt_dev->eps[i],
					virt_dev->tt_info);
	}
	return -ENOMEM;
}


/* Issue a configure endpoint command or evaluate context command
 * and wait for it to finish.
 */
static int xhci_configure_endpoint(struct xhci_hcd *xhci,
		struct usb_device *udev,
		struct xhci_command *command,
		bool ctx_change, bool must_succeed)
{
	int ret;
	unsigned long flags;
	struct xhci_input_control_ctx *ctrl_ctx;
	struct xhci_virt_device *virt_dev;
	struct xhci_slot_ctx *slot_ctx;

	if (!command)
		return -EINVAL;

	spin_lock_irqsave(&xhci->lock, flags);

	if (xhci->xhc_state & XHCI_STATE_DYING) {
		spin_unlock_irqrestore(&xhci->lock, flags);
		return -ESHUTDOWN;
	}

	virt_dev = xhci->devs[udev->slot_id];

	ctrl_ctx = xhci_get_input_control_ctx(command->in_ctx);
	if (!ctrl_ctx) {
		spin_unlock_irqrestore(&xhci->lock, flags);
		xhci_warn(xhci, "%s: Could not get input context, bad type.\n",
				__func__);
		return -ENOMEM;
	}

	if ((xhci->quirks & XHCI_EP_LIMIT_QUIRK) &&
			xhci_reserve_host_resources(xhci, ctrl_ctx)) {
		spin_unlock_irqrestore(&xhci->lock, flags);
		xhci_warn(xhci, "Not enough host resources, "
				"active endpoint contexts = %u\n",
				xhci->num_active_eps);
		return -ENOMEM;
	}
	if ((xhci->quirks & XHCI_SW_BW_CHECKING) &&
	    xhci_reserve_bandwidth(xhci, virt_dev, command->in_ctx)) {
		if ((xhci->quirks & XHCI_EP_LIMIT_QUIRK))
			xhci_free_host_resources(xhci, ctrl_ctx);
		spin_unlock_irqrestore(&xhci->lock, flags);
		xhci_warn(xhci, "Not enough bandwidth\n");
		return -ENOMEM;
	}

	slot_ctx = xhci_get_slot_ctx(xhci, command->in_ctx);
	trace_xhci_configure_endpoint(slot_ctx);

	if (!ctx_change)
		ret = xhci_queue_configure_endpoint(xhci, command,
				command->in_ctx->dma,
				udev->slot_id, must_succeed);
	else
		ret = xhci_queue_evaluate_context(xhci, command,
				command->in_ctx->dma,
				udev->slot_id, must_succeed);
	if (ret < 0) {
		if ((xhci->quirks & XHCI_EP_LIMIT_QUIRK))
			xhci_free_host_resources(xhci, ctrl_ctx);
		spin_unlock_irqrestore(&xhci->lock, flags);
		xhci_dbg_trace(xhci,  trace_xhci_dbg_context_change,
				"FIXME allocate a new ring segment");
		return -ENOMEM;
	}
	xhci_ring_cmd_db(xhci);
	spin_unlock_irqrestore(&xhci->lock, flags);

	/* Wait for the configure endpoint command to complete */
	wait_for_completion(command->completion);

	if (!ctx_change)
		ret = xhci_configure_endpoint_result(xhci, udev,
						     &command->status);
	else
		ret = xhci_evaluate_context_result(xhci, udev,
						   &command->status);

	if ((xhci->quirks & XHCI_EP_LIMIT_QUIRK)) {
		spin_lock_irqsave(&xhci->lock, flags);
		/* If the command failed, remove the reserved resources.
		 * Otherwise, clean up the estimate to include dropped eps.
		 */
		if (ret)
			xhci_free_host_resources(xhci, ctrl_ctx);
		else
			xhci_finish_resource_reservation(xhci, ctrl_ctx);
		spin_unlock_irqrestore(&xhci->lock, flags);
	}
	return ret;
}

static void xhci_check_bw_drop_ep_streams(struct xhci_hcd *xhci,
	struct xhci_virt_device *vdev, int i)
{
	struct xhci_virt_ep *ep = &vdev->eps[i];

	if (ep->ep_state & EP_HAS_STREAMS) {
		xhci_warn(xhci, "WARN: endpoint 0x%02x has streams on set_interface, freeing streams.\n",
				xhci_get_endpoint_address(i));
		xhci_free_stream_info(xhci, ep->stream_info);
		ep->stream_info = NULL;
		ep->ep_state &= ~EP_HAS_STREAMS;
	}
}

/* Called after one or more calls to xhci_add_endpoint() or
 * xhci_drop_endpoint().  If this call fails, the USB core is expected
 * to call xhci_reset_bandwidth().
 *
 * Since we are in the middle of changing either configuration or
 * installing a new alt setting, the USB core won't allow URBs to be
 * enqueued for any endpoint on the old config or interface.  Nothing
 * else should be touching the xhci->devs[slot_id] structure, so we
 * don't need to take the xhci->lock for manipulating that.
 */
static int xhci_check_bandwidth(struct usb_hcd *hcd, struct usb_device *udev)
{
	int i;
	int ret = 0;
	struct xhci_hcd *xhci;
	struct xhci_virt_device	*virt_dev;
	struct xhci_input_control_ctx *ctrl_ctx;
	struct xhci_slot_ctx *slot_ctx;
	struct xhci_command *command;

	ret = xhci_check_args(hcd, udev, NULL, 0, true, __func__);
	if (ret <= 0)
		return ret;
	xhci = hcd_to_xhci(hcd);
	if ((xhci->xhc_state & XHCI_STATE_DYING) ||
		(xhci->xhc_state & XHCI_STATE_REMOVING))
		return -ENODEV;

	xhci_dbg(xhci, "%s called for udev %p\n", __func__, udev);
	virt_dev = xhci->devs[udev->slot_id];

	command = xhci_alloc_command(xhci, true, GFP_KERNEL);
	if (!command)
		return -ENOMEM;

	command->in_ctx = virt_dev->in_ctx;

	/* See section 4.6.6 - A0 = 1; A1 = D0 = D1 = 0 */
	ctrl_ctx = xhci_get_input_control_ctx(command->in_ctx);
	if (!ctrl_ctx) {
		xhci_warn(xhci, "%s: Could not get input context, bad type.\n",
				__func__);
		ret = -ENOMEM;
		goto command_cleanup;
	}
	ctrl_ctx->add_flags |= cpu_to_le32(SLOT_FLAG);
	ctrl_ctx->add_flags &= cpu_to_le32(~EP0_FLAG);
	ctrl_ctx->drop_flags &= cpu_to_le32(~(SLOT_FLAG | EP0_FLAG));

	/* Don't issue the command if there's no endpoints to update. */
	if (ctrl_ctx->add_flags == cpu_to_le32(SLOT_FLAG) &&
	    ctrl_ctx->drop_flags == 0) {
		ret = 0;
		goto command_cleanup;
	}
	/* Fix up Context Entries field. Minimum value is EP0 == BIT(1). */
	slot_ctx = xhci_get_slot_ctx(xhci, virt_dev->in_ctx);
	for (i = 31; i >= 1; i--) {
		__le32 le32 = cpu_to_le32(BIT(i));

		if ((virt_dev->eps[i-1].ring && !(ctrl_ctx->drop_flags & le32))
		    || (ctrl_ctx->add_flags & le32) || i == 1) {
			slot_ctx->dev_info &= cpu_to_le32(~LAST_CTX_MASK);
			slot_ctx->dev_info |= cpu_to_le32(LAST_CTX(i));
			break;
		}
	}

	ret = xhci_configure_endpoint(xhci, udev, command,
			false, false);
	if (ret)
		/* Callee should call reset_bandwidth() */
		goto command_cleanup;

#ifdef CONFIG_USB_DWC3_EXYNOS
	xhci_set_deq(xhci, virt_dev->out_ctx, LAST_CTX_TO_EP_NUM(le32_to_cpu(slot_ctx->dev_info)), udev);
#endif

	/* Free any rings that were dropped, but not changed. */
	for (i = 1; i < 31; i++) {
		if ((le32_to_cpu(ctrl_ctx->drop_flags) & (1 << (i + 1))) &&
		    !(le32_to_cpu(ctrl_ctx->add_flags) & (1 << (i + 1)))) {
			xhci_free_endpoint_ring(xhci, virt_dev, i);
			xhci_check_bw_drop_ep_streams(xhci, virt_dev, i);
		}
	}
	xhci_zero_in_ctx(xhci, virt_dev);
	/*
	 * Install any rings for completely new endpoints or changed endpoints,
	 * and free any old rings from changed endpoints.
	 */
	for (i = 1; i < 31; i++) {
		if (!virt_dev->eps[i].new_ring)
			continue;
		/* Only free the old ring if it exists.
		 * It may not if this is the first add of an endpoint.
		 */
		if (virt_dev->eps[i].ring) {
			xhci_free_endpoint_ring(xhci, virt_dev, i);
		}
		xhci_check_bw_drop_ep_streams(xhci, virt_dev, i);
		virt_dev->eps[i].ring = virt_dev->eps[i].new_ring;
		virt_dev->eps[i].new_ring = NULL;
	}
command_cleanup:
	kfree(command->completion);
	kfree(command);

	return ret;
}

static void xhci_reset_bandwidth(struct usb_hcd *hcd, struct usb_device *udev)
{
	struct xhci_hcd *xhci;
	struct xhci_virt_device	*virt_dev;
	int i, ret;

	ret = xhci_check_args(hcd, udev, NULL, 0, true, __func__);
	if (ret <= 0)
		return;
	xhci = hcd_to_xhci(hcd);

	xhci_dbg(xhci, "%s called for udev %p\n", __func__, udev);
	virt_dev = xhci->devs[udev->slot_id];
	/* Free any rings allocated for added endpoints */
	for (i = 0; i < 31; i++) {
		if (virt_dev->eps[i].new_ring) {
			xhci_debugfs_remove_endpoint(xhci, virt_dev, i);
			xhci_ring_free(xhci, virt_dev->eps[i].new_ring);
			virt_dev->eps[i].new_ring = NULL;
		}
	}
	xhci_zero_in_ctx(xhci, virt_dev);
}

static void xhci_setup_input_ctx_for_config_ep(struct xhci_hcd *xhci,
		struct xhci_container_ctx *in_ctx,
		struct xhci_container_ctx *out_ctx,
		struct xhci_input_control_ctx *ctrl_ctx,
		u32 add_flags, u32 drop_flags)
{
	ctrl_ctx->add_flags = cpu_to_le32(add_flags);
	ctrl_ctx->drop_flags = cpu_to_le32(drop_flags);
	xhci_slot_copy(xhci, in_ctx, out_ctx);
	ctrl_ctx->add_flags |= cpu_to_le32(SLOT_FLAG);
}

static void xhci_setup_input_ctx_for_quirk(struct xhci_hcd *xhci,
		unsigned int slot_id, unsigned int ep_index,
		struct xhci_dequeue_state *deq_state)
{
	struct xhci_input_control_ctx *ctrl_ctx;
	struct xhci_container_ctx *in_ctx;
	struct xhci_ep_ctx *ep_ctx;
	u32 added_ctxs;
	dma_addr_t addr;

	in_ctx = xhci->devs[slot_id]->in_ctx;
	ctrl_ctx = xhci_get_input_control_ctx(in_ctx);
	if (!ctrl_ctx) {
		xhci_warn(xhci, "%s: Could not get input context, bad type.\n",
				__func__);
		return;
	}

	xhci_endpoint_copy(xhci, xhci->devs[slot_id]->in_ctx,
			xhci->devs[slot_id]->out_ctx, ep_index);
	ep_ctx = xhci_get_ep_ctx(xhci, in_ctx, ep_index);
	addr = xhci_trb_virt_to_dma(deq_state->new_deq_seg,
			deq_state->new_deq_ptr);
	if (addr == 0) {
		xhci_warn(xhci, "WARN Cannot submit config ep after "
				"reset ep command\n");
		xhci_warn(xhci, "WARN deq seg = %p, deq ptr = %p\n",
				deq_state->new_deq_seg,
				deq_state->new_deq_ptr);
		return;
	}
	ep_ctx->deq = cpu_to_le64(addr | deq_state->new_cycle_state);

	added_ctxs = xhci_get_endpoint_flag_from_index(ep_index);
	xhci_setup_input_ctx_for_config_ep(xhci, xhci->devs[slot_id]->in_ctx,
			xhci->devs[slot_id]->out_ctx, ctrl_ctx,
			added_ctxs, added_ctxs);
}

void xhci_cleanup_stalled_ring(struct xhci_hcd *xhci, unsigned int ep_index,
			       unsigned int stream_id, struct xhci_td *td)
{
	struct xhci_dequeue_state deq_state;
	struct usb_device *udev = td->urb->dev;

	xhci_dbg_trace(xhci, trace_xhci_dbg_reset_ep,
			"Cleaning up stalled endpoint ring");
	/* We need to move the HW's dequeue pointer past this TD,
	 * or it will attempt to resend it on the next doorbell ring.
	 */
	xhci_find_new_dequeue_state(xhci, udev->slot_id,
			ep_index, stream_id, td, &deq_state);

	if (!deq_state.new_deq_ptr || !deq_state.new_deq_seg)
		return;

	/* HW with the reset endpoint quirk will use the saved dequeue state to
	 * issue a configure endpoint command later.
	 */
	if (!(xhci->quirks & XHCI_RESET_EP_QUIRK)) {
		xhci_dbg_trace(xhci, trace_xhci_dbg_reset_ep,
				"Queueing new dequeue state");
		xhci_queue_new_dequeue_state(xhci, udev->slot_id,
				ep_index, &deq_state);
	} else {
		/* Better hope no one uses the input context between now and the
		 * reset endpoint completion!
		 * XXX: No idea how this hardware will react when stream rings
		 * are enabled.
		 */
		xhci_dbg_trace(xhci, trace_xhci_dbg_quirks,
				"Setting up input context for "
				"configure endpoint command");
		xhci_setup_input_ctx_for_quirk(xhci, udev->slot_id,
				ep_index, &deq_state);
	}
}

/*
 * Called after usb core issues a clear halt control message.
 * The host side of the halt should already be cleared by a reset endpoint
 * command issued when the STALL event was received.
 *
 * The reset endpoint command may only be issued to endpoints in the halted
 * state. For software that wishes to reset the data toggle or sequence number
 * of an endpoint that isn't in the halted state this function will issue a
 * configure endpoint command with the Drop and Add bits set for the target
 * endpoint. Refer to the additional note in xhci spcification section 4.6.8.
 */

static void xhci_endpoint_reset(struct usb_hcd *hcd,
		struct usb_host_endpoint *host_ep)
{
	struct xhci_hcd *xhci;
	struct usb_device *udev;
	struct xhci_virt_device *vdev;
	struct xhci_virt_ep *ep;
	struct xhci_input_control_ctx *ctrl_ctx;
	struct xhci_command *stop_cmd, *cfg_cmd;
	unsigned int ep_index;
	unsigned long flags;
	u32 ep_flag;
	int err;

	xhci = hcd_to_xhci(hcd);
	if (!host_ep->hcpriv)
		return;
	udev = (struct usb_device *) host_ep->hcpriv;
	vdev = xhci->devs[udev->slot_id];
	ep_index = xhci_get_endpoint_index(&host_ep->desc);
	ep = &vdev->eps[ep_index];

	/* Bail out if toggle is already being cleared by a endpoint reset */
	spin_lock_irqsave(&xhci->lock, flags);
	if (ep->ep_state & EP_HARD_CLEAR_TOGGLE) {
		ep->ep_state &= ~EP_HARD_CLEAR_TOGGLE;
		spin_unlock_irqrestore(&xhci->lock, flags);
		return;
	}
	spin_unlock_irqrestore(&xhci->lock, flags);
	/* Only interrupt and bulk ep's use data toggle, USB2 spec 5.5.4-> */
	if (usb_endpoint_xfer_control(&host_ep->desc) ||
	    usb_endpoint_xfer_isoc(&host_ep->desc))
		return;

	ep_flag = xhci_get_endpoint_flag(&host_ep->desc);

	if (ep_flag == SLOT_FLAG || ep_flag == EP0_FLAG)
		return;

	stop_cmd = xhci_alloc_command(xhci, true, GFP_NOWAIT);
	if (!stop_cmd)
		return;

	cfg_cmd = xhci_alloc_command_with_ctx(xhci, true, GFP_NOWAIT);
	if (!cfg_cmd)
		goto cleanup;

	spin_lock_irqsave(&xhci->lock, flags);

	/* block queuing new trbs and ringing ep doorbell */
	ep->ep_state |= EP_SOFT_CLEAR_TOGGLE;

	/*
	 * Make sure endpoint ring is empty before resetting the toggle/seq.
	 * Driver is required to synchronously cancel all transfer request.
	 * Stop the endpoint to force xHC to update the output context
	 */

	if (!list_empty(&ep->ring->td_list)) {
		dev_err(&udev->dev, "EP not empty, refuse reset\n");
		spin_unlock_irqrestore(&xhci->lock, flags);
		xhci_free_command(xhci, cfg_cmd);
		goto cleanup;
	}

	err = xhci_queue_stop_endpoint(xhci, stop_cmd, udev->slot_id,
					ep_index, 0);
	if (err < 0) {
		spin_unlock_irqrestore(&xhci->lock, flags);
		xhci_free_command(xhci, cfg_cmd);
		xhci_dbg(xhci, "%s: Failed to queue stop ep command, %d ",
				__func__, err);
		goto cleanup;
	}

	xhci_ring_cmd_db(xhci);
	spin_unlock_irqrestore(&xhci->lock, flags);

	wait_for_completion(stop_cmd->completion);

	spin_lock_irqsave(&xhci->lock, flags);

	/* config ep command clears toggle if add and drop ep flags are set */
	ctrl_ctx = xhci_get_input_control_ctx(cfg_cmd->in_ctx);
	if (!ctrl_ctx) {
		spin_unlock_irqrestore(&xhci->lock, flags);
		xhci_free_command(xhci, cfg_cmd);
		xhci_warn(xhci, "%s: Could not get input context, bad type.\n",
				__func__);
		goto cleanup;
	}

	xhci_setup_input_ctx_for_config_ep(xhci, cfg_cmd->in_ctx, vdev->out_ctx,
					   ctrl_ctx, ep_flag, ep_flag);
	xhci_endpoint_copy(xhci, cfg_cmd->in_ctx, vdev->out_ctx, ep_index);

	err = xhci_queue_configure_endpoint(xhci, cfg_cmd, cfg_cmd->in_ctx->dma,
				      udev->slot_id, false);
	if (err < 0) {
		spin_unlock_irqrestore(&xhci->lock, flags);
		xhci_free_command(xhci, cfg_cmd);
		xhci_dbg(xhci, "%s: Failed to queue config ep command, %d ",
				__func__, err);
		goto cleanup;
	}

	xhci_ring_cmd_db(xhci);
	spin_unlock_irqrestore(&xhci->lock, flags);

	wait_for_completion(cfg_cmd->completion);

	xhci_free_command(xhci, cfg_cmd);
cleanup:
	xhci_free_command(xhci, stop_cmd);
	spin_lock_irqsave(&xhci->lock, flags);
	if (ep->ep_state & EP_SOFT_CLEAR_TOGGLE)
		ep->ep_state &= ~EP_SOFT_CLEAR_TOGGLE;
	spin_unlock_irqrestore(&xhci->lock, flags);
}

static int xhci_check_streams_endpoint(struct xhci_hcd *xhci,
		struct usb_device *udev, struct usb_host_endpoint *ep,
		unsigned int slot_id)
{
	int ret;
	unsigned int ep_index;
	unsigned int ep_state;

	if (!ep)
		return -EINVAL;
	ret = xhci_check_args(xhci_to_hcd(xhci), udev, ep, 1, true, __func__);
	if (ret <= 0)
		return ret ? ret : -EINVAL;
	if (usb_ss_max_streams(&ep->ss_ep_comp) == 0) {
		xhci_warn(xhci, "WARN: SuperSpeed Endpoint Companion"
				" descriptor for ep 0x%x does not support streams\n",
				ep->desc.bEndpointAddress);
		return -EINVAL;
	}

	ep_index = xhci_get_endpoint_index(&ep->desc);
	ep_state = xhci->devs[slot_id]->eps[ep_index].ep_state;
	if (ep_state & EP_HAS_STREAMS ||
			ep_state & EP_GETTING_STREAMS) {
		xhci_warn(xhci, "WARN: SuperSpeed bulk endpoint 0x%x "
				"already has streams set up.\n",
				ep->desc.bEndpointAddress);
		xhci_warn(xhci, "Send email to xHCI maintainer and ask for "
				"dynamic stream context array reallocation.\n");
		return -EINVAL;
	}
	if (!list_empty(&xhci->devs[slot_id]->eps[ep_index].ring->td_list)) {
		xhci_warn(xhci, "Cannot setup streams for SuperSpeed bulk "
				"endpoint 0x%x; URBs are pending.\n",
				ep->desc.bEndpointAddress);
		return -EINVAL;
	}
	return 0;
}

static void xhci_calculate_streams_entries(struct xhci_hcd *xhci,
		unsigned int *num_streams, unsigned int *num_stream_ctxs)
{
	unsigned int max_streams;

	/* The stream context array size must be a power of two */
	*num_stream_ctxs = roundup_pow_of_two(*num_streams);
	/*
	 * Find out how many primary stream array entries the host controller
	 * supports.  Later we may use secondary stream arrays (similar to 2nd
	 * level page entries), but that's an optional feature for xHCI host
	 * controllers. xHCs must support at least 4 stream IDs.
	 */
	max_streams = HCC_MAX_PSA(xhci->hcc_params);
	if (*num_stream_ctxs > max_streams) {
		xhci_dbg(xhci, "xHCI HW only supports %u stream ctx entries.\n",
				max_streams);
		*num_stream_ctxs = max_streams;
		*num_streams = max_streams;
	}
}

/* Returns an error code if one of the endpoint already has streams.
 * This does not change any data structures, it only checks and gathers
 * information.
 */
static int xhci_calculate_streams_and_bitmask(struct xhci_hcd *xhci,
		struct usb_device *udev,
		struct usb_host_endpoint **eps, unsigned int num_eps,
		unsigned int *num_streams, u32 *changed_ep_bitmask)
{
	unsigned int max_streams;
	unsigned int endpoint_flag;
	int i;
	int ret;

	for (i = 0; i < num_eps; i++) {
		ret = xhci_check_streams_endpoint(xhci, udev,
				eps[i], udev->slot_id);
		if (ret < 0)
			return ret;

		max_streams = usb_ss_max_streams(&eps[i]->ss_ep_comp);
		if (max_streams < (*num_streams - 1)) {
			xhci_dbg(xhci, "Ep 0x%x only supports %u stream IDs.\n",
					eps[i]->desc.bEndpointAddress,
					max_streams);
			*num_streams = max_streams+1;
		}

		endpoint_flag = xhci_get_endpoint_flag(&eps[i]->desc);
		if (*changed_ep_bitmask & endpoint_flag)
			return -EINVAL;
		*changed_ep_bitmask |= endpoint_flag;
	}
	return 0;
}

static u32 xhci_calculate_no_streams_bitmask(struct xhci_hcd *xhci,
		struct usb_device *udev,
		struct usb_host_endpoint **eps, unsigned int num_eps)
{
	u32 changed_ep_bitmask = 0;
	unsigned int slot_id;
	unsigned int ep_index;
	unsigned int ep_state;
	int i;

	slot_id = udev->slot_id;
	if (!xhci->devs[slot_id])
		return 0;

	for (i = 0; i < num_eps; i++) {
		ep_index = xhci_get_endpoint_index(&eps[i]->desc);
		ep_state = xhci->devs[slot_id]->eps[ep_index].ep_state;
		/* Are streams already being freed for the endpoint? */
		if (ep_state & EP_GETTING_NO_STREAMS) {
			xhci_warn(xhci, "WARN Can't disable streams for "
					"endpoint 0x%x, "
					"streams are being disabled already\n",
					eps[i]->desc.bEndpointAddress);
			return 0;
		}
		/* Are there actually any streams to free? */
		if (!(ep_state & EP_HAS_STREAMS) &&
				!(ep_state & EP_GETTING_STREAMS)) {
			xhci_warn(xhci, "WARN Can't disable streams for "
					"endpoint 0x%x, "
					"streams are already disabled!\n",
					eps[i]->desc.bEndpointAddress);
			xhci_warn(xhci, "WARN xhci_free_streams() called "
					"with non-streams endpoint\n");
			return 0;
		}
		changed_ep_bitmask |= xhci_get_endpoint_flag(&eps[i]->desc);
	}
	return changed_ep_bitmask;
}

/*
 * The USB device drivers use this function (through the HCD interface in USB
 * core) to prepare a set of bulk endpoints to use streams.  Streams are used to
 * coordinate mass storage command queueing across multiple endpoints (basically
 * a stream ID == a task ID).
 *
 * Setting up streams involves allocating the same size stream context array
 * for each endpoint and issuing a configure endpoint command for all endpoints.
 *
 * Don't allow the call to succeed if one endpoint only supports one stream
 * (which means it doesn't support streams at all).
 *
 * Drivers may get less stream IDs than they asked for, if the host controller
 * hardware or endpoints claim they can't support the number of requested
 * stream IDs.
 */
static int xhci_alloc_streams(struct usb_hcd *hcd, struct usb_device *udev,
		struct usb_host_endpoint **eps, unsigned int num_eps,
		unsigned int num_streams, gfp_t mem_flags)
{
	int i, ret;
	struct xhci_hcd *xhci;
	struct xhci_virt_device *vdev;
	struct xhci_command *config_cmd;
	struct xhci_input_control_ctx *ctrl_ctx;
	unsigned int ep_index;
	unsigned int num_stream_ctxs;
	unsigned int max_packet;
	unsigned long flags;
	u32 changed_ep_bitmask = 0;

	if (!eps)
		return -EINVAL;

	/* Add one to the number of streams requested to account for
	 * stream 0 that is reserved for xHCI usage.
	 */
	num_streams += 1;
	xhci = hcd_to_xhci(hcd);
	xhci_dbg(xhci, "Driver wants %u stream IDs (including stream 0).\n",
			num_streams);

	/* MaxPSASize value 0 (2 streams) means streams are not supported */
	if ((xhci->quirks & XHCI_BROKEN_STREAMS) ||
			HCC_MAX_PSA(xhci->hcc_params) < 4) {
		xhci_dbg(xhci, "xHCI controller does not support streams.\n");
		return -ENOSYS;
	}

	config_cmd = xhci_alloc_command_with_ctx(xhci, true, mem_flags);
	if (!config_cmd)
		return -ENOMEM;

	ctrl_ctx = xhci_get_input_control_ctx(config_cmd->in_ctx);
	if (!ctrl_ctx) {
		xhci_warn(xhci, "%s: Could not get input context, bad type.\n",
				__func__);
		xhci_free_command(xhci, config_cmd);
		return -ENOMEM;
	}

	/* Check to make sure all endpoints are not already configured for
	 * streams.  While we're at it, find the maximum number of streams that
	 * all the endpoints will support and check for duplicate endpoints.
	 */
	spin_lock_irqsave(&xhci->lock, flags);
	ret = xhci_calculate_streams_and_bitmask(xhci, udev, eps,
			num_eps, &num_streams, &changed_ep_bitmask);
	if (ret < 0) {
		xhci_free_command(xhci, config_cmd);
		spin_unlock_irqrestore(&xhci->lock, flags);
		return ret;
	}
	if (num_streams <= 1) {
		xhci_warn(xhci, "WARN: endpoints can't handle "
				"more than one stream.\n");
		xhci_free_command(xhci, config_cmd);
		spin_unlock_irqrestore(&xhci->lock, flags);
		return -EINVAL;
	}
	vdev = xhci->devs[udev->slot_id];
	/* Mark each endpoint as being in transition, so
	 * xhci_urb_enqueue() will reject all URBs.
	 */
	for (i = 0; i < num_eps; i++) {
		ep_index = xhci_get_endpoint_index(&eps[i]->desc);
		vdev->eps[ep_index].ep_state |= EP_GETTING_STREAMS;
	}
	spin_unlock_irqrestore(&xhci->lock, flags);

	/* Setup internal data structures and allocate HW data structures for
	 * streams (but don't install the HW structures in the input context
	 * until we're sure all memory allocation succeeded).
	 */
	xhci_calculate_streams_entries(xhci, &num_streams, &num_stream_ctxs);
	xhci_dbg(xhci, "Need %u stream ctx entries for %u stream IDs.\n",
			num_stream_ctxs, num_streams);

	for (i = 0; i < num_eps; i++) {
		ep_index = xhci_get_endpoint_index(&eps[i]->desc);
		max_packet = usb_endpoint_maxp(&eps[i]->desc);
		vdev->eps[ep_index].stream_info = xhci_alloc_stream_info(xhci,
				num_stream_ctxs,
				num_streams,
				max_packet, mem_flags);
		if (!vdev->eps[ep_index].stream_info)
			goto cleanup;
		/* Set maxPstreams in endpoint context and update deq ptr to
		 * point to stream context array. FIXME
		 */
	}

	/* Set up the input context for a configure endpoint command. */
	for (i = 0; i < num_eps; i++) {
		struct xhci_ep_ctx *ep_ctx;

		ep_index = xhci_get_endpoint_index(&eps[i]->desc);
		ep_ctx = xhci_get_ep_ctx(xhci, config_cmd->in_ctx, ep_index);

		xhci_endpoint_copy(xhci, config_cmd->in_ctx,
				vdev->out_ctx, ep_index);
		xhci_setup_streams_ep_input_ctx(xhci, ep_ctx,
				vdev->eps[ep_index].stream_info);
	}
	/* Tell the HW to drop its old copy of the endpoint context info
	 * and add the updated copy from the input context.
	 */
	xhci_setup_input_ctx_for_config_ep(xhci, config_cmd->in_ctx,
			vdev->out_ctx, ctrl_ctx,
			changed_ep_bitmask, changed_ep_bitmask);

	/* Issue and wait for the configure endpoint command */
	ret = xhci_configure_endpoint(xhci, udev, config_cmd,
			false, false);

	/* xHC rejected the configure endpoint command for some reason, so we
	 * leave the old ring intact and free our internal streams data
	 * structure.
	 */
	if (ret < 0)
		goto cleanup;

	spin_lock_irqsave(&xhci->lock, flags);
	for (i = 0; i < num_eps; i++) {
		ep_index = xhci_get_endpoint_index(&eps[i]->desc);
		vdev->eps[ep_index].ep_state &= ~EP_GETTING_STREAMS;
		xhci_dbg(xhci, "Slot %u ep ctx %u now has streams.\n",
			 udev->slot_id, ep_index);
		vdev->eps[ep_index].ep_state |= EP_HAS_STREAMS;
	}
	xhci_free_command(xhci, config_cmd);
	spin_unlock_irqrestore(&xhci->lock, flags);

	/* Subtract 1 for stream 0, which drivers can't use */
	return num_streams - 1;

cleanup:
	/* If it didn't work, free the streams! */
	for (i = 0; i < num_eps; i++) {
		ep_index = xhci_get_endpoint_index(&eps[i]->desc);
		xhci_free_stream_info(xhci, vdev->eps[ep_index].stream_info);
		vdev->eps[ep_index].stream_info = NULL;
		/* FIXME Unset maxPstreams in endpoint context and
		 * update deq ptr to point to normal string ring.
		 */
		vdev->eps[ep_index].ep_state &= ~EP_GETTING_STREAMS;
		vdev->eps[ep_index].ep_state &= ~EP_HAS_STREAMS;
		xhci_endpoint_zero(xhci, vdev, eps[i]);
	}
	xhci_free_command(xhci, config_cmd);
	return -ENOMEM;
}

/* Transition the endpoint from using streams to being a "normal" endpoint
 * without streams.
 *
 * Modify the endpoint context state, submit a configure endpoint command,
 * and free all endpoint rings for streams if that completes successfully.
 */
static int xhci_free_streams(struct usb_hcd *hcd, struct usb_device *udev,
		struct usb_host_endpoint **eps, unsigned int num_eps,
		gfp_t mem_flags)
{
	int i, ret;
	struct xhci_hcd *xhci;
	struct xhci_virt_device *vdev;
	struct xhci_command *command;
	struct xhci_input_control_ctx *ctrl_ctx;
	unsigned int ep_index;
	unsigned long flags;
	u32 changed_ep_bitmask;

	xhci = hcd_to_xhci(hcd);
	vdev = xhci->devs[udev->slot_id];

	/* Set up a configure endpoint command to remove the streams rings */
	spin_lock_irqsave(&xhci->lock, flags);
	changed_ep_bitmask = xhci_calculate_no_streams_bitmask(xhci,
			udev, eps, num_eps);
	if (changed_ep_bitmask == 0) {
		spin_unlock_irqrestore(&xhci->lock, flags);
		return -EINVAL;
	}

	/* Use the xhci_command structure from the first endpoint.  We may have
	 * allocated too many, but the driver may call xhci_free_streams() for
	 * each endpoint it grouped into one call to xhci_alloc_streams().
	 */
	ep_index = xhci_get_endpoint_index(&eps[0]->desc);
	command = vdev->eps[ep_index].stream_info->free_streams_command;
	ctrl_ctx = xhci_get_input_control_ctx(command->in_ctx);
	if (!ctrl_ctx) {
		spin_unlock_irqrestore(&xhci->lock, flags);
		xhci_warn(xhci, "%s: Could not get input context, bad type.\n",
				__func__);
		return -EINVAL;
	}

	for (i = 0; i < num_eps; i++) {
		struct xhci_ep_ctx *ep_ctx;

		ep_index = xhci_get_endpoint_index(&eps[i]->desc);
		ep_ctx = xhci_get_ep_ctx(xhci, command->in_ctx, ep_index);
		xhci->devs[udev->slot_id]->eps[ep_index].ep_state |=
			EP_GETTING_NO_STREAMS;

		xhci_endpoint_copy(xhci, command->in_ctx,
				vdev->out_ctx, ep_index);
		xhci_setup_no_streams_ep_input_ctx(ep_ctx,
				&vdev->eps[ep_index]);
	}
	xhci_setup_input_ctx_for_config_ep(xhci, command->in_ctx,
			vdev->out_ctx, ctrl_ctx,
			changed_ep_bitmask, changed_ep_bitmask);
	spin_unlock_irqrestore(&xhci->lock, flags);

	/* Issue and wait for the configure endpoint command,
	 * which must succeed.
	 */
	ret = xhci_configure_endpoint(xhci, udev, command,
			false, true);

	/* xHC rejected the configure endpoint command for some reason, so we
	 * leave the streams rings intact.
	 */
	if (ret < 0)
		return ret;

	spin_lock_irqsave(&xhci->lock, flags);
	for (i = 0; i < num_eps; i++) {
		ep_index = xhci_get_endpoint_index(&eps[i]->desc);
		xhci_free_stream_info(xhci, vdev->eps[ep_index].stream_info);
		vdev->eps[ep_index].stream_info = NULL;
		/* FIXME Unset maxPstreams in endpoint context and
		 * update deq ptr to point to normal string ring.
		 */
		vdev->eps[ep_index].ep_state &= ~EP_GETTING_NO_STREAMS;
		vdev->eps[ep_index].ep_state &= ~EP_HAS_STREAMS;
	}
	spin_unlock_irqrestore(&xhci->lock, flags);

	return 0;
}

/*
 * Deletes endpoint resources for endpoints that were active before a Reset
 * Device command, or a Disable Slot command.  The Reset Device command leaves
 * the control endpoint intact, whereas the Disable Slot command deletes it.
 *
 * Must be called with xhci->lock held.
 */
void xhci_free_device_endpoint_resources(struct xhci_hcd *xhci,
	struct xhci_virt_device *virt_dev, bool drop_control_ep)
{
	int i;
	unsigned int num_dropped_eps = 0;
	unsigned int drop_flags = 0;

	for (i = (drop_control_ep ? 0 : 1); i < 31; i++) {
		if (virt_dev->eps[i].ring) {
			drop_flags |= 1 << i;
			num_dropped_eps++;
		}
	}
	xhci->num_active_eps -= num_dropped_eps;
	if (num_dropped_eps)
		xhci_dbg_trace(xhci, trace_xhci_dbg_quirks,
				"Dropped %u ep ctxs, flags = 0x%x, "
				"%u now active.",
				num_dropped_eps, drop_flags,
				xhci->num_active_eps);
}

/*
 * This submits a Reset Device Command, which will set the device state to 0,
 * set the device address to 0, and disable all the endpoints except the default
 * control endpoint.  The USB core should come back and call
 * xhci_address_device(), and then re-set up the configuration.  If this is
 * called because of a usb_reset_and_verify_device(), then the old alternate
 * settings will be re-installed through the normal bandwidth allocation
 * functions.
 *
 * Wait for the Reset Device command to finish.  Remove all structures
 * associated with the endpoints that were disabled.  Clear the input device
 * structure? Reset the control endpoint 0 max packet size?
 *
 * If the virt_dev to be reset does not exist or does not match the udev,
 * it means the device is lost, possibly due to the xHC restore error and
 * re-initialization during S3/S4. In this case, call xhci_alloc_dev() to
 * re-allocate the device.
 */
static int xhci_discover_or_reset_device(struct usb_hcd *hcd,
		struct usb_device *udev)
{
	int ret, i;
	unsigned long flags;
	struct xhci_hcd *xhci;
	unsigned int slot_id;
	struct xhci_virt_device *virt_dev;
	struct xhci_command *reset_device_cmd;
	struct xhci_slot_ctx *slot_ctx;
	int old_active_eps = 0;

	ret = xhci_check_args(hcd, udev, NULL, 0, false, __func__);
	if (ret <= 0)
		return ret;
	xhci = hcd_to_xhci(hcd);
	slot_id = udev->slot_id;
	virt_dev = xhci->devs[slot_id];
	if (!virt_dev) {
		xhci_dbg(xhci, "The device to be reset with slot ID %u does "
				"not exist. Re-allocate the device\n", slot_id);
		ret = xhci_alloc_dev(hcd, udev);
		if (ret == 1)
			return 0;
		else
			return -EINVAL;
	}

	if (virt_dev->tt_info)
		old_active_eps = virt_dev->tt_info->active_eps;

	if (virt_dev->udev != udev) {
		/* If the virt_dev and the udev does not match, this virt_dev
		 * may belong to another udev.
		 * Re-allocate the device.
		 */
		xhci_dbg(xhci, "The device to be reset with slot ID %u does "
				"not match the udev. Re-allocate the device\n",
				slot_id);
		ret = xhci_alloc_dev(hcd, udev);
		if (ret == 1)
			return 0;
		else
			return -EINVAL;
	}

	/* If device is not setup, there is no point in resetting it */
	slot_ctx = xhci_get_slot_ctx(xhci, virt_dev->out_ctx);
	if (GET_SLOT_STATE(le32_to_cpu(slot_ctx->dev_state)) ==
						SLOT_STATE_DISABLED)
		return 0;

	trace_xhci_discover_or_reset_device(slot_ctx);

	xhci_dbg(xhci, "Resetting device with slot ID %u\n", slot_id);
	/* Allocate the command structure that holds the struct completion.
	 * Assume we're in process context, since the normal device reset
	 * process has to wait for the device anyway.  Storage devices are
	 * reset as part of error handling, so use GFP_NOIO instead of
	 * GFP_KERNEL.
	 */
	reset_device_cmd = xhci_alloc_command(xhci, true, GFP_NOIO);
	if (!reset_device_cmd) {
		xhci_dbg(xhci, "Couldn't allocate command structure.\n");
		return -ENOMEM;
	}

	/* Attempt to submit the Reset Device command to the command ring */
	spin_lock_irqsave(&xhci->lock, flags);

	ret = xhci_queue_reset_device(xhci, reset_device_cmd, slot_id);
	if (ret) {
		xhci_dbg(xhci, "FIXME: allocate a command ring segment\n");
		spin_unlock_irqrestore(&xhci->lock, flags);
		goto command_cleanup;
	}
	xhci_ring_cmd_db(xhci);
	spin_unlock_irqrestore(&xhci->lock, flags);

	/* Wait for the Reset Device command to finish */
	wait_for_completion(reset_device_cmd->completion);

	/* The Reset Device command can't fail, according to the 0.95/0.96 spec,
	 * unless we tried to reset a slot ID that wasn't enabled,
	 * or the device wasn't in the addressed or configured state.
	 */
	ret = reset_device_cmd->status;
	switch (ret) {
	case COMP_COMMAND_ABORTED:
	case COMP_COMMAND_RING_STOPPED:
		xhci_warn(xhci, "Timeout waiting for reset device command\n");
		ret = -ETIME;
		goto command_cleanup;
	case COMP_SLOT_NOT_ENABLED_ERROR: /* 0.95 completion for bad slot ID */
	case COMP_CONTEXT_STATE_ERROR: /* 0.96 completion code for same thing */
		xhci_dbg(xhci, "Can't reset device (slot ID %u) in %s state\n",
				slot_id,
				xhci_get_slot_state(xhci, virt_dev->out_ctx));
		xhci_dbg(xhci, "Not freeing device rings.\n");
		/* Don't treat this as an error.  May change my mind later. */
		ret = 0;
		goto command_cleanup;
	case COMP_SUCCESS:
		xhci_dbg(xhci, "Successful reset device command.\n");
		break;
	default:
		if (xhci_is_vendor_info_code(xhci, ret))
			break;
		xhci_warn(xhci, "Unknown completion code %u for "
				"reset device command.\n", ret);
		ret = -EINVAL;
		goto command_cleanup;
	}

	/* Free up host controller endpoint resources */
	if ((xhci->quirks & XHCI_EP_LIMIT_QUIRK)) {
		spin_lock_irqsave(&xhci->lock, flags);
		/* Don't delete the default control endpoint resources */
		xhci_free_device_endpoint_resources(xhci, virt_dev, false);
		spin_unlock_irqrestore(&xhci->lock, flags);
	}

	/* Everything but endpoint 0 is disabled, so free the rings. */
	for (i = 1; i < 31; i++) {
		struct xhci_virt_ep *ep = &virt_dev->eps[i];

		if (ep->ep_state & EP_HAS_STREAMS) {
			xhci_warn(xhci, "WARN: endpoint 0x%02x has streams on device reset, freeing streams.\n",
					xhci_get_endpoint_address(i));
			xhci_free_stream_info(xhci, ep->stream_info);
			ep->stream_info = NULL;
			ep->ep_state &= ~EP_HAS_STREAMS;
		}

		if (ep->ring) {
			xhci_debugfs_remove_endpoint(xhci, virt_dev, i);
			xhci_free_endpoint_ring(xhci, virt_dev, i);
		}
		if (!list_empty(&virt_dev->eps[i].bw_endpoint_list))
			xhci_drop_ep_from_interval_table(xhci,
					&virt_dev->eps[i].bw_info,
					virt_dev->bw_table,
					udev,
					&virt_dev->eps[i],
					virt_dev->tt_info);
		xhci_clear_endpoint_bw_info(&virt_dev->eps[i].bw_info);
	}
	/* If necessary, update the number of active TTs on this root port */
	xhci_update_tt_active_eps(xhci, virt_dev, old_active_eps);
	virt_dev->flags = 0;
	ret = 0;

command_cleanup:
	xhci_free_command(xhci, reset_device_cmd);
	return ret;
}

/*
 * At this point, the struct usb_device is about to go away, the device has
 * disconnected, and all traffic has been stopped and the endpoints have been
 * disabled.  Free any HC data structures associated with that device.
 */
static void xhci_free_dev(struct usb_hcd *hcd, struct usb_device *udev)
{
	struct xhci_hcd *xhci = hcd_to_xhci(hcd);
	struct xhci_virt_device *virt_dev;
	struct xhci_slot_ctx *slot_ctx;
	int i, ret;

	/*
	 * We called pm_runtime_get_noresume when the device was attached.
	 * Decrement the counter here to allow controller to runtime suspend
	 * if no devices remain.
	 */
	if (xhci->quirks & XHCI_RESET_ON_RESUME)
		pm_runtime_put_noidle(hcd->self.controller);

	ret = xhci_check_args(hcd, udev, NULL, 0, true, __func__);
	/* If the host is halted due to driver unload, we still need to free the
	 * device.
	 */
	if (ret <= 0 && ret != -ENODEV)
#ifdef CONFIG_SND_EXYNOS_USB_AUDIO
		goto out;
#else
		return;
#endif

	virt_dev = xhci->devs[udev->slot_id];
	slot_ctx = xhci_get_slot_ctx(xhci, virt_dev->out_ctx);
	trace_xhci_free_dev(slot_ctx);

	/* Stop any wayward timer functions (which may grab the lock) */
	for (i = 0; i < 31; i++) {
		virt_dev->eps[i].ep_state &= ~EP_STOP_CMD_PENDING;
		del_timer_sync(&virt_dev->eps[i].stop_cmd_timer);
	}
	xhci_debugfs_remove_slot(xhci, udev->slot_id);
	virt_dev->udev = NULL;
<<<<<<< HEAD
	ret = xhci_disable_slot(xhci, udev->slot_id);
	if (ret)
		xhci_free_virt_device(xhci, udev->slot_id);
	/*
	 * Event command completion handler will free any data structures
	 * associated with the slot.  XXX Can free sleep?
	 */

#ifdef CONFIG_SND_EXYNOS_USB_AUDIO
out:
#endif
	return;
=======
	xhci_disable_slot(xhci, udev->slot_id);
	xhci_free_virt_device(xhci, udev->slot_id);
>>>>>>> 086155f9
}

int xhci_disable_slot(struct xhci_hcd *xhci, u32 slot_id)
{
	struct xhci_command *command;
	unsigned long flags;
	u32 state;
	int ret = 0;

	command = xhci_alloc_command(xhci, true, GFP_KERNEL);
	if (!command)
		return -ENOMEM;

	spin_lock_irqsave(&xhci->lock, flags);
	/* Don't disable the slot if the host controller is dead. */
	state = readl(&xhci->op_regs->status);
	if (state == 0xffffffff || (xhci->xhc_state & XHCI_STATE_DYING) ||
			(xhci->xhc_state & XHCI_STATE_HALTED)) {
		spin_unlock_irqrestore(&xhci->lock, flags);
		kfree(command);
		return -ENODEV;
	}

	ret = xhci_queue_slot_control(xhci, command, TRB_DISABLE_SLOT,
				slot_id);
	if (ret) {
		spin_unlock_irqrestore(&xhci->lock, flags);
		kfree(command);
		return ret;
	}
	xhci_ring_cmd_db(xhci);
	spin_unlock_irqrestore(&xhci->lock, flags);

	wait_for_completion(command->completion);

	if (command->status != COMP_SUCCESS)
		xhci_warn(xhci, "Unsuccessful disable slot %u command, status %d\n",
			  slot_id, command->status);

	xhci_free_command(xhci, command);

	return ret;
}

/*
 * Checks if we have enough host controller resources for the default control
 * endpoint.
 *
 * Must be called with xhci->lock held.
 */
static int xhci_reserve_host_control_ep_resources(struct xhci_hcd *xhci)
{
	if (xhci->num_active_eps + 1 > xhci->limit_active_eps) {
		xhci_dbg_trace(xhci, trace_xhci_dbg_quirks,
				"Not enough ep ctxs: "
				"%u active, need to add 1, limit is %u.",
				xhci->num_active_eps, xhci->limit_active_eps);
		return -ENOMEM;
	}
	xhci->num_active_eps += 1;
	xhci_dbg_trace(xhci, trace_xhci_dbg_quirks,
			"Adding 1 ep ctx, %u now active.",
			xhci->num_active_eps);
	return 0;
}

#ifdef CONFIG_SND_EXYNOS_USB_AUDIO
int xhci_store_hw_info(struct usb_hcd *hcd, struct usb_device *udev)
{
	struct xhci_hcd *xhci = hcd_to_xhci(hcd);
	struct hcd_hw_info *hwinfo = &udev->hwinfo;
	struct xhci_virt_device *virt_dev;
	struct xhci_erst_entry *entry = &xhci->erst_audio.entries[0];

	virt_dev = xhci->devs[udev->slot_id];

	hwinfo->dcbaa_dma = xhci->dcbaa->dma;
	hwinfo->save_dma = xhci->save_dma;
	hwinfo->cmd_ring = xhci->op_regs->cmd_ring;
	hwinfo->slot_id = udev->slot_id;
	hwinfo->in_dma = xhci->in_dma;
	hwinfo->in_buf = xhci->in_addr;
	hwinfo->out_dma = xhci->out_dma;
	hwinfo->out_buf = xhci->out_addr;
	hwinfo->in_ctx = virt_dev->in_ctx->dma;
	hwinfo->out_ctx = virt_dev->out_ctx->dma;
	hwinfo->erst_addr = entry->seg_addr;
	hwinfo->speed = udev->speed;
	if (xhci->quirks & XHCI_USE_URAM_FOR_EXYNOS_AUDIO)
		hwinfo->use_uram = true;
	else
		hwinfo->use_uram = false;

	return 0;
}
#endif

#ifdef CONFIG_USB_DWC3_EXYNOS
int xhci_set_deq(struct xhci_hcd *xhci, struct xhci_container_ctx *ctx,
		unsigned int last_ep, struct usb_device *udev)
{
	int i;
	int last_ep_ctx = 31;

	if (last_ep < 31)
		last_ep_ctx = last_ep + 1;
	for (i = 0; i < last_ep_ctx; ++i) {
		unsigned int epaddr = xhci_get_endpoint_address(i);
		struct xhci_ep_ctx *ep_ctx = xhci_get_ep_ctx(xhci, ctx, i);

		if (epaddr == udev->hwinfo.in_ep ) {
			pr_info("[%s] set in deq : %#08llx \n",
					__func__, ep_ctx->deq);
			if (udev->hwinfo.in_deq)
				udev->hwinfo.old_in_deq =
						udev->hwinfo.in_deq;
			udev->hwinfo.in_deq = ep_ctx->deq;
		} else if (epaddr == udev->hwinfo.out_ep) {
			pr_info("[%s] set out deq : %#08llx \n",
					__func__, ep_ctx->deq);
			if (udev->hwinfo.out_deq)
				udev->hwinfo.old_out_deq =
						udev->hwinfo.out_deq;
			udev->hwinfo.out_deq = ep_ctx->deq;
		} else if (epaddr == udev->hwinfo.fb_out_ep) {
			pr_info("[%s] set fb out deq : %#08llx \n",
					__func__, ep_ctx->deq);
			if (udev->hwinfo.fb_out_deq)
				udev->hwinfo.fb_old_out_deq =
						udev->hwinfo.fb_out_deq;
			udev->hwinfo.fb_out_deq = ep_ctx->deq;
		} else if (epaddr == udev->hwinfo.fb_in_ep) {
			pr_info("[%s] set fb in deq : %#08llx \n",
					__func__, ep_ctx->deq);
			if (udev->hwinfo.fb_in_deq)
				udev->hwinfo.fb_old_in_deq =
						udev->hwinfo.fb_in_deq;
			udev->hwinfo.fb_in_deq = ep_ctx->deq;
		}
	}

	return 0;
}
#endif

/*
 * Returns 0 if the xHC ran out of device slots, the Enable Slot command
 * timed out, or allocating memory failed.  Returns 1 on success.
 */
int xhci_alloc_dev(struct usb_hcd *hcd, struct usb_device *udev)
{
	struct xhci_hcd *xhci = hcd_to_xhci(hcd);
	struct xhci_virt_device *vdev;
	struct xhci_slot_ctx *slot_ctx;
	unsigned long flags;
	int ret, slot_id;
	struct xhci_command *command;

	command = xhci_alloc_command(xhci, true, GFP_KERNEL);
	if (!command)
		return 0;

	spin_lock_irqsave(&xhci->lock, flags);
	ret = xhci_queue_slot_control(xhci, command, TRB_ENABLE_SLOT, 0);
	if (ret) {
		spin_unlock_irqrestore(&xhci->lock, flags);
		xhci_dbg(xhci, "FIXME: allocate a command ring segment\n");
		xhci_free_command(xhci, command);
		return 0;
	}
	xhci_ring_cmd_db(xhci);
	spin_unlock_irqrestore(&xhci->lock, flags);

	wait_for_completion(command->completion);
	slot_id = command->slot_id;

	if (!slot_id || command->status != COMP_SUCCESS) {
		xhci_err(xhci, "Error while assigning device slot ID\n");
		xhci_err(xhci, "Max number of devices this xHCI host supports is %u.\n",
				HCS_MAX_SLOTS(
					readl(&xhci->cap_regs->hcs_params1)));
		xhci_free_command(xhci, command);
		return 0;
	}

	xhci_free_command(xhci, command);

	if ((xhci->quirks & XHCI_EP_LIMIT_QUIRK)) {
		spin_lock_irqsave(&xhci->lock, flags);
		ret = xhci_reserve_host_control_ep_resources(xhci);
		if (ret) {
			spin_unlock_irqrestore(&xhci->lock, flags);
			xhci_warn(xhci, "Not enough host resources, "
					"active endpoint contexts = %u\n",
					xhci->num_active_eps);
			goto disable_slot;
		}
		spin_unlock_irqrestore(&xhci->lock, flags);
	}
	/* Use GFP_NOIO, since this function can be called from
	 * xhci_discover_or_reset_device(), which may be called as part of
	 * mass storage driver error handling.
	 */
	if (!xhci_alloc_virt_device(xhci, slot_id, udev, GFP_NOIO)) {
		xhci_warn(xhci, "Could not allocate xHCI USB device data structures\n");
		goto disable_slot;
	}
	vdev = xhci->devs[slot_id];
	slot_ctx = xhci_get_slot_ctx(xhci, vdev->out_ctx);
	trace_xhci_alloc_dev(slot_ctx);

	udev->slot_id = slot_id;

	xhci_debugfs_create_slot(xhci, slot_id);

	/*
	 * If resetting upon resume, we can't put the controller into runtime
	 * suspend if there is a device attached.
	 */
	if (xhci->quirks & XHCI_RESET_ON_RESUME)
		pm_runtime_get_noresume(hcd->self.controller);

	/* Is this a LS or FS device under a HS hub? */
	/* Hub or peripherial? */
	return 1;

disable_slot:
	xhci_disable_slot(xhci, udev->slot_id);
	xhci_free_virt_device(xhci, udev->slot_id);

	return 0;
}

/*
 * Issue an Address Device command and optionally send a corresponding
 * SetAddress request to the device.
 */
static int xhci_setup_device(struct usb_hcd *hcd, struct usb_device *udev,
			     enum xhci_setup_dev setup)
{
	const char *act = setup == SETUP_CONTEXT_ONLY ? "context" : "address";
	unsigned long flags;
	struct xhci_virt_device *virt_dev;
	int ret = 0;
	struct xhci_hcd *xhci = hcd_to_xhci(hcd);
	struct xhci_slot_ctx *slot_ctx;
	struct xhci_input_control_ctx *ctrl_ctx;
	u64 temp_64;
	struct xhci_command *command = NULL;

	mutex_lock(&xhci->mutex);

	if (xhci->xhc_state) {	/* dying, removing or halted */
		ret = -ESHUTDOWN;
		goto out;
	}

	if (!udev->slot_id) {
		xhci_dbg_trace(xhci, trace_xhci_dbg_address,
				"Bad Slot ID %d", udev->slot_id);
		ret = -EINVAL;
		goto out;
	}

	virt_dev = xhci->devs[udev->slot_id];

	if (WARN_ON(!virt_dev)) {
		/*
		 * In plug/unplug torture test with an NEC controller,
		 * a zero-dereference was observed once due to virt_dev = 0.
		 * Print useful debug rather than crash if it is observed again!
		 */
		xhci_warn(xhci, "Virt dev invalid for slot_id 0x%x!\n",
			udev->slot_id);
		ret = -EINVAL;
		goto out;
	}
	slot_ctx = xhci_get_slot_ctx(xhci, virt_dev->out_ctx);
	trace_xhci_setup_device_slot(slot_ctx);

	if (setup == SETUP_CONTEXT_ONLY) {
		if (GET_SLOT_STATE(le32_to_cpu(slot_ctx->dev_state)) ==
		    SLOT_STATE_DEFAULT) {
			xhci_dbg(xhci, "Slot already in default state\n");
			goto out;
		}
	}

	command = xhci_alloc_command(xhci, true, GFP_KERNEL);
	if (!command) {
		ret = -ENOMEM;
		goto out;
	}

	command->in_ctx = virt_dev->in_ctx;

	slot_ctx = xhci_get_slot_ctx(xhci, virt_dev->in_ctx);
	ctrl_ctx = xhci_get_input_control_ctx(virt_dev->in_ctx);
	if (!ctrl_ctx) {
		xhci_warn(xhci, "%s: Could not get input context, bad type.\n",
				__func__);
		ret = -EINVAL;
		goto out;
	}
	/*
	 * If this is the first Set Address since device plug-in or
	 * virt_device realloaction after a resume with an xHCI power loss,
	 * then set up the slot context.
	 */
	if (!slot_ctx->dev_info)
		xhci_setup_addressable_virt_dev(xhci, udev);
	/* Otherwise, update the control endpoint ring enqueue pointer. */
	else
		xhci_copy_ep0_dequeue_into_input_ctx(xhci, udev);
	ctrl_ctx->add_flags = cpu_to_le32(SLOT_FLAG | EP0_FLAG);
	ctrl_ctx->drop_flags = 0;

	trace_xhci_address_ctx(xhci, virt_dev->in_ctx,
				le32_to_cpu(slot_ctx->dev_info) >> 27);

	spin_lock_irqsave(&xhci->lock, flags);
	trace_xhci_setup_device(virt_dev);
	ret = xhci_queue_address_device(xhci, command, virt_dev->in_ctx->dma,
					udev->slot_id, setup);
	if (ret) {
		spin_unlock_irqrestore(&xhci->lock, flags);
		xhci_dbg_trace(xhci, trace_xhci_dbg_address,
				"FIXME: allocate a command ring segment");
		goto out;
	}
	xhci_ring_cmd_db(xhci);
	spin_unlock_irqrestore(&xhci->lock, flags);

	/* ctrl tx can take up to 5 sec; XXX: need more time for xHC? */
	wait_for_completion(command->completion);

	/* FIXME: From section 4.3.4: "Software shall be responsible for timing
	 * the SetAddress() "recovery interval" required by USB and aborting the
	 * command on a timeout.
	 */
	switch (command->status) {
	case COMP_COMMAND_ABORTED:
	case COMP_COMMAND_RING_STOPPED:
		xhci_warn(xhci, "Timeout while waiting for setup device command\n");
		ret = -ETIME;
		break;
	case COMP_CONTEXT_STATE_ERROR:
	case COMP_SLOT_NOT_ENABLED_ERROR:
		xhci_err(xhci, "Setup ERROR: setup %s command for slot %d.\n",
			 act, udev->slot_id);
		ret = -EINVAL;
		break;
	case COMP_USB_TRANSACTION_ERROR:
		dev_warn(&udev->dev, "Device not responding to setup %s.\n", act);

		mutex_unlock(&xhci->mutex);
		ret = xhci_disable_slot(xhci, udev->slot_id);
		xhci_free_virt_device(xhci, udev->slot_id);
		if (!ret)
			xhci_alloc_dev(hcd, udev);
		kfree(command->completion);
		kfree(command);
		return -EPROTO;
	case COMP_INCOMPATIBLE_DEVICE_ERROR:
		dev_warn(&udev->dev,
			 "ERROR: Incompatible device for setup %s command\n", act);
		ret = -ENODEV;
		break;
	case COMP_SUCCESS:
		xhci_dbg_trace(xhci, trace_xhci_dbg_address,
			       "Successful setup %s command", act);
		break;
	default:
		xhci_err(xhci,
			 "ERROR: unexpected setup %s command completion code 0x%x.\n",
			 act, command->status);
		trace_xhci_address_ctx(xhci, virt_dev->out_ctx, 1);
		ret = -EINVAL;
		break;
	}
	if (ret)
		goto out;
	temp_64 = xhci_read_64(xhci, &xhci->op_regs->dcbaa_ptr);
	xhci_dbg_trace(xhci, trace_xhci_dbg_address,
			"Op regs DCBAA ptr = %#016llx", temp_64);
	xhci_dbg_trace(xhci, trace_xhci_dbg_address,
		"Slot ID %d dcbaa entry @%p = %#016llx",
		udev->slot_id,
		&xhci->dcbaa->dev_context_ptrs[udev->slot_id],
		(unsigned long long)
		le64_to_cpu(xhci->dcbaa->dev_context_ptrs[udev->slot_id]));
	xhci_dbg_trace(xhci, trace_xhci_dbg_address,
			"Output Context DMA address = %#08llx",
			(unsigned long long)virt_dev->out_ctx->dma);
	trace_xhci_address_ctx(xhci, virt_dev->in_ctx,
				le32_to_cpu(slot_ctx->dev_info) >> 27);
	/*
	 * USB core uses address 1 for the roothubs, so we add one to the
	 * address given back to us by the HC.
	 */
	trace_xhci_address_ctx(xhci, virt_dev->out_ctx,
				le32_to_cpu(slot_ctx->dev_info) >> 27);
	/* Zero the input context control for later use */
	ctrl_ctx->add_flags = 0;
	ctrl_ctx->drop_flags = 0;

	xhci_dbg_trace(xhci, trace_xhci_dbg_address,
		       "Internal device address = %d",
		       le32_to_cpu(slot_ctx->dev_state) & DEV_ADDR_MASK);
#ifdef CONFIG_SND_EXYNOS_USB_AUDIO
	xhci_store_hw_info(hcd, udev);
#endif
out:
	mutex_unlock(&xhci->mutex);
	if (command) {
		kfree(command->completion);
		kfree(command);
	}
	return ret;
}

static int xhci_address_device(struct usb_hcd *hcd, struct usb_device *udev)
{
	return xhci_setup_device(hcd, udev, SETUP_CONTEXT_ADDRESS);
}

static int xhci_enable_device(struct usb_hcd *hcd, struct usb_device *udev)
{
	return xhci_setup_device(hcd, udev, SETUP_CONTEXT_ONLY);
}

/*
 * Transfer the port index into real index in the HW port status
 * registers. Caculate offset between the port's PORTSC register
 * and port status base. Divide the number of per port register
 * to get the real index. The raw port number bases 1.
 */
int xhci_find_raw_port_number(struct usb_hcd *hcd, int port1)
{
	struct xhci_hub *rhub;

	rhub = xhci_get_rhub(hcd);
	return rhub->ports[port1 - 1]->hw_portnum + 1;
}

/*
 * Issue an Evaluate Context command to change the Maximum Exit Latency in the
 * slot context.  If that succeeds, store the new MEL in the xhci_virt_device.
 */
static int __maybe_unused xhci_change_max_exit_latency(struct xhci_hcd *xhci,
			struct usb_device *udev, u16 max_exit_latency)
{
	struct xhci_virt_device *virt_dev;
	struct xhci_command *command;
	struct xhci_input_control_ctx *ctrl_ctx;
	struct xhci_slot_ctx *slot_ctx;
	unsigned long flags;
	int ret;

	spin_lock_irqsave(&xhci->lock, flags);

	virt_dev = xhci->devs[udev->slot_id];

	/*
	 * virt_dev might not exists yet if xHC resumed from hibernate (S4) and
	 * xHC was re-initialized. Exit latency will be set later after
	 * hub_port_finish_reset() is done and xhci->devs[] are re-allocated
	 */

	if (!virt_dev || max_exit_latency == virt_dev->current_mel) {
		spin_unlock_irqrestore(&xhci->lock, flags);
		return 0;
	}

	/* Attempt to issue an Evaluate Context command to change the MEL. */
	command = xhci->lpm_command;
	ctrl_ctx = xhci_get_input_control_ctx(command->in_ctx);
	if (!ctrl_ctx) {
		spin_unlock_irqrestore(&xhci->lock, flags);
		xhci_warn(xhci, "%s: Could not get input context, bad type.\n",
				__func__);
		return -ENOMEM;
	}

	xhci_slot_copy(xhci, command->in_ctx, virt_dev->out_ctx);
	spin_unlock_irqrestore(&xhci->lock, flags);

	ctrl_ctx->add_flags |= cpu_to_le32(SLOT_FLAG);
	slot_ctx = xhci_get_slot_ctx(xhci, command->in_ctx);
	slot_ctx->dev_info2 &= cpu_to_le32(~((u32) MAX_EXIT));
	slot_ctx->dev_info2 |= cpu_to_le32(max_exit_latency);
	slot_ctx->dev_state = 0;

	xhci_dbg_trace(xhci, trace_xhci_dbg_context_change,
			"Set up evaluate context for LPM MEL change.");

	/* Issue and wait for the evaluate context command. */
	ret = xhci_configure_endpoint(xhci, udev, command,
			true, true);

	if (!ret) {
		spin_lock_irqsave(&xhci->lock, flags);
		virt_dev->current_mel = max_exit_latency;
		spin_unlock_irqrestore(&xhci->lock, flags);
	}
	return ret;
}

#ifdef CONFIG_PM

/* BESL to HIRD Encoding array for USB2 LPM */
static int xhci_besl_encoding[16] = {125, 150, 200, 300, 400, 500, 1000, 2000,
	3000, 4000, 5000, 6000, 7000, 8000, 9000, 10000};

/* Calculate HIRD/BESL for USB2 PORTPMSC*/
static int xhci_calculate_hird_besl(struct xhci_hcd *xhci,
					struct usb_device *udev)
{
	int u2del, besl, besl_host;
	int besl_device = 0;
	u32 field;

	u2del = HCS_U2_LATENCY(xhci->hcs_params3);
	field = le32_to_cpu(udev->bos->ext_cap->bmAttributes);

	if (field & USB_BESL_SUPPORT) {
		for (besl_host = 0; besl_host < 16; besl_host++) {
			if (xhci_besl_encoding[besl_host] >= u2del)
				break;
		}
		/* Use baseline BESL value as default */
		if (field & USB_BESL_BASELINE_VALID)
			besl_device = USB_GET_BESL_BASELINE(field);
		else if (field & USB_BESL_DEEP_VALID)
			besl_device = USB_GET_BESL_DEEP(field);
	} else {
		if (u2del <= 50)
			besl_host = 0;
		else
			besl_host = (u2del - 51) / 75 + 1;
	}

	besl = besl_host + besl_device;
	if (besl > 15)
		besl = 15;

	return besl;
}

/* Calculate BESLD, L1 timeout and HIRDM for USB2 PORTHLPMC */
static int xhci_calculate_usb2_hw_lpm_params(struct usb_device *udev)
{
	u32 field;
	int l1;
	int besld = 0;
	int hirdm = 0;

	field = le32_to_cpu(udev->bos->ext_cap->bmAttributes);

	/* xHCI l1 is set in steps of 256us, xHCI 1.0 section 5.4.11.2 */
	l1 = udev->l1_params.timeout / 256;

	/* device has preferred BESLD */
	if (field & USB_BESL_DEEP_VALID) {
		besld = USB_GET_BESL_DEEP(field);
		hirdm = 1;
	}

	return PORT_BESLD(besld) | PORT_L1_TIMEOUT(l1) | PORT_HIRDM(hirdm);
}

static int xhci_set_usb2_hardware_lpm(struct usb_hcd *hcd,
			struct usb_device *udev, int enable)
{
	struct xhci_hcd	*xhci = hcd_to_xhci(hcd);
	struct xhci_port **ports;
	__le32 __iomem	*pm_addr, *hlpm_addr;
	u32		pm_val, hlpm_val, field;
	unsigned int	port_num;
	unsigned long	flags;
	int		hird, exit_latency;
	int		ret;

	if (xhci->quirks & XHCI_HW_LPM_DISABLE)
		return -EPERM;

	if (hcd->speed >= HCD_USB3 || !xhci->hw_lpm_support ||
			!udev->lpm_capable)
		return -EPERM;

	if (!udev->parent || udev->parent->parent ||
			udev->descriptor.bDeviceClass == USB_CLASS_HUB)
		return -EPERM;

	if (udev->usb2_hw_lpm_capable != 1)
		return -EPERM;

	spin_lock_irqsave(&xhci->lock, flags);

	ports = xhci->usb2_rhub.ports;
	port_num = udev->portnum - 1;
	pm_addr = ports[port_num]->addr + PORTPMSC;
	pm_val = readl(pm_addr);
	hlpm_addr = ports[port_num]->addr + PORTHLPMC;

	xhci_dbg(xhci, "%s port %d USB2 hardware LPM\n",
			enable ? "enable" : "disable", port_num + 1);

	if (enable) {
		/* Host supports BESL timeout instead of HIRD */
		if (udev->usb2_hw_lpm_besl_capable) {
			/* if device doesn't have a preferred BESL value use a
			 * default one which works with mixed HIRD and BESL
			 * systems. See XHCI_DEFAULT_BESL definition in xhci.h
			 */
			field = le32_to_cpu(udev->bos->ext_cap->bmAttributes);
			if ((field & USB_BESL_SUPPORT) &&
			    (field & USB_BESL_BASELINE_VALID))
				hird = USB_GET_BESL_BASELINE(field);
			else
				hird = udev->l1_params.besl;

			exit_latency = xhci_besl_encoding[hird];
			spin_unlock_irqrestore(&xhci->lock, flags);

			/* USB 3.0 code dedicate one xhci->lpm_command->in_ctx
			 * input context for link powermanagement evaluate
			 * context commands. It is protected by hcd->bandwidth
			 * mutex and is shared by all devices. We need to set
			 * the max ext latency in USB 2 BESL LPM as well, so
			 * use the same mutex and xhci_change_max_exit_latency()
			 */
			mutex_lock(hcd->bandwidth_mutex);
			ret = xhci_change_max_exit_latency(xhci, udev,
							   exit_latency);
			mutex_unlock(hcd->bandwidth_mutex);

			if (ret < 0)
				return ret;
			spin_lock_irqsave(&xhci->lock, flags);

			hlpm_val = xhci_calculate_usb2_hw_lpm_params(udev);
			writel(hlpm_val, hlpm_addr);
			/* flush write */
			readl(hlpm_addr);
		} else {
			hird = xhci_calculate_hird_besl(xhci, udev);
		}

		pm_val &= ~PORT_HIRD_MASK;
		pm_val |= PORT_HIRD(hird) | PORT_RWE | PORT_L1DS(udev->slot_id);
		writel(pm_val, pm_addr);
		pm_val = readl(pm_addr);
		pm_val |= PORT_HLE;
		writel(pm_val, pm_addr);
		/* flush write */
		readl(pm_addr);
	} else {
		pm_val &= ~(PORT_HLE | PORT_RWE | PORT_HIRD_MASK | PORT_L1DS_MASK);
		writel(pm_val, pm_addr);
		/* flush write */
		readl(pm_addr);
		if (udev->usb2_hw_lpm_besl_capable) {
			spin_unlock_irqrestore(&xhci->lock, flags);
			mutex_lock(hcd->bandwidth_mutex);
			xhci_change_max_exit_latency(xhci, udev, 0);
			mutex_unlock(hcd->bandwidth_mutex);
			readl_poll_timeout(ports[port_num]->addr, pm_val,
					   (pm_val & PORT_PLS_MASK) == XDEV_U0,
					   100, 10000);
			return 0;
		}
	}

	spin_unlock_irqrestore(&xhci->lock, flags);
	return 0;
}

/* check if a usb2 port supports a given extened capability protocol
 * only USB2 ports extended protocol capability values are cached.
 * Return 1 if capability is supported
 */
static int xhci_check_usb2_port_capability(struct xhci_hcd *xhci, int port,
					   unsigned capability)
{
	u32 port_offset, port_count;
	int i;

	for (i = 0; i < xhci->num_ext_caps; i++) {
		if (xhci->ext_caps[i] & capability) {
			/* port offsets starts at 1 */
			port_offset = XHCI_EXT_PORT_OFF(xhci->ext_caps[i]) - 1;
			port_count = XHCI_EXT_PORT_COUNT(xhci->ext_caps[i]);
			if (port >= port_offset &&
			    port < port_offset + port_count)
				return 1;
		}
	}
	return 0;
}

static int xhci_update_device(struct usb_hcd *hcd, struct usb_device *udev)
{
	struct xhci_hcd	*xhci = hcd_to_xhci(hcd);
	int		portnum = udev->portnum - 1;

	if (hcd->speed >= HCD_USB3 || !xhci->sw_lpm_support ||
			!udev->lpm_capable)
		return 0;

	/* we only support lpm for non-hub device connected to root hub yet */
	if (!udev->parent || udev->parent->parent ||
			udev->descriptor.bDeviceClass == USB_CLASS_HUB)
		return 0;

	if (xhci->hw_lpm_support == 1 &&
			xhci_check_usb2_port_capability(
				xhci, portnum, XHCI_HLC)) {
		udev->usb2_hw_lpm_capable = 1;
		udev->l1_params.timeout = XHCI_L1_TIMEOUT;
		udev->l1_params.besl = XHCI_DEFAULT_BESL;
		if (xhci_check_usb2_port_capability(xhci, portnum,
					XHCI_BLC))
			udev->usb2_hw_lpm_besl_capable = 1;
	}

	return 0;
}

/*---------------------- USB 3.0 Link PM functions ------------------------*/

/* Service interval in nanoseconds = 2^(bInterval - 1) * 125us * 1000ns / 1us */
static unsigned long long xhci_service_interval_to_ns(
		struct usb_endpoint_descriptor *desc)
{
	return (1ULL << (desc->bInterval - 1)) * 125 * 1000;
}

static u16 xhci_get_timeout_no_hub_lpm(struct usb_device *udev,
		enum usb3_link_state state)
{
	unsigned long long sel;
	unsigned long long pel;
	unsigned int max_sel_pel;
	char *state_name;

	switch (state) {
	case USB3_LPM_U1:
		/* Convert SEL and PEL stored in nanoseconds to microseconds */
		sel = DIV_ROUND_UP(udev->u1_params.sel, 1000);
		pel = DIV_ROUND_UP(udev->u1_params.pel, 1000);
		max_sel_pel = USB3_LPM_MAX_U1_SEL_PEL;
		state_name = "U1";
		break;
	case USB3_LPM_U2:
		sel = DIV_ROUND_UP(udev->u2_params.sel, 1000);
		pel = DIV_ROUND_UP(udev->u2_params.pel, 1000);
		max_sel_pel = USB3_LPM_MAX_U2_SEL_PEL;
		state_name = "U2";
		break;
	default:
		dev_warn(&udev->dev, "%s: Can't get timeout for non-U1 or U2 state.\n",
				__func__);
		return USB3_LPM_DISABLED;
	}

	if (sel <= max_sel_pel && pel <= max_sel_pel)
		return USB3_LPM_DEVICE_INITIATED;

	if (sel > max_sel_pel)
		dev_dbg(&udev->dev, "Device-initiated %s disabled "
				"due to long SEL %llu ms\n",
				state_name, sel);
	else
		dev_dbg(&udev->dev, "Device-initiated %s disabled "
				"due to long PEL %llu ms\n",
				state_name, pel);
	return USB3_LPM_DISABLED;
}

/* The U1 timeout should be the maximum of the following values:
 *  - For control endpoints, U1 system exit latency (SEL) * 3
 *  - For bulk endpoints, U1 SEL * 5
 *  - For interrupt endpoints:
 *    - Notification EPs, U1 SEL * 3
 *    - Periodic EPs, max(105% of bInterval, U1 SEL * 2)
 *  - For isochronous endpoints, max(105% of bInterval, U1 SEL * 2)
 */
static unsigned long long xhci_calculate_intel_u1_timeout(
		struct usb_device *udev,
		struct usb_endpoint_descriptor *desc)
{
	unsigned long long timeout_ns;
	int ep_type;
	int intr_type;

	ep_type = usb_endpoint_type(desc);
	switch (ep_type) {
	case USB_ENDPOINT_XFER_CONTROL:
		timeout_ns = udev->u1_params.sel * 3;
		break;
	case USB_ENDPOINT_XFER_BULK:
		timeout_ns = udev->u1_params.sel * 5;
		break;
	case USB_ENDPOINT_XFER_INT:
		intr_type = usb_endpoint_interrupt_type(desc);
		if (intr_type == USB_ENDPOINT_INTR_NOTIFICATION) {
			timeout_ns = udev->u1_params.sel * 3;
			break;
		}
		/* Otherwise the calculation is the same as isoc eps */
		/* fall through */
	case USB_ENDPOINT_XFER_ISOC:
		timeout_ns = xhci_service_interval_to_ns(desc);
		timeout_ns = DIV_ROUND_UP_ULL(timeout_ns * 105, 100);
		if (timeout_ns < udev->u1_params.sel * 2)
			timeout_ns = udev->u1_params.sel * 2;
		break;
	default:
		return 0;
	}

	return timeout_ns;
}

/* Returns the hub-encoded U1 timeout value. */
static u16 xhci_calculate_u1_timeout(struct xhci_hcd *xhci,
		struct usb_device *udev,
		struct usb_endpoint_descriptor *desc)
{
	unsigned long long timeout_ns;

	/* Prevent U1 if service interval is shorter than U1 exit latency */
	if (usb_endpoint_xfer_int(desc) || usb_endpoint_xfer_isoc(desc)) {
		if (xhci_service_interval_to_ns(desc) <= udev->u1_params.mel) {
			dev_dbg(&udev->dev, "Disable U1, ESIT shorter than exit latency\n");
			return USB3_LPM_DISABLED;
		}
	}

	if (xhci->quirks & XHCI_INTEL_HOST)
		timeout_ns = xhci_calculate_intel_u1_timeout(udev, desc);
	else
		timeout_ns = udev->u1_params.sel;

	/* The U1 timeout is encoded in 1us intervals.
	 * Don't return a timeout of zero, because that's USB3_LPM_DISABLED.
	 */
	if (timeout_ns == USB3_LPM_DISABLED)
		timeout_ns = 1;
	else
		timeout_ns = DIV_ROUND_UP_ULL(timeout_ns, 1000);

	/* If the necessary timeout value is bigger than what we can set in the
	 * USB 3.0 hub, we have to disable hub-initiated U1.
	 */
	if (timeout_ns <= USB3_LPM_U1_MAX_TIMEOUT)
		return timeout_ns;
	dev_dbg(&udev->dev, "Hub-initiated U1 disabled "
			"due to long timeout %llu ms\n", timeout_ns);
	return xhci_get_timeout_no_hub_lpm(udev, USB3_LPM_U1);
}

/* The U2 timeout should be the maximum of:
 *  - 10 ms (to avoid the bandwidth impact on the scheduler)
 *  - largest bInterval of any active periodic endpoint (to avoid going
 *    into lower power link states between intervals).
 *  - the U2 Exit Latency of the device
 */
static unsigned long long xhci_calculate_intel_u2_timeout(
		struct usb_device *udev,
		struct usb_endpoint_descriptor *desc)
{
	unsigned long long timeout_ns;
	unsigned long long u2_del_ns;

	timeout_ns = 10 * 1000 * 1000;

	if ((usb_endpoint_xfer_int(desc) || usb_endpoint_xfer_isoc(desc)) &&
			(xhci_service_interval_to_ns(desc) > timeout_ns))
		timeout_ns = xhci_service_interval_to_ns(desc);

	u2_del_ns = le16_to_cpu(udev->bos->ss_cap->bU2DevExitLat) * 1000ULL;
	if (u2_del_ns > timeout_ns)
		timeout_ns = u2_del_ns;

	return timeout_ns;
}

/* Returns the hub-encoded U2 timeout value. */
static u16 xhci_calculate_u2_timeout(struct xhci_hcd *xhci,
		struct usb_device *udev,
		struct usb_endpoint_descriptor *desc)
{
	unsigned long long timeout_ns;

	/* Prevent U2 if service interval is shorter than U2 exit latency */
	if (usb_endpoint_xfer_int(desc) || usb_endpoint_xfer_isoc(desc)) {
		if (xhci_service_interval_to_ns(desc) <= udev->u2_params.mel) {
			dev_dbg(&udev->dev, "Disable U2, ESIT shorter than exit latency\n");
			return USB3_LPM_DISABLED;
		}
	}

	if (xhci->quirks & XHCI_INTEL_HOST)
		timeout_ns = xhci_calculate_intel_u2_timeout(udev, desc);
	else
		timeout_ns = udev->u2_params.sel;

	/* The U2 timeout is encoded in 256us intervals */
	timeout_ns = DIV_ROUND_UP_ULL(timeout_ns, 256 * 1000);
	/* If the necessary timeout value is bigger than what we can set in the
	 * USB 3.0 hub, we have to disable hub-initiated U2.
	 */
	if (timeout_ns <= USB3_LPM_U2_MAX_TIMEOUT)
		return timeout_ns;
	dev_dbg(&udev->dev, "Hub-initiated U2 disabled "
			"due to long timeout %llu ms\n", timeout_ns);
	return xhci_get_timeout_no_hub_lpm(udev, USB3_LPM_U2);
}

static u16 xhci_call_host_update_timeout_for_endpoint(struct xhci_hcd *xhci,
		struct usb_device *udev,
		struct usb_endpoint_descriptor *desc,
		enum usb3_link_state state,
		u16 *timeout)
{
	if (state == USB3_LPM_U1)
		return xhci_calculate_u1_timeout(xhci, udev, desc);
	else if (state == USB3_LPM_U2)
		return xhci_calculate_u2_timeout(xhci, udev, desc);

	return USB3_LPM_DISABLED;
}

static int xhci_update_timeout_for_endpoint(struct xhci_hcd *xhci,
		struct usb_device *udev,
		struct usb_endpoint_descriptor *desc,
		enum usb3_link_state state,
		u16 *timeout)
{
	u16 alt_timeout;

	alt_timeout = xhci_call_host_update_timeout_for_endpoint(xhci, udev,
		desc, state, timeout);

	/* If we found we can't enable hub-initiated LPM, and
	 * the U1 or U2 exit latency was too high to allow
	 * device-initiated LPM as well, then we will disable LPM
	 * for this device, so stop searching any further.
	 */
	if (alt_timeout == USB3_LPM_DISABLED) {
		*timeout = alt_timeout;
		return -E2BIG;
	}
	if (alt_timeout > *timeout)
		*timeout = alt_timeout;
	return 0;
}

static int xhci_update_timeout_for_interface(struct xhci_hcd *xhci,
		struct usb_device *udev,
		struct usb_host_interface *alt,
		enum usb3_link_state state,
		u16 *timeout)
{
	int j;

	for (j = 0; j < alt->desc.bNumEndpoints; j++) {
		if (xhci_update_timeout_for_endpoint(xhci, udev,
					&alt->endpoint[j].desc, state, timeout))
			return -E2BIG;
		continue;
	}
	return 0;
}

static int xhci_check_intel_tier_policy(struct usb_device *udev,
		enum usb3_link_state state)
{
	struct usb_device *parent;
	unsigned int num_hubs;

	if (state == USB3_LPM_U2)
		return 0;

	/* Don't enable U1 if the device is on a 2nd tier hub or lower. */
	for (parent = udev->parent, num_hubs = 0; parent->parent;
			parent = parent->parent)
		num_hubs++;

	if (num_hubs < 2)
		return 0;

	dev_dbg(&udev->dev, "Disabling U1 link state for device"
			" below second-tier hub.\n");
	dev_dbg(&udev->dev, "Plug device into first-tier hub "
			"to decrease power consumption.\n");
	return -E2BIG;
}

static int xhci_check_tier_policy(struct xhci_hcd *xhci,
		struct usb_device *udev,
		enum usb3_link_state state)
{
	if (xhci->quirks & XHCI_INTEL_HOST)
		return xhci_check_intel_tier_policy(udev, state);
	else
		return 0;
}

/* Returns the U1 or U2 timeout that should be enabled.
 * If the tier check or timeout setting functions return with a non-zero exit
 * code, that means the timeout value has been finalized and we shouldn't look
 * at any more endpoints.
 */
static u16 xhci_calculate_lpm_timeout(struct usb_hcd *hcd,
			struct usb_device *udev, enum usb3_link_state state)
{
	struct xhci_hcd *xhci = hcd_to_xhci(hcd);
	struct usb_host_config *config;
	char *state_name;
	int i;
	u16 timeout = USB3_LPM_DISABLED;

	if (state == USB3_LPM_U1)
		state_name = "U1";
	else if (state == USB3_LPM_U2)
		state_name = "U2";
	else {
		dev_warn(&udev->dev, "Can't enable unknown link state %i\n",
				state);
		return timeout;
	}

	if (xhci_check_tier_policy(xhci, udev, state) < 0)
		return timeout;

	/* Gather some information about the currently installed configuration
	 * and alternate interface settings.
	 */
	if (xhci_update_timeout_for_endpoint(xhci, udev, &udev->ep0.desc,
			state, &timeout))
		return timeout;

	config = udev->actconfig;
	if (!config)
		return timeout;

	for (i = 0; i < config->desc.bNumInterfaces; i++) {
		struct usb_driver *driver;
		struct usb_interface *intf = config->interface[i];

		if (!intf)
			continue;

		/* Check if any currently bound drivers want hub-initiated LPM
		 * disabled.
		 */
		if (intf->dev.driver) {
			driver = to_usb_driver(intf->dev.driver);
			if (driver && driver->disable_hub_initiated_lpm) {
				dev_dbg(&udev->dev, "Hub-initiated %s disabled at request of driver %s\n",
					state_name, driver->name);
				timeout = xhci_get_timeout_no_hub_lpm(udev,
								      state);
				if (timeout == USB3_LPM_DISABLED)
					return timeout;
			}
		}

		/* Not sure how this could happen... */
		if (!intf->cur_altsetting)
			continue;

		if (xhci_update_timeout_for_interface(xhci, udev,
					intf->cur_altsetting,
					state, &timeout))
			return timeout;
	}
	return timeout;
}

static int calculate_max_exit_latency(struct usb_device *udev,
		enum usb3_link_state state_changed,
		u16 hub_encoded_timeout)
{
	unsigned long long u1_mel_us = 0;
	unsigned long long u2_mel_us = 0;
	unsigned long long mel_us = 0;
	bool disabling_u1;
	bool disabling_u2;
	bool enabling_u1;
	bool enabling_u2;

	disabling_u1 = (state_changed == USB3_LPM_U1 &&
			hub_encoded_timeout == USB3_LPM_DISABLED);
	disabling_u2 = (state_changed == USB3_LPM_U2 &&
			hub_encoded_timeout == USB3_LPM_DISABLED);

	enabling_u1 = (state_changed == USB3_LPM_U1 &&
			hub_encoded_timeout != USB3_LPM_DISABLED);
	enabling_u2 = (state_changed == USB3_LPM_U2 &&
			hub_encoded_timeout != USB3_LPM_DISABLED);

	/* If U1 was already enabled and we're not disabling it,
	 * or we're going to enable U1, account for the U1 max exit latency.
	 */
	if ((udev->u1_params.timeout != USB3_LPM_DISABLED && !disabling_u1) ||
			enabling_u1)
		u1_mel_us = DIV_ROUND_UP(udev->u1_params.mel, 1000);
	if ((udev->u2_params.timeout != USB3_LPM_DISABLED && !disabling_u2) ||
			enabling_u2)
		u2_mel_us = DIV_ROUND_UP(udev->u2_params.mel, 1000);

	if (u1_mel_us > u2_mel_us)
		mel_us = u1_mel_us;
	else
		mel_us = u2_mel_us;
	/* xHCI host controller max exit latency field is only 16 bits wide. */
	if (mel_us > MAX_EXIT) {
		dev_warn(&udev->dev, "Link PM max exit latency of %lluus "
				"is too big.\n", mel_us);
		return -E2BIG;
	}
	return mel_us;
}

/* Returns the USB3 hub-encoded value for the U1/U2 timeout. */
static int xhci_enable_usb3_lpm_timeout(struct usb_hcd *hcd,
			struct usb_device *udev, enum usb3_link_state state)
{
	struct xhci_hcd	*xhci;
	u16 hub_encoded_timeout;
	int mel;
	int ret;

	xhci = hcd_to_xhci(hcd);
	/* The LPM timeout values are pretty host-controller specific, so don't
	 * enable hub-initiated timeouts unless the vendor has provided
	 * information about their timeout algorithm.
	 */
	if (!xhci || !(xhci->quirks & XHCI_LPM_SUPPORT) ||
			!xhci->devs[udev->slot_id])
		return USB3_LPM_DISABLED;

	hub_encoded_timeout = xhci_calculate_lpm_timeout(hcd, udev, state);
	mel = calculate_max_exit_latency(udev, state, hub_encoded_timeout);
	if (mel < 0) {
		/* Max Exit Latency is too big, disable LPM. */
		hub_encoded_timeout = USB3_LPM_DISABLED;
		mel = 0;
	}

	ret = xhci_change_max_exit_latency(xhci, udev, mel);
	if (ret)
		return ret;
	return hub_encoded_timeout;
}

static int xhci_disable_usb3_lpm_timeout(struct usb_hcd *hcd,
			struct usb_device *udev, enum usb3_link_state state)
{
	struct xhci_hcd	*xhci;
	u16 mel;

	xhci = hcd_to_xhci(hcd);
	if (!xhci || !(xhci->quirks & XHCI_LPM_SUPPORT) ||
			!xhci->devs[udev->slot_id])
		return 0;

	mel = calculate_max_exit_latency(udev, state, USB3_LPM_DISABLED);
	return xhci_change_max_exit_latency(xhci, udev, mel);
}
#else /* CONFIG_PM */

static int xhci_set_usb2_hardware_lpm(struct usb_hcd *hcd,
				struct usb_device *udev, int enable)
{
	return 0;
}

static int xhci_update_device(struct usb_hcd *hcd, struct usb_device *udev)
{
	return 0;
}

static int xhci_enable_usb3_lpm_timeout(struct usb_hcd *hcd,
			struct usb_device *udev, enum usb3_link_state state)
{
	return USB3_LPM_DISABLED;
}

static int xhci_disable_usb3_lpm_timeout(struct usb_hcd *hcd,
			struct usb_device *udev, enum usb3_link_state state)
{
	return 0;
}
#endif	/* CONFIG_PM */

/*-------------------------------------------------------------------------*/

/* Once a hub descriptor is fetched for a device, we need to update the xHC's
 * internal data structures for the device.
 */
static int xhci_update_hub_device(struct usb_hcd *hcd, struct usb_device *hdev,
			struct usb_tt *tt, gfp_t mem_flags)
{
	struct xhci_hcd *xhci = hcd_to_xhci(hcd);
	struct xhci_virt_device *vdev;
	struct xhci_command *config_cmd;
	struct xhci_input_control_ctx *ctrl_ctx;
	struct xhci_slot_ctx *slot_ctx;
	unsigned long flags;
	unsigned think_time;
	int ret;

	/* Ignore root hubs */
	if (!hdev->parent)
		return 0;

	vdev = xhci->devs[hdev->slot_id];
	if (!vdev) {
		xhci_warn(xhci, "Cannot update hub desc for unknown device.\n");
		return -EINVAL;
	}

	config_cmd = xhci_alloc_command_with_ctx(xhci, true, mem_flags);
	if (!config_cmd)
		return -ENOMEM;

	ctrl_ctx = xhci_get_input_control_ctx(config_cmd->in_ctx);
	if (!ctrl_ctx) {
		xhci_warn(xhci, "%s: Could not get input context, bad type.\n",
				__func__);
		xhci_free_command(xhci, config_cmd);
		return -ENOMEM;
	}

	spin_lock_irqsave(&xhci->lock, flags);
	if (hdev->speed == USB_SPEED_HIGH &&
			xhci_alloc_tt_info(xhci, vdev, hdev, tt, GFP_ATOMIC)) {
		xhci_dbg(xhci, "Could not allocate xHCI TT structure.\n");
		xhci_free_command(xhci, config_cmd);
		spin_unlock_irqrestore(&xhci->lock, flags);
		return -ENOMEM;
	}

	xhci_slot_copy(xhci, config_cmd->in_ctx, vdev->out_ctx);
	ctrl_ctx->add_flags |= cpu_to_le32(SLOT_FLAG);
	slot_ctx = xhci_get_slot_ctx(xhci, config_cmd->in_ctx);
	slot_ctx->dev_info |= cpu_to_le32(DEV_HUB);
	/*
	 * refer to section 6.2.2: MTT should be 0 for full speed hub,
	 * but it may be already set to 1 when setup an xHCI virtual
	 * device, so clear it anyway.
	 */
	if (tt->multi)
		slot_ctx->dev_info |= cpu_to_le32(DEV_MTT);
	else if (hdev->speed == USB_SPEED_FULL)
		slot_ctx->dev_info &= cpu_to_le32(~DEV_MTT);

	if (xhci->hci_version > 0x95) {
		xhci_dbg(xhci, "xHCI version %x needs hub "
				"TT think time and number of ports\n",
				(unsigned int) xhci->hci_version);
		slot_ctx->dev_info2 |= cpu_to_le32(XHCI_MAX_PORTS(hdev->maxchild));
		/* Set TT think time - convert from ns to FS bit times.
		 * 0 = 8 FS bit times, 1 = 16 FS bit times,
		 * 2 = 24 FS bit times, 3 = 32 FS bit times.
		 *
		 * xHCI 1.0: this field shall be 0 if the device is not a
		 * High-spped hub.
		 */
		think_time = tt->think_time;
		if (think_time != 0)
			think_time = (think_time / 666) - 1;
		if (xhci->hci_version < 0x100 || hdev->speed == USB_SPEED_HIGH)
			slot_ctx->tt_info |=
				cpu_to_le32(TT_THINK_TIME(think_time));
	} else {
		xhci_dbg(xhci, "xHCI version %x doesn't need hub "
				"TT think time or number of ports\n",
				(unsigned int) xhci->hci_version);
	}
	slot_ctx->dev_state = 0;
	spin_unlock_irqrestore(&xhci->lock, flags);

	xhci_dbg(xhci, "Set up %s for hub device.\n",
			(xhci->hci_version > 0x95) ?
			"configure endpoint" : "evaluate context");

	/* Issue and wait for the configure endpoint or
	 * evaluate context command.
	 */
	if (xhci->hci_version > 0x95)
		ret = xhci_configure_endpoint(xhci, hdev, config_cmd,
				false, false);
	else
		ret = xhci_configure_endpoint(xhci, hdev, config_cmd,
				true, false);

	xhci_free_command(xhci, config_cmd);
	return ret;
}

static int xhci_get_frame(struct usb_hcd *hcd)
{
	struct xhci_hcd *xhci = hcd_to_xhci(hcd);
	/* EHCI mods by the periodic size.  Why? */
	return readl(&xhci->run_regs->microframe_index) >> 3;
}

int xhci_gen_setup(struct usb_hcd *hcd, xhci_get_quirks_t get_quirks)
{
	struct xhci_hcd		*xhci;
	/*
	 * TODO: Check with DWC3 clients for sysdev according to
	 * quirks
	 */
	struct device		*dev = hcd->self.sysdev;
	unsigned int		minor_rev;
	int			retval;

	/* Accept arbitrarily long scatter-gather lists */
	hcd->self.sg_tablesize = ~0;

	/* support to build packet from discontinuous buffers */
	hcd->self.no_sg_constraint = 1;

	/* XHCI controllers don't stop the ep queue on short packets :| */
	hcd->self.no_stop_on_short = 1;

	xhci = hcd_to_xhci(hcd);

	if (usb_hcd_is_primary_hcd(hcd)) {
		xhci->main_hcd = hcd;
		xhci->usb2_rhub.hcd = hcd;
		/* Mark the first roothub as being USB 2.0.
		 * The xHCI driver will register the USB 3.0 roothub.
		 */
		hcd->speed = HCD_USB2;
		hcd->self.root_hub->speed = USB_SPEED_HIGH;
		/*
		 * USB 2.0 roothub under xHCI has an integrated TT,
		 * (rate matching hub) as opposed to having an OHCI/UHCI
		 * companion controller.
		 */
		hcd->has_tt = 1;
	} else {
		/*
		 * Early xHCI 1.1 spec did not mention USB 3.1 capable hosts
		 * should return 0x31 for sbrn, or that the minor revision
		 * is a two digit BCD containig minor and sub-minor numbers.
		 * This was later clarified in xHCI 1.2.
		 *
		 * Some USB 3.1 capable hosts therefore have sbrn 0x30, and
		 * minor revision set to 0x1 instead of 0x10.
		 */
		if (xhci->usb3_rhub.min_rev == 0x1)
			minor_rev = 1;
		else
			minor_rev = xhci->usb3_rhub.min_rev / 0x10;

		switch (minor_rev) {
		case 2:
			hcd->speed = HCD_USB32;
			hcd->self.root_hub->speed = USB_SPEED_SUPER_PLUS;
			hcd->self.root_hub->rx_lanes = 2;
			hcd->self.root_hub->tx_lanes = 2;
			break;
		case 1:
			hcd->speed = HCD_USB31;
			hcd->self.root_hub->speed = USB_SPEED_SUPER_PLUS;
			break;
		}
		xhci_info(xhci, "Host supports USB 3.%x %sSuperSpeed\n",
			  minor_rev,
			  minor_rev ? "Enhanced " : "");

		xhci->usb3_rhub.hcd = hcd;
		/* xHCI private pointer was set in xhci_pci_probe for the second
		 * registered roothub.
		 */
		return 0;
	}

	mutex_init(&xhci->mutex);
	xhci->cap_regs = hcd->regs;
	xhci->op_regs = hcd->regs +
		HC_LENGTH(readl(&xhci->cap_regs->hc_capbase));
	xhci->run_regs = hcd->regs +
		(readl(&xhci->cap_regs->run_regs_off) & RTSOFF_MASK);
	/* Cache read-only capability registers */
	xhci->hcs_params1 = readl(&xhci->cap_regs->hcs_params1);
	xhci->hcs_params2 = readl(&xhci->cap_regs->hcs_params2);
	xhci->hcs_params3 = readl(&xhci->cap_regs->hcs_params3);
	xhci->hcc_params = readl(&xhci->cap_regs->hc_capbase);
	xhci->hci_version = HC_VERSION(xhci->hcc_params);
	xhci->hcc_params = readl(&xhci->cap_regs->hcc_params);
	if (xhci->hci_version > 0x100)
		xhci->hcc_params2 = readl(&xhci->cap_regs->hcc_params2);

	xhci->quirks |= quirks;

	get_quirks(dev, xhci);

	/* In xhci controllers which follow xhci 1.0 spec gives a spurious
	 * success event after a short transfer. This quirk will ignore such
	 * spurious event.
	 */
	if (xhci->hci_version > 0x96)
		xhci->quirks |= XHCI_SPURIOUS_SUCCESS;

	/* Make sure the HC is halted. */
	retval = xhci_halt(xhci);
	if (retval)
		return retval;

	xhci_zero_64b_regs(xhci);

	xhci_dbg(xhci, "Resetting HCD\n");
	/* Reset the internal HC memory state and registers. */
	retval = xhci_reset(xhci);
	if (retval)
		return retval;
	xhci_dbg(xhci, "Reset complete\n");

	/*
	 * On some xHCI controllers (e.g. R-Car SoCs), the AC64 bit (bit 0)
	 * of HCCPARAMS1 is set to 1. However, the xHCs don't support 64-bit
	 * address memory pointers actually. So, this driver clears the AC64
	 * bit of xhci->hcc_params to call dma_set_coherent_mask(dev,
	 * DMA_BIT_MASK(32)) in this xhci_gen_setup().
	 */
	if (xhci->quirks & XHCI_NO_64BIT_SUPPORT)
		xhci->hcc_params &= ~BIT(0);

	/* Set dma_mask and coherent_dma_mask to 64-bits,
	 * if xHC supports 64-bit addressing */
	if (HCC_64BIT_ADDR(xhci->hcc_params) &&
			!dma_set_mask(dev, DMA_BIT_MASK(64))) {
		xhci_dbg(xhci, "Enabling 64-bit DMA addresses.\n");
		dma_set_coherent_mask(dev, DMA_BIT_MASK(64));
	} else {
		/*
		 * This is to avoid error in cases where a 32-bit USB
		 * controller is used on a 64-bit capable system.
		 */
		retval = dma_set_mask(dev, DMA_BIT_MASK(32));
		if (retval)
			return retval;
		xhci_dbg(xhci, "Enabling 32-bit DMA addresses.\n");
		dma_set_coherent_mask(dev, DMA_BIT_MASK(32));
	}

	xhci_dbg(xhci, "Calling HCD init\n");
	/* Initialize HCD and host controller data structures. */
	retval = xhci_init(hcd);
	if (retval)
		return retval;
	xhci_dbg(xhci, "Called HCD init\n");

	xhci_info(xhci, "hcc params 0x%08x hci version 0x%x quirks 0x%016llx\n",
		  xhci->hcc_params, xhci->hci_version, xhci->quirks);

	return 0;
}
EXPORT_SYMBOL_GPL(xhci_gen_setup);

#ifdef CONFIG_USB_DWC3_EXYNOS
extern int get_idle_ip_index(void);
#endif

int xhci_wake_lock(struct usb_hcd *hcd, int is_lock) {
	struct xhci_hcd *xhci = hcd_to_xhci(hcd);
#ifdef CONFIG_USB_DWC3_EXYNOS
	int idle_ip_index;
#endif

	if (is_lock) {
		if (hcd == xhci->main_hcd) {
			xhci_info(xhci, "%s: Main HCD WAKE LOCK\n", __func__);
			wake_lock(xhci->main_wakelock);
		} else {
			xhci_info(xhci, "%s: Shared HCD WAKE LOCK\n", __func__);
			wake_lock(xhci->shared_wakelock);
		}
		/* Add a routine for disable IDLEIP (IP idle) */
#ifdef CONFIG_USB_DWC3_EXYNOS
		xhci_info(xhci, "IDLEIP(SICD) disable.\n");
		idle_ip_index = get_idle_ip_index();
		exynos_update_ip_idle_status(idle_ip_index, 0);
#endif
	} else {
		if (hcd == xhci->main_hcd) {
			xhci_info(xhci, "%s: Main HCD WAKE UNLOCK\n", __func__);
			wake_unlock(xhci->main_wakelock);
		} else {
			xhci_info(xhci, "%s: Shared HCD WAKE UNLOCK\n", __func__);
			wake_unlock(xhci->shared_wakelock);
		}
#ifdef CONFIG_USB_DWC3_EXYNOS
		xhci_info(xhci, "Try to IDLEIP Enable - HS:%d, SS:%d!!!\n",
				wake_lock_active(xhci->main_wakelock),
				wake_lock_active(xhci->shared_wakelock));

		/* Add a routine for enable IDLEIP (IP idle) */
		if (!wake_lock_active(xhci->main_wakelock) &&
				!wake_lock_active(xhci->shared_wakelock)) {
			xhci_info(xhci, "IDLEIP(SICD) Enable.\n");
			idle_ip_index = get_idle_ip_index();
			exynos_update_ip_idle_status(idle_ip_index, 1);
		}
#endif
	}

	return 0;
}

static phys_addr_t xhci_get_sec_event_ring_phys_addr(struct usb_hcd *hcd,
	unsigned int intr_num, dma_addr_t *dma)
{
	struct xhci_hcd *xhci = hcd_to_xhci(hcd);
	struct device *dev = hcd->self.sysdev;
	struct sg_table sgt;
	phys_addr_t pa;

	if (intr_num > xhci->max_interrupters) {
		xhci_err(xhci, "intr num %d > max intrs %d\n", intr_num,
			xhci->max_interrupters);
		return 0;
	}

	if (!(xhci->xhc_state & XHCI_STATE_HALTED) &&
		xhci->sec_event_ring && xhci->sec_event_ring[intr_num]
		&& xhci->sec_event_ring[intr_num]->first_seg) {

		dma_get_sgtable(dev, &sgt,
			xhci->sec_event_ring[intr_num]->first_seg->trbs,
			xhci->sec_event_ring[intr_num]->first_seg->dma,
			TRB_SEGMENT_SIZE);

		*dma = xhci->sec_event_ring[intr_num]->first_seg->dma;

		pa = page_to_phys(sg_page(sgt.sgl));
		sg_free_table(&sgt);

		return pa;
	}

	return 0;
}

static phys_addr_t xhci_get_xfer_ring_phys_addr(struct usb_hcd *hcd,
	struct usb_device *udev, struct usb_host_endpoint *ep, dma_addr_t *dma)
{
	int ret;
	unsigned int ep_index;
	struct xhci_virt_device *virt_dev;
	struct device *dev = hcd->self.sysdev;
	struct xhci_hcd *xhci = hcd_to_xhci(hcd);
	struct sg_table sgt;
	phys_addr_t pa;

	ret = xhci_check_args(hcd, udev, ep, 1, true, __func__);
	if (ret <= 0) {
		xhci_err(xhci, "%s: invalid args\n", __func__);
		return 0;
	}

	virt_dev = xhci->devs[udev->slot_id];
	ep_index = xhci_get_endpoint_index(&ep->desc);

	if (virt_dev->eps[ep_index].ring &&
		virt_dev->eps[ep_index].ring->first_seg) {

		dma_get_sgtable(dev, &sgt,
			virt_dev->eps[ep_index].ring->first_seg->trbs,
			virt_dev->eps[ep_index].ring->first_seg->dma,
			TRB_SEGMENT_SIZE);

		*dma = virt_dev->eps[ep_index].ring->first_seg->dma;

		pa = page_to_phys(sg_page(sgt.sgl));
		sg_free_table(&sgt);

		return pa;
	}

	return 0;
}

static int  xhci_stop_endpoint(struct usb_hcd *hcd,
	struct usb_device *udev, struct usb_host_endpoint *ep)
{
	struct xhci_hcd *xhci;
	unsigned int ep_index;
	struct xhci_virt_device *virt_dev;
	struct xhci_command *cmd;
	unsigned long flags;
	int ret = 0;

	if (!hcd || !udev || !ep)
		return -EINVAL;

	xhci = hcd_to_xhci(hcd);
	cmd = xhci_alloc_command(xhci, true, GFP_NOIO);
	if (!cmd)
		return -ENOMEM;

	spin_lock_irqsave(&xhci->lock, flags);
	virt_dev = xhci->devs[udev->slot_id];
	if (!virt_dev) {
		ret = -ENODEV;
		goto err;
	}

	ep_index = xhci_get_endpoint_index(&ep->desc);
	if (virt_dev->eps[ep_index].ring &&
			virt_dev->eps[ep_index].ring->dequeue) {
		ret = xhci_queue_stop_endpoint(xhci, cmd, udev->slot_id,
				ep_index, 0);
		if (ret)
			goto err;

		xhci_ring_cmd_db(xhci);
		spin_unlock_irqrestore(&xhci->lock, flags);

		/* Wait for stop endpoint command to finish */
		wait_for_completion(cmd->completion);

		if (cmd->status == COMP_COMMAND_ABORTED ||
				cmd->status == COMP_STOPPED) {
			xhci_warn(xhci,
				"stop endpoint command timeout for ep%d%s\n",
				usb_endpoint_num(&ep->desc),
				usb_endpoint_dir_in(&ep->desc) ? "in" : "out");
			ret = -ETIME;
		}
		goto free_cmd;
	}

err:
	spin_unlock_irqrestore(&xhci->lock, flags);
free_cmd:
	xhci_free_command(xhci, cmd);
	return ret;
}

static const struct hc_driver xhci_hc_driver = {
	.description =		"xhci-hcd",
	.product_desc =		"xHCI Host Controller",
	.hcd_priv_size =	sizeof(struct xhci_hcd),

	/*
	 * generic hardware linkage
	 */
	.irq =			xhci_irq,
	.flags =		HCD_MEMORY | HCD_USB3 | HCD_SHARED,

	.wake_lock =		xhci_wake_lock,
	/*
	 * basic lifecycle operations
	 */
	.reset =		NULL, /* set in xhci_init_driver() */
	.start =		xhci_run,
	.stop =			xhci_stop,
	.shutdown =		xhci_shutdown,

	/*
	 * managing i/o requests and associated device resources
	 */
	.urb_enqueue =		xhci_urb_enqueue,
	.urb_dequeue =		xhci_urb_dequeue,
	.alloc_dev =		xhci_alloc_dev,
	.free_dev =		xhci_free_dev,
	.alloc_streams =	xhci_alloc_streams,
	.free_streams =		xhci_free_streams,
	.add_endpoint =		xhci_add_endpoint,
	.drop_endpoint =	xhci_drop_endpoint,
	.endpoint_reset =	xhci_endpoint_reset,
	.check_bandwidth =	xhci_check_bandwidth,
	.reset_bandwidth =	xhci_reset_bandwidth,
	.address_device =	xhci_address_device,
	.enable_device =	xhci_enable_device,
	.update_hub_device =	xhci_update_hub_device,
	.reset_device =		xhci_discover_or_reset_device,

	/*
	 * scheduling support
	 */
	.get_frame_number =	xhci_get_frame,

	/*
	 * root hub support
	 */
	.hub_control =		xhci_hub_control,
	.hub_status_data =	xhci_hub_status_data,
	.bus_suspend =		xhci_bus_suspend,
	.bus_resume =		xhci_bus_resume,
	.get_resuming_ports =	xhci_get_resuming_ports,
	.hub_check_speed = xhci_hub_check_speed,
	.usb_l2_check = 	xhci_check_usbl2_support,

	/*
	 * call back when device connected and addressed
	 */
	.update_device =        xhci_update_device,
	.set_usb2_hw_lpm =	xhci_set_usb2_hardware_lpm,
	.enable_usb3_lpm_timeout =	xhci_enable_usb3_lpm_timeout,
	.disable_usb3_lpm_timeout =	xhci_disable_usb3_lpm_timeout,
	.find_raw_port_number =	xhci_find_raw_port_number,
	.sec_event_ring_setup =		xhci_sec_event_ring_setup,
	.sec_event_ring_cleanup =	xhci_sec_event_ring_cleanup,
	.get_sec_event_ring_phys_addr =	xhci_get_sec_event_ring_phys_addr,
	.get_xfer_ring_phys_addr =	xhci_get_xfer_ring_phys_addr,
	.stop_endpoint =		xhci_stop_endpoint,
};

void xhci_init_driver(struct hc_driver *drv,
		      const struct xhci_driver_overrides *over)
{
	BUG_ON(!over);

	/* Copy the generic table to drv then apply the overrides */
	*drv = xhci_hc_driver;

	if (over) {
		drv->hcd_priv_size += over->extra_priv_size;
		if (over->reset)
			drv->reset = over->reset;
		if (over->start)
			drv->start = over->start;
	}
}
EXPORT_SYMBOL_GPL(xhci_init_driver);

MODULE_DESCRIPTION(DRIVER_DESC);
MODULE_AUTHOR(DRIVER_AUTHOR);
MODULE_LICENSE("GPL");

static int __init xhci_hcd_init(void)
{
	/*
	 * Check the compiler generated sizes of structures that must be laid
	 * out in specific ways for hardware access.
	 */
	BUILD_BUG_ON(sizeof(struct xhci_doorbell_array) != 256*32/8);
	BUILD_BUG_ON(sizeof(struct xhci_slot_ctx) != 8*32/8);
	BUILD_BUG_ON(sizeof(struct xhci_ep_ctx) != 8*32/8);
	/* xhci_device_control has eight fields, and also
	 * embeds one xhci_slot_ctx and 31 xhci_ep_ctx
	 */
	BUILD_BUG_ON(sizeof(struct xhci_stream_ctx) != 4*32/8);
	BUILD_BUG_ON(sizeof(union xhci_trb) != 4*32/8);
	BUILD_BUG_ON(sizeof(struct xhci_erst_entry) != 4*32/8);
	BUILD_BUG_ON(sizeof(struct xhci_cap_regs) != 8*32/8);
	BUILD_BUG_ON(sizeof(struct xhci_intr_reg) != 8*32/8);
	/* xhci_run_regs has eight fields and embeds 128 xhci_intr_regs */
	BUILD_BUG_ON(sizeof(struct xhci_run_regs) != (8+8*128)*32/8);

	if (usb_disabled())
		return -ENODEV;

	xhci_debugfs_create_root();

	return 0;
}

/*
 * If an init function is provided, an exit function must also be provided
 * to allow module unload.
 */
static void __exit xhci_hcd_fini(void)
{
	xhci_debugfs_remove_root();
}

module_init(xhci_hcd_init);
module_exit(xhci_hcd_fini);<|MERGE_RESOLUTION|>--- conflicted
+++ resolved
@@ -3891,10 +3891,8 @@
 	}
 	xhci_debugfs_remove_slot(xhci, udev->slot_id);
 	virt_dev->udev = NULL;
-<<<<<<< HEAD
-	ret = xhci_disable_slot(xhci, udev->slot_id);
-	if (ret)
-		xhci_free_virt_device(xhci, udev->slot_id);
+	xhci_disable_slot(xhci, udev->slot_id);
+	xhci_free_virt_device(xhci, udev->slot_id);
 	/*
 	 * Event command completion handler will free any data structures
 	 * associated with the slot.  XXX Can free sleep?
@@ -3904,10 +3902,6 @@
 out:
 #endif
 	return;
-=======
-	xhci_disable_slot(xhci, udev->slot_id);
-	xhci_free_virt_device(xhci, udev->slot_id);
->>>>>>> 086155f9
 }
 
 int xhci_disable_slot(struct xhci_hcd *xhci, u32 slot_id)
