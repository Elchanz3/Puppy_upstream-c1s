--- conflicted
+++ resolved
@@ -5328,7 +5328,6 @@
 }
 EXPORT_SYMBOL_GPL(xhci_gen_setup);
 
-<<<<<<< HEAD
 #ifdef CONFIG_USB_DWC3_EXYNOS
 extern int get_idle_ip_index(void);
 #endif
@@ -5374,7 +5373,11 @@
 			exynos_update_ip_idle_status(idle_ip_index, 1);
 		}
 #endif
-=======
+	}
+
+	return 0;
+}
+
 static phys_addr_t xhci_get_sec_event_ring_phys_addr(struct usb_hcd *hcd,
 	unsigned int intr_num, dma_addr_t *dma)
 {
@@ -5443,7 +5446,6 @@
 		sg_free_table(&sgt);
 
 		return pa;
->>>>>>> 9f80205d
 	}
 
 	return 0;
