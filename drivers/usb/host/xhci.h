// SPDX-License-Identifier: GPL-2.0

/*
 * xHCI host controller driver
 *
 * Copyright (C) 2008 Intel Corp.
 *
 * Author: Sarah Sharp
 * Some code borrowed from the Linux EHCI driver.
 */

#ifndef __LINUX_XHCI_HCD_H
#define __LINUX_XHCI_HCD_H

#include <linux/usb.h>
#include <linux/timer.h>
#include <linux/kernel.h>
#include <linux/usb/hcd.h>
#include <linux/io-64-nonatomic-lo-hi.h>
#include <linux/wakelock.h>
#include <linux/phy/phy.h>

/* Code sharing between pci-quirks and xhci hcd */
#include	"xhci-ext-caps.h"
#include "pci-quirks.h"

/* xHCI PCI Configuration Registers */
#define XHCI_SBRN_OFFSET	(0x60)

/* Max number of USB devices for any host controller - limit in section 6.1 */
#ifdef CONFIG_SND_EXYNOS_USB_AUDIO
#define MAX_HC_SLOTS		127

#if defined(CONFIG_SOC_EXYNOS9830)
/* EXYNOS9830 uram memory map */
#define EXYNOS_URAM_DCBAA_ADDR		0x10ff2840
#define EXYNOS_URAM_ABOX_ERST_SEG_ADDR	0x10ff2c40
#define EXYNOS_URAM_ABOX_EVT_RING_ADDR	0x10ff0000
#define EXYNOS_URAM_DEVICE_CTX_ADDR	0x10ff2000
#define EXYNOS_URAM_ISOC_OUT_RING_ADDR	0x10ff1000
/* 9830 doesn't support URAM for ISOC IN */
#define EXYNOS_URAM_ISOC_IN_RING_ADDR	0x0
#else
#error "If USB audio is enabled, URAM address must be defined!"
#endif

#else
#define MAX_HC_SLOTS		256
#endif
/* Section 5.3.3 - MaxPorts */
#define MAX_HC_PORTS		127

/*
 * xHCI register interface.
 * This corresponds to the eXtensible Host Controller Interface (xHCI)
 * Revision 0.95 specification
 */

/**
 * struct xhci_cap_regs - xHCI Host Controller Capability Registers.
 * @hc_capbase:		length of the capabilities register and HC version number
 * @hcs_params1:	HCSPARAMS1 - Structural Parameters 1
 * @hcs_params2:	HCSPARAMS2 - Structural Parameters 2
 * @hcs_params3:	HCSPARAMS3 - Structural Parameters 3
 * @hcc_params:		HCCPARAMS - Capability Parameters
 * @db_off:		DBOFF - Doorbell array offset
 * @run_regs_off:	RTSOFF - Runtime register space offset
 * @hcc_params2:	HCCPARAMS2 Capability Parameters 2, xhci 1.1 only
 */
struct xhci_cap_regs {
	__le32	hc_capbase;
	__le32	hcs_params1;
	__le32	hcs_params2;
	__le32	hcs_params3;
	__le32	hcc_params;
	__le32	db_off;
	__le32	run_regs_off;
	__le32	hcc_params2; /* xhci 1.1 */
	/* Reserved up to (CAPLENGTH - 0x1C) */
};

/* hc_capbase bitmasks */
/* bits 7:0 - how long is the Capabilities register */
#define HC_LENGTH(p)		XHCI_HC_LENGTH(p)
/* bits 31:16	*/
#define HC_VERSION(p)		(((p) >> 16) & 0xffff)

/* HCSPARAMS1 - hcs_params1 - bitmasks */
/* bits 0:7, Max Device Slots */
#define HCS_MAX_SLOTS(p)	(((p) >> 0) & 0xff)
#define HCS_SLOTS_MASK		0xff
/* bits 8:18, Max Interrupters */
#define HCS_MAX_INTRS(p)	(((p) >> 8) & 0x7ff)
/* bits 24:31, Max Ports - max value is 0x7F = 127 ports */
#define HCS_MAX_PORTS(p)	(((p) >> 24) & 0x7f)

/* HCSPARAMS2 - hcs_params2 - bitmasks */
/* bits 0:3, frames or uframes that SW needs to queue transactions
 * ahead of the HW to meet periodic deadlines */
#define HCS_IST(p)		(((p) >> 0) & 0xf)
/* bits 4:7, max number of Event Ring segments */
#define HCS_ERST_MAX(p)		(((p) >> 4) & 0xf)
/* bits 21:25 Hi 5 bits of Scratchpad buffers SW must allocate for the HW */
/* bit 26 Scratchpad restore - for save/restore HW state - not used yet */
/* bits 27:31 Lo 5 bits of Scratchpad buffers SW must allocate for the HW */
#define HCS_MAX_SCRATCHPAD(p)   ((((p) >> 16) & 0x3e0) | (((p) >> 27) & 0x1f))

/* HCSPARAMS3 - hcs_params3 - bitmasks */
/* bits 0:7, Max U1 to U0 latency for the roothub ports */
#define HCS_U1_LATENCY(p)	(((p) >> 0) & 0xff)
/* bits 16:31, Max U2 to U0 latency for the roothub ports */
#define HCS_U2_LATENCY(p)	(((p) >> 16) & 0xffff)

/* HCCPARAMS - hcc_params - bitmasks */
/* true: HC can use 64-bit address pointers */
#define HCC_64BIT_ADDR(p)	((p) & (1 << 0))
/* true: HC can do bandwidth negotiation */
#define HCC_BANDWIDTH_NEG(p)	((p) & (1 << 1))
/* true: HC uses 64-byte Device Context structures
 * FIXME 64-byte context structures aren't supported yet.
 */
#define HCC_64BYTE_CONTEXT(p)	((p) & (1 << 2))
/* true: HC has port power switches */
#define HCC_PPC(p)		((p) & (1 << 3))
/* true: HC has port indicators */
#define HCS_INDICATOR(p)	((p) & (1 << 4))
/* true: HC has Light HC Reset Capability */
#define HCC_LIGHT_RESET(p)	((p) & (1 << 5))
/* true: HC supports latency tolerance messaging */
#define HCC_LTC(p)		((p) & (1 << 6))
/* true: no secondary Stream ID Support */
#define HCC_NSS(p)		((p) & (1 << 7))
/* true: HC supports Stopped - Short Packet */
#define HCC_SPC(p)		((p) & (1 << 9))
/* true: HC has Contiguous Frame ID Capability */
#define HCC_CFC(p)		((p) & (1 << 11))
/* Max size for Primary Stream Arrays - 2^(n+1), where n is bits 12:15 */
#define HCC_MAX_PSA(p)		(1 << ((((p) >> 12) & 0xf) + 1))
/* Extended Capabilities pointer from PCI base - section 5.3.6 */
#define HCC_EXT_CAPS(p)		XHCI_HCC_EXT_CAPS(p)

#define CTX_SIZE(_hcc)		(HCC_64BYTE_CONTEXT(_hcc) ? 64 : 32)

/* db_off bitmask - bits 0:1 reserved */
#define	DBOFF_MASK	(~0x3)

/* run_regs_off bitmask - bits 0:4 reserved */
#define	RTSOFF_MASK	(~0x1f)

/* HCCPARAMS2 - hcc_params2 - bitmasks */
/* true: HC supports U3 entry Capability */
#define	HCC2_U3C(p)		((p) & (1 << 0))
/* true: HC supports Configure endpoint command Max exit latency too large */
#define	HCC2_CMC(p)		((p) & (1 << 1))
/* true: HC supports Force Save context Capability */
#define	HCC2_FSC(p)		((p) & (1 << 2))
/* true: HC supports Compliance Transition Capability */
#define	HCC2_CTC(p)		((p) & (1 << 3))
/* true: HC support Large ESIT payload Capability > 48k */
#define	HCC2_LEC(p)		((p) & (1 << 4))
/* true: HC support Configuration Information Capability */
#define	HCC2_CIC(p)		((p) & (1 << 5))
/* true: HC support Extended TBC Capability, Isoc burst count > 65535 */
#define	HCC2_ETC(p)		((p) & (1 << 6))

/* Number of registers per port */
#define	NUM_PORT_REGS	4

#define PORTSC		0
#define PORTPMSC	1
#define PORTLI		2
#define PORTHLPMC	3

/**
 * struct xhci_op_regs - xHCI Host Controller Operational Registers.
 * @command:		USBCMD - xHC command register
 * @status:		USBSTS - xHC status register
 * @page_size:		This indicates the page size that the host controller
 * 			supports.  If bit n is set, the HC supports a page size
 * 			of 2^(n+12), up to a 128MB page size.
 * 			4K is the minimum page size.
 * @cmd_ring:		CRP - 64-bit Command Ring Pointer
 * @dcbaa_ptr:		DCBAAP - 64-bit Device Context Base Address Array Pointer
 * @config_reg:		CONFIG - Configure Register
 * @port_status_base:	PORTSCn - base address for Port Status and Control
 * 			Each port has a Port Status and Control register,
 * 			followed by a Port Power Management Status and Control
 * 			register, a Port Link Info register, and a reserved
 * 			register.
 * @port_power_base:	PORTPMSCn - base address for
 * 			Port Power Management Status and Control
 * @port_link_base:	PORTLIn - base address for Port Link Info (current
 * 			Link PM state and control) for USB 2.1 and USB 3.0
 * 			devices.
 */
struct xhci_op_regs {
	__le32	command;
	__le32	status;
	__le32	page_size;
	__le32	reserved1;
	__le32	reserved2;
	__le32	dev_notification;
	__le64	cmd_ring;
	/* rsvd: offset 0x20-2F */
	__le32	reserved3[4];
	__le64	dcbaa_ptr;
	__le32	config_reg;
	/* rsvd: offset 0x3C-3FF */
	__le32	reserved4[241];
	/* port 1 registers, which serve as a base address for other ports */
	__le32	port_status_base;
	__le32	port_power_base;
	__le32	port_link_base;
	__le32	reserved5;
	/* registers for ports 2-255 */
	__le32	reserved6[NUM_PORT_REGS*254];
};

/* USBCMD - USB command - command bitmasks */
/* start/stop HC execution - do not write unless HC is halted*/
#define CMD_RUN		XHCI_CMD_RUN
/* Reset HC - resets internal HC state machine and all registers (except
 * PCI config regs).  HC does NOT drive a USB reset on the downstream ports.
 * The xHCI driver must reinitialize the xHC after setting this bit.
 */
#define CMD_RESET	(1 << 1)
/* Event Interrupt Enable - a '1' allows interrupts from the host controller */
#define CMD_EIE		XHCI_CMD_EIE
/* Host System Error Interrupt Enable - get out-of-band signal for HC errors */
#define CMD_HSEIE	XHCI_CMD_HSEIE
/* bits 4:6 are reserved (and should be preserved on writes). */
/* light reset (port status stays unchanged) - reset completed when this is 0 */
#define CMD_LRESET	(1 << 7)
/* host controller save/restore state. */
#define CMD_CSS		(1 << 8)
#define CMD_CRS		(1 << 9)
/* Enable Wrap Event - '1' means xHC generates an event when MFINDEX wraps. */
#define CMD_EWE		XHCI_CMD_EWE
/* MFINDEX power management - '1' means xHC can stop MFINDEX counter if all root
 * hubs are in U3 (selective suspend), disconnect, disabled, or powered-off.
 * '0' means the xHC can power it off if all ports are in the disconnect,
 * disabled, or powered-off state.
 */
#define CMD_PM_INDEX	(1 << 11)
/* bit 14 Extended TBC Enable, changes Isoc TRB fields to support larger TBC */
#define CMD_ETE		(1 << 14)
/* bits 15:31 are reserved (and should be preserved on writes). */

/* IMAN - Interrupt Management Register */
#define IMAN_IE		(1 << 1)
#define IMAN_IP		(1 << 0)

/* USBSTS - USB status - status bitmasks */
/* HC not running - set to 1 when run/stop bit is cleared. */
#define STS_HALT	XHCI_STS_HALT
/* serious error, e.g. PCI parity error.  The HC will clear the run/stop bit. */
#define STS_FATAL	(1 << 2)
/* event interrupt - clear this prior to clearing any IP flags in IR set*/
#define STS_EINT	(1 << 3)
/* port change detect */
#define STS_PORT	(1 << 4)
/* bits 5:7 reserved and zeroed */
/* save state status - '1' means xHC is saving state */
#define STS_SAVE	(1 << 8)
/* restore state status - '1' means xHC is restoring state */
#define STS_RESTORE	(1 << 9)
/* true: save or restore error */
#define STS_SRE		(1 << 10)
/* true: Controller Not Ready to accept doorbell or op reg writes after reset */
#define STS_CNR		XHCI_STS_CNR
/* true: internal Host Controller Error - SW needs to reset and reinitialize */
#define STS_HCE		(1 << 12)
/* bits 13:31 reserved and should be preserved */

/*
 * DNCTRL - Device Notification Control Register - dev_notification bitmasks
 * Generate a device notification event when the HC sees a transaction with a
 * notification type that matches a bit set in this bit field.
 */
#define	DEV_NOTE_MASK		(0xffff)
#define ENABLE_DEV_NOTE(x)	(1 << (x))
/* Most of the device notification types should only be used for debug.
 * SW does need to pay attention to function wake notifications.
 */
#define	DEV_NOTE_FWAKE		ENABLE_DEV_NOTE(1)

/* CRCR - Command Ring Control Register - cmd_ring bitmasks */
/* bit 0 is the command ring cycle state */
/* stop ring operation after completion of the currently executing command */
#define CMD_RING_PAUSE		(1 << 1)
/* stop ring immediately - abort the currently executing command */
#define CMD_RING_ABORT		(1 << 2)
/* true: command ring is running */
#define CMD_RING_RUNNING	(1 << 3)
/* bits 4:5 reserved and should be preserved */
/* Command Ring pointer - bit mask for the lower 32 bits. */
#define CMD_RING_RSVD_BITS	(0x3f)

/* CONFIG - Configure Register - config_reg bitmasks */
/* bits 0:7 - maximum number of device slots enabled (NumSlotsEn) */
#define MAX_DEVS(p)	((p) & 0xff)
/* bit 8: U3 Entry Enabled, assert PLC when root port enters U3, xhci 1.1 */
#define CONFIG_U3E		(1 << 8)
/* bit 9: Configuration Information Enable, xhci 1.1 */
#define CONFIG_CIE		(1 << 9)
/* bits 10:31 - reserved and should be preserved */

/* PORTSC - Port Status and Control Register - port_status_base bitmasks */
/* true: device connected */
#define PORT_CONNECT	(1 << 0)
/* true: port enabled */
#define PORT_PE		(1 << 1)
/* bit 2 reserved and zeroed */
/* true: port has an over-current condition */
#define PORT_OC		(1 << 3)
/* true: port reset signaling asserted */
#define PORT_RESET	(1 << 4)
/* Port Link State - bits 5:8
 * A read gives the current link PM state of the port,
 * a write with Link State Write Strobe set sets the link state.
 */
#define PORT_PLS_MASK	(0xf << 5)
#define XDEV_U0		(0x0 << 5)
#define XDEV_U1		(0x1 << 5)
#define XDEV_U2		(0x2 << 5)
#define XDEV_U3		(0x3 << 5)
#define XDEV_DISABLED	(0x4 << 5)
#define XDEV_RXDETECT	(0x5 << 5)
#define XDEV_INACTIVE	(0x6 << 5)
#define XDEV_POLLING	(0x7 << 5)
#define XDEV_RECOVERY	(0x8 << 5)
#define XDEV_HOT_RESET	(0x9 << 5)
#define XDEV_COMP_MODE	(0xa << 5)
#define XDEV_TEST_MODE	(0xb << 5)
#define XDEV_RESUME	(0xf << 5)

/* true: port has power (see HCC_PPC) */
#define PORT_POWER	(1 << 9)
/* bits 10:13 indicate device speed:
 * 0 - undefined speed - port hasn't be initialized by a reset yet
 * 1 - full speed
 * 2 - low speed
 * 3 - high speed
 * 4 - super speed
 * 5-15 reserved
 */
#define DEV_SPEED_MASK		(0xf << 10)
#define	XDEV_FS			(0x1 << 10)
#define	XDEV_LS			(0x2 << 10)
#define	XDEV_HS			(0x3 << 10)
#define	XDEV_SS			(0x4 << 10)
#define	XDEV_SSP		(0x5 << 10)
#define DEV_UNDEFSPEED(p)	(((p) & DEV_SPEED_MASK) == (0x0<<10))
#define DEV_FULLSPEED(p)	(((p) & DEV_SPEED_MASK) == XDEV_FS)
#define DEV_LOWSPEED(p)		(((p) & DEV_SPEED_MASK) == XDEV_LS)
#define DEV_HIGHSPEED(p)	(((p) & DEV_SPEED_MASK) == XDEV_HS)
#define DEV_SUPERSPEED(p)	(((p) & DEV_SPEED_MASK) == XDEV_SS)
#define DEV_SUPERSPEEDPLUS(p)	(((p) & DEV_SPEED_MASK) == XDEV_SSP)
#define DEV_SUPERSPEED_ANY(p)	(((p) & DEV_SPEED_MASK) >= XDEV_SS)
#define DEV_PORT_SPEED(p)	(((p) >> 10) & 0x0f)

/* Bits 20:23 in the Slot Context are the speed for the device */
#define	SLOT_SPEED_FS		(XDEV_FS << 10)
#define	SLOT_SPEED_LS		(XDEV_LS << 10)
#define	SLOT_SPEED_HS		(XDEV_HS << 10)
#define	SLOT_SPEED_SS		(XDEV_SS << 10)
#define	SLOT_SPEED_SSP		(XDEV_SSP << 10)
/* Port Indicator Control */
#define PORT_LED_OFF	(0 << 14)
#define PORT_LED_AMBER	(1 << 14)
#define PORT_LED_GREEN	(2 << 14)
#define PORT_LED_MASK	(3 << 14)
/* Port Link State Write Strobe - set this when changing link state */
#define PORT_LINK_STROBE	(1 << 16)
/* true: connect status change */
#define PORT_CSC	(1 << 17)
/* true: port enable change */
#define PORT_PEC	(1 << 18)
/* true: warm reset for a USB 3.0 device is done.  A "hot" reset puts the port
 * into an enabled state, and the device into the default state.  A "warm" reset
 * also resets the link, forcing the device through the link training sequence.
 * SW can also look at the Port Reset register to see when warm reset is done.
 */
#define PORT_WRC	(1 << 19)
/* true: over-current change */
#define PORT_OCC	(1 << 20)
/* true: reset change - 1 to 0 transition of PORT_RESET */
#define PORT_RC		(1 << 21)
/* port link status change - set on some port link state transitions:
 *  Transition				Reason
 *  ------------------------------------------------------------------------------
 *  - U3 to Resume			Wakeup signaling from a device
 *  - Resume to Recovery to U0		USB 3.0 device resume
 *  - Resume to U0			USB 2.0 device resume
 *  - U3 to Recovery to U0		Software resume of USB 3.0 device complete
 *  - U3 to U0				Software resume of USB 2.0 device complete
 *  - U2 to U0				L1 resume of USB 2.1 device complete
 *  - U0 to U0 (???)			L1 entry rejection by USB 2.1 device
 *  - U0 to disabled			L1 entry error with USB 2.1 device
 *  - Any state to inactive		Error on USB 3.0 port
 */
#define PORT_PLC	(1 << 22)
/* port configure error change - port failed to configure its link partner */
#define PORT_CEC	(1 << 23)
#define PORT_CHANGE_MASK	(PORT_CSC | PORT_PEC | PORT_WRC | PORT_OCC | \
				 PORT_RC | PORT_PLC | PORT_CEC)


/* Cold Attach Status - xHC can set this bit to report device attached during
 * Sx state. Warm port reset should be perfomed to clear this bit and move port
 * to connected state.
 */
#define PORT_CAS	(1 << 24)
/* wake on connect (enable) */
#define PORT_WKCONN_E	(1 << 25)
/* wake on disconnect (enable) */
#define PORT_WKDISC_E	(1 << 26)
/* wake on over-current (enable) */
#define PORT_WKOC_E	(1 << 27)
/* bits 28:29 reserved */
/* true: device is non-removable - for USB 3.0 roothub emulation */
#define PORT_DEV_REMOVE	(1 << 30)
/* Initiate a warm port reset - complete when PORT_WRC is '1' */
#define PORT_WR		(1 << 31)

/* We mark duplicate entries with -1 */
#define DUPLICATE_ENTRY ((u8)(-1))

/* Port Power Management Status and Control - port_power_base bitmasks */
/* Inactivity timer value for transitions into U1, in microseconds.
 * Timeout can be up to 127us.  0xFF means an infinite timeout.
 */
#define PORT_U1_TIMEOUT(p)	((p) & 0xff)
#define PORT_U1_TIMEOUT_MASK	0xff
/* Inactivity timer value for transitions into U2 */
#define PORT_U2_TIMEOUT(p)	(((p) & 0xff) << 8)
#define PORT_U2_TIMEOUT_MASK	(0xff << 8)
/* Bits 24:31 for port testing */

/* USB2 Protocol PORTSPMSC */
#define	PORT_L1S_MASK		7
#define	PORT_L1S_SUCCESS	1
#define	PORT_RWE		(1 << 3)
#define	PORT_HIRD(p)		(((p) & 0xf) << 4)
#define	PORT_HIRD_MASK		(0xf << 4)
#define	PORT_L1DS_MASK		(0xff << 8)
#define	PORT_L1DS(p)		(((p) & 0xff) << 8)
#define	PORT_HLE		(1 << 16)
#define PORT_TEST_MODE_SHIFT	28

/* USB3 Protocol PORTLI  Port Link Information */
#define PORT_RX_LANES(p)	(((p) >> 16) & 0xf)
#define PORT_TX_LANES(p)	(((p) >> 20) & 0xf)

/* USB2 Protocol PORTHLPMC */
#define PORT_HIRDM(p)((p) & 3)
#define PORT_L1_TIMEOUT(p)(((p) & 0xff) << 2)
#define PORT_BESLD(p)(((p) & 0xf) << 10)

/* use 512 microseconds as USB2 LPM L1 default timeout. */
#define XHCI_L1_TIMEOUT		512

/* Set default HIRD/BESL value to 4 (350/400us) for USB2 L1 LPM resume latency.
 * Safe to use with mixed HIRD and BESL systems (host and device) and is used
 * by other operating systems.
 *
 * XHCI 1.0 errata 8/14/12 Table 13 notes:
 * "Software should choose xHC BESL/BESLD field values that do not violate a
 * device's resume latency requirements,
 * e.g. not program values > '4' if BLC = '1' and a HIRD device is attached,
 * or not program values < '4' if BLC = '0' and a BESL device is attached.
 */
#define XHCI_DEFAULT_BESL	4

/*
 * USB3 specification define a 360ms tPollingLFPSTiemout for USB3 ports
 * to complete link training. usually link trainig completes much faster
 * so check status 10 times with 36ms sleep in places we need to wait for
 * polling to complete.
 */
#define XHCI_PORT_POLLING_LFPS_TIME  36

/**
 * struct xhci_intr_reg - Interrupt Register Set
 * @irq_pending:	IMAN - Interrupt Management Register.  Used to enable
 *			interrupts and check for pending interrupts.
 * @irq_control:	IMOD - Interrupt Moderation Register.
 * 			Used to throttle interrupts.
 * @erst_size:		Number of segments in the Event Ring Segment Table (ERST).
 * @erst_base:		ERST base address.
 * @erst_dequeue:	Event ring dequeue pointer.
 *
 * Each interrupter (defined by a MSI-X vector) has an event ring and an Event
 * Ring Segment Table (ERST) associated with it.  The event ring is comprised of
 * multiple segments of the same size.  The HC places events on the ring and
 * "updates the Cycle bit in the TRBs to indicate to software the current
 * position of the Enqueue Pointer." The HCD (Linux) processes those events and
 * updates the dequeue pointer.
 */
struct xhci_intr_reg {
	__le32	irq_pending;
	__le32	irq_control;
	__le32	erst_size;
	__le32	rsvd;
	__le64	erst_base;
	__le64	erst_dequeue;
};

/* irq_pending bitmasks */
#define	ER_IRQ_PENDING(p)	((p) & 0x1)
/* bits 2:31 need to be preserved */
/* THIS IS BUGGY - FIXME - IP IS WRITE 1 TO CLEAR */
#define	ER_IRQ_CLEAR(p)		((p) & 0xfffffffe)
#define	ER_IRQ_ENABLE(p)	((ER_IRQ_CLEAR(p)) | 0x2)
#define	ER_IRQ_DISABLE(p)	((ER_IRQ_CLEAR(p)) & ~(0x2))

/* irq_control bitmasks */
/* Minimum interval between interrupts (in 250ns intervals).  The interval
 * between interrupts will be longer if there are no events on the event ring.
 * Default is 4000 (1 ms).
 */
#define ER_IRQ_INTERVAL_MASK	(0xffff)
/* Counter used to count down the time to the next interrupt - HW use only */
#define ER_IRQ_COUNTER_MASK	(0xffff << 16)

/* erst_size bitmasks */
/* Preserve bits 16:31 of erst_size */
#define	ERST_SIZE_MASK		(0xffff << 16)

/* erst_dequeue bitmasks */
/* Dequeue ERST Segment Index (DESI) - Segment number (or alias)
 * where the current dequeue pointer lies.  This is an optional HW hint.
 */
#define ERST_DESI_MASK		(0x7)
/* Event Handler Busy (EHB) - is the event ring scheduled to be serviced by
 * a work queue (or delayed service routine)?
 */
#define ERST_EHB		(1 << 3)
#define ERST_PTR_MASK		(0xf)

/**
 * struct xhci_run_regs
 * @microframe_index:
 * 		MFINDEX - current microframe number
 *
 * Section 5.5 Host Controller Runtime Registers:
 * "Software should read and write these registers using only Dword (32 bit)
 * or larger accesses"
 */
struct xhci_run_regs {
	__le32			microframe_index;
	__le32			rsvd[7];
	struct xhci_intr_reg	ir_set[128];
};

/**
 * struct doorbell_array
 *
 * Bits  0 -  7: Endpoint target
 * Bits  8 - 15: RsvdZ
 * Bits 16 - 31: Stream ID
 *
 * Section 5.6
 */
struct xhci_doorbell_array {
	__le32	doorbell[256];
};

#define DB_VALUE(ep, stream)	((((ep) + 1) & 0xff) | ((stream) << 16))
#define DB_VALUE_HOST		0x00000000

/**
 * struct xhci_protocol_caps
 * @revision:		major revision, minor revision, capability ID,
 *			and next capability pointer.
 * @name_string:	Four ASCII characters to say which spec this xHC
 *			follows, typically "USB ".
 * @port_info:		Port offset, count, and protocol-defined information.
 */
struct xhci_protocol_caps {
	u32	revision;
	u32	name_string;
	u32	port_info;
};

#define	XHCI_EXT_PORT_MAJOR(x)	(((x) >> 24) & 0xff)
#define	XHCI_EXT_PORT_MINOR(x)	(((x) >> 16) & 0xff)
#define	XHCI_EXT_PORT_PSIC(x)	(((x) >> 28) & 0x0f)
#define	XHCI_EXT_PORT_OFF(x)	((x) & 0xff)
#define	XHCI_EXT_PORT_COUNT(x)	(((x) >> 8) & 0xff)

#define	XHCI_EXT_PORT_PSIV(x)	(((x) >> 0) & 0x0f)
#define	XHCI_EXT_PORT_PSIE(x)	(((x) >> 4) & 0x03)
#define	XHCI_EXT_PORT_PLT(x)	(((x) >> 6) & 0x03)
#define	XHCI_EXT_PORT_PFD(x)	(((x) >> 8) & 0x01)
#define	XHCI_EXT_PORT_LP(x)	(((x) >> 14) & 0x03)
#define	XHCI_EXT_PORT_PSIM(x)	(((x) >> 16) & 0xffff)

#define PLT_MASK        (0x03 << 6)
#define PLT_SYM         (0x00 << 6)
#define PLT_ASYM_RX     (0x02 << 6)
#define PLT_ASYM_TX     (0x03 << 6)

/**
 * struct xhci_container_ctx
 * @type: Type of context.  Used to calculated offsets to contained contexts.
 * @size: Size of the context data
 * @bytes: The raw context data given to HW
 * @dma: dma address of the bytes
 *
 * Represents either a Device or Input context.  Holds a pointer to the raw
 * memory used for the context (bytes) and dma address of it (dma).
 */
struct xhci_container_ctx {
	unsigned type;
#define XHCI_CTX_TYPE_DEVICE  0x1
#define XHCI_CTX_TYPE_INPUT   0x2

	int size;

	u8 *bytes;
	dma_addr_t dma;
};

/**
 * struct xhci_slot_ctx
 * @dev_info:	Route string, device speed, hub info, and last valid endpoint
 * @dev_info2:	Max exit latency for device number, root hub port number
 * @tt_info:	tt_info is used to construct split transaction tokens
 * @dev_state:	slot state and device address
 *
 * Slot Context - section 6.2.1.1.  This assumes the HC uses 32-byte context
 * structures.  If the HC uses 64-byte contexts, there is an additional 32 bytes
 * reserved at the end of the slot context for HC internal use.
 */
struct xhci_slot_ctx {
	__le32	dev_info;
	__le32	dev_info2;
	__le32	tt_info;
	__le32	dev_state;
	/* offset 0x10 to 0x1f reserved for HC internal use */
	__le32	reserved[4];
};

/* dev_info bitmasks */
/* Route String - 0:19 */
#define ROUTE_STRING_MASK	(0xfffff)
/* Device speed - values defined by PORTSC Device Speed field - 20:23 */
#define DEV_SPEED	(0xf << 20)
#define GET_DEV_SPEED(n) (((n) & DEV_SPEED) >> 20)
/* bit 24 reserved */
/* Is this LS/FS device connected through a HS hub? - bit 25 */
#define DEV_MTT		(0x1 << 25)
/* Set if the device is a hub - bit 26 */
#define DEV_HUB		(0x1 << 26)
/* Index of the last valid endpoint context in this device context - 27:31 */
#define LAST_CTX_MASK	(0x1f << 27)
#define LAST_CTX(p)	((p) << 27)
#define LAST_CTX_TO_EP_NUM(p)	(((p) >> 27) - 1)
#define SLOT_FLAG	(1 << 0)
#define EP0_FLAG	(1 << 1)

/* dev_info2 bitmasks */
/* Max Exit Latency (ms) - worst case time to wake up all links in dev path */
#define MAX_EXIT	(0xffff)
/* Root hub port number that is needed to access the USB device */
#define ROOT_HUB_PORT(p)	(((p) & 0xff) << 16)
#define DEVINFO_TO_ROOT_HUB_PORT(p)	(((p) >> 16) & 0xff)
/* Maximum number of ports under a hub device */
#define XHCI_MAX_PORTS(p)	(((p) & 0xff) << 24)
#define DEVINFO_TO_MAX_PORTS(p)	(((p) & (0xff << 24)) >> 24)

/* tt_info bitmasks */
/*
 * TT Hub Slot ID - for low or full speed devices attached to a high-speed hub
 * The Slot ID of the hub that isolates the high speed signaling from
 * this low or full-speed device.  '0' if attached to root hub port.
 */
#define TT_SLOT		(0xff)
/*
 * The number of the downstream facing port of the high-speed hub
 * '0' if the device is not low or full speed.
 */
#define TT_PORT		(0xff << 8)
#define TT_THINK_TIME(p)	(((p) & 0x3) << 16)
#define GET_TT_THINK_TIME(p)	(((p) & (0x3 << 16)) >> 16)

/* dev_state bitmasks */
/* USB device address - assigned by the HC */
#define DEV_ADDR_MASK	(0xff)
/* bits 8:26 reserved */
/* Slot state */
#define SLOT_STATE	(0x1f << 27)
#define GET_SLOT_STATE(p)	(((p) & (0x1f << 27)) >> 27)

#define SLOT_STATE_DISABLED	0
#define SLOT_STATE_ENABLED	SLOT_STATE_DISABLED
#define SLOT_STATE_DEFAULT	1
#define SLOT_STATE_ADDRESSED	2
#define SLOT_STATE_CONFIGURED	3

/**
 * struct xhci_ep_ctx
 * @ep_info:	endpoint state, streams, mult, and interval information.
 * @ep_info2:	information on endpoint type, max packet size, max burst size,
 * 		error count, and whether the HC will force an event for all
 * 		transactions.
 * @deq:	64-bit ring dequeue pointer address.  If the endpoint only
 * 		defines one stream, this points to the endpoint transfer ring.
 * 		Otherwise, it points to a stream context array, which has a
 * 		ring pointer for each flow.
 * @tx_info:
 * 		Average TRB lengths for the endpoint ring and
 * 		max payload within an Endpoint Service Interval Time (ESIT).
 *
 * Endpoint Context - section 6.2.1.2.  This assumes the HC uses 32-byte context
 * structures.  If the HC uses 64-byte contexts, there is an additional 32 bytes
 * reserved at the end of the endpoint context for HC internal use.
 */
struct xhci_ep_ctx {
	__le32	ep_info;
	__le32	ep_info2;
	__le64	deq;
	__le32	tx_info;
	/* offset 0x14 - 0x1f reserved for HC internal use */
	__le32	reserved[3];
};

/* ep_info bitmasks */
/*
 * Endpoint State - bits 0:2
 * 0 - disabled
 * 1 - running
 * 2 - halted due to halt condition - ok to manipulate endpoint ring
 * 3 - stopped
 * 4 - TRB error
 * 5-7 - reserved
 */
#define EP_STATE_MASK		(0xf)
#define EP_STATE_DISABLED	0
#define EP_STATE_RUNNING	1
#define EP_STATE_HALTED		2
#define EP_STATE_STOPPED	3
#define EP_STATE_ERROR		4
#define GET_EP_CTX_STATE(ctx)	(le32_to_cpu((ctx)->ep_info) & EP_STATE_MASK)

/* Mult - Max number of burtst within an interval, in EP companion desc. */
#define EP_MULT(p)		(((p) & 0x3) << 8)
#define CTX_TO_EP_MULT(p)	(((p) >> 8) & 0x3)
/* bits 10:14 are Max Primary Streams */
/* bit 15 is Linear Stream Array */
/* Interval - period between requests to an endpoint - 125u increments. */
#define EP_INTERVAL(p)			(((p) & 0xff) << 16)
#define EP_INTERVAL_TO_UFRAMES(p)	(1 << (((p) >> 16) & 0xff))
#define CTX_TO_EP_INTERVAL(p)		(((p) >> 16) & 0xff)
#define EP_MAXPSTREAMS_MASK		(0x1f << 10)
#define EP_MAXPSTREAMS(p)		(((p) << 10) & EP_MAXPSTREAMS_MASK)
#define CTX_TO_EP_MAXPSTREAMS(p)	(((p) & EP_MAXPSTREAMS_MASK) >> 10)
/* Endpoint is set up with a Linear Stream Array (vs. Secondary Stream Array) */
#define	EP_HAS_LSA		(1 << 15)
/* hosts with LEC=1 use bits 31:24 as ESIT high bits. */
#define CTX_TO_MAX_ESIT_PAYLOAD_HI(p)	(((p) >> 24) & 0xff)

/* ep_info2 bitmasks */
/*
 * Force Event - generate transfer events for all TRBs for this endpoint
 * This will tell the HC to ignore the IOC and ISP flags (for debugging only).
 */
#define	FORCE_EVENT	(0x1)
#define ERROR_COUNT(p)	(((p) & 0x3) << 1)
#define CTX_TO_EP_TYPE(p)	(((p) >> 3) & 0x7)
#define EP_TYPE(p)	((p) << 3)
#define ISOC_OUT_EP	1
#define BULK_OUT_EP	2
#define INT_OUT_EP	3
#define CTRL_EP		4
#define ISOC_IN_EP	5
#define BULK_IN_EP	6
#define INT_IN_EP	7
/* bit 6 reserved */
/* bit 7 is Host Initiate Disable - for disabling stream selection */
#define MAX_BURST(p)	(((p)&0xff) << 8)
#define CTX_TO_MAX_BURST(p)	(((p) >> 8) & 0xff)
#define MAX_PACKET(p)	(((p)&0xffff) << 16)
#define MAX_PACKET_MASK		(0xffff << 16)
#define MAX_PACKET_DECODED(p)	(((p) >> 16) & 0xffff)

/* tx_info bitmasks */
#define EP_AVG_TRB_LENGTH(p)		((p) & 0xffff)
#define EP_MAX_ESIT_PAYLOAD_LO(p)	(((p) & 0xffff) << 16)
#define EP_MAX_ESIT_PAYLOAD_HI(p)	((((p) >> 16) & 0xff) << 24)
#define CTX_TO_MAX_ESIT_PAYLOAD(p)	(((p) >> 16) & 0xffff)

/* deq bitmasks */
#define EP_CTX_CYCLE_MASK		(1 << 0)
#define SCTX_DEQ_MASK			(~0xfL)


/**
 * struct xhci_input_control_context
 * Input control context; see section 6.2.5.
 *
 * @drop_context:	set the bit of the endpoint context you want to disable
 * @add_context:	set the bit of the endpoint context you want to enable
 */
struct xhci_input_control_ctx {
	__le32	drop_flags;
	__le32	add_flags;
	__le32	rsvd2[6];
};

#define	EP_IS_ADDED(ctrl_ctx, i) \
	(le32_to_cpu(ctrl_ctx->add_flags) & (1 << (i + 1)))
#define	EP_IS_DROPPED(ctrl_ctx, i)       \
	(le32_to_cpu(ctrl_ctx->drop_flags) & (1 << (i + 1)))

/* Represents everything that is needed to issue a command on the command ring.
 * It's useful to pre-allocate these for commands that cannot fail due to
 * out-of-memory errors, like freeing streams.
 */
struct xhci_command {
	/* Input context for changing device state */
	struct xhci_container_ctx	*in_ctx;
	u32				status;
	int				slot_id;
	/* If completion is null, no one is waiting on this command
	 * and the structure can be freed after the command completes.
	 */
	struct completion		*completion;
	union xhci_trb			*command_trb;
	struct list_head		cmd_list;
};

/* drop context bitmasks */
#define	DROP_EP(x)	(0x1 << x)
/* add context bitmasks */
#define	ADD_EP(x)	(0x1 << x)

struct xhci_stream_ctx {
	/* 64-bit stream ring address, cycle state, and stream type */
	__le64	stream_ring;
	/* offset 0x14 - 0x1f reserved for HC internal use */
	__le32	reserved[2];
};

/* Stream Context Types (section 6.4.1) - bits 3:1 of stream ctx deq ptr */
#define	SCT_FOR_CTX(p)		(((p) & 0x7) << 1)
/* Secondary stream array type, dequeue pointer is to a transfer ring */
#define	SCT_SEC_TR		0
/* Primary stream array type, dequeue pointer is to a transfer ring */
#define	SCT_PRI_TR		1
/* Dequeue pointer is for a secondary stream array (SSA) with 8 entries */
#define SCT_SSA_8		2
#define SCT_SSA_16		3
#define SCT_SSA_32		4
#define SCT_SSA_64		5
#define SCT_SSA_128		6
#define SCT_SSA_256		7

/* Assume no secondary streams for now */
struct xhci_stream_info {
	struct xhci_ring		**stream_rings;
	/* Number of streams, including stream 0 (which drivers can't use) */
	unsigned int			num_streams;
	/* The stream context array may be bigger than
	 * the number of streams the driver asked for
	 */
	struct xhci_stream_ctx		*stream_ctx_array;
	unsigned int			num_stream_ctxs;
	dma_addr_t			ctx_array_dma;
	/* For mapping physical TRB addresses to segments in stream rings */
	struct radix_tree_root		trb_address_map;
	struct xhci_command		*free_streams_command;
};

#define	SMALL_STREAM_ARRAY_SIZE		256
#define	MEDIUM_STREAM_ARRAY_SIZE	1024

/* Some Intel xHCI host controllers need software to keep track of the bus
 * bandwidth.  Keep track of endpoint info here.  Each root port is allocated
 * the full bus bandwidth.  We must also treat TTs (including each port under a
 * multi-TT hub) as a separate bandwidth domain.  The direct memory interface
 * (DMI) also limits the total bandwidth (across all domains) that can be used.
 */
struct xhci_bw_info {
	/* ep_interval is zero-based */
	unsigned int		ep_interval;
	/* mult and num_packets are one-based */
	unsigned int		mult;
	unsigned int		num_packets;
	unsigned int		max_packet_size;
	unsigned int		max_esit_payload;
	unsigned int		type;
};

/* "Block" sizes in bytes the hardware uses for different device speeds.
 * The logic in this part of the hardware limits the number of bits the hardware
 * can use, so must represent bandwidth in a less precise manner to mimic what
 * the scheduler hardware computes.
 */
#define	FS_BLOCK	1
#define	HS_BLOCK	4
#define	SS_BLOCK	16
#define	DMI_BLOCK	32

/* Each device speed has a protocol overhead (CRC, bit stuffing, etc) associated
 * with each byte transferred.  SuperSpeed devices have an initial overhead to
 * set up bursts.  These are in blocks, see above.  LS overhead has already been
 * translated into FS blocks.
 */
#define DMI_OVERHEAD 8
#define DMI_OVERHEAD_BURST 4
#define SS_OVERHEAD 8
#define SS_OVERHEAD_BURST 32
#define HS_OVERHEAD 26
#define FS_OVERHEAD 20
#define LS_OVERHEAD 128
/* The TTs need to claim roughly twice as much bandwidth (94 bytes per
 * microframe ~= 24Mbps) of the HS bus as the devices can actually use because
 * of overhead associated with split transfers crossing microframe boundaries.
 * 31 blocks is pure protocol overhead.
 */
#define TT_HS_OVERHEAD (31 + 94)
#define TT_DMI_OVERHEAD (25 + 12)

/* Bandwidth limits in blocks */
#define FS_BW_LIMIT		1285
#define TT_BW_LIMIT		1320
#define HS_BW_LIMIT		1607
#define SS_BW_LIMIT_IN		3906
#define DMI_BW_LIMIT_IN		3906
#define SS_BW_LIMIT_OUT		3906
#define DMI_BW_LIMIT_OUT	3906

/* Percentage of bus bandwidth reserved for non-periodic transfers */
#define FS_BW_RESERVED		10
#define HS_BW_RESERVED		20
#define SS_BW_RESERVED		10

struct xhci_virt_ep {
	struct xhci_ring		*ring;
	/* Related to endpoints that are configured to use stream IDs only */
	struct xhci_stream_info		*stream_info;
	/* Temporary storage in case the configure endpoint command fails and we
	 * have to restore the device state to the previous state
	 */
	struct xhci_ring		*new_ring;
	unsigned int			ep_state;
#define SET_DEQ_PENDING		(1 << 0)
#define EP_HALTED		(1 << 1)	/* For stall handling */
#define EP_STOP_CMD_PENDING	(1 << 2)	/* For URB cancellation */
/* Transitioning the endpoint to using streams, don't enqueue URBs */
#define EP_GETTING_STREAMS	(1 << 3)
#define EP_HAS_STREAMS		(1 << 4)
/* Transitioning the endpoint to not using streams, don't enqueue URBs */
#define EP_GETTING_NO_STREAMS	(1 << 5)
#define EP_HARD_CLEAR_TOGGLE	(1 << 6)
#define EP_SOFT_CLEAR_TOGGLE	(1 << 7)
	/* ----  Related to URB cancellation ---- */
	struct list_head	cancelled_td_list;
	/* Watchdog timer for stop endpoint command to cancel URBs */
	struct timer_list	stop_cmd_timer;
	struct xhci_hcd		*xhci;
	/* Dequeue pointer and dequeue segment for a submitted Set TR Dequeue
	 * command.  We'll need to update the ring's dequeue segment and dequeue
	 * pointer after the command completes.
	 */
	struct xhci_segment	*queued_deq_seg;
	union xhci_trb		*queued_deq_ptr;
	/*
	 * Sometimes the xHC can not process isochronous endpoint ring quickly
	 * enough, and it will miss some isoc tds on the ring and generate
	 * a Missed Service Error Event.
	 * Set skip flag when receive a Missed Service Error Event and
	 * process the missed tds on the endpoint ring.
	 */
	bool			skip;
	/* Bandwidth checking storage */
	struct xhci_bw_info	bw_info;
	struct list_head	bw_endpoint_list;
	/* Isoch Frame ID checking storage */
	int			next_frame_id;
	/* Use new Isoch TRB layout needed for extended TBC support */
	bool			use_extended_tbc;
};

enum xhci_overhead_type {
	LS_OVERHEAD_TYPE = 0,
	FS_OVERHEAD_TYPE,
	HS_OVERHEAD_TYPE,
};

struct xhci_interval_bw {
	unsigned int		num_packets;
	/* Sorted by max packet size.
	 * Head of the list is the greatest max packet size.
	 */
	struct list_head	endpoints;
	/* How many endpoints of each speed are present. */
	unsigned int		overhead[3];
};

#define	XHCI_MAX_INTERVAL	16

struct xhci_interval_bw_table {
	unsigned int		interval0_esit_payload;
	struct xhci_interval_bw	interval_bw[XHCI_MAX_INTERVAL];
	/* Includes reserved bandwidth for async endpoints */
	unsigned int		bw_used;
	unsigned int		ss_bw_in;
	unsigned int		ss_bw_out;
};


struct xhci_virt_device {
	struct usb_device		*udev;
	/*
	 * Commands to the hardware are passed an "input context" that
	 * tells the hardware what to change in its data structures.
	 * The hardware will return changes in an "output context" that
	 * software must allocate for the hardware.  We need to keep
	 * track of input and output contexts separately because
	 * these commands might fail and we don't trust the hardware.
	 */
	struct xhci_container_ctx       *out_ctx;
	/* Used for addressing devices and configuration changes */
	struct xhci_container_ctx       *in_ctx;
	struct xhci_virt_ep		eps[31];
	u8				fake_port;
	u8				real_port;
	struct xhci_interval_bw_table	*bw_table;
	struct xhci_tt_bw_info		*tt_info;
	/*
	 * flags for state tracking based on events and issued commands.
	 * Software can not rely on states from output contexts because of
	 * latency between events and xHC updating output context values.
	 * See xhci 1.1 section 4.8.3 for more details
	 */
	unsigned long			flags;
#define VDEV_PORT_ERROR			BIT(0) /* Port error, link inactive */

	/* The current max exit latency for the enabled USB3 link states. */
	u16				current_mel;
	/* Used for the debugfs interfaces. */
	void				*debugfs_private;
};

/*
 * For each roothub, keep track of the bandwidth information for each periodic
 * interval.
 *
 * If a high speed hub is attached to the roothub, each TT associated with that
 * hub is a separate bandwidth domain.  The interval information for the
 * endpoints on the devices under that TT will appear in the TT structure.
 */
struct xhci_root_port_bw_info {
	struct list_head		tts;
	unsigned int			num_active_tts;
	struct xhci_interval_bw_table	bw_table;
};

struct xhci_tt_bw_info {
	struct list_head		tt_list;
	int				slot_id;
	int				ttport;
	struct xhci_interval_bw_table	bw_table;
	int				active_eps;
};


/**
 * struct xhci_device_context_array
 * @dev_context_ptr	array of 64-bit DMA addresses for device contexts
 */
struct xhci_device_context_array {
	/* 64-bit device addresses; we only write 32-bit addresses */
	__le64			dev_context_ptrs[MAX_HC_SLOTS];
	/* private xHCD pointers */
	dma_addr_t	dma;
};
/* TODO: write function to set the 64-bit device DMA address */
/*
 * TODO: change this to be dynamically sized at HC mem init time since the HC
 * might not be able to handle the maximum number of devices possible.
 */


struct xhci_transfer_event {
	/* 64-bit buffer address, or immediate data */
	__le64	buffer;
	__le32	transfer_len;
	/* This field is interpreted differently based on the type of TRB */
	__le32	flags;
};

/* Transfer event TRB length bit mask */
/* bits 0:23 */
#define	EVENT_TRB_LEN(p)		((p) & 0xffffff)

/** Transfer Event bit fields **/
#define	TRB_TO_EP_ID(p)	(((p) >> 16) & 0x1f)

/* Completion Code - only applicable for some types of TRBs */
#define	COMP_CODE_MASK		(0xff << 24)
#define GET_COMP_CODE(p)	(((p) & COMP_CODE_MASK) >> 24)
#define COMP_INVALID				0
#define COMP_SUCCESS				1
#define COMP_DATA_BUFFER_ERROR			2
#define COMP_BABBLE_DETECTED_ERROR		3
#define COMP_USB_TRANSACTION_ERROR		4
#define COMP_TRB_ERROR				5
#define COMP_STALL_ERROR			6
#define COMP_RESOURCE_ERROR			7
#define COMP_BANDWIDTH_ERROR			8
#define COMP_NO_SLOTS_AVAILABLE_ERROR		9
#define COMP_INVALID_STREAM_TYPE_ERROR		10
#define COMP_SLOT_NOT_ENABLED_ERROR		11
#define COMP_ENDPOINT_NOT_ENABLED_ERROR		12
#define COMP_SHORT_PACKET			13
#define COMP_RING_UNDERRUN			14
#define COMP_RING_OVERRUN			15
#define COMP_VF_EVENT_RING_FULL_ERROR		16
#define COMP_PARAMETER_ERROR			17
#define COMP_BANDWIDTH_OVERRUN_ERROR		18
#define COMP_CONTEXT_STATE_ERROR		19
#define COMP_NO_PING_RESPONSE_ERROR		20
#define COMP_EVENT_RING_FULL_ERROR		21
#define COMP_INCOMPATIBLE_DEVICE_ERROR		22
#define COMP_MISSED_SERVICE_ERROR		23
#define COMP_COMMAND_RING_STOPPED		24
#define COMP_COMMAND_ABORTED			25
#define COMP_STOPPED				26
#define COMP_STOPPED_LENGTH_INVALID		27
#define COMP_STOPPED_SHORT_PACKET		28
#define COMP_MAX_EXIT_LATENCY_TOO_LARGE_ERROR	29
#define COMP_ISOCH_BUFFER_OVERRUN		31
#define COMP_EVENT_LOST_ERROR			32
#define COMP_UNDEFINED_ERROR			33
#define COMP_INVALID_STREAM_ID_ERROR		34
#define COMP_SECONDARY_BANDWIDTH_ERROR		35
#define COMP_SPLIT_TRANSACTION_ERROR		36

static inline const char *xhci_trb_comp_code_string(u8 status)
{
	switch (status) {
	case COMP_INVALID:
		return "Invalid";
	case COMP_SUCCESS:
		return "Success";
	case COMP_DATA_BUFFER_ERROR:
		return "Data Buffer Error";
	case COMP_BABBLE_DETECTED_ERROR:
		return "Babble Detected";
	case COMP_USB_TRANSACTION_ERROR:
		return "USB Transaction Error";
	case COMP_TRB_ERROR:
		return "TRB Error";
	case COMP_STALL_ERROR:
		return "Stall Error";
	case COMP_RESOURCE_ERROR:
		return "Resource Error";
	case COMP_BANDWIDTH_ERROR:
		return "Bandwidth Error";
	case COMP_NO_SLOTS_AVAILABLE_ERROR:
		return "No Slots Available Error";
	case COMP_INVALID_STREAM_TYPE_ERROR:
		return "Invalid Stream Type Error";
	case COMP_SLOT_NOT_ENABLED_ERROR:
		return "Slot Not Enabled Error";
	case COMP_ENDPOINT_NOT_ENABLED_ERROR:
		return "Endpoint Not Enabled Error";
	case COMP_SHORT_PACKET:
		return "Short Packet";
	case COMP_RING_UNDERRUN:
		return "Ring Underrun";
	case COMP_RING_OVERRUN:
		return "Ring Overrun";
	case COMP_VF_EVENT_RING_FULL_ERROR:
		return "VF Event Ring Full Error";
	case COMP_PARAMETER_ERROR:
		return "Parameter Error";
	case COMP_BANDWIDTH_OVERRUN_ERROR:
		return "Bandwidth Overrun Error";
	case COMP_CONTEXT_STATE_ERROR:
		return "Context State Error";
	case COMP_NO_PING_RESPONSE_ERROR:
		return "No Ping Response Error";
	case COMP_EVENT_RING_FULL_ERROR:
		return "Event Ring Full Error";
	case COMP_INCOMPATIBLE_DEVICE_ERROR:
		return "Incompatible Device Error";
	case COMP_MISSED_SERVICE_ERROR:
		return "Missed Service Error";
	case COMP_COMMAND_RING_STOPPED:
		return "Command Ring Stopped";
	case COMP_COMMAND_ABORTED:
		return "Command Aborted";
	case COMP_STOPPED:
		return "Stopped";
	case COMP_STOPPED_LENGTH_INVALID:
		return "Stopped - Length Invalid";
	case COMP_STOPPED_SHORT_PACKET:
		return "Stopped - Short Packet";
	case COMP_MAX_EXIT_LATENCY_TOO_LARGE_ERROR:
		return "Max Exit Latency Too Large Error";
	case COMP_ISOCH_BUFFER_OVERRUN:
		return "Isoch Buffer Overrun";
	case COMP_EVENT_LOST_ERROR:
		return "Event Lost Error";
	case COMP_UNDEFINED_ERROR:
		return "Undefined Error";
	case COMP_INVALID_STREAM_ID_ERROR:
		return "Invalid Stream ID Error";
	case COMP_SECONDARY_BANDWIDTH_ERROR:
		return "Secondary Bandwidth Error";
	case COMP_SPLIT_TRANSACTION_ERROR:
		return "Split Transaction Error";
	default:
		return "Unknown!!";
	}
}

struct xhci_link_trb {
	/* 64-bit segment pointer*/
	__le64 segment_ptr;
	__le32 intr_target;
	__le32 control;
};

/* control bitfields */
#define LINK_TOGGLE	(0x1<<1)

/* Command completion event TRB */
struct xhci_event_cmd {
	/* Pointer to command TRB, or the value passed by the event data trb */
	__le64 cmd_trb;
	__le32 status;
	__le32 flags;
};

/* flags bitmasks */

/* Address device - disable SetAddress */
#define TRB_BSR		(1<<9)

/* Configure Endpoint - Deconfigure */
#define TRB_DC		(1<<9)

/* Stop Ring - Transfer State Preserve */
#define TRB_TSP		(1<<9)

enum xhci_ep_reset_type {
	EP_HARD_RESET,
	EP_SOFT_RESET,
};

/* Force Event */
#define TRB_TO_VF_INTR_TARGET(p)	(((p) & (0x3ff << 22)) >> 22)
#define TRB_TO_VF_ID(p)			(((p) & (0xff << 16)) >> 16)

/* Set Latency Tolerance Value */
#define TRB_TO_BELT(p)			(((p) & (0xfff << 16)) >> 16)

/* Get Port Bandwidth */
#define TRB_TO_DEV_SPEED(p)		(((p) & (0xf << 16)) >> 16)

/* Force Header */
#define TRB_TO_PACKET_TYPE(p)		((p) & 0x1f)
#define TRB_TO_ROOTHUB_PORT(p)		(((p) & (0xff << 24)) >> 24)

enum xhci_setup_dev {
	SETUP_CONTEXT_ONLY,
	SETUP_CONTEXT_ADDRESS,
};

/* bits 16:23 are the virtual function ID */
/* bits 24:31 are the slot ID */
#define TRB_TO_SLOT_ID(p)	(((p) & (0xff<<24)) >> 24)
#define SLOT_ID_FOR_TRB(p)	(((p) & 0xff) << 24)

/* Stop Endpoint TRB - ep_index to endpoint ID for this TRB */
#define TRB_TO_EP_INDEX(p)		((((p) & (0x1f << 16)) >> 16) - 1)
#define	EP_ID_FOR_TRB(p)		((((p) + 1) & 0x1f) << 16)

#define SUSPEND_PORT_FOR_TRB(p)		(((p) & 1) << 23)
#define TRB_TO_SUSPEND_PORT(p)		(((p) & (1 << 23)) >> 23)
#define LAST_EP_INDEX			30

/* Set TR Dequeue Pointer command TRB fields, 6.4.3.9 */
#define TRB_TO_STREAM_ID(p)		((((p) & (0xffff << 16)) >> 16))
#define STREAM_ID_FOR_TRB(p)		((((p)) & 0xffff) << 16)
#define SCT_FOR_TRB(p)			(((p) << 1) & 0x7)

/* Link TRB specific fields */
#define TRB_TC			(1<<1)

/* Port Status Change Event TRB fields */
/* Port ID - bits 31:24 */
#define GET_PORT_ID(p)		(((p) & (0xff << 24)) >> 24)

#define EVENT_DATA		(1 << 2)

/* Normal TRB fields */
/* transfer_len bitmasks - bits 0:16 */
#define	TRB_LEN(p)		((p) & 0x1ffff)
/* TD Size, packets remaining in this TD, bits 21:17 (5 bits, so max 31) */
#define TRB_TD_SIZE(p)          (min((p), (u32)31) << 17)
#define GET_TD_SIZE(p)		(((p) & 0x3e0000) >> 17)
/* xhci 1.1 uses the TD_SIZE field for TBC if Extended TBC is enabled (ETE) */
#define TRB_TD_SIZE_TBC(p)      (min((p), (u32)31) << 17)
/* Interrupter Target - which MSI-X vector to target the completion event at */
#define TRB_INTR_TARGET(p)	(((p) & 0x3ff) << 22)
#define GET_INTR_TARGET(p)	(((p) >> 22) & 0x3ff)
/* Total burst count field, Rsvdz on xhci 1.1 with Extended TBC enabled (ETE) */
#define TRB_TBC(p)		(((p) & 0x3) << 7)
#define TRB_TLBPC(p)		(((p) & 0xf) << 16)

/* Cycle bit - indicates TRB ownership by HC or HCD */
#define TRB_CYCLE		(1<<0)
/*
 * Force next event data TRB to be evaluated before task switch.
 * Used to pass OS data back after a TD completes.
 */
#define TRB_ENT			(1<<1)
/* Interrupt on short packet */
#define TRB_ISP			(1<<2)
/* Set PCIe no snoop attribute */
#define TRB_NO_SNOOP		(1<<3)
/* Chain multiple TRBs into a TD */
#define TRB_CHAIN		(1<<4)
/* Interrupt on completion */
#define TRB_IOC			(1<<5)
/* The buffer pointer contains immediate data */
#define TRB_IDT			(1<<6)

/* Block Event Interrupt */
#define	TRB_BEI			(1<<9)

/* Control transfer TRB specific fields */
#define TRB_DIR_IN		(1<<16)
#define	TRB_TX_TYPE(p)		((p) << 16)
#define	TRB_DATA_OUT		2
#define	TRB_DATA_IN		3

/* Isochronous TRB specific fields */
#define TRB_SIA			(1<<31)
#define TRB_FRAME_ID(p)		(((p) & 0x7ff) << 20)

struct xhci_generic_trb {
	__le32 field[4];
};

union xhci_trb {
	struct xhci_link_trb		link;
	struct xhci_transfer_event	trans_event;
	struct xhci_event_cmd		event_cmd;
	struct xhci_generic_trb		generic;
};

/* TRB bit mask */
#define	TRB_TYPE_BITMASK	(0xfc00)
#define TRB_TYPE(p)		((p) << 10)
#define TRB_FIELD_TO_TYPE(p)	(((p) & TRB_TYPE_BITMASK) >> 10)
/* TRB type IDs */
/* bulk, interrupt, isoc scatter/gather, and control data stage */
#define TRB_NORMAL		1
/* setup stage for control transfers */
#define TRB_SETUP		2
/* data stage for control transfers */
#define TRB_DATA		3
/* status stage for control transfers */
#define TRB_STATUS		4
/* isoc transfers */
#define TRB_ISOC		5
/* TRB for linking ring segments */
#define TRB_LINK		6
#define TRB_EVENT_DATA		7
/* Transfer Ring No-op (not for the command ring) */
#define TRB_TR_NOOP		8
/* Command TRBs */
/* Enable Slot Command */
#define TRB_ENABLE_SLOT		9
/* Disable Slot Command */
#define TRB_DISABLE_SLOT	10
/* Address Device Command */
#define TRB_ADDR_DEV		11
/* Configure Endpoint Command */
#define TRB_CONFIG_EP		12
/* Evaluate Context Command */
#define TRB_EVAL_CONTEXT	13
/* Reset Endpoint Command */
#define TRB_RESET_EP		14
/* Stop Transfer Ring Command */
#define TRB_STOP_RING		15
/* Set Transfer Ring Dequeue Pointer Command */
#define TRB_SET_DEQ		16
/* Reset Device Command */
#define TRB_RESET_DEV		17
/* Force Event Command (opt) */
#define TRB_FORCE_EVENT		18
/* Negotiate Bandwidth Command (opt) */
#define TRB_NEG_BANDWIDTH	19
/* Set Latency Tolerance Value Command (opt) */
#define TRB_SET_LT		20
/* Get port bandwidth Command */
#define TRB_GET_BW		21
/* Force Header Command - generate a transaction or link management packet */
#define TRB_FORCE_HEADER	22
/* No-op Command - not for transfer rings */
#define TRB_CMD_NOOP		23
/* TRB IDs 24-31 reserved */
/* Event TRBS */
/* Transfer Event */
#define TRB_TRANSFER		32
/* Command Completion Event */
#define TRB_COMPLETION		33
/* Port Status Change Event */
#define TRB_PORT_STATUS		34
/* Bandwidth Request Event (opt) */
#define TRB_BANDWIDTH_EVENT	35
/* Doorbell Event (opt) */
#define TRB_DOORBELL		36
/* Host Controller Event */
#define TRB_HC_EVENT		37
/* Device Notification Event - device sent function wake notification */
#define TRB_DEV_NOTE		38
/* MFINDEX Wrap Event - microframe counter wrapped */
#define TRB_MFINDEX_WRAP	39
/* TRB IDs 40-47 reserved, 48-63 is vendor-defined */

/* Nec vendor-specific command completion event. */
#define	TRB_NEC_CMD_COMP	48
/* Get NEC firmware revision. */
#define	TRB_NEC_GET_FW		49

static inline const char *xhci_trb_type_string(u8 type)
{
	switch (type) {
	case TRB_NORMAL:
		return "Normal";
	case TRB_SETUP:
		return "Setup Stage";
	case TRB_DATA:
		return "Data Stage";
	case TRB_STATUS:
		return "Status Stage";
	case TRB_ISOC:
		return "Isoch";
	case TRB_LINK:
		return "Link";
	case TRB_EVENT_DATA:
		return "Event Data";
	case TRB_TR_NOOP:
		return "No-Op";
	case TRB_ENABLE_SLOT:
		return "Enable Slot Command";
	case TRB_DISABLE_SLOT:
		return "Disable Slot Command";
	case TRB_ADDR_DEV:
		return "Address Device Command";
	case TRB_CONFIG_EP:
		return "Configure Endpoint Command";
	case TRB_EVAL_CONTEXT:
		return "Evaluate Context Command";
	case TRB_RESET_EP:
		return "Reset Endpoint Command";
	case TRB_STOP_RING:
		return "Stop Ring Command";
	case TRB_SET_DEQ:
		return "Set TR Dequeue Pointer Command";
	case TRB_RESET_DEV:
		return "Reset Device Command";
	case TRB_FORCE_EVENT:
		return "Force Event Command";
	case TRB_NEG_BANDWIDTH:
		return "Negotiate Bandwidth Command";
	case TRB_SET_LT:
		return "Set Latency Tolerance Value Command";
	case TRB_GET_BW:
		return "Get Port Bandwidth Command";
	case TRB_FORCE_HEADER:
		return "Force Header Command";
	case TRB_CMD_NOOP:
		return "No-Op Command";
	case TRB_TRANSFER:
		return "Transfer Event";
	case TRB_COMPLETION:
		return "Command Completion Event";
	case TRB_PORT_STATUS:
		return "Port Status Change Event";
	case TRB_BANDWIDTH_EVENT:
		return "Bandwidth Request Event";
	case TRB_DOORBELL:
		return "Doorbell Event";
	case TRB_HC_EVENT:
		return "Host Controller Event";
	case TRB_DEV_NOTE:
		return "Device Notification Event";
	case TRB_MFINDEX_WRAP:
		return "MFINDEX Wrap Event";
	case TRB_NEC_CMD_COMP:
		return "NEC Command Completion Event";
	case TRB_NEC_GET_FW:
		return "NET Get Firmware Revision Command";
	default:
		return "UNKNOWN";
	}
}

#define TRB_TYPE_LINK(x)	(((x) & TRB_TYPE_BITMASK) == TRB_TYPE(TRB_LINK))
/* Above, but for __le32 types -- can avoid work by swapping constants: */
#define TRB_TYPE_LINK_LE32(x)	(((x) & cpu_to_le32(TRB_TYPE_BITMASK)) == \
				 cpu_to_le32(TRB_TYPE(TRB_LINK)))
#define TRB_TYPE_NOOP_LE32(x)	(((x) & cpu_to_le32(TRB_TYPE_BITMASK)) == \
				 cpu_to_le32(TRB_TYPE(TRB_TR_NOOP)))

#define NEC_FW_MINOR(p)		(((p) >> 0) & 0xff)
#define NEC_FW_MAJOR(p)		(((p) >> 8) & 0xff)

/*
 * TRBS_PER_SEGMENT must be a multiple of 4,
 * since the command ring is 64-byte aligned.
 * It must also be greater than 16.
 */
#define TRBS_PER_SEGMENT	256
/* Allow two commands + a link TRB, along with any reserved command TRBs */
#define MAX_RSVD_CMD_TRBS	(TRBS_PER_SEGMENT - 3)
#define TRB_SEGMENT_SIZE	(TRBS_PER_SEGMENT*16)
#define TRB_SEGMENT_SHIFT	(ilog2(TRB_SEGMENT_SIZE))
/* TRB buffer pointers can't cross 64KB boundaries */
#define TRB_MAX_BUFF_SHIFT		16
#define TRB_MAX_BUFF_SIZE	(1 << TRB_MAX_BUFF_SHIFT)
/* How much data is left before the 64KB boundary? */
#define TRB_BUFF_LEN_UP_TO_BOUNDARY(addr)	(TRB_MAX_BUFF_SIZE - \
					(addr & (TRB_MAX_BUFF_SIZE - 1)))
#define MAX_SOFT_RETRY		3

struct xhci_segment {
	union xhci_trb		*trbs;
	/* private to HCD */
	struct xhci_segment	*next;
	dma_addr_t		dma;
	/* Max packet sized bounce buffer for td-fragmant alignment */
	dma_addr_t		bounce_dma;
	void			*bounce_buf;
	unsigned int		bounce_offs;
	unsigned int		bounce_len;
};

struct xhci_td {
	struct list_head	td_list;
	struct list_head	cancelled_td_list;
	struct urb		*urb;
	struct xhci_segment	*start_seg;
	union xhci_trb		*first_trb;
	union xhci_trb		*last_trb;
	struct xhci_segment	*bounce_seg;
	/* actual_length of the URB has already been set */
	bool			urb_length_set;
};

/* xHCI command default timeout value */
#define XHCI_CMD_DEFAULT_TIMEOUT	(5 * HZ)

/* command descriptor */
struct xhci_cd {
	struct xhci_command	*command;
	union xhci_trb		*cmd_trb;
};

struct xhci_dequeue_state {
	struct xhci_segment *new_deq_seg;
	union xhci_trb *new_deq_ptr;
	int new_cycle_state;
	unsigned int stream_id;
};

enum xhci_ring_type {
	TYPE_CTRL = 0,
	TYPE_ISOC,
	TYPE_BULK,
	TYPE_INTR,
	TYPE_STREAM,
	TYPE_COMMAND,
	TYPE_EVENT,
};

static inline const char *xhci_ring_type_string(enum xhci_ring_type type)
{
	switch (type) {
	case TYPE_CTRL:
		return "CTRL";
	case TYPE_ISOC:
		return "ISOC";
	case TYPE_BULK:
		return "BULK";
	case TYPE_INTR:
		return "INTR";
	case TYPE_STREAM:
		return "STREAM";
	case TYPE_COMMAND:
		return "CMD";
	case TYPE_EVENT:
		return "EVENT";
	}

	return "UNKNOWN";
}

struct xhci_ring {
	struct xhci_segment	*first_seg;
	struct xhci_segment	*last_seg;
	union  xhci_trb		*enqueue;
	struct xhci_segment	*enq_seg;
	union  xhci_trb		*dequeue;
	struct xhci_segment	*deq_seg;
	struct list_head	td_list;
	/*
	 * Write the cycle state into the TRB cycle field to give ownership of
	 * the TRB to the host controller (if we are the producer), or to check
	 * if we own the TRB (if we are the consumer).  See section 4.9.1.
	 */
	u32			cycle_state;
	unsigned int            err_count;
	unsigned int		stream_id;
	unsigned int		num_segs;
	unsigned int		num_trbs_free;
	unsigned int		num_trbs_free_temp;
	unsigned int		bounce_buf_len;
	enum xhci_ring_type	type;
	bool			last_td_was_short;
	struct radix_tree_root	*trb_address_map;
};

struct xhci_erst_entry {
	/* 64-bit event ring segment address */
	__le64	seg_addr;
	__le32	seg_size;
	/* Set to zero */
	__le32	rsvd;
};

struct xhci_erst {
	struct xhci_erst_entry	*entries;
	unsigned int		num_entries;
	/* xhci->event_ring keeps track of segment dma addresses */
	dma_addr_t		erst_dma_addr;
	/* Num entries the ERST can contain */
	unsigned int		erst_size;
};

struct xhci_scratchpad {
	u64 *sp_array;
	dma_addr_t sp_dma;
	void **sp_buffers;
};

struct urb_priv {
	int	num_tds;
	int	num_tds_done;
	struct	xhci_td	td[0];
};

/*
 * Each segment table entry is 4*32bits long.  1K seems like an ok size:
 * (1K bytes * 8bytes/bit) / (4*32 bits) = 64 segment entries in the table,
 * meaning 64 ring segments.
 * Initial allocated size of the ERST, in number of entries */
#define	ERST_NUM_SEGS	1
/* Initial allocated size of the ERST, in number of entries */
#define	ERST_SIZE	64
/* Initial number of event segment rings allocated */
#define	ERST_ENTRIES	1
/* Poll every 60 seconds */
#define	POLL_TIMEOUT	60
/* Stop endpoint command timeout (secs) for URB cancellation watchdog timer */
#define XHCI_STOP_EP_CMD_TIMEOUT	5
/* XXX: Make these module parameters */

struct s3_save {
	u32	command;
	u32	dev_nt;
	u64	dcbaa_ptr;
	u32	config_reg;
	u32	irq_pending;
	u32	irq_control;
	u32	erst_size;
	u64	erst_base;
	u64	erst_dequeue;
};

/* Use for lpm */
struct dev_info {
	u32			dev_id;
	struct	list_head	list;
};

struct xhci_bus_state {
	unsigned long		bus_suspended;
	unsigned long		next_statechange;

	/* Port suspend arrays are indexed by the portnum of the fake roothub */
	/* ports suspend status arrays - max 31 ports for USB2, 15 for USB3 */
	u32			port_c_suspend;
	u32			suspended_ports;
	u32			port_remote_wakeup;
	unsigned long		resume_done[USB_MAXCHILDREN];
	/* which ports have started to resume */
	unsigned long		resuming_ports;
	/* Which ports are waiting on RExit to U0 transition. */
	unsigned long		rexit_ports;
	struct completion	rexit_done[USB_MAXCHILDREN];
};


/*
 * It can take up to 20 ms to transition from RExit to U0 on the
 * Intel Lynx Point LP xHCI host.
 */
#define	XHCI_MAX_REXIT_TIMEOUT_MS	20

static inline unsigned int hcd_index(struct usb_hcd *hcd)
{
	if (hcd->speed >= HCD_USB3)
		return 0;
	else
		return 1;
}

struct xhci_port_cap {
	u32			*psi;	/* array of protocol speed ID entries */
	u8			psi_count;
	u8			psi_uid_count;
	u8			maj_rev;
	u8			min_rev;
};

struct xhci_port {
	__le32 __iomem		*addr;
	int			hw_portnum;
	int			hcd_portnum;
	struct xhci_hub		*rhub;
	struct xhci_port_cap	*port_cap;
};

struct xhci_hub {
	struct xhci_port	**ports;
	unsigned int		num_ports;
	struct usb_hcd		*hcd;
	/* supported prococol extended capabiliy values */
	u8			maj_rev;
	u8			min_rev;
};

/*
 * Sometimes deadlock occurred between hub_event and remove_hcd.
 * In order to prevent it, waiting for completion of hub_event was added.
 * This is a timeout (300msec) value for the waiting.
 */
#define XHCI_HUB_EVENT_TIMEOUT	(300)

/* There is one xhci_hcd structure per controller */
struct xhci_hcd {
	struct usb_hcd *main_hcd;
	struct usb_hcd *shared_hcd;
	/* glue to PCI and HCD framework */
	struct xhci_cap_regs __iomem *cap_regs;
	struct xhci_op_regs __iomem *op_regs;
	struct xhci_run_regs __iomem *run_regs;
	struct xhci_doorbell_array __iomem *dba;
	/* Our HCD's current interrupter register set */
	struct	xhci_intr_reg __iomem *ir_set;
<<<<<<< HEAD
#ifdef CONFIG_SND_EXYNOS_USB_AUDIO
	struct	xhci_intr_reg __iomem *ir_set_audio;
#endif
=======
	/* secondary interrupter */
	struct	xhci_intr_reg __iomem **sec_ir_set;

	int		core_id;
>>>>>>> 2d2af525

	/* Cached register copies of read-only HC data */
	__u32		hcs_params1;
	__u32		hcs_params2;
	__u32		hcs_params3;
	__u32		hcc_params;
	__u32		hcc_params2;

	spinlock_t	lock;

	/* packed release number */
	u8		sbrn;
	u16		hci_version;
	u8		max_slots;
	u8		max_interrupters;
	u8		max_ports;
	u8		isoc_threshold;
	/* imod_interval in ns (I * 250ns) */
	u32		imod_interval;
	int		event_ring_max;
	/* 4KB min, 128MB max */
	int		page_size;
	/* Valid values are 12 to 20, inclusive */
	int		page_shift;
	/* msi-x vectors */
	int		msix_count;
	/* optional clocks */
	struct clk		*clk;
	struct clk		*reg_clk;
	/* data structures */
	struct xhci_device_context_array *dcbaa;
	struct xhci_ring	*cmd_ring;
	unsigned int            cmd_ring_state;
#define CMD_RING_STATE_RUNNING         (1 << 0)
#define CMD_RING_STATE_ABORTED         (1 << 1)
#define CMD_RING_STATE_STOPPED         (1 << 2)
	struct list_head        cmd_list;
	unsigned int		cmd_ring_reserved_trbs;
	struct delayed_work	cmd_timer;
	struct completion	cmd_ring_stop_completion;
	struct xhci_command	*current_cmd;
	struct xhci_ring	*event_ring;
	struct xhci_erst	erst;

<<<<<<< HEAD
#ifdef CONFIG_SND_EXYNOS_USB_AUDIO
	struct xhci_ring	*event_ring_audio;
	struct xhci_erst	erst_audio;
	dma_addr_t save_dma;
	void *save_addr;
	dma_addr_t out_dma;
	void *out_addr;
	dma_addr_t in_dma;
	void *in_addr;
#endif
=======
	/* secondary event ring and erst */
	struct xhci_ring	**sec_event_ring;
	struct xhci_erst	*sec_erst;
>>>>>>> 2d2af525

	/* Scratchpad */
	struct xhci_scratchpad  *scratchpad;
	/* Store LPM test failed devices' information */
	struct list_head	lpm_failed_devs;

	/* slot enabling and address device helpers */
	/* these are not thread safe so use mutex */
	struct mutex mutex;
	/* For USB 3.0 LPM enable/disable. */
	struct xhci_command		*lpm_command;
	/* Internal mirror of the HW's dcbaa */
	struct xhci_virt_device	*devs[MAX_HC_SLOTS];
	/* For keeping track of bandwidth domains per roothub. */
	struct xhci_root_port_bw_info	*rh_bw;

	/* DMA pools */
	struct dma_pool	*device_pool;
	struct dma_pool	*segment_pool;
	struct dma_pool	*small_streams_pool;
	struct dma_pool	*medium_streams_pool;

	struct wake_lock *main_wakelock; /* Wakelock for HS HCD */
	struct wake_lock *shared_wakelock; /* Wakelock for SS HCD */

	/* Host controller watchdog timer structures */
	unsigned int		xhc_state;

	u32			command;
	struct s3_save		s3;
/* Host controller is dying - not responding to commands. "I'm not dead yet!"
 *
 * xHC interrupts have been disabled and a watchdog timer will (or has already)
 * halt the xHCI host, and complete all URBs with an -ESHUTDOWN code.  Any code
 * that sees this status (other than the timer that set it) should stop touching
 * hardware immediately.  Interrupt handlers should return immediately when
 * they see this status (any time they drop and re-acquire xhci->lock).
 * xhci_urb_dequeue() should call usb_hcd_check_unlink_urb() and return without
 * putting the TD on the canceled list, etc.
 *
 * There are no reports of xHCI host controllers that display this issue.
 */
#define XHCI_STATE_DYING	(1 << 0)
#define XHCI_STATE_HALTED	(1 << 1)
#define XHCI_STATE_REMOVING	(1 << 2)
	unsigned long long	quirks;
#define	XHCI_LINK_TRB_QUIRK	BIT_ULL(0)
#define XHCI_RESET_EP_QUIRK	BIT_ULL(1)
#define XHCI_NEC_HOST		BIT_ULL(2)
#define XHCI_AMD_PLL_FIX	BIT_ULL(3)
#define XHCI_SPURIOUS_SUCCESS	BIT_ULL(4)
/*
 * Certain Intel host controllers have a limit to the number of endpoint
 * contexts they can handle.  Ideally, they would signal that they can't handle
 * anymore endpoint contexts by returning a Resource Error for the Configure
 * Endpoint command, but they don't.  Instead they expect software to keep track
 * of the number of active endpoints for them, across configure endpoint
 * commands, reset device commands, disable slot commands, and address device
 * commands.
 */
#define XHCI_EP_LIMIT_QUIRK	BIT_ULL(5)
#define XHCI_BROKEN_MSI		BIT_ULL(6)
#define XHCI_RESET_ON_RESUME	BIT_ULL(7)
#define	XHCI_SW_BW_CHECKING	BIT_ULL(8)
#define XHCI_AMD_0x96_HOST	BIT_ULL(9)
#define XHCI_TRUST_TX_LENGTH	BIT_ULL(10)
#define XHCI_LPM_SUPPORT	BIT_ULL(11)
#define XHCI_INTEL_HOST		BIT_ULL(12)
#define XHCI_SPURIOUS_REBOOT	BIT_ULL(13)
#define XHCI_COMP_MODE_QUIRK	BIT_ULL(14)
#define XHCI_AVOID_BEI		BIT_ULL(15)
#define XHCI_PLAT		BIT_ULL(16)
#define XHCI_SLOW_SUSPEND	BIT_ULL(17)
#define XHCI_SPURIOUS_WAKEUP	BIT_ULL(18)
/* For controllers with a broken beyond repair streams implementation */
#define XHCI_BROKEN_STREAMS	BIT_ULL(19)
#define XHCI_PME_STUCK_QUIRK	BIT_ULL(20)
#define XHCI_MTK_HOST		BIT_ULL(21)
#define XHCI_SSIC_PORT_UNUSED	BIT_ULL(22)
#define XHCI_NO_64BIT_SUPPORT	BIT_ULL(23)
#define XHCI_MISSING_CAS	BIT_ULL(24)
/* For controller with a broken Port Disable implementation */
#define XHCI_BROKEN_PORT_PED	BIT_ULL(25)
#define XHCI_LIMIT_ENDPOINT_INTERVAL_7	BIT_ULL(26)
#define XHCI_U2_DISABLE_WAKE	BIT_ULL(27)
#define XHCI_ASMEDIA_MODIFY_FLOWCONTROL	BIT_ULL(28)
#define XHCI_HW_LPM_DISABLE	BIT_ULL(29)
#define XHCI_SUSPEND_DELAY	BIT_ULL(30)
#define XHCI_INTEL_USB_ROLE_SW	BIT_ULL(31)
#define XHCI_ZERO_64B_REGS	BIT_ULL(32)
#define XHCI_RESET_PLL_ON_DISCONNECT	BIT_ULL(34)
#define XHCI_SNPS_BROKEN_SUSPEND    BIT_ULL(35)
#define XHCI_USE_URAM_FOR_EXYNOS_AUDIO	BIT_ULL(62)
#define XHCI_L2_SUPPORT			BIT_ULL(63)

	unsigned int		num_active_eps;
	unsigned int		limit_active_eps;
	/* There are two roothubs to keep track of bus suspend info for */
	struct xhci_bus_state   bus_state[2];
	struct xhci_port	*hw_ports;
	struct xhci_hub		usb2_rhub;
	struct xhci_hub		usb3_rhub;
	/* support xHCI 0.96 spec USB2 software LPM */
	unsigned		sw_lpm_support:1;
	/* support xHCI 1.0 spec USB2 hardware LPM */
	unsigned		hw_lpm_support:1;
	/* Broken Suspend flag for SNPS Suspend resume issue */
	unsigned		broken_suspend:1;
	/* cached usb2 extened protocol capabilites */
	u32                     *ext_caps;
	unsigned int            num_ext_caps;
	/* cached extended protocol port capabilities */
	struct xhci_port_cap	*port_caps;
	unsigned int		num_port_caps;
	/* Compliance Mode Recovery Data */
	struct timer_list	comp_mode_recovery_timer;
	u32			port_status_u0;
	u16			test_mode;
/* Compliance Mode Timer Triggered every 2 seconds */
#define COMP_MODE_RCVRY_MSECS 2000

	struct dentry		*debugfs_root;
	struct dentry		*debugfs_slots;
	struct list_head	regset_list;

	void			*dbc;
	struct usb_xhci_pre_alloc	*xhci_alloc;

	/* This flag is used to check first allocation for URAM */
	bool			exynos_uram_ctx_alloc;
	bool			exynos_uram_isoc_out_alloc;
	bool			exynos_uram_isoc_in_alloc;
	u8			*usb_audio_ctx_addr;
	u8			*usb_audio_isoc_out_addr;
	u8			*usb_audio_isoc_in_addr;

	/* platform-specific data -- must come last */
	unsigned long		priv[0] __aligned(sizeof(s64));
};

/* Platform specific overrides to generic XHCI hc_driver ops */
struct xhci_driver_overrides {
	size_t extra_priv_size;
	int (*reset)(struct usb_hcd *hcd);
	int (*start)(struct usb_hcd *hcd);
};

#define	XHCI_CFC_DELAY		10

/* convert between an HCD pointer and the corresponding EHCI_HCD */
static inline struct xhci_hcd *hcd_to_xhci(struct usb_hcd *hcd)
{
	struct usb_hcd *primary_hcd;

	if (usb_hcd_is_primary_hcd(hcd))
		primary_hcd = hcd;
	else
		primary_hcd = hcd->primary_hcd;

	return (struct xhci_hcd *) (primary_hcd->hcd_priv);
}

static inline struct usb_hcd *xhci_to_hcd(struct xhci_hcd *xhci)
{
	return xhci->main_hcd;
}

#define xhci_dbg(xhci, fmt, args...) \
	dev_dbg(xhci_to_hcd(xhci)->self.controller , fmt , ## args)
#define xhci_err(xhci, fmt, args...) \
	dev_err(xhci_to_hcd(xhci)->self.controller , fmt , ## args)
#define xhci_warn(xhci, fmt, args...) \
	dev_warn(xhci_to_hcd(xhci)->self.controller , fmt , ## args)
#define xhci_warn_ratelimited(xhci, fmt, args...) \
	dev_warn_ratelimited(xhci_to_hcd(xhci)->self.controller , fmt , ## args)
#define xhci_info(xhci, fmt, args...) \
	dev_info(xhci_to_hcd(xhci)->self.controller , fmt , ## args)

/*
 * Registers should always be accessed with double word or quad word accesses.
 *
 * Some xHCI implementations may support 64-bit address pointers.  Registers
 * with 64-bit address pointers should be written to with dword accesses by
 * writing the low dword first (ptr[0]), then the high dword (ptr[1]) second.
 * xHCI implementations that do not support 64-bit address pointers will ignore
 * the high dword, and write order is irrelevant.
 */
static inline u64 xhci_read_64(const struct xhci_hcd *xhci,
		__le64 __iomem *regs)
{
	return lo_hi_readq(regs);
}
static inline void xhci_write_64(struct xhci_hcd *xhci,
				 const u64 val, __le64 __iomem *regs)
{
	lo_hi_writeq(val, regs);
}

static inline int xhci_link_trb_quirk(struct xhci_hcd *xhci)
{
	return xhci->quirks & XHCI_LINK_TRB_QUIRK;
}

/* xHCI debugging */
char *xhci_get_slot_state(struct xhci_hcd *xhci,
		struct xhci_container_ctx *ctx);
void xhci_dbg_trace(struct xhci_hcd *xhci, void (*trace)(struct va_format *),
			const char *fmt, ...);

/* xHCI memory management */
void xhci_mem_cleanup(struct xhci_hcd *xhci);
int xhci_mem_init(struct xhci_hcd *xhci, gfp_t flags);
void xhci_free_virt_device(struct xhci_hcd *xhci, int slot_id);
int xhci_alloc_virt_device(struct xhci_hcd *xhci, int slot_id, struct usb_device *udev, gfp_t flags);
int xhci_setup_addressable_virt_dev(struct xhci_hcd *xhci, struct usb_device *udev);
void xhci_copy_ep0_dequeue_into_input_ctx(struct xhci_hcd *xhci,
		struct usb_device *udev);
unsigned int xhci_get_endpoint_index(struct usb_endpoint_descriptor *desc);
unsigned int xhci_get_endpoint_address(unsigned int ep_index);
unsigned int xhci_last_valid_endpoint(u32 added_ctxs);
void xhci_endpoint_zero(struct xhci_hcd *xhci, struct xhci_virt_device *virt_dev, struct usb_host_endpoint *ep);
void xhci_update_tt_active_eps(struct xhci_hcd *xhci,
		struct xhci_virt_device *virt_dev,
		int old_active_eps);
void xhci_clear_endpoint_bw_info(struct xhci_bw_info *bw_info);
void xhci_update_bw_info(struct xhci_hcd *xhci,
		struct xhci_container_ctx *in_ctx,
		struct xhci_input_control_ctx *ctrl_ctx,
		struct xhci_virt_device *virt_dev);
void xhci_endpoint_copy(struct xhci_hcd *xhci,
		struct xhci_container_ctx *in_ctx,
		struct xhci_container_ctx *out_ctx,
		unsigned int ep_index);
void xhci_slot_copy(struct xhci_hcd *xhci,
		struct xhci_container_ctx *in_ctx,
		struct xhci_container_ctx *out_ctx);
int xhci_endpoint_init(struct xhci_hcd *xhci, struct xhci_virt_device *virt_dev,
		struct usb_device *udev, struct usb_host_endpoint *ep,
		gfp_t mem_flags);
struct xhci_ring *xhci_ring_alloc(struct xhci_hcd *xhci,
		unsigned int num_segs, unsigned int cycle_state,
		enum xhci_ring_type type, unsigned int max_packet, gfp_t flags);
void xhci_ring_free(struct xhci_hcd *xhci, struct xhci_ring *ring);
int xhci_ring_expansion(struct xhci_hcd *xhci, struct xhci_ring *ring,
		unsigned int num_trbs, gfp_t flags);
int xhci_alloc_erst(struct xhci_hcd *xhci,
		struct xhci_ring *evt_ring,
		struct xhci_erst *erst,
		gfp_t flags);
void xhci_free_erst(struct xhci_hcd *xhci, struct xhci_erst *erst);
void xhci_free_endpoint_ring(struct xhci_hcd *xhci,
		struct xhci_virt_device *virt_dev,
		unsigned int ep_index);
struct xhci_stream_info *xhci_alloc_stream_info(struct xhci_hcd *xhci,
		unsigned int num_stream_ctxs,
		unsigned int num_streams,
		unsigned int max_packet, gfp_t flags);
void xhci_free_stream_info(struct xhci_hcd *xhci,
		struct xhci_stream_info *stream_info);
void xhci_setup_streams_ep_input_ctx(struct xhci_hcd *xhci,
		struct xhci_ep_ctx *ep_ctx,
		struct xhci_stream_info *stream_info);
void xhci_setup_no_streams_ep_input_ctx(struct xhci_ep_ctx *ep_ctx,
		struct xhci_virt_ep *ep);
void xhci_free_device_endpoint_resources(struct xhci_hcd *xhci,
	struct xhci_virt_device *virt_dev, bool drop_control_ep);
struct xhci_ring *xhci_dma_to_transfer_ring(
		struct xhci_virt_ep *ep,
		u64 address);
struct xhci_ring *xhci_stream_id_to_ring(
		struct xhci_virt_device *dev,
		unsigned int ep_index,
		unsigned int stream_id);
struct xhci_command *xhci_alloc_command(struct xhci_hcd *xhci,
		bool allocate_completion, gfp_t mem_flags);
struct xhci_command *xhci_alloc_command_with_ctx(struct xhci_hcd *xhci,
		bool allocate_completion, gfp_t mem_flags);
void xhci_urb_free_priv(struct urb_priv *urb_priv);
void xhci_free_command(struct xhci_hcd *xhci,
		struct xhci_command *command);
struct xhci_container_ctx *xhci_alloc_container_ctx(struct xhci_hcd *xhci,
		int type, gfp_t flags);
void xhci_free_container_ctx(struct xhci_hcd *xhci,
		struct xhci_container_ctx *ctx);
int xhci_sec_event_ring_setup(struct usb_hcd *hcd, unsigned int intr_num);
int xhci_sec_event_ring_cleanup(struct usb_hcd *hcd, unsigned int intr_num);

/* xHCI host controller glue */
typedef void (*xhci_get_quirks_t)(struct device *, struct xhci_hcd *);
int xhci_handshake(void __iomem *ptr, u32 mask, u32 done, int usec);
void xhci_quiesce(struct xhci_hcd *xhci);
int xhci_halt(struct xhci_hcd *xhci);
int xhci_start(struct xhci_hcd *xhci);
int xhci_reset(struct xhci_hcd *xhci);
int xhci_run(struct usb_hcd *hcd);
int xhci_gen_setup(struct usb_hcd *hcd, xhci_get_quirks_t get_quirks);
void xhci_shutdown(struct usb_hcd *hcd);
void xhci_init_driver(struct hc_driver *drv,
		      const struct xhci_driver_overrides *over);
int xhci_disable_slot(struct xhci_hcd *xhci, u32 slot_id);
int xhci_ext_cap_init(struct xhci_hcd *xhci);

int xhci_suspend(struct xhci_hcd *xhci, bool do_wakeup);
int xhci_resume(struct xhci_hcd *xhci, bool hibernated);

irqreturn_t xhci_irq(struct usb_hcd *hcd);
irqreturn_t xhci_msi_irq(int irq, void *hcd);
int xhci_alloc_dev(struct usb_hcd *hcd, struct usb_device *udev);
int xhci_store_hw_info(struct usb_hcd *hcd, struct usb_device *udev);
int xhci_set_deq(struct xhci_hcd *xhci, struct xhci_container_ctx *ctx,
		unsigned int last_ep, struct usb_device *udev);
int xhci_alloc_tt_info(struct xhci_hcd *xhci,
		struct xhci_virt_device *virt_dev,
		struct usb_device *hdev,
		struct usb_tt *tt, gfp_t mem_flags);

/* xHCI ring, segment, TRB, and TD functions */
dma_addr_t xhci_trb_virt_to_dma(struct xhci_segment *seg, union xhci_trb *trb);
struct xhci_segment *trb_in_td(struct xhci_hcd *xhci,
		struct xhci_segment *start_seg, union xhci_trb *start_trb,
		union xhci_trb *end_trb, dma_addr_t suspect_dma, bool debug);
int xhci_is_vendor_info_code(struct xhci_hcd *xhci, unsigned int trb_comp_code);
void xhci_ring_cmd_db(struct xhci_hcd *xhci);
int xhci_queue_slot_control(struct xhci_hcd *xhci, struct xhci_command *cmd,
		u32 trb_type, u32 slot_id);
int xhci_queue_address_device(struct xhci_hcd *xhci, struct xhci_command *cmd,
		dma_addr_t in_ctx_ptr, u32 slot_id, enum xhci_setup_dev);
int xhci_queue_vendor_command(struct xhci_hcd *xhci, struct xhci_command *cmd,
		u32 field1, u32 field2, u32 field3, u32 field4);
int xhci_queue_stop_endpoint(struct xhci_hcd *xhci, struct xhci_command *cmd,
		int slot_id, unsigned int ep_index, int suspend);
int xhci_queue_ctrl_tx(struct xhci_hcd *xhci, gfp_t mem_flags, struct urb *urb,
		int slot_id, unsigned int ep_index);
int xhci_queue_bulk_tx(struct xhci_hcd *xhci, gfp_t mem_flags, struct urb *urb,
		int slot_id, unsigned int ep_index);
int xhci_queue_intr_tx(struct xhci_hcd *xhci, gfp_t mem_flags, struct urb *urb,
		int slot_id, unsigned int ep_index);
int xhci_queue_isoc_tx_prepare(struct xhci_hcd *xhci, gfp_t mem_flags,
		struct urb *urb, int slot_id, unsigned int ep_index);
int xhci_queue_configure_endpoint(struct xhci_hcd *xhci,
		struct xhci_command *cmd, dma_addr_t in_ctx_ptr, u32 slot_id,
		bool command_must_succeed);
int xhci_queue_evaluate_context(struct xhci_hcd *xhci, struct xhci_command *cmd,
		dma_addr_t in_ctx_ptr, u32 slot_id, bool command_must_succeed);
int xhci_queue_reset_ep(struct xhci_hcd *xhci, struct xhci_command *cmd,
		int slot_id, unsigned int ep_index,
		enum xhci_ep_reset_type reset_type);
int xhci_queue_reset_device(struct xhci_hcd *xhci, struct xhci_command *cmd,
		u32 slot_id);
void xhci_find_new_dequeue_state(struct xhci_hcd *xhci,
		unsigned int slot_id, unsigned int ep_index,
		unsigned int stream_id, struct xhci_td *cur_td,
		struct xhci_dequeue_state *state);
void xhci_queue_new_dequeue_state(struct xhci_hcd *xhci,
		unsigned int slot_id, unsigned int ep_index,
		struct xhci_dequeue_state *deq_state);
void xhci_cleanup_stalled_ring(struct xhci_hcd *xhci, unsigned int ep_index,
		unsigned int stream_id, struct xhci_td *td);
void xhci_stop_endpoint_command_watchdog(struct timer_list *t);
void xhci_handle_command_timeout(struct work_struct *work);

void xhci_ring_ep_doorbell(struct xhci_hcd *xhci, unsigned int slot_id,
		unsigned int ep_index, unsigned int stream_id);
void xhci_cleanup_command_queue(struct xhci_hcd *xhci);
void inc_deq(struct xhci_hcd *xhci, struct xhci_ring *ring);
unsigned int count_trbs(u64 addr, u64 len);

/* xHCI roothub code */
void xhci_set_link_state(struct xhci_hcd *xhci, struct xhci_port *port,
				u32 link_state);
void xhci_test_and_clear_bit(struct xhci_hcd *xhci, struct xhci_port *port,
				u32 port_bit);
int xhci_hub_control(struct usb_hcd *hcd, u16 typeReq, u16 wValue, u16 wIndex,
		char *buf, u16 wLength);
int xhci_hub_status_data(struct usb_hcd *hcd, char *buf);
int xhci_find_raw_port_number(struct usb_hcd *hcd, int port1);
struct xhci_hub *xhci_get_rhub(struct usb_hcd *hcd);

void xhci_hc_died(struct xhci_hcd *xhci);
int xhci_hub_check_speed(struct usb_hcd *hcd);
int xhci_check_usbl2_support(struct usb_hcd *hcd);

#ifdef CONFIG_PM
int xhci_bus_suspend(struct usb_hcd *hcd);
int xhci_bus_resume(struct usb_hcd *hcd);
unsigned long xhci_get_resuming_ports(struct usb_hcd *hcd);
#else
#define	xhci_bus_suspend	NULL
#define	xhci_bus_resume		NULL
#define	xhci_get_resuming_ports	NULL
#endif	/* CONFIG_PM */

u32 xhci_port_state_to_neutral(u32 state);
int xhci_find_slot_id_by_port(struct usb_hcd *hcd, struct xhci_hcd *xhci,
		u16 port);
void xhci_ring_device(struct xhci_hcd *xhci, int slot_id);

/* xHCI contexts */
struct xhci_input_control_ctx *xhci_get_input_control_ctx(struct xhci_container_ctx *ctx);
struct xhci_slot_ctx *xhci_get_slot_ctx(struct xhci_hcd *xhci, struct xhci_container_ctx *ctx);
struct xhci_ep_ctx *xhci_get_ep_ctx(struct xhci_hcd *xhci, struct xhci_container_ctx *ctx, unsigned int ep_index);

struct xhci_ring *xhci_triad_to_transfer_ring(struct xhci_hcd *xhci,
		unsigned int slot_id, unsigned int ep_index,
		unsigned int stream_id);

static inline struct xhci_ring *xhci_urb_to_transfer_ring(struct xhci_hcd *xhci,
								struct urb *urb)
{
	return xhci_triad_to_transfer_ring(xhci, urb->dev->slot_id,
					xhci_get_endpoint_index(&urb->ep->desc),
					urb->stream_id);
}

static inline char *xhci_slot_state_string(u32 state)
{
	switch (state) {
	case SLOT_STATE_ENABLED:
		return "enabled/disabled";
	case SLOT_STATE_DEFAULT:
		return "default";
	case SLOT_STATE_ADDRESSED:
		return "addressed";
	case SLOT_STATE_CONFIGURED:
		return "configured";
	default:
		return "reserved";
	}
}

static inline const char *xhci_decode_trb(u32 field0, u32 field1, u32 field2,
		u32 field3)
{
	static char str[256];
	int type = TRB_FIELD_TO_TYPE(field3);

	switch (type) {
	case TRB_LINK:
		sprintf(str,
			"LINK %08x%08x intr %d type '%s' flags %c:%c:%c:%c",
			field1, field0, GET_INTR_TARGET(field2),
			xhci_trb_type_string(type),
			field3 & TRB_IOC ? 'I' : 'i',
			field3 & TRB_CHAIN ? 'C' : 'c',
			field3 & TRB_TC ? 'T' : 't',
			field3 & TRB_CYCLE ? 'C' : 'c');
		break;
	case TRB_TRANSFER:
	case TRB_COMPLETION:
	case TRB_PORT_STATUS:
	case TRB_BANDWIDTH_EVENT:
	case TRB_DOORBELL:
	case TRB_HC_EVENT:
	case TRB_DEV_NOTE:
	case TRB_MFINDEX_WRAP:
		sprintf(str,
			"TRB %08x%08x status '%s' len %d slot %d ep %d type '%s' flags %c:%c",
			field1, field0,
			xhci_trb_comp_code_string(GET_COMP_CODE(field2)),
			EVENT_TRB_LEN(field2), TRB_TO_SLOT_ID(field3),
			/* Macro decrements 1, maybe it shouldn't?!? */
			TRB_TO_EP_INDEX(field3) + 1,
			xhci_trb_type_string(type),
			field3 & EVENT_DATA ? 'E' : 'e',
			field3 & TRB_CYCLE ? 'C' : 'c');

		break;
	case TRB_SETUP:
		sprintf(str, "bRequestType %02x bRequest %02x wValue %02x%02x wIndex %02x%02x wLength %d length %d TD size %d intr %d type '%s' flags %c:%c:%c",
				field0 & 0xff,
				(field0 & 0xff00) >> 8,
				(field0 & 0xff000000) >> 24,
				(field0 & 0xff0000) >> 16,
				(field1 & 0xff00) >> 8,
				field1 & 0xff,
				(field1 & 0xff000000) >> 16 |
				(field1 & 0xff0000) >> 16,
				TRB_LEN(field2), GET_TD_SIZE(field2),
				GET_INTR_TARGET(field2),
				xhci_trb_type_string(type),
				field3 & TRB_IDT ? 'I' : 'i',
				field3 & TRB_IOC ? 'I' : 'i',
				field3 & TRB_CYCLE ? 'C' : 'c');
		break;
	case TRB_DATA:
		sprintf(str, "Buffer %08x%08x length %d TD size %d intr %d type '%s' flags %c:%c:%c:%c:%c:%c:%c",
				field1, field0, TRB_LEN(field2), GET_TD_SIZE(field2),
				GET_INTR_TARGET(field2),
				xhci_trb_type_string(type),
				field3 & TRB_IDT ? 'I' : 'i',
				field3 & TRB_IOC ? 'I' : 'i',
				field3 & TRB_CHAIN ? 'C' : 'c',
				field3 & TRB_NO_SNOOP ? 'S' : 's',
				field3 & TRB_ISP ? 'I' : 'i',
				field3 & TRB_ENT ? 'E' : 'e',
				field3 & TRB_CYCLE ? 'C' : 'c');
		break;
	case TRB_STATUS:
		sprintf(str, "Buffer %08x%08x length %d TD size %d intr %d type '%s' flags %c:%c:%c:%c",
				field1, field0, TRB_LEN(field2), GET_TD_SIZE(field2),
				GET_INTR_TARGET(field2),
				xhci_trb_type_string(type),
				field3 & TRB_IOC ? 'I' : 'i',
				field3 & TRB_CHAIN ? 'C' : 'c',
				field3 & TRB_ENT ? 'E' : 'e',
				field3 & TRB_CYCLE ? 'C' : 'c');
		break;
	case TRB_NORMAL:
	case TRB_ISOC:
	case TRB_EVENT_DATA:
	case TRB_TR_NOOP:
		sprintf(str,
			"Buffer %08x%08x length %d TD size %d intr %d type '%s' flags %c:%c:%c:%c:%c:%c:%c:%c",
			field1, field0, TRB_LEN(field2), GET_TD_SIZE(field2),
			GET_INTR_TARGET(field2),
			xhci_trb_type_string(type),
			field3 & TRB_BEI ? 'B' : 'b',
			field3 & TRB_IDT ? 'I' : 'i',
			field3 & TRB_IOC ? 'I' : 'i',
			field3 & TRB_CHAIN ? 'C' : 'c',
			field3 & TRB_NO_SNOOP ? 'S' : 's',
			field3 & TRB_ISP ? 'I' : 'i',
			field3 & TRB_ENT ? 'E' : 'e',
			field3 & TRB_CYCLE ? 'C' : 'c');
		break;

	case TRB_CMD_NOOP:
	case TRB_ENABLE_SLOT:
		sprintf(str,
			"%s: flags %c",
			xhci_trb_type_string(type),
			field3 & TRB_CYCLE ? 'C' : 'c');
		break;
	case TRB_DISABLE_SLOT:
	case TRB_NEG_BANDWIDTH:
		sprintf(str,
			"%s: slot %d flags %c",
			xhci_trb_type_string(type),
			TRB_TO_SLOT_ID(field3),
			field3 & TRB_CYCLE ? 'C' : 'c');
		break;
	case TRB_ADDR_DEV:
		sprintf(str,
			"%s: ctx %08x%08x slot %d flags %c:%c",
			xhci_trb_type_string(type),
			field1, field0,
			TRB_TO_SLOT_ID(field3),
			field3 & TRB_BSR ? 'B' : 'b',
			field3 & TRB_CYCLE ? 'C' : 'c');
		break;
	case TRB_CONFIG_EP:
		sprintf(str,
			"%s: ctx %08x%08x slot %d flags %c:%c",
			xhci_trb_type_string(type),
			field1, field0,
			TRB_TO_SLOT_ID(field3),
			field3 & TRB_DC ? 'D' : 'd',
			field3 & TRB_CYCLE ? 'C' : 'c');
		break;
	case TRB_EVAL_CONTEXT:
		sprintf(str,
			"%s: ctx %08x%08x slot %d flags %c",
			xhci_trb_type_string(type),
			field1, field0,
			TRB_TO_SLOT_ID(field3),
			field3 & TRB_CYCLE ? 'C' : 'c');
		break;
	case TRB_RESET_EP:
		sprintf(str,
			"%s: ctx %08x%08x slot %d ep %d flags %c",
			xhci_trb_type_string(type),
			field1, field0,
			TRB_TO_SLOT_ID(field3),
			/* Macro decrements 1, maybe it shouldn't?!? */
			TRB_TO_EP_INDEX(field3) + 1,
			field3 & TRB_CYCLE ? 'C' : 'c');
		break;
	case TRB_STOP_RING:
		sprintf(str,
			"%s: slot %d sp %d ep %d flags %c",
			xhci_trb_type_string(type),
			TRB_TO_SLOT_ID(field3),
			TRB_TO_SUSPEND_PORT(field3),
			/* Macro decrements 1, maybe it shouldn't?!? */
			TRB_TO_EP_INDEX(field3) + 1,
			field3 & TRB_CYCLE ? 'C' : 'c');
		break;
	case TRB_SET_DEQ:
		sprintf(str,
			"%s: deq %08x%08x stream %d slot %d ep %d flags %c",
			xhci_trb_type_string(type),
			field1, field0,
			TRB_TO_STREAM_ID(field2),
			TRB_TO_SLOT_ID(field3),
			/* Macro decrements 1, maybe it shouldn't?!? */
			TRB_TO_EP_INDEX(field3) + 1,
			field3 & TRB_CYCLE ? 'C' : 'c');
		break;
	case TRB_RESET_DEV:
		sprintf(str,
			"%s: slot %d flags %c",
			xhci_trb_type_string(type),
			TRB_TO_SLOT_ID(field3),
			field3 & TRB_CYCLE ? 'C' : 'c');
		break;
	case TRB_FORCE_EVENT:
		sprintf(str,
			"%s: event %08x%08x vf intr %d vf id %d flags %c",
			xhci_trb_type_string(type),
			field1, field0,
			TRB_TO_VF_INTR_TARGET(field2),
			TRB_TO_VF_ID(field3),
			field3 & TRB_CYCLE ? 'C' : 'c');
		break;
	case TRB_SET_LT:
		sprintf(str,
			"%s: belt %d flags %c",
			xhci_trb_type_string(type),
			TRB_TO_BELT(field3),
			field3 & TRB_CYCLE ? 'C' : 'c');
		break;
	case TRB_GET_BW:
		sprintf(str,
			"%s: ctx %08x%08x slot %d speed %d flags %c",
			xhci_trb_type_string(type),
			field1, field0,
			TRB_TO_SLOT_ID(field3),
			TRB_TO_DEV_SPEED(field3),
			field3 & TRB_CYCLE ? 'C' : 'c');
		break;
	case TRB_FORCE_HEADER:
		sprintf(str,
			"%s: info %08x%08x%08x pkt type %d roothub port %d flags %c",
			xhci_trb_type_string(type),
			field2, field1, field0 & 0xffffffe0,
			TRB_TO_PACKET_TYPE(field0),
			TRB_TO_ROOTHUB_PORT(field3),
			field3 & TRB_CYCLE ? 'C' : 'c');
		break;
	default:
		sprintf(str,
			"type '%s' -> raw %08x %08x %08x %08x",
			xhci_trb_type_string(type),
			field0, field1, field2, field3);
	}

	return str;
}

static inline const char *xhci_decode_slot_context(u32 info, u32 info2,
		u32 tt_info, u32 state)
{
	static char str[1024];
	u32 speed;
	u32 hub;
	u32 mtt;
	int ret = 0;

	speed = info & DEV_SPEED;
	hub = info & DEV_HUB;
	mtt = info & DEV_MTT;

	ret = sprintf(str, "RS %05x %s%s%s Ctx Entries %d MEL %d us Port# %d/%d",
			info & ROUTE_STRING_MASK,
			({ char *s;
			switch (speed) {
			case SLOT_SPEED_FS:
				s = "full-speed";
				break;
			case SLOT_SPEED_LS:
				s = "low-speed";
				break;
			case SLOT_SPEED_HS:
				s = "high-speed";
				break;
			case SLOT_SPEED_SS:
				s = "super-speed";
				break;
			case SLOT_SPEED_SSP:
				s = "super-speed plus";
				break;
			default:
				s = "UNKNOWN speed";
			} s; }),
			mtt ? " multi-TT" : "",
			hub ? " Hub" : "",
			(info & LAST_CTX_MASK) >> 27,
			info2 & MAX_EXIT,
			DEVINFO_TO_ROOT_HUB_PORT(info2),
			DEVINFO_TO_MAX_PORTS(info2));

	ret += sprintf(str + ret, " [TT Slot %d Port# %d TTT %d Intr %d] Addr %d State %s",
			tt_info & TT_SLOT, (tt_info & TT_PORT) >> 8,
			GET_TT_THINK_TIME(tt_info), GET_INTR_TARGET(tt_info),
			state & DEV_ADDR_MASK,
			xhci_slot_state_string(GET_SLOT_STATE(state)));

	return str;
}


static inline const char *xhci_portsc_link_state_string(u32 portsc)
{
	switch (portsc & PORT_PLS_MASK) {
	case XDEV_U0:
		return "U0";
	case XDEV_U1:
		return "U1";
	case XDEV_U2:
		return "U2";
	case XDEV_U3:
		return "U3";
	case XDEV_DISABLED:
		return "Disabled";
	case XDEV_RXDETECT:
		return "RxDetect";
	case XDEV_INACTIVE:
		return "Inactive";
	case XDEV_POLLING:
		return "Polling";
	case XDEV_RECOVERY:
		return "Recovery";
	case XDEV_HOT_RESET:
		return "Hot Reset";
	case XDEV_COMP_MODE:
		return "Compliance mode";
	case XDEV_TEST_MODE:
		return "Test mode";
	case XDEV_RESUME:
		return "Resume";
	default:
		break;
	}
	return "Unknown";
}

static inline const char *xhci_decode_portsc(u32 portsc)
{
	static char str[256];
	int ret;

	ret = sprintf(str, "%s %s %s Link:%s PortSpeed:%d ",
		      portsc & PORT_POWER	? "Powered" : "Powered-off",
		      portsc & PORT_CONNECT	? "Connected" : "Not-connected",
		      portsc & PORT_PE		? "Enabled" : "Disabled",
		      xhci_portsc_link_state_string(portsc),
		      DEV_PORT_SPEED(portsc));

	if (portsc & PORT_OC)
		ret += sprintf(str + ret, "OverCurrent ");
	if (portsc & PORT_RESET)
		ret += sprintf(str + ret, "In-Reset ");

	ret += sprintf(str + ret, "Change: ");
	if (portsc & PORT_CSC)
		ret += sprintf(str + ret, "CSC ");
	if (portsc & PORT_PEC)
		ret += sprintf(str + ret, "PEC ");
	if (portsc & PORT_WRC)
		ret += sprintf(str + ret, "WRC ");
	if (portsc & PORT_OCC)
		ret += sprintf(str + ret, "OCC ");
	if (portsc & PORT_RC)
		ret += sprintf(str + ret, "PRC ");
	if (portsc & PORT_PLC)
		ret += sprintf(str + ret, "PLC ");
	if (portsc & PORT_CEC)
		ret += sprintf(str + ret, "CEC ");
	if (portsc & PORT_CAS)
		ret += sprintf(str + ret, "CAS ");

	ret += sprintf(str + ret, "Wake: ");
	if (portsc & PORT_WKCONN_E)
		ret += sprintf(str + ret, "WCE ");
	if (portsc & PORT_WKDISC_E)
		ret += sprintf(str + ret, "WDE ");
	if (portsc & PORT_WKOC_E)
		ret += sprintf(str + ret, "WOE ");

	return str;
}

static inline const char *xhci_ep_state_string(u8 state)
{
	switch (state) {
	case EP_STATE_DISABLED:
		return "disabled";
	case EP_STATE_RUNNING:
		return "running";
	case EP_STATE_HALTED:
		return "halted";
	case EP_STATE_STOPPED:
		return "stopped";
	case EP_STATE_ERROR:
		return "error";
	default:
		return "INVALID";
	}
}

static inline const char *xhci_ep_type_string(u8 type)
{
	switch (type) {
	case ISOC_OUT_EP:
		return "Isoc OUT";
	case BULK_OUT_EP:
		return "Bulk OUT";
	case INT_OUT_EP:
		return "Int OUT";
	case CTRL_EP:
		return "Ctrl";
	case ISOC_IN_EP:
		return "Isoc IN";
	case BULK_IN_EP:
		return "Bulk IN";
	case INT_IN_EP:
		return "Int IN";
	default:
		return "INVALID";
	}
}

static inline const char *xhci_decode_ep_context(u32 info, u32 info2, u64 deq,
		u32 tx_info)
{
	static char str[1024];
	int ret;

	u32 esit;
	u16 maxp;
	u16 avg;

	u8 max_pstr;
	u8 ep_state;
	u8 interval;
	u8 ep_type;
	u8 burst;
	u8 cerr;
	u8 mult;

	bool lsa;
	bool hid;

	esit = CTX_TO_MAX_ESIT_PAYLOAD_HI(info) << 16 |
		CTX_TO_MAX_ESIT_PAYLOAD(tx_info);

	ep_state = info & EP_STATE_MASK;
	max_pstr = CTX_TO_EP_MAXPSTREAMS(info);
	interval = CTX_TO_EP_INTERVAL(info);
	mult = CTX_TO_EP_MULT(info) + 1;
	lsa = !!(info & EP_HAS_LSA);

	cerr = (info2 & (3 << 1)) >> 1;
	ep_type = CTX_TO_EP_TYPE(info2);
	hid = !!(info2 & (1 << 7));
	burst = CTX_TO_MAX_BURST(info2);
	maxp = MAX_PACKET_DECODED(info2);

	avg = EP_AVG_TRB_LENGTH(tx_info);

	ret = sprintf(str, "State %s mult %d max P. Streams %d %s",
			xhci_ep_state_string(ep_state), mult,
			max_pstr, lsa ? "LSA " : "");

	ret += sprintf(str + ret, "interval %d us max ESIT payload %d CErr %d ",
			(1 << interval) * 125, esit, cerr);

	ret += sprintf(str + ret, "Type %s %sburst %d maxp %d deq %016llx ",
			xhci_ep_type_string(ep_type), hid ? "HID" : "",
			burst, maxp, deq);

	ret += sprintf(str + ret, "avg trb len %d", avg);

	return str;
}

#endif /* __LINUX_XHCI_HCD_H */<|MERGE_RESOLUTION|>--- conflicted
+++ resolved
@@ -1770,16 +1770,14 @@
 	struct xhci_doorbell_array __iomem *dba;
 	/* Our HCD's current interrupter register set */
 	struct	xhci_intr_reg __iomem *ir_set;
-<<<<<<< HEAD
+	/* secondary interrupter */
+	struct	xhci_intr_reg __iomem **sec_ir_set;
+
+	int		core_id;
+
 #ifdef CONFIG_SND_EXYNOS_USB_AUDIO
 	struct	xhci_intr_reg __iomem *ir_set_audio;
 #endif
-=======
-	/* secondary interrupter */
-	struct	xhci_intr_reg __iomem **sec_ir_set;
-
-	int		core_id;
->>>>>>> 2d2af525
 
 	/* Cached register copies of read-only HC data */
 	__u32		hcs_params1;
@@ -1824,7 +1822,10 @@
 	struct xhci_ring	*event_ring;
 	struct xhci_erst	erst;
 
-<<<<<<< HEAD
+	/* secondary event ring and erst */
+	struct xhci_ring	**sec_event_ring;
+	struct xhci_erst	*sec_erst;
+
 #ifdef CONFIG_SND_EXYNOS_USB_AUDIO
 	struct xhci_ring	*event_ring_audio;
 	struct xhci_erst	erst_audio;
@@ -1835,11 +1836,6 @@
 	dma_addr_t in_dma;
 	void *in_addr;
 #endif
-=======
-	/* secondary event ring and erst */
-	struct xhci_ring	**sec_event_ring;
-	struct xhci_erst	*sec_erst;
->>>>>>> 2d2af525
 
 	/* Scratchpad */
 	struct xhci_scratchpad  *scratchpad;
