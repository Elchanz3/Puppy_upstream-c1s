/*
 * Framework for buffer objects that can be shared across devices/subsystems.
 *
 * Copyright(C) 2011 Linaro Limited. All rights reserved.
 * Author: Sumit Semwal <sumit.semwal@ti.com>
 *
 * Many thanks to linaro-mm-sig list, and specially
 * Arnd Bergmann <arnd@arndb.de>, Rob Clark <rob@ti.com> and
 * Daniel Vetter <daniel@ffwll.ch> for their support in creation and
 * refining of this idea.
 *
 * This program is free software; you can redistribute it and/or modify it
 * under the terms of the GNU General Public License version 2 as published by
 * the Free Software Foundation.
 *
 * This program is distributed in the hope that it will be useful, but WITHOUT
 * ANY WARRANTY; without even the implied warranty of MERCHANTABILITY or
 * FITNESS FOR A PARTICULAR PURPOSE.  See the GNU General Public License for
 * more details.
 *
 * You should have received a copy of the GNU General Public License along with
 * this program.  If not, see <http://www.gnu.org/licenses/>.
 */

#include <linux/fs.h>
#include <linux/slab.h>
#include <linux/dma-buf.h>
#include <linux/dma-fence.h>
#include <linux/anon_inodes.h>
#include <linux/export.h>
#include <linux/debugfs.h>
#include <linux/module.h>
#include <linux/seq_file.h>
#include <linux/poll.h>
#include <linux/reservation.h>
#include <linux/mm.h>
#include <linux/mount.h>

#include <uapi/linux/dma-buf.h>
#include <uapi/linux/magic.h>

#include "dma-buf-container.h"
#include "dma-buf-trace.h"

static inline int is_dma_buf_file(struct file *);

struct dma_buf_list {
	struct list_head head;
	struct mutex lock;
};

static struct dma_buf_list db_list;

static char *dmabuffs_dname(struct dentry *dentry, char *buffer, int buflen)
{
	struct dma_buf *dmabuf;
	char name[DMA_BUF_NAME_LEN];
	size_t ret = 0;

	dmabuf = dentry->d_fsdata;
	mutex_lock(&dmabuf->lock);
	if (dmabuf->name)
		ret = strlcpy(name, dmabuf->name, DMA_BUF_NAME_LEN);
	mutex_unlock(&dmabuf->lock);

	return dynamic_dname(dentry, buffer, buflen, "/%s:%s",
			     dentry->d_name.name, ret > 0 ? name : "");
}

static const struct dentry_operations dma_buf_dentry_ops = {
	.d_dname = dmabuffs_dname,
};

static struct vfsmount *dma_buf_mnt;

static struct dentry *dma_buf_fs_mount(struct file_system_type *fs_type,
		int flags, const char *name, void *data)
{
	return mount_pseudo(fs_type, "dmabuf:", NULL, &dma_buf_dentry_ops,
			DMA_BUF_MAGIC);
}

static struct file_system_type dma_buf_fs_type = {
	.name = "dmabuf",
	.mount = dma_buf_fs_mount,
	.kill_sb = kill_anon_super,
};

static int dma_buf_release(struct inode *inode, struct file *file)
{
	struct dma_buf *dmabuf;

	if (!is_dma_buf_file(file))
		return -EINVAL;

	dmabuf = file->private_data;

	BUG_ON(dmabuf->vmapping_counter);

	/*
	 * Any fences that a dma-buf poll can wait on should be signaled
	 * before releasing dma-buf. This is the responsibility of each
	 * driver that uses the reservation objects.
	 *
	 * If you hit this BUG() it means someone dropped their ref to the
	 * dma-buf while still having pending operation to the buffer.
	 */
	BUG_ON(dmabuf->cb_shared.active || dmabuf->cb_excl.active);

	dmabuf->ops->release(dmabuf);

	mutex_lock(&db_list.lock);
	list_del(&dmabuf->list_node);
	mutex_unlock(&db_list.lock);

	dmabuf_trace_free(dmabuf);

	if (dmabuf->resv == (struct reservation_object *)&dmabuf[1])
		reservation_object_fini(dmabuf->resv);

	module_put(dmabuf->owner);
	kfree(dmabuf->exp_name);
	kfree(dmabuf);
	return 0;
}

static int dma_buf_mmap_internal(struct file *file, struct vm_area_struct *vma)
{
	struct dma_buf *dmabuf;

	if (!is_dma_buf_file(file))
		return -EINVAL;

	dmabuf = file->private_data;

	/* check for overflowing the buffer's size */
	if (vma->vm_pgoff + vma_pages(vma) >
	    dmabuf->size >> PAGE_SHIFT)
		return -EINVAL;

	return dmabuf->ops->mmap(dmabuf, vma);
}

static loff_t dma_buf_llseek(struct file *file, loff_t offset, int whence)
{
	struct dma_buf *dmabuf;
	loff_t base;

	if (!is_dma_buf_file(file))
		return -EBADF;

	dmabuf = file->private_data;

	/* only support discovering the end of the buffer,
	   but also allow SEEK_SET to maintain the idiomatic
	   SEEK_END(0), SEEK_CUR(0) pattern */
	if (whence == SEEK_END)
		base = dmabuf->size;
	else if (whence == SEEK_SET)
		base = 0;
	else
		return -EINVAL;

	if (offset != 0)
		return -EINVAL;

	return base + offset;
}

/**
 * DOC: fence polling
 *
 * To support cross-device and cross-driver synchronization of buffer access
 * implicit fences (represented internally in the kernel with &struct fence) can
 * be attached to a &dma_buf. The glue for that and a few related things are
 * provided in the &reservation_object structure.
 *
 * Userspace can query the state of these implicitly tracked fences using poll()
 * and related system calls:
 *
 * - Checking for EPOLLIN, i.e. read access, can be use to query the state of the
 *   most recent write or exclusive fence.
 *
 * - Checking for EPOLLOUT, i.e. write access, can be used to query the state of
 *   all attached fences, shared and exclusive ones.
 *
 * Note that this only signals the completion of the respective fences, i.e. the
 * DMA transfers are complete. Cache flushing and any other necessary
 * preparations before CPU access can begin still need to happen.
 */

static void dma_buf_poll_cb(struct dma_fence *fence, struct dma_fence_cb *cb)
{
	struct dma_buf_poll_cb_t *dcb = (struct dma_buf_poll_cb_t *)cb;
	unsigned long flags;

	spin_lock_irqsave(&dcb->poll->lock, flags);
	wake_up_locked_poll(dcb->poll, dcb->active);
	dcb->active = 0;
	spin_unlock_irqrestore(&dcb->poll->lock, flags);
}

static __poll_t dma_buf_poll(struct file *file, poll_table *poll)
{
	struct dma_buf *dmabuf;
	struct reservation_object *resv;
	struct reservation_object_list *fobj;
	struct dma_fence *fence_excl;
	__poll_t events;
	unsigned shared_count, seq;

	dmabuf = file->private_data;
	if (!dmabuf || !dmabuf->resv)
		return EPOLLERR;

	resv = dmabuf->resv;

	poll_wait(file, &dmabuf->poll, poll);

	events = poll_requested_events(poll) & (EPOLLIN | EPOLLOUT);
	if (!events)
		return 0;

retry:
	seq = read_seqcount_begin(&resv->seq);
	rcu_read_lock();

	fobj = rcu_dereference(resv->fence);
	if (fobj)
		shared_count = fobj->shared_count;
	else
		shared_count = 0;
	fence_excl = rcu_dereference(resv->fence_excl);
	if (read_seqcount_retry(&resv->seq, seq)) {
		rcu_read_unlock();
		goto retry;
	}

	if (fence_excl && (!(events & EPOLLOUT) || shared_count == 0)) {
		struct dma_buf_poll_cb_t *dcb = &dmabuf->cb_excl;
		__poll_t pevents = EPOLLIN;

		if (shared_count == 0)
			pevents |= EPOLLOUT;

		spin_lock_irq(&dmabuf->poll.lock);
		if (dcb->active) {
			dcb->active |= pevents;
			events &= ~pevents;
		} else
			dcb->active = pevents;
		spin_unlock_irq(&dmabuf->poll.lock);

		if (events & pevents) {
			if (!dma_fence_get_rcu(fence_excl)) {
				/* force a recheck */
				events &= ~pevents;
				dma_buf_poll_cb(NULL, &dcb->cb);
			} else if (!dma_fence_add_callback(fence_excl, &dcb->cb,
							   dma_buf_poll_cb)) {
				events &= ~pevents;
				dma_fence_put(fence_excl);
			} else {
				/*
				 * No callback queued, wake up any additional
				 * waiters.
				 */
				dma_fence_put(fence_excl);
				dma_buf_poll_cb(NULL, &dcb->cb);
			}
		}
	}

	if ((events & EPOLLOUT) && shared_count > 0) {
		struct dma_buf_poll_cb_t *dcb = &dmabuf->cb_shared;
		int i;

		/* Only queue a new callback if no event has fired yet */
		spin_lock_irq(&dmabuf->poll.lock);
		if (dcb->active)
			events &= ~EPOLLOUT;
		else
			dcb->active = EPOLLOUT;
		spin_unlock_irq(&dmabuf->poll.lock);

		if (!(events & EPOLLOUT))
			goto out;

		for (i = 0; i < shared_count; ++i) {
			struct dma_fence *fence = rcu_dereference(fobj->shared[i]);

			if (!dma_fence_get_rcu(fence)) {
				/*
				 * fence refcount dropped to zero, this means
				 * that fobj has been freed
				 *
				 * call dma_buf_poll_cb and force a recheck!
				 */
				events &= ~EPOLLOUT;
				dma_buf_poll_cb(NULL, &dcb->cb);
				break;
			}
			if (!dma_fence_add_callback(fence, &dcb->cb,
						    dma_buf_poll_cb)) {
				dma_fence_put(fence);
				events &= ~EPOLLOUT;
				break;
			}
			dma_fence_put(fence);
		}

		/* No callback queued, wake up any additional waiters. */
		if (i == shared_count)
			dma_buf_poll_cb(NULL, &dcb->cb);
	}

out:
	rcu_read_unlock();
	return events;
}

/**
 * dma_buf_set_name - Set a name to a specific dma_buf to track the usage.
 * The name of the dma-buf buffer can only be set when the dma-buf is not
 * attached to any devices. It could theoritically support changing the
 * name of the dma-buf if the same piece of memory is used for multiple
 * purpose between different devices.
 *
 * @dmabuf [in]     dmabuf buffer that will be renamed.
 * @buf:   [in]     A piece of userspace memory that contains the name of
 *                  the dma-buf.
 *
 * Returns 0 on success. If the dma-buf buffer is already attached to
 * devices, return -EBUSY.
 *
 */
static long dma_buf_set_name(struct dma_buf *dmabuf, const char __user *buf)
{
	char *name = strndup_user(buf, DMA_BUF_NAME_LEN);
	long ret = 0;

	if (IS_ERR(name))
		return PTR_ERR(name);

	mutex_lock(&dmabuf->lock);
	if (!list_empty(&dmabuf->attachments)) {
		ret = -EBUSY;
		kfree(name);
		goto out_unlock;
	}
	kfree(dmabuf->name);
	dmabuf->name = name;

out_unlock:
	mutex_unlock(&dmabuf->lock);
	return ret;
}

static long dma_buf_ioctl(struct file *file,
			  unsigned int cmd, unsigned long arg)
{
	struct dma_buf *dmabuf;
	struct dma_buf_sync sync;
	enum dma_data_direction direction;
	int ret;

	dmabuf = file->private_data;

	switch (cmd) {
	case DMA_BUF_IOCTL_SYNC:
		if (copy_from_user(&sync, (void __user *) arg, sizeof(sync)))
			return -EFAULT;

		if (sync.flags & ~DMA_BUF_SYNC_VALID_FLAGS_MASK)
			return -EINVAL;

		switch (sync.flags & DMA_BUF_SYNC_RW) {
		case DMA_BUF_SYNC_READ:
			direction = DMA_FROM_DEVICE;
			break;
		case DMA_BUF_SYNC_WRITE:
			direction = DMA_TO_DEVICE;
			break;
		case DMA_BUF_SYNC_RW:
			direction = DMA_BIDIRECTIONAL;
			break;
		default:
			return -EINVAL;
		}

		if (sync.flags & DMA_BUF_SYNC_END)
			ret = dma_buf_end_cpu_access(dmabuf, direction);
		else
			ret = dma_buf_begin_cpu_access(dmabuf, direction);

		return ret;
<<<<<<< HEAD
#ifdef CONFIG_COMPAT
	case DMA_BUF_COMPAT_IOCTL_MERGE:
#endif
	case DMA_BUF_IOCTL_MERGE:
		return dma_buf_merge_ioctl(dmabuf, cmd, arg);
	case DMA_BUF_IOCTL_CONTAINER_SET_MASK:
		return dmabuf_container_set_mask_user(dmabuf, arg);
	case DMA_BUF_IOCTL_CONTAINER_GET_MASK:
		return dmabuf_container_get_mask_user(dmabuf, arg);
	case DMA_BUF_IOCTL_TRACK:
		return dmabuf_trace_track_buffer(dmabuf);
	case DMA_BUF_IOCTL_UNTRACK:
		return dmabuf_trace_untrack_buffer(dmabuf);
=======

	case DMA_BUF_SET_NAME:
		return dma_buf_set_name(dmabuf, (const char __user *)arg);

>>>>>>> 2700cf83
	default:
		return -ENOTTY;
	}
}

static void dma_buf_show_fdinfo(struct seq_file *m, struct file *file)
{
	struct dma_buf *dmabuf = file->private_data;

	seq_printf(m, "size:\t%zu\n", dmabuf->size);
	/* Don't count the temporary reference taken inside procfs seq_show */
	seq_printf(m, "count:\t%ld\n", file_count(dmabuf->file) - 1);
	seq_printf(m, "exp_name:\t%s\n", dmabuf->exp_name);
	mutex_lock(&dmabuf->lock);
	if (dmabuf->name)
		seq_printf(m, "name:\t%s\n", dmabuf->name);
	mutex_unlock(&dmabuf->lock);
}

static const struct file_operations dma_buf_fops = {
	.release	= dma_buf_release,
	.mmap		= dma_buf_mmap_internal,
	.llseek		= dma_buf_llseek,
	.poll		= dma_buf_poll,
	.unlocked_ioctl	= dma_buf_ioctl,
#ifdef CONFIG_COMPAT
	.compat_ioctl	= dma_buf_ioctl,
#endif
	.show_fdinfo	= dma_buf_show_fdinfo,
};

/*
 * is_dma_buf_file - Check if struct file* is associated with dma_buf
 */
static inline int is_dma_buf_file(struct file *file)
{
	return file->f_op == &dma_buf_fops;
}

<<<<<<< HEAD
#define MAX_EXP_FILE_NAME (DNAME_INLINE_LEN - 7) /* 7: strlen("dmabuf_") */
=======
static struct file *dma_buf_getfile(struct dma_buf *dmabuf, int flags)
{
	struct file *file;
	struct inode *inode = alloc_anon_inode(dma_buf_mnt->mnt_sb);

	if (IS_ERR(inode))
		return ERR_CAST(inode);

	inode->i_size = dmabuf->size;
	inode_set_bytes(inode, dmabuf->size);

	file = alloc_file_pseudo(inode, dma_buf_mnt, "dmabuf",
				 flags, &dma_buf_fops);
	if (IS_ERR(file))
		goto err_alloc_file;
	file->f_flags = flags & (O_ACCMODE | O_NONBLOCK);
	file->private_data = dmabuf;
	file->f_path.dentry->d_fsdata = dmabuf;

	return file;

err_alloc_file:
	iput(inode);
	return file;
}
>>>>>>> 2700cf83

/**
 * DOC: dma buf device access
 *
 * For device DMA access to a shared DMA buffer the usual sequence of operations
 * is fairly simple:
 *
 * 1. The exporter defines his exporter instance using
 *    DEFINE_DMA_BUF_EXPORT_INFO() and calls dma_buf_export() to wrap a private
 *    buffer object into a &dma_buf. It then exports that &dma_buf to userspace
 *    as a file descriptor by calling dma_buf_fd().
 *
 * 2. Userspace passes this file-descriptors to all drivers it wants this buffer
 *    to share with: First the filedescriptor is converted to a &dma_buf using
 *    dma_buf_get(). Then the buffer is attached to the device using
 *    dma_buf_attach().
 *
 *    Up to this stage the exporter is still free to migrate or reallocate the
 *    backing storage.
 *
 * 3. Once the buffer is attached to all devices userspace can initiate DMA
 *    access to the shared buffer. In the kernel this is done by calling
 *    dma_buf_map_attachment() and dma_buf_unmap_attachment().
 *
 * 4. Once a driver is done with a shared buffer it needs to call
 *    dma_buf_detach() (after cleaning up any mappings) and then release the
 *    reference acquired with dma_buf_get by calling dma_buf_put().
 *
 * For the detailed semantics exporters are expected to implement see
 * &dma_buf_ops.
 */

/**
 * dma_buf_export - Creates a new dma_buf, and associates an anon file
 * with this buffer, so it can be exported.
 * Also connect the allocator specific data and ops to the buffer.
 * Additionally, provide a name string for exporter; useful in debugging.
 *
 * @exp_info:	[in]	holds all the export related information provided
 *			by the exporter. see &struct dma_buf_export_info
 *			for further details.
 *
 * Returns, on success, a newly created dma_buf object, which wraps the
 * supplied private data and operations for dma_buf_ops. On either missing
 * ops, or error in allocating struct dma_buf, will return negative error.
 *
 * For most cases the easiest way to create @exp_info is through the
 * %DEFINE_DMA_BUF_EXPORT_INFO macro.
 */
struct dma_buf *dma_buf_export(const struct dma_buf_export_info *exp_info)
{
	struct dma_buf *dmabuf;
	struct reservation_object *resv = exp_info->resv;
	struct file *file;
	size_t alloc_size = sizeof(struct dma_buf);
	char filename[MAX_EXP_FILE_NAME];
	int ret;

	if (!exp_info->resv)
		alloc_size += sizeof(struct reservation_object);
	else
		/* prevent &dma_buf[1] == dma_buf->resv */
		alloc_size += 1;

	if (WARN_ON(!exp_info->priv
			  || !exp_info->ops
			  || !exp_info->ops->map_dma_buf
			  || !exp_info->ops->unmap_dma_buf
			  || !exp_info->ops->release
			  || !exp_info->ops->map
			  || !exp_info->ops->mmap)) {
		return ERR_PTR(-EINVAL);
	}

	if (!try_module_get(exp_info->owner))
		return ERR_PTR(-ENOENT);

	dmabuf = kzalloc(alloc_size, GFP_KERNEL);
	if (!dmabuf) {
		ret = -ENOMEM;
		goto err_module;
	}

	dmabuf->exp_name = kstrdup(exp_info->exp_name, GFP_KERNEL);
	if (!dmabuf->exp_name) {
		ret = -ENOMEM;
		goto err_expname;
	}

	snprintf(filename, MAX_EXP_FILE_NAME, "dmabuf_%s", dmabuf->exp_name);

	dmabuf->priv = exp_info->priv;
	dmabuf->ops = exp_info->ops;
	dmabuf->size = exp_info->size;
	dmabuf->owner = exp_info->owner;
	init_waitqueue_head(&dmabuf->poll);
	dmabuf->cb_excl.poll = dmabuf->cb_shared.poll = &dmabuf->poll;
	dmabuf->cb_excl.active = dmabuf->cb_shared.active = 0;

	if (!resv) {
		resv = (struct reservation_object *)&dmabuf[1];
		reservation_object_init(resv);
	}
	dmabuf->resv = resv;

<<<<<<< HEAD
	file = anon_inode_getfile(filename, &dma_buf_fops, dmabuf,
					exp_info->flags);
=======
	file = dma_buf_getfile(dmabuf, exp_info->flags);
>>>>>>> 2700cf83
	if (IS_ERR(file)) {
		ret = PTR_ERR(file);
		goto err_dmabuf;
	}

	ret = dmabuf_trace_alloc(dmabuf);
	if (ret)
		goto err_file;

	file->f_mode |= FMODE_LSEEK;
	dmabuf->file = file;

	mutex_init(&dmabuf->lock);
	INIT_LIST_HEAD(&dmabuf->attachments);

	mutex_lock(&db_list.lock);
	list_add(&dmabuf->list_node, &db_list.head);
	mutex_unlock(&db_list.lock);

	return dmabuf;

err_file:
	fput(file);
err_dmabuf:
	kfree(dmabuf->exp_name);
err_expname:
	kfree(dmabuf);
err_module:
	module_put(exp_info->owner);
	return ERR_PTR(ret);
}
EXPORT_SYMBOL_GPL(dma_buf_export);

/**
 * dma_buf_fd - returns a file descriptor for the given dma_buf
 * @dmabuf:	[in]	pointer to dma_buf for which fd is required.
 * @flags:      [in]    flags to give to fd
 *
 * On success, returns an associated 'fd'. Else, returns error.
 */
int dma_buf_fd(struct dma_buf *dmabuf, int flags)
{
	int fd;

	if (!dmabuf || !dmabuf->file)
		return -EINVAL;

	fd = get_unused_fd_flags(flags);
	if (fd < 0)
		return fd;

	fd_install(fd, dmabuf->file);

	return fd;
}
EXPORT_SYMBOL_GPL(dma_buf_fd);

/**
 * dma_buf_get - returns the dma_buf structure related to an fd
 * @fd:	[in]	fd associated with the dma_buf to be returned
 *
 * On success, returns the dma_buf structure associated with an fd; uses
 * file's refcounting done by fget to increase refcount. returns ERR_PTR
 * otherwise.
 */
struct dma_buf *dma_buf_get(int fd)
{
	struct file *file;

	file = fget(fd);

	if (!file)
		return ERR_PTR(-EBADF);

	if (!is_dma_buf_file(file)) {
		fput(file);
		return ERR_PTR(-EINVAL);
	}

	return file->private_data;
}
EXPORT_SYMBOL_GPL(dma_buf_get);

/**
 * dma_buf_put - decreases refcount of the buffer
 * @dmabuf:	[in]	buffer to reduce refcount of
 *
 * Uses file's refcounting done implicitly by fput().
 *
 * If, as a result of this call, the refcount becomes 0, the 'release' file
 * operation related to this fd is called. It calls &dma_buf_ops.release vfunc
 * in turn, and frees the memory allocated for dmabuf when exported.
 */
void dma_buf_put(struct dma_buf *dmabuf)
{
	if (WARN_ON(!dmabuf || !dmabuf->file))
		return;

	fput(dmabuf->file);
}
EXPORT_SYMBOL_GPL(dma_buf_put);

/**
 * dma_buf_attach - Add the device to dma_buf's attachments list; optionally,
 * calls attach() of dma_buf_ops to allow device-specific attach functionality
 * @dmabuf:	[in]	buffer to attach device to.
 * @dev:	[in]	device to be attached.
 *
 * Returns struct dma_buf_attachment pointer for this attachment. Attachments
 * must be cleaned up by calling dma_buf_detach().
 *
 * Returns:
 *
 * A pointer to newly created &dma_buf_attachment on success, or a negative
 * error code wrapped into a pointer on failure.
 *
 * Note that this can fail if the backing storage of @dmabuf is in a place not
 * accessible to @dev, and cannot be moved to a more suitable place. This is
 * indicated with the error code -EBUSY.
 */
struct dma_buf_attachment *dma_buf_attach(struct dma_buf *dmabuf,
					  struct device *dev)
{
	struct dma_buf_attachment *attach;
	int ret;

	if (WARN_ON(!dmabuf || !dev))
		return ERR_PTR(-EINVAL);

	attach = kzalloc(sizeof(*attach), GFP_KERNEL);
	if (!attach)
		return ERR_PTR(-ENOMEM);

	attach->dev = dev;
	attach->dmabuf = dmabuf;

	mutex_lock(&dmabuf->lock);

	if (dmabuf->ops->attach) {
		ret = dmabuf->ops->attach(dmabuf, attach);
		if (ret)
			goto err_attach;
	}
	list_add(&attach->node, &dmabuf->attachments);

	mutex_unlock(&dmabuf->lock);
	return attach;

err_attach:
	kfree(attach);
	mutex_unlock(&dmabuf->lock);
	return ERR_PTR(ret);
}
EXPORT_SYMBOL_GPL(dma_buf_attach);

/**
 * dma_buf_detach - Remove the given attachment from dmabuf's attachments list;
 * optionally calls detach() of dma_buf_ops for device-specific detach
 * @dmabuf:	[in]	buffer to detach from.
 * @attach:	[in]	attachment to be detached; is free'd after this call.
 *
 * Clean up a device attachment obtained by calling dma_buf_attach().
 */
void dma_buf_detach(struct dma_buf *dmabuf, struct dma_buf_attachment *attach)
{
	if (WARN_ON(!dmabuf || !attach))
		return;

	mutex_lock(&dmabuf->lock);
	list_del(&attach->node);
	if (dmabuf->ops->detach)
		dmabuf->ops->detach(dmabuf, attach);

	mutex_unlock(&dmabuf->lock);
	kfree(attach);
}
EXPORT_SYMBOL_GPL(dma_buf_detach);

/**
 * dma_buf_map_attachment_area - Returns the scatterlist table of
 * the attachment mapped into _device_ address space.
 * Is a wrapper for map_dma_buf_area() of the dma_buf_ops.
 *
 * @attach:	[in]	attachment whose scatterlist is to be returned
 * @direction:	[in]	direction of DMA transfer
 * @size:       [in]    the hint for the exporter
 *
 * Returns sg_table containing the scatterlist to be returned; returns ERR_PTR
 * on error. May return -EINTR if it is interrupted by a signal.
 *
 * This passes the size as hint. The exporter can use this size to map or manage
 * cache maintenance for DMA. However the exporter must ensure that scatterlist
 * or manage device virtual address space even if pair of [un]map_dma_buf and
 * [un]map_dma_buf_area doesn't match each other, that is, the sg_table from
 * map_dma_buf_area could be relased by unmap_dma_buf or the sg_table from
 * map_dma_buf could be released by unmap_dma_buf_area.
 */
struct sg_table *dma_buf_map_attachment_area(struct dma_buf_attachment *attach,
					     enum dma_data_direction direction,
					     size_t size)
{
	struct sg_table *sg_table;

	if (!attach->dmabuf->ops->map_dma_buf_area)
		return dma_buf_map_attachment(attach, direction);

	might_sleep();

	if (WARN_ON(!attach || !attach->dmabuf))
		return ERR_PTR(-EINVAL);

	sg_table = attach->dmabuf->ops->map_dma_buf_area(attach, direction,
							 size);
	if (!sg_table)
		sg_table = ERR_PTR(-ENOMEM);

	return sg_table;
}
EXPORT_SYMBOL_GPL(dma_buf_map_attachment_area);

/**
 * dma_buf_unmap_attachment_area - unmaps and decreases usecount of the buffer
 * might deallocate the scatterlist associated by requested size.
 * Is a wrapper for unmap_dma_buf_area() of dma_buf_ops.
 *
 * @attach:	[in]	attachment to unmap buffer from
 * @sg_table:	[in]	scatterlist info of the buffer to unmap
 * @direction:  [in]    direction of DMA transfer
 * @size:       [in]    the hint for the exporter
 */
void dma_buf_unmap_attachment_area(struct dma_buf_attachment *attach,
				   struct sg_table *sg_table,
				   enum dma_data_direction direction,
				   size_t size)
{
	if (!attach->dmabuf->ops->unmap_dma_buf_area)
		return dma_buf_unmap_attachment(attach, sg_table, direction);

	might_sleep();

	if (WARN_ON(!attach || !attach->dmabuf || !sg_table))
		return;

	attach->dmabuf->ops->unmap_dma_buf_area(attach, sg_table,
						   direction, size);
}
EXPORT_SYMBOL_GPL(dma_buf_unmap_attachment_area);

/**
 * dma_buf_map_attachment - Returns the scatterlist table of the attachment;
 * mapped into _device_ address space. Is a wrapper for map_dma_buf() of the
 * dma_buf_ops.
 * @attach:	[in]	attachment whose scatterlist is to be returned
 * @direction:	[in]	direction of DMA transfer
 *
 * Returns sg_table containing the scatterlist to be returned; returns ERR_PTR
 * on error. May return -EINTR if it is interrupted by a signal.
 *
 * A mapping must be unmapped by using dma_buf_unmap_attachment(). Note that
 * the underlying backing storage is pinned for as long as a mapping exists,
 * therefore users/importers should not hold onto a mapping for undue amounts of
 * time.
 */
struct sg_table *dma_buf_map_attachment(struct dma_buf_attachment *attach,
					enum dma_data_direction direction)
{
	struct sg_table *sg_table;

	might_sleep();

	if (WARN_ON(!attach || !attach->dmabuf))
		return ERR_PTR(-EINVAL);

	sg_table = attach->dmabuf->ops->map_dma_buf(attach, direction);
	if (!sg_table)
		sg_table = ERR_PTR(-ENOMEM);

	return sg_table;
}
EXPORT_SYMBOL_GPL(dma_buf_map_attachment);

/**
 * dma_buf_unmap_attachment - unmaps and decreases usecount of the buffer;might
 * deallocate the scatterlist associated. Is a wrapper for unmap_dma_buf() of
 * dma_buf_ops.
 * @attach:	[in]	attachment to unmap buffer from
 * @sg_table:	[in]	scatterlist info of the buffer to unmap
 * @direction:  [in]    direction of DMA transfer
 *
 * This unmaps a DMA mapping for @attached obtained by dma_buf_map_attachment().
 */
void dma_buf_unmap_attachment(struct dma_buf_attachment *attach,
				struct sg_table *sg_table,
				enum dma_data_direction direction)
{
	might_sleep();

	if (WARN_ON(!attach || !attach->dmabuf || !sg_table))
		return;

	attach->dmabuf->ops->unmap_dma_buf(attach, sg_table,
						direction);
}
EXPORT_SYMBOL_GPL(dma_buf_unmap_attachment);

/**
 * DOC: cpu access
 *
 * There are mutliple reasons for supporting CPU access to a dma buffer object:
 *
 * - Fallback operations in the kernel, for example when a device is connected
 *   over USB and the kernel needs to shuffle the data around first before
 *   sending it away. Cache coherency is handled by braketing any transactions
 *   with calls to dma_buf_begin_cpu_access() and dma_buf_end_cpu_access()
 *   access.
 *
 *   To support dma_buf objects residing in highmem cpu access is page-based
 *   using an api similar to kmap. Accessing a dma_buf is done in aligned chunks
 *   of PAGE_SIZE size. Before accessing a chunk it needs to be mapped, which
 *   returns a pointer in kernel virtual address space. Afterwards the chunk
 *   needs to be unmapped again. There is no limit on how often a given chunk
 *   can be mapped and unmapped, i.e. the importer does not need to call
 *   begin_cpu_access again before mapping the same chunk again.
 *
 *   Interfaces::
 *      void \*dma_buf_kmap(struct dma_buf \*, unsigned long);
 *      void dma_buf_kunmap(struct dma_buf \*, unsigned long, void \*);
 *
 *   Implementing the functions is optional for exporters and for importers all
 *   the restrictions of using kmap apply.
 *
 *   dma_buf kmap calls outside of the range specified in begin_cpu_access are
 *   undefined. If the range is not PAGE_SIZE aligned, kmap needs to succeed on
 *   the partial chunks at the beginning and end but may return stale or bogus
 *   data outside of the range (in these partial chunks).
 *
 *   For some cases the overhead of kmap can be too high, a vmap interface
 *   is introduced. This interface should be used very carefully, as vmalloc
 *   space is a limited resources on many architectures.
 *
 *   Interfaces::
 *      void \*dma_buf_vmap(struct dma_buf \*dmabuf)
 *      void dma_buf_vunmap(struct dma_buf \*dmabuf, void \*vaddr)
 *
 *   The vmap call can fail if there is no vmap support in the exporter, or if
 *   it runs out of vmalloc space. Fallback to kmap should be implemented. Note
 *   that the dma-buf layer keeps a reference count for all vmap access and
 *   calls down into the exporter's vmap function only when no vmapping exists,
 *   and only unmaps it once. Protection against concurrent vmap/vunmap calls is
 *   provided by taking the dma_buf->lock mutex.
 *
 * - For full compatibility on the importer side with existing userspace
 *   interfaces, which might already support mmap'ing buffers. This is needed in
 *   many processing pipelines (e.g. feeding a software rendered image into a
 *   hardware pipeline, thumbnail creation, snapshots, ...). Also, Android's ION
 *   framework already supported this and for DMA buffer file descriptors to
 *   replace ION buffers mmap support was needed.
 *
 *   There is no special interfaces, userspace simply calls mmap on the dma-buf
 *   fd. But like for CPU access there's a need to braket the actual access,
 *   which is handled by the ioctl (DMA_BUF_IOCTL_SYNC). Note that
 *   DMA_BUF_IOCTL_SYNC can fail with -EAGAIN or -EINTR, in which case it must
 *   be restarted.
 *
 *   Some systems might need some sort of cache coherency management e.g. when
 *   CPU and GPU domains are being accessed through dma-buf at the same time.
 *   To circumvent this problem there are begin/end coherency markers, that
 *   forward directly to existing dma-buf device drivers vfunc hooks. Userspace
 *   can make use of those markers through the DMA_BUF_IOCTL_SYNC ioctl. The
 *   sequence would be used like following:
 *
 *     - mmap dma-buf fd
 *     - for each drawing/upload cycle in CPU 1. SYNC_START ioctl, 2. read/write
 *       to mmap area 3. SYNC_END ioctl. This can be repeated as often as you
 *       want (with the new data being consumed by say the GPU or the scanout
 *       device)
 *     - munmap once you don't need the buffer any more
 *
 *    For correctness and optimal performance, it is always required to use
 *    SYNC_START and SYNC_END before and after, respectively, when accessing the
 *    mapped address. Userspace cannot rely on coherent access, even when there
 *    are systems where it just works without calling these ioctls.
 *
 * - And as a CPU fallback in userspace processing pipelines.
 *
 *   Similar to the motivation for kernel cpu access it is again important that
 *   the userspace code of a given importing subsystem can use the same
 *   interfaces with a imported dma-buf buffer object as with a native buffer
 *   object. This is especially important for drm where the userspace part of
 *   contemporary OpenGL, X, and other drivers is huge, and reworking them to
 *   use a different way to mmap a buffer rather invasive.
 *
 *   The assumption in the current dma-buf interfaces is that redirecting the
 *   initial mmap is all that's needed. A survey of some of the existing
 *   subsystems shows that no driver seems to do any nefarious thing like
 *   syncing up with outstanding asynchronous processing on the device or
 *   allocating special resources at fault time. So hopefully this is good
 *   enough, since adding interfaces to intercept pagefaults and allow pte
 *   shootdowns would increase the complexity quite a bit.
 *
 *   Interface::
 *      int dma_buf_mmap(struct dma_buf \*, struct vm_area_struct \*,
 *		       unsigned long);
 *
 *   If the importing subsystem simply provides a special-purpose mmap call to
 *   set up a mapping in userspace, calling do_mmap with dma_buf->file will
 *   equally achieve that for a dma-buf object.
 */

static int __dma_buf_begin_cpu_access(struct dma_buf *dmabuf,
				      enum dma_data_direction direction)
{
	bool write = (direction == DMA_BIDIRECTIONAL ||
		      direction == DMA_TO_DEVICE);
	struct reservation_object *resv = dmabuf->resv;
	long ret;

	/* Wait on any implicit rendering fences */
	ret = reservation_object_wait_timeout_rcu(resv, write, true,
						  MAX_SCHEDULE_TIMEOUT);
	if (ret < 0)
		return ret;

	return 0;
}

/**
 * dma_buf_begin_cpu_access - Must be called before accessing a dma_buf from the
 * cpu in the kernel context. Calls begin_cpu_access to allow exporter-specific
 * preparations. Coherency is only guaranteed in the specified range for the
 * specified access direction.
 * @dmabuf:	[in]	buffer to prepare cpu access for.
 * @direction:	[in]	length of range for cpu access.
 *
 * After the cpu access is complete the caller should call
 * dma_buf_end_cpu_access(). Only when cpu access is braketed by both calls is
 * it guaranteed to be coherent with other DMA access.
 *
 * Can return negative error values, returns 0 on success.
 */
int dma_buf_begin_cpu_access(struct dma_buf *dmabuf,
			     enum dma_data_direction direction)
{
	int ret = 0;

	if (WARN_ON(!dmabuf))
		return -EINVAL;

	if (dmabuf->ops->begin_cpu_access)
		ret = dmabuf->ops->begin_cpu_access(dmabuf, direction);

	/* Ensure that all fences are waited upon - but we first allow
	 * the native handler the chance to do so more efficiently if it
	 * chooses. A double invocation here will be reasonably cheap no-op.
	 */
	if (ret == 0)
		ret = __dma_buf_begin_cpu_access(dmabuf, direction);

	return ret;
}
EXPORT_SYMBOL_GPL(dma_buf_begin_cpu_access);

/**
 * dma_buf_end_cpu_access - Must be called after accessing a dma_buf from the
 * cpu in the kernel context. Calls end_cpu_access to allow exporter-specific
 * actions. Coherency is only guaranteed in the specified range for the
 * specified access direction.
 * @dmabuf:	[in]	buffer to complete cpu access for.
 * @direction:	[in]	length of range for cpu access.
 *
 * This terminates CPU access started with dma_buf_begin_cpu_access().
 *
 * Can return negative error values, returns 0 on success.
 */
int dma_buf_end_cpu_access(struct dma_buf *dmabuf,
			   enum dma_data_direction direction)
{
	int ret = 0;

	WARN_ON(!dmabuf);

	if (dmabuf->ops->end_cpu_access)
		ret = dmabuf->ops->end_cpu_access(dmabuf, direction);

	return ret;
}
EXPORT_SYMBOL_GPL(dma_buf_end_cpu_access);

/**
 * dma_buf_kmap - Map a page of the buffer object into kernel address space. The
 * same restrictions as for kmap and friends apply.
 * @dmabuf:	[in]	buffer to map page from.
 * @page_num:	[in]	page in PAGE_SIZE units to map.
 *
 * This call must always succeed, any necessary preparations that might fail
 * need to be done in begin_cpu_access.
 */
void *dma_buf_kmap(struct dma_buf *dmabuf, unsigned long page_num)
{
	WARN_ON(!dmabuf);

	if (!dmabuf->ops->map)
		return NULL;
	return dmabuf->ops->map(dmabuf, page_num);
}
EXPORT_SYMBOL_GPL(dma_buf_kmap);

/**
 * dma_buf_kunmap - Unmap a page obtained by dma_buf_kmap.
 * @dmabuf:	[in]	buffer to unmap page from.
 * @page_num:	[in]	page in PAGE_SIZE units to unmap.
 * @vaddr:	[in]	kernel space pointer obtained from dma_buf_kmap.
 *
 * This call must always succeed.
 */
void dma_buf_kunmap(struct dma_buf *dmabuf, unsigned long page_num,
		    void *vaddr)
{
	WARN_ON(!dmabuf);

	if (dmabuf->ops->unmap)
		dmabuf->ops->unmap(dmabuf, page_num, vaddr);
}
EXPORT_SYMBOL_GPL(dma_buf_kunmap);


/**
 * dma_buf_mmap - Setup up a userspace mmap with the given vma
 * @dmabuf:	[in]	buffer that should back the vma
 * @vma:	[in]	vma for the mmap
 * @pgoff:	[in]	offset in pages where this mmap should start within the
 *			dma-buf buffer.
 *
 * This function adjusts the passed in vma so that it points at the file of the
 * dma_buf operation. It also adjusts the starting pgoff and does bounds
 * checking on the size of the vma. Then it calls the exporters mmap function to
 * set up the mapping.
 *
 * Can return negative error values, returns 0 on success.
 */
int dma_buf_mmap(struct dma_buf *dmabuf, struct vm_area_struct *vma,
		 unsigned long pgoff)
{
	struct file *oldfile;
	int ret;

	if (WARN_ON(!dmabuf || !vma))
		return -EINVAL;

	/* check for offset overflow */
	if (pgoff + vma_pages(vma) < pgoff)
		return -EOVERFLOW;

	/* check for overflowing the buffer's size */
	if (pgoff + vma_pages(vma) >
	    dmabuf->size >> PAGE_SHIFT)
		return -EINVAL;

	/* readjust the vma */
	get_file(dmabuf->file);
	oldfile = vma->vm_file;
	vma->vm_file = dmabuf->file;
	vma->vm_pgoff = pgoff;

	ret = dmabuf->ops->mmap(dmabuf, vma);
	if (ret) {
		/* restore old parameters on failure */
		vma->vm_file = oldfile;
		fput(dmabuf->file);
	} else {
		if (oldfile)
			fput(oldfile);
	}
	return ret;

}
EXPORT_SYMBOL_GPL(dma_buf_mmap);

/**
 * dma_buf_vmap - Create virtual mapping for the buffer object into kernel
 * address space. Same restrictions as for vmap and friends apply.
 * @dmabuf:	[in]	buffer to vmap
 *
 * This call may fail due to lack of virtual mapping address space.
 * These calls are optional in drivers. The intended use for them
 * is for mapping objects linear in kernel space for high use objects.
 * Please attempt to use kmap/kunmap before thinking about these interfaces.
 *
 * Returns NULL on error.
 */
void *dma_buf_vmap(struct dma_buf *dmabuf)
{
	void *ptr;

	if (WARN_ON(!dmabuf))
		return NULL;

	if (!dmabuf->ops->vmap)
		return NULL;

	mutex_lock(&dmabuf->lock);
	if (dmabuf->vmapping_counter) {
		dmabuf->vmapping_counter++;
		BUG_ON(!dmabuf->vmap_ptr);
		ptr = dmabuf->vmap_ptr;
		goto out_unlock;
	}

	BUG_ON(dmabuf->vmap_ptr);

	ptr = dmabuf->ops->vmap(dmabuf);
	if (WARN_ON_ONCE(IS_ERR(ptr)))
		ptr = NULL;
	if (!ptr)
		goto out_unlock;

	dmabuf->vmap_ptr = ptr;
	dmabuf->vmapping_counter = 1;

out_unlock:
	mutex_unlock(&dmabuf->lock);
	return ptr;
}
EXPORT_SYMBOL_GPL(dma_buf_vmap);

/**
 * dma_buf_vunmap - Unmap a vmap obtained by dma_buf_vmap.
 * @dmabuf:	[in]	buffer to vunmap
 * @vaddr:	[in]	vmap to vunmap
 */
void dma_buf_vunmap(struct dma_buf *dmabuf, void *vaddr)
{
	if (WARN_ON(!dmabuf))
		return;

	BUG_ON(!dmabuf->vmap_ptr);
	BUG_ON(dmabuf->vmapping_counter == 0);
	BUG_ON(dmabuf->vmap_ptr != vaddr);

	mutex_lock(&dmabuf->lock);
	if (--dmabuf->vmapping_counter == 0) {
		if (dmabuf->ops->vunmap)
			dmabuf->ops->vunmap(dmabuf, vaddr);
		dmabuf->vmap_ptr = NULL;
	}
	mutex_unlock(&dmabuf->lock);
}
EXPORT_SYMBOL_GPL(dma_buf_vunmap);

#ifdef CONFIG_DEBUG_FS
static int dma_buf_debug_show(struct seq_file *s, void *unused)
{
	int ret;
	struct dma_buf *buf_obj;
	struct dma_buf_attachment *attach_obj;
	struct reservation_object *robj;
	struct reservation_object_list *fobj;
	struct dma_fence *fence;
	unsigned seq;
	int count = 0, attach_count, shared_count, i;
	size_t size = 0;

	ret = mutex_lock_interruptible(&db_list.lock);

	if (ret)
		return ret;

	seq_puts(s, "\nDma-buf Objects:\n");
	seq_printf(s, "%-8s\t%-8s\t%-8s\t%-8s\texp_name\t%-8s\n",
		   "size", "flags", "mode", "count", "ino");

	list_for_each_entry(buf_obj, &db_list.head, list_node) {
		ret = mutex_lock_interruptible(&buf_obj->lock);

		if (ret) {
			seq_puts(s,
				 "\tERROR locking buffer object: skipping\n");
			continue;
		}

		seq_printf(s, "%08zu\t%08x\t%08x\t%08ld\t%s\t%08lu\t%s\n",
				buf_obj->size,
				buf_obj->file->f_flags, buf_obj->file->f_mode,
				file_count(buf_obj->file),
				buf_obj->exp_name,
				file_inode(buf_obj->file)->i_ino,
				buf_obj->name ?: "");

		robj = buf_obj->resv;
		while (true) {
			seq = read_seqcount_begin(&robj->seq);
			rcu_read_lock();
			fobj = rcu_dereference(robj->fence);
			shared_count = fobj ? fobj->shared_count : 0;
			fence = rcu_dereference(robj->fence_excl);
			if (!read_seqcount_retry(&robj->seq, seq))
				break;
			rcu_read_unlock();
		}

		if (fence)
			seq_printf(s, "\tExclusive fence: %s %s %ssignalled\n",
				   fence->ops->get_driver_name(fence),
				   fence->ops->get_timeline_name(fence),
				   dma_fence_is_signaled(fence) ? "" : "un");
		for (i = 0; i < shared_count; i++) {
			fence = rcu_dereference(fobj->shared[i]);
			if (!dma_fence_get_rcu(fence))
				continue;
			seq_printf(s, "\tShared fence: %s %s %ssignalled\n",
				   fence->ops->get_driver_name(fence),
				   fence->ops->get_timeline_name(fence),
				   dma_fence_is_signaled(fence) ? "" : "un");
			dma_fence_put(fence);
		}
		rcu_read_unlock();

		seq_puts(s, "\tAttached Devices:\n");
		attach_count = 0;

		list_for_each_entry(attach_obj, &buf_obj->attachments, node) {
			seq_printf(s, "\t%s\n", dev_name(attach_obj->dev));
			attach_count++;
		}

		seq_printf(s, "Total %d devices attached\n\n",
				attach_count);

		count++;
		size += buf_obj->size;
		mutex_unlock(&buf_obj->lock);
	}

	seq_printf(s, "\nTotal %d objects, %zu bytes\n", count, size);

	mutex_unlock(&db_list.lock);
	return 0;
}

static int dma_buf_debug_open(struct inode *inode, struct file *file)
{
	return single_open(file, dma_buf_debug_show, NULL);
}

static const struct file_operations dma_buf_debug_fops = {
	.open           = dma_buf_debug_open,
	.read           = seq_read,
	.llseek         = seq_lseek,
	.release        = single_release,
};

struct dentry *dma_buf_debugfs_dir;

static int dma_buf_init_debugfs(void)
{
	struct dentry *d;
	int err = 0;

	d = debugfs_create_dir("dma_buf", NULL);
	if (IS_ERR(d))
		return PTR_ERR(d);

	dma_buf_debugfs_dir = d;

	d = debugfs_create_file("bufinfo", S_IRUGO, dma_buf_debugfs_dir,
				NULL, &dma_buf_debug_fops);
	if (IS_ERR(d)) {
		pr_debug("dma_buf: debugfs: failed to create node bufinfo\n");
		debugfs_remove_recursive(dma_buf_debugfs_dir);
		dma_buf_debugfs_dir = NULL;
		err = PTR_ERR(d);
	}

	return err;
}

static void dma_buf_uninit_debugfs(void)
{
	debugfs_remove_recursive(dma_buf_debugfs_dir);
}
#else
static inline int dma_buf_init_debugfs(void)
{
	return 0;
}
static inline void dma_buf_uninit_debugfs(void)
{
}
#endif

static int __init dma_buf_init(void)
{
	dma_buf_mnt = kern_mount(&dma_buf_fs_type);
	if (IS_ERR(dma_buf_mnt))
		return PTR_ERR(dma_buf_mnt);

	mutex_init(&db_list.lock);
	INIT_LIST_HEAD(&db_list.head);
	dma_buf_init_debugfs();
	return 0;
}
subsys_initcall(dma_buf_init);

static void __exit dma_buf_deinit(void)
{
	dma_buf_uninit_debugfs();
	kern_unmount(dma_buf_mnt);
}
__exitcall(dma_buf_deinit);<|MERGE_RESOLUTION|>--- conflicted
+++ resolved
@@ -394,7 +394,9 @@
 			ret = dma_buf_begin_cpu_access(dmabuf, direction);
 
 		return ret;
-<<<<<<< HEAD
+
+	case DMA_BUF_SET_NAME:
+		return dma_buf_set_name(dmabuf, (const char __user *)arg);
 #ifdef CONFIG_COMPAT
 	case DMA_BUF_COMPAT_IOCTL_MERGE:
 #endif
@@ -408,12 +410,7 @@
 		return dmabuf_trace_track_buffer(dmabuf);
 	case DMA_BUF_IOCTL_UNTRACK:
 		return dmabuf_trace_untrack_buffer(dmabuf);
-=======
-
-	case DMA_BUF_SET_NAME:
-		return dma_buf_set_name(dmabuf, (const char __user *)arg);
-
->>>>>>> 2700cf83
+
 	default:
 		return -ENOTTY;
 	}
@@ -453,35 +450,7 @@
 	return file->f_op == &dma_buf_fops;
 }
 
-<<<<<<< HEAD
 #define MAX_EXP_FILE_NAME (DNAME_INLINE_LEN - 7) /* 7: strlen("dmabuf_") */
-=======
-static struct file *dma_buf_getfile(struct dma_buf *dmabuf, int flags)
-{
-	struct file *file;
-	struct inode *inode = alloc_anon_inode(dma_buf_mnt->mnt_sb);
-
-	if (IS_ERR(inode))
-		return ERR_CAST(inode);
-
-	inode->i_size = dmabuf->size;
-	inode_set_bytes(inode, dmabuf->size);
-
-	file = alloc_file_pseudo(inode, dma_buf_mnt, "dmabuf",
-				 flags, &dma_buf_fops);
-	if (IS_ERR(file))
-		goto err_alloc_file;
-	file->f_flags = flags & (O_ACCMODE | O_NONBLOCK);
-	file->private_data = dmabuf;
-	file->f_path.dentry->d_fsdata = dmabuf;
-
-	return file;
-
-err_alloc_file:
-	iput(inode);
-	return file;
-}
->>>>>>> 2700cf83
 
 /**
  * DOC: dma buf device access
@@ -587,12 +556,8 @@
 	}
 	dmabuf->resv = resv;
 
-<<<<<<< HEAD
 	file = anon_inode_getfile(filename, &dma_buf_fops, dmabuf,
 					exp_info->flags);
-=======
-	file = dma_buf_getfile(dmabuf, exp_info->flags);
->>>>>>> 2700cf83
 	if (IS_ERR(file)) {
 		ret = PTR_ERR(file);
 		goto err_dmabuf;
