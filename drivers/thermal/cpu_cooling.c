/*
 *  linux/drivers/thermal/cpu_cooling.c
 *
 *  Copyright (C) 2012	Samsung Electronics Co., Ltd(http://www.samsung.com)
 *  Copyright (C) 2012  Amit Daniel <amit.kachhap@linaro.org>
 *
 *  Copyright (C) 2014  Viresh Kumar <viresh.kumar@linaro.org>
 *
 * ~~~~~~~~~~~~~~~~~~~~~~~~~~~~~~~~~~~~~~~~~~~~~~~~~~~~~~~~~~~~~~~~~~~~~~~~~~
 *  This program is free software; you can redistribute it and/or modify
 *  it under the terms of the GNU General Public License as published by
 *  the Free Software Foundation; version 2 of the License.
 *
 *  This program is distributed in the hope that it will be useful, but
 *  WITHOUT ANY WARRANTY; without even the implied warranty of
 *  MERCHANTABILITY or FITNESS FOR A PARTICULAR PURPOSE.  See the GNU
 *  General Public License for more details.
 *
 *  You should have received a copy of the GNU General Public License along
 *  with this program; if not, write to the Free Software Foundation, Inc.,
 *  59 Temple Place, Suite 330, Boston, MA 02111-1307 USA.
 *
 * ~~~~~~~~~~~~~~~~~~~~~~~~~~~~~~~~~~~~~~~~~~~~~~~~~~~~~~~~~~~~~~~~~~~~~~~~~~
 */
#include <linux/module.h>
#include <linux/thermal.h>
#include <linux/cpufreq.h>
#include <linux/err.h>
#include <linux/pm_opp.h>
#include <linux/slab.h>
#include <linux/cpu.h>
#include <linux/cpu_cooling.h>
<<<<<<< HEAD
#include <linux/debug-snapshot.h>
=======
#include <linux/energy_model.h>
#include <linux/of_device.h>
>>>>>>> 9f80205d

#include <trace/events/thermal.h>

#include <soc/samsung/tmu.h>
#include <soc/samsung/ect_parser.h>
#include "samsung/exynos_tmu.h"

#include <dt-bindings/clock/exynos9830.h>

extern int exynos_build_static_power_table(struct device_node *np, int **var_table,
		unsigned int *var_volt_size, unsigned int *var_temp_size);
/*
 * Cooling state <-> CPUFreq frequency
 *
 * Cooling states are translated to frequencies throughout this driver and this
 * is the relation between them.
 *
 * Highest cooling state corresponds to lowest possible frequency.
 *
 * i.e.
 *	level 0 --> 1st Max Freq
 *	level 1 --> 2nd Max Freq
 *	...
 */

/**
 * struct freq_table - frequency table along with power entries
 * @frequency:	frequency in KHz
 * @power:	power in mW
 *
 * This structure is built when the cooling device registers and helps
 * in translating frequency to power and vice versa.
 */
struct freq_table {
	u32 frequency;
	u32 power;
};

static BLOCKING_NOTIFIER_HEAD(cpu_notifier);

static enum tmu_noti_state_t cpu_tstate = TMU_NORMAL;

/**
 * struct time_in_idle - Idle time stats
 * @time: previous reading of the absolute time that this cpu was idle
 * @timestamp: wall time of the last invocation of get_cpu_idle_time_us()
 */
struct time_in_idle {
	u64 time;
	u64 timestamp;
};

<<<<<<< HEAD
static DEFINE_IDA(cpufreq_ida);
=======
/**
 * struct cpufreq_cooling_device - data for cooling device with cpufreq
 * @id: unique integer value corresponding to each cpufreq_cooling_device
 *	registered.
 * @last_load: load measured by the latest call to cpufreq_get_requested_power()
 * @cpufreq_state: integer value representing the current state of cpufreq
 *	cooling	devices.
 * @clipped_freq: integer value representing the absolute value of the clipped
 *	frequency.
 * @max_level: maximum cooling level. One less than total number of valid
 *	cpufreq frequencies.
 * @em: Reference on the Energy Model of the device
 * @cdev: thermal_cooling_device pointer to keep track of the
 *	registered cooling device.
 * @policy: cpufreq policy.
 * @node: list_head to link all cpufreq_cooling_device together.
 * @idle_time: idle time stats
 *
 * This structure is required for keeping information of each registered
 * cpufreq_cooling_device.
 */
struct cpufreq_cooling_device {
	int id;
	u32 last_load;
	unsigned int cpufreq_state;
	unsigned int clipped_freq;
	unsigned int max_level;
	struct em_perf_domain *em;
	struct thermal_cooling_device *cdev;
	struct cpufreq_policy *policy;
	struct list_head node;
	struct time_in_idle *idle_time;
	struct cpu_cooling_ops *plat_ops;
};

>>>>>>> 9f80205d
static DEFINE_MUTEX(cooling_list_lock);
static LIST_HEAD(cpufreq_cdev_list);

/* Below code defines functions to be used for cpufreq as cooling device */

/**
 * get_level: Find the level for a particular frequency
 * @cpufreq_cdev: cpufreq_cdev for which the property is required
 * @freq: Frequency
 *
 * Return: level corresponding to the frequency.
 */
static unsigned long get_level(struct cpufreq_cooling_device *cpufreq_cdev,
			       unsigned int freq)
{
	struct freq_table *freq_table = cpufreq_cdev->freq_table;
	unsigned long level;

	for (level = 1; level <= cpufreq_cdev->max_level; level++)
		if (freq > freq_table[level].frequency)
			break;

	return level - 1;
}

/**
 * cpufreq_cooling_get_level - for a given cpu, return the cooling level.
 * @cpu: cpu for which the level is required
 * @freq: the frequency of interest
 *
 * This function will match the cooling level corresponding to the
 * requested @freq and return it.
 *
 * Return: The matched cooling level on success or THERMAL_CSTATE_INVALID
 * otherwise.
 */
unsigned long cpufreq_cooling_get_level(unsigned int cpu, unsigned int freq)
{
	struct cpufreq_cooling_device *cpufreq_cdev;

	mutex_lock(&cooling_list_lock);
	list_for_each_entry(cpufreq_cdev, &cpufreq_cdev_list, node) {
		if (cpumask_test_cpu(cpu, cpufreq_cdev->policy->related_cpus)) {
			unsigned long level = get_level(cpufreq_cdev, freq);

			mutex_unlock(&cooling_list_lock);
			return level;
		}
	}
	mutex_unlock(&cooling_list_lock);

	pr_err("%s: cpu:%d not part of any cooling device\n", __func__, cpu);
	return THERMAL_CSTATE_INVALID;
}
EXPORT_SYMBOL_GPL(cpufreq_cooling_get_level);

/**
 * cpufreq_thermal_notifier - notifier callback for cpufreq policy change.
 * @nb:	struct notifier_block * with callback info.
 * @event: value showing cpufreq event for which this function invoked.
 * @data: callback-specific data
 *
 * Callback to hijack the notification on cpufreq policy transition.
 * Every time there is a change in policy, we will intercept and
 * update the cpufreq policy with thermal constraints.
 *
 * Return: 0 (success)
 */
static int cpufreq_thermal_notifier(struct notifier_block *nb,
				    unsigned long event, void *data)
{
	struct cpufreq_policy *policy = data;
	unsigned long clipped_freq;
	struct cpufreq_cooling_device *cpufreq_cdev;

	if (event != CPUFREQ_ADJUST)
		return NOTIFY_DONE;

	mutex_lock(&cooling_list_lock);
	list_for_each_entry(cpufreq_cdev, &cpufreq_cdev_list, node) {
		/*
		 * A new copy of the policy is sent to the notifier and can't
		 * compare that directly.
		 */
		if (policy->cpu != cpufreq_cdev->policy->cpu)
			continue;

		/*
		 * policy->max is the maximum allowed frequency defined by user
		 * and clipped_freq is the maximum that thermal constraints
		 * allow.
		 *
		 * If clipped_freq is lower than policy->max, then we need to
		 * readjust policy->max.
		 *
		 * But, if clipped_freq is greater than policy->max, we don't
		 * need to do anything.
		 */
		clipped_freq = cpufreq_cdev->clipped_freq;

		if (policy->max > clipped_freq) {
			cpufreq_verify_within_limits(policy, 0, clipped_freq);
			dbg_snapshot_thermal(NULL, 0, cpufreq_cdev->cdev->type, clipped_freq);
		}
		break;
	}
	mutex_unlock(&cooling_list_lock);

	return NOTIFY_OK;
}

/**
 * update_freq_table() - Update the freq table with power numbers
 * @cpufreq_cdev:	the cpufreq cooling device in which to update the table
 * @capacitance: dynamic power coefficient for these cpus
 *
 * Update the freq table with power numbers.  This table will be used in
 * cpu_power_to_freq() and cpu_freq_to_power() to convert between power and
 * frequency efficiently.  Power is stored in mW, frequency in KHz.  The
 * resulting table is in descending order.
 *
 * Return: 0 on success, -EINVAL if there are no OPPs for any CPUs,
 * or -ENOMEM if we run out of memory.
 */
static int update_freq_table(struct cpufreq_cooling_device *cpufreq_cdev,
			     u32 capacitance)
{
	struct freq_table *freq_table = cpufreq_cdev->freq_table;
	struct dev_pm_opp *opp;
	struct device *dev = NULL;
	int num_opps = 0, cpu = cpufreq_cdev->policy->cpu, i;

	dev = get_cpu_device(cpu);
	if (unlikely(!dev)) {
		dev_warn(&cpufreq_cdev->cdev->device,
			 "No cpu device for cpu %d\n", cpu);
		return -ENODEV;
	}

	num_opps = dev_pm_opp_get_opp_count(dev);
	if (num_opps < 0)
		return num_opps;

	/*
	 * The cpufreq table is also built from the OPP table and so the count
	 * should match.
	 */
	if (num_opps != cpufreq_cdev->max_level + 1) {
		dev_warn(dev, "Number of OPPs not matching with max_levels\n");
		return -EINVAL;
	}

	for (i = 0; i <= cpufreq_cdev->max_level; i++) {
		unsigned long freq = freq_table[i].frequency * 1000;
		u32 freq_mhz = freq_table[i].frequency / 1000;
		u64 power;
		u32 voltage_mv;

		/*
		 * Find ceil frequency as 'freq' may be slightly lower than OPP
		 * freq due to truncation while converting to kHz.
		 */
		opp = dev_pm_opp_find_freq_ceil(dev, &freq);
		if (IS_ERR(opp)) {
			dev_err(dev, "failed to get opp for %lu frequency\n",
				freq);
			return -EINVAL;
		}

		voltage_mv = dev_pm_opp_get_voltage(opp) / 1000;
		dev_pm_opp_put(opp);

		/*
		 * Do the multiplication with MHz and millivolt so as
		 * to not overflow.
		 */
		power = (u64)capacitance * freq_mhz * voltage_mv * voltage_mv;
		do_div(power, 1000000000);

		/* power is stored in mW */
		freq_table[i].power = power;
	}

	return 0;
}

static int lookup_static_power(struct cpufreq_cooling_device *cpufreq_cdev,
		unsigned long voltage, int temperature, u32 *power)
{
	int volt_index = 0, temp_index = 0;
	int index = 0;
	int num_cpus;
	int max_cpus;
	struct cpufreq_policy *policy = cpufreq_cdev->policy;
	cpumask_t tempmask;

	cpumask_and(&tempmask, policy->related_cpus, cpu_online_mask);
	max_cpus = cpumask_weight(policy->related_cpus);
	num_cpus = cpumask_weight(&tempmask);
	voltage = voltage / 1000;
	temperature  = temperature / 1000;

	for (volt_index = 0; volt_index <= cpufreq_cdev->var_volt_size; volt_index++) {
		if (voltage < cpufreq_cdev->var_table[volt_index * ((int)cpufreq_cdev->var_temp_size + 1)]) {
			volt_index = volt_index - 1;
			break;
		}
	}

	if (volt_index == 0)
		volt_index = 1;

	if (volt_index > cpufreq_cdev->var_volt_size)
		volt_index = cpufreq_cdev->var_volt_size;

	for (temp_index = 0; temp_index <= cpufreq_cdev->var_temp_size; temp_index++) {
		if (temperature < cpufreq_cdev->var_table[temp_index]) {
			temp_index = temp_index - 1;
			break;
		}
	}

	if (temp_index == 0)
		temp_index = 1;

	if (temp_index > cpufreq_cdev->var_temp_size)
		temp_index = cpufreq_cdev->var_temp_size;

	index = (int)(volt_index * (cpufreq_cdev->var_temp_size + 1) + temp_index);
	*power = (unsigned int)cpufreq_cdev->var_table[index];

	return 0;
}

static u32 cpu_freq_to_power(struct cpufreq_cooling_device *cpufreq_cdev,
			     u32 freq)
{
	int i;
	struct freq_table *freq_table = cpufreq_cdev->freq_table;

	for (i = 1; i <= cpufreq_cdev->max_level; i++)
		if (freq > freq_table[i].frequency)
			break;

	return freq_table[i - 1].power;
}

static u32 cpu_power_to_freq(struct cpufreq_cooling_device *cpufreq_cdev,
			     u32 power)
{
	int i;
	struct freq_table *freq_table = cpufreq_cdev->freq_table;

	for (i = 1; i <= cpufreq_cdev->max_level; i++)
		if (power > freq_table[i].power)
			break;

	return freq_table[i - 1].frequency;
}

/**
 * get_load() - get load for a cpu since last updated
 * @cpufreq_cdev:	&struct cpufreq_cooling_device for this cpu
 * @cpu:	cpu number
 * @cpu_idx:	index of the cpu in time_in_idle*
 *
 * Return: The average load of cpu @cpu in percentage since this
 * function was last called.
 */
static u32 get_load(struct cpufreq_cooling_device *cpufreq_cdev, int cpu,
		    int cpu_idx)
{
	u32 load;
	u64 now, now_idle, delta_time, delta_idle;
	struct time_in_idle *idle_time = &cpufreq_cdev->idle_time[cpu_idx];

	now_idle = get_cpu_idle_time(cpu, &now, 0);
	delta_idle = now_idle - idle_time->time;
	delta_time = now - idle_time->timestamp;

	if (delta_time <= delta_idle)
		load = 0;
	else
		load = div64_u64(100 * (delta_time - delta_idle), delta_time);

	idle_time->time = now_idle;
	idle_time->timestamp = now;

	return load;
}

/**
 * get_static_power() - calculate the static power consumed by the cpus
 * @cpufreq_cdev:	struct &cpufreq_cooling_device for this cpu cdev
 * @tz:		thermal zone device in which we're operating
 * @freq:	frequency in KHz
 * @power:	pointer in which to store the calculated static power
 *
 * Calculate the static power consumed by the cpus described by
 * @cpu_actor running at frequency @freq.  This function relies on a
 * platform specific function that should have been provided when the
 * actor was registered.  If it wasn't, the static power is assumed to
 * be negligible.  The calculated static power is stored in @power.
 *
 * Return: 0 on success, -E* on failure.
 */
static int get_static_power(struct cpufreq_cooling_device *cpufreq_cdev,
			    struct thermal_zone_device *tz, unsigned long freq,
			    u32 *power)
{
	struct dev_pm_opp *opp;
	unsigned long voltage;
	struct cpufreq_policy *policy = cpufreq_cdev->policy;
	unsigned long freq_hz = freq * 1000;
	struct device *dev;

	*power = 0;

	dev = get_cpu_device(policy->cpu);

	if (!dev)
		return 0;

	opp = dev_pm_opp_find_freq_exact(dev, freq_hz, true);
	if (IS_ERR(opp)) {
		dev_warn_ratelimited(dev, "Failed to find OPP for frequency %lu: %ld\n",
				     freq_hz, PTR_ERR(opp));
		return -EINVAL;
	}

	voltage = dev_pm_opp_get_voltage(opp);
	dev_pm_opp_put(opp);

	if (voltage == 0) {
		dev_err_ratelimited(dev, "Failed to get voltage for frequency %lu\n",
				    freq_hz);
		return -EINVAL;
	}

	lookup_static_power(cpufreq_cdev, voltage, tz->temperature, power);

	return 0;
}

/**
 * get_dynamic_power() - calculate the dynamic power
 * @cpufreq_cdev:	&cpufreq_cooling_device for this cdev
 * @freq:	current frequency
 *
 * Return: the dynamic power consumed by the cpus described by
 * @cpufreq_cdev.
 */
static u32 get_dynamic_power(struct cpufreq_cooling_device *cpufreq_cdev,
			     unsigned long freq)
{
	u32 raw_cpu_power;

	raw_cpu_power = cpu_freq_to_power(cpufreq_cdev, freq);
	return (raw_cpu_power * cpufreq_cdev->last_load) / 100;
}

/* cpufreq cooling device callback functions are defined below */

/**
 * cpufreq_get_max_state - callback function to get the max cooling state.
 * @cdev: thermal cooling device pointer.
 * @state: fill this variable with the max cooling state.
 *
 * Callback for the thermal cooling device to return the cpufreq
 * max cooling state.
 *
 * Return: 0 on success, an error code otherwise.
 */
static int cpufreq_get_max_state(struct thermal_cooling_device *cdev,
				 unsigned long *state)
{
	struct cpufreq_cooling_device *cpufreq_cdev = cdev->devdata;

	*state = cpufreq_cdev->max_level;
	return 0;
}

/**
 * cpufreq_get_cur_state - callback function to get the current cooling state.
 * @cdev: thermal cooling device pointer.
 * @state: fill this variable with the current cooling state.
 *
 * Callback for the thermal cooling device to return the cpufreq
 * current cooling state.
 *
 * Return: 0 on success, an error code otherwise.
 */
static int cpufreq_get_cur_state(struct thermal_cooling_device *cdev,
				 unsigned long *state)
{
	struct cpufreq_cooling_device *cpufreq_cdev = cdev->devdata;

	*state = cpufreq_cdev->cpufreq_state;

	return 0;
}

/**
 * cpufreq_set_cur_state - callback function to set the current cooling state.
 * @cdev: thermal cooling device pointer.
 * @state: set this variable to the current cooling state.
 *
 * Callback for the thermal cooling device to change the cpufreq
 * current cooling state.
 *
 * Return: 0 on success, an error code otherwise.
 */
static int cpufreq_set_cur_state(struct thermal_cooling_device *cdev,
				 unsigned long state)
{
	struct cpufreq_cooling_device *cpufreq_cdev = cdev->devdata;
	unsigned int clip_freq;

	/* Request state should be less than max_level */
	if (WARN_ON(state > cpufreq_cdev->max_level))
		return -EINVAL;

	/* Check if the old cooling action is same as new cooling action */
	if (cpufreq_cdev->cpufreq_state == state)
		return 0;

	clip_freq = cpufreq_cdev->freq_table[state].frequency;
	cpufreq_cdev->cpufreq_state = state;
	cpufreq_cdev->clipped_freq = clip_freq;

	/* Check if the device has a platform mitigation function that
	 * can handle the CPU freq mitigation, if not, notify cpufreq
	 * framework.
	 */
	if (cpufreq_cdev->plat_ops &&
		cpufreq_cdev->plat_ops->ceil_limit)
		cpufreq_cdev->plat_ops->ceil_limit(cpufreq_cdev->policy->cpu,
							clip_freq);
	else
		cpufreq_update_policy(cpufreq_cdev->policy->cpu);

	return 0;
}

static int exynos_cpufreq_cooling_get_level(struct thermal_cooling_device *cdev,
				 unsigned long value)
{
	struct cpufreq_cooling_device *cpufreq_cdev = cdev->devdata;
	int level = get_level(cpufreq_cdev, value);

	if (level == THERMAL_CSTATE_INVALID && value > cpufreq_cdev->freq_table[0].frequency)
		level = 0;

	return level;
}

/**
 * cpufreq_get_requested_power() - get the current power
 * @cdev:	&thermal_cooling_device pointer
 * @tz:		a valid thermal zone device pointer
 * @power:	pointer in which to store the resulting power
 *
 * Calculate the current power consumption of the cpus in milliwatts
 * and store it in @power.  This function should actually calculate
 * the requested power, but it's hard to get the frequency that
 * cpufreq would have assigned if there were no thermal limits.
 * Instead, we calculate the current power on the assumption that the
 * immediate future will look like the immediate past.
 *
 * We use the current frequency and the average load since this
 * function was last called.  In reality, there could have been
 * multiple opps since this function was last called and that affects
 * the load calculation.  While it's not perfectly accurate, this
 * simplification is good enough and works.  REVISIT this, as more
 * complex code may be needed if experiments show that it's not
 * accurate enough.
 *
 * Return: 0 on success, -E* if getting the static power failed.
 */
static int cpufreq_get_requested_power(struct thermal_cooling_device *cdev,
				       struct thermal_zone_device *tz,
				       u32 *power)
{
	unsigned long freq;
	int i = 0, cpu, ret;
	u32 static_power, dynamic_power, total_load = 0;
	struct cpufreq_cooling_device *cpufreq_cdev = cdev->devdata;
	struct cpufreq_policy *policy = cpufreq_cdev->policy;
	u32 *load_cpu = NULL;

	freq = cpufreq_quick_get(policy->cpu);

	if (freq == 0) {
		*power = 0;
		return 0;
	}

	if (trace_thermal_power_cpu_get_power_enabled()) {
		u32 ncpus = cpumask_weight(policy->related_cpus);

		load_cpu = kcalloc(ncpus, sizeof(*load_cpu), GFP_KERNEL);
	}

	for_each_cpu(cpu, policy->related_cpus) {
		u32 load;

		if (cpu_online(cpu))
			load = get_load(cpufreq_cdev, cpu, i);
		else
			load = 0;

		total_load += load;
		if (load_cpu)
			load_cpu[i] = load;

		i++;
	}

	cpufreq_cdev->last_load = total_load;

	dynamic_power = get_dynamic_power(cpufreq_cdev, freq);
	ret = get_static_power(cpufreq_cdev, tz, freq, &static_power);
	if (ret) {
		kfree(load_cpu);
		return ret;
	}

	if (load_cpu) {
		trace_thermal_power_cpu_get_power(tz->id, policy->related_cpus, freq,
						  load_cpu, i, dynamic_power,
						  static_power);

		kfree(load_cpu);
	}

	*power = static_power + dynamic_power;
	return 0;
}

/**
 * cpufreq_state2power() - convert a cpu cdev state to power consumed
 * @cdev:	&thermal_cooling_device pointer
 * @tz:		a valid thermal zone device pointer
 * @state:	cooling device state to be converted
 * @power:	pointer in which to store the resulting power
 *
 * Convert cooling device state @state into power consumption in
 * milliwatts assuming 100% load.  Store the calculated power in
 * @power.
 *
 * Return: 0 on success, -EINVAL if the cooling device state could not
 * be converted into a frequency or other -E* if there was an error
 * when calculating the static power.
 */
static int cpufreq_state2power(struct thermal_cooling_device *cdev,
			       struct thermal_zone_device *tz,
			       unsigned long state, u32 *power)
{
	unsigned int freq, num_cpus;
	u32 static_power, dynamic_power;
	int ret;
	struct cpufreq_cooling_device *cpufreq_cdev = cdev->devdata;

	/* Request state should be less than max_level */
	if (WARN_ON(state > cpufreq_cdev->max_level))
		return -EINVAL;

	num_cpus = cpumask_weight(cpufreq_cdev->policy->related_cpus);

	freq = cpufreq_cdev->freq_table[state].frequency;
	dynamic_power = cpu_freq_to_power(cpufreq_cdev, freq) * num_cpus;
	ret = get_static_power(cpufreq_cdev, tz, freq, &static_power);
	if (ret)
		return ret;

	*power = static_power + dynamic_power;
	return ret;
}

/**
 * cpufreq_power2state() - convert power to a cooling device state
 * @cdev:	&thermal_cooling_device pointer
 * @tz:		a valid thermal zone device pointer
 * @power:	power in milliwatts to be converted
 * @state:	pointer in which to store the resulting state
 *
 * Calculate a cooling device state for the cpus described by @cdev
 * that would allow them to consume at most @power mW and store it in
 * @state.  Note that this calculation depends on external factors
 * such as the cpu load or the current static power.  Calling this
 * function with the same power as input can yield different cooling
 * device states depending on those external factors.
 *
 * Return: 0 on success, -ENODEV if no cpus are online or -EINVAL if
 * the calculated frequency could not be converted to a valid state.
 * The latter should not happen unless the frequencies available to
 * cpufreq have changed since the initialization of the cpu cooling
 * device.
 */
static int cpufreq_power2state(struct thermal_cooling_device *cdev,
			       struct thermal_zone_device *tz, u32 power,
			       unsigned long *state)
{
	unsigned int cpu, cur_freq, target_freq;
	int ret;
	s32 dyn_power;
	u32 normalised_power, static_power;
	struct cpufreq_cooling_device *cpufreq_cdev = cdev->devdata;
	struct cpufreq_policy *policy = cpufreq_cdev->policy;
	int num_cpus;

	num_cpus = cpumask_weight(policy->related_cpus);
	cpu = cpumask_first(policy->related_cpus);

	/* None of our cpus are online */
	if (cpu >= nr_cpu_ids)
		return -ENODEV;

	cur_freq = cpufreq_quick_get(policy->cpu);
	ret = get_static_power(cpufreq_cdev, tz, cur_freq, &static_power);
	if (ret)
		return ret;

	dyn_power = power - static_power;
	dyn_power = dyn_power > 0 ? dyn_power : 0;
	normalised_power = dyn_power / num_cpus;
	target_freq = cpu_power_to_freq(cpufreq_cdev, normalised_power);

	*state = cpufreq_cooling_get_level(cpu, target_freq);
	if (*state == THERMAL_CSTATE_INVALID) {
		dev_warn_ratelimited(&cdev->device,
				     "Failed to convert %dKHz for cpu %d into a cdev state\n",
				     target_freq, cpu);
		return -EINVAL;
	}

	*state = get_level(cpufreq_cdev, target_freq);
	trace_thermal_power_cpu_limit(tz->id, policy->related_cpus, target_freq, *state,
				      power);
	return 0;
}

static int cpufreq_set_cur_temp(struct thermal_cooling_device *cdev,
				bool suspended, int temp)
{
	enum tmu_noti_state_t tstate;
	unsigned int on;

	if (suspended || temp < EXYNOS_COLD_TEMP) {
		tstate = TMU_COLD;
		on = 1;
	} else {
		tstate = TMU_NORMAL;
		on = 0;
	}

	if (cpu_tstate == tstate)
		return 0;

	cpu_tstate = tstate;

	blocking_notifier_call_chain(&cpu_notifier, TMU_COLD, &on);

	return 0;
}

/* Bind cpufreq callbacks to thermal cooling device ops */

static struct thermal_cooling_device_ops cpufreq_cooling_ops = {
	.get_max_state = cpufreq_get_max_state,
	.get_cur_state = cpufreq_get_cur_state,
	.set_cur_state = cpufreq_set_cur_state,
	.get_cooling_level = exynos_cpufreq_cooling_get_level,
	.set_cur_temp = cpufreq_set_cur_temp,
};

static struct thermal_cooling_device_ops cpufreq_power_cooling_ops = {
	.get_max_state		= cpufreq_get_max_state,
	.get_cur_state		= cpufreq_get_cur_state,
	.set_cur_state		= cpufreq_set_cur_state,
	.get_requested_power	= cpufreq_get_requested_power,
	.state2power		= cpufreq_state2power,
	.power2state		= cpufreq_power2state,
	.set_cur_temp = cpufreq_set_cur_temp,
};

/* Notifier for cpufreq policy change */
static struct notifier_block thermal_cpufreq_notifier_block = {
	.notifier_call = cpufreq_thermal_notifier,
};

int exynos_tmu_add_notifier(struct notifier_block *n)
{
	return blocking_notifier_chain_register(&cpu_notifier, n);
}

static unsigned int find_next_max(struct cpufreq_frequency_table *table,
				  unsigned int prev_max)
{
	struct cpufreq_frequency_table *pos;
	unsigned int max = 0;

	cpufreq_for_each_valid_entry(pos, table) {
		if (pos->frequency > max && pos->frequency < prev_max)
			max = pos->frequency;
	}

	return max;
}

/**
 * __cpufreq_cooling_register - helper function to create cpufreq cooling device
 * @np: a valid struct device_node to the cooling device device tree node
 * @policy: cpufreq policy
 * Normally this should be same as cpufreq policy->related_cpus.
<<<<<<< HEAD
 * @capacitance: dynamic power coefficient for these cpus
 * @plat_static_func: function to calculate the static power consumed by these
 *                    cpus (optional)
=======
 * @try_model: true if a power model should be used
 * @plat_mitig_func: function that does the mitigation by changing the
 *                   frequencies (Optional). By default, cpufreq framweork will
 *                   be notified of the new limits.
>>>>>>> 9f80205d
 *
 * This interface function registers the cpufreq cooling device with the name
 * "thermal-cpufreq-%x". This api can support multiple instances of cpufreq
 * cooling devices. It also gives the opportunity to link the cooling device
 * with a device tree node, in order to bind it via the thermal DT code.
 *
 * Return: a valid struct thermal_cooling_device pointer on success,
 * on failure, it returns a corresponding ERR_PTR().
 */
static struct thermal_cooling_device *
__cpufreq_cooling_register(struct device_node *np,
<<<<<<< HEAD
			struct cpufreq_policy *policy, u32 capacitance,
			get_static_t plat_static_func)
=======
			struct cpufreq_policy *policy, bool try_model,
			struct cpu_cooling_ops *plat_ops)
>>>>>>> 9f80205d
{
	struct thermal_cooling_device *cdev;
	struct cpufreq_cooling_device *cpufreq_cdev;
	char dev_name[THERMAL_NAME_LENGTH];
<<<<<<< HEAD
	unsigned int freq, i, num_cpus;
	int ret;
=======
	unsigned int i, num_cpus;
>>>>>>> 9f80205d
	struct thermal_cooling_device_ops *cooling_ops;
	bool first;

	if (IS_ERR_OR_NULL(policy)) {
		pr_err("%s: cpufreq policy isn't valid: %p\n", __func__, policy);
		return ERR_PTR(-EINVAL);
	}

	i = cpufreq_table_count_valid_entries(policy);
	if (!i) {
		pr_debug("%s: CPUFreq table not found or has no valid entries\n",
			 __func__);
		return ERR_PTR(-ENODEV);
	}

	cpufreq_cdev = kzalloc(sizeof(*cpufreq_cdev), GFP_KERNEL);
	if (!cpufreq_cdev)
		return ERR_PTR(-ENOMEM);

	cpufreq_cdev->policy = policy;
	num_cpus = cpumask_weight(policy->related_cpus);
	cpufreq_cdev->idle_time = kcalloc(num_cpus,
					 sizeof(*cpufreq_cdev->idle_time),
					 GFP_KERNEL);
	if (!cpufreq_cdev->idle_time) {
		cdev = ERR_PTR(-ENOMEM);
		goto free_cdev;
	}

	/* max_level is an index, not a counter */
	cpufreq_cdev->max_level = i - 1;

	cpufreq_cdev->freq_table = kmalloc_array(i,
					sizeof(*cpufreq_cdev->freq_table),
					GFP_KERNEL);
	if (!cpufreq_cdev->freq_table) {
		cdev = ERR_PTR(-ENOMEM);
		goto free_idle_time;
	}

<<<<<<< HEAD
	ret = ida_simple_get(&cpufreq_ida, 0, 0, GFP_KERNEL);
	if (ret < 0) {
		cdev = ERR_PTR(ret);
		goto free_table;
	}
	cpufreq_cdev->id = ret;
=======
	cpufreq_cdev->id = policy->cpu;
>>>>>>> 9f80205d

	snprintf(dev_name, sizeof(dev_name), "thermal-cpufreq-%d",
		 cpufreq_cdev->id);
	cpufreq_cdev->plat_ops = plat_ops;

	/* Fill freq-table in descending order of frequencies */
	for (i = 0, freq = -1; i <= cpufreq_cdev->max_level; i++) {
		freq = find_next_max(policy->freq_table, freq);
		cpufreq_cdev->freq_table[i].frequency = freq;

		/* Warn for duplicate entries */
		if (!freq)
			pr_warn("%s: table has duplicate entries\n", __func__);
		else
			pr_debug("%s: freq:%u KHz\n", __func__, freq);
	}

	if (capacitance) {
		ret = update_freq_table(cpufreq_cdev, capacitance);
		if (ret) {
			cdev = ERR_PTR(ret);
			goto remove_ida;
		}

		ret = exynos_build_static_power_table(np, &cpufreq_cdev->var_table, &cpufreq_cdev->var_volt_size,
				&cpufreq_cdev->var_temp_size);
		if (ret) {
			cdev = ERR_PTR(ret);
			goto remove_ida;
		}

		cooling_ops = &cpufreq_power_cooling_ops;
	} else {
		cooling_ops = &cpufreq_cooling_ops;
	}

	cdev = thermal_of_cooling_device_register(np, dev_name, cpufreq_cdev,
						  cooling_ops);
	if (IS_ERR(cdev))
		goto free_idle_time;

	cpufreq_cdev->clipped_freq = cpufreq_cdev->freq_table[0].frequency;
	cpufreq_cdev->cdev = cdev;

	mutex_lock(&cooling_list_lock);
	/* Register the notifier for first cpufreq cooling device */
	first = list_empty(&cpufreq_cdev_list);
	list_add(&cpufreq_cdev->node, &cpufreq_cdev_list);
	mutex_unlock(&cooling_list_lock);

	if (first)
		cpufreq_register_notifier(&thermal_cpufreq_notifier_block,
					  CPUFREQ_POLICY_NOTIFIER);

	return cdev;

<<<<<<< HEAD
remove_ida:
	ida_simple_remove(&cpufreq_ida, cpufreq_cdev->id);
free_table:
	kfree(cpufreq_cdev->freq_table);
=======
>>>>>>> 9f80205d
free_idle_time:
	kfree(cpufreq_cdev->idle_time);
free_cdev:
	kfree(cpufreq_cdev);
	return cdev;
}

/**
 * cpufreq_cooling_register - function to create cpufreq cooling device.
 * @policy: cpufreq policy
 *
 * This interface function registers the cpufreq cooling device with the name
 * "thermal-cpufreq-%x". This api can support multiple instances of cpufreq
 * cooling devices.
 *
 * Return: a valid struct thermal_cooling_device pointer on success,
 * on failure, it returns a corresponding ERR_PTR().
 */
struct thermal_cooling_device *
cpufreq_cooling_register(struct cpufreq_policy *policy)
{
<<<<<<< HEAD
	return __cpufreq_cooling_register(NULL, policy, 0, NULL);
=======
	return __cpufreq_cooling_register(NULL, policy, false, NULL);
>>>>>>> 9f80205d
}
EXPORT_SYMBOL_GPL(cpufreq_cooling_register);

/**
 * of_cpufreq_cooling_register - function to create cpufreq cooling device.
 * @policy: cpufreq policy
 *
 * This interface function registers the cpufreq cooling device with the name
 * "thermal-cpufreq-%x". This api can support multiple instances of cpufreq
 * cooling devices. Using this API, the cpufreq cooling device will be
 * linked to the device tree node provided.
 *
 * Using this function, the cooling device will implement the power
 * extensions by using a simple cpu power model.  The cpus must have
 * registered their OPPs using the OPP library.
 *
 * It also takes into account, if property present in policy CPU node, the
 * static power consumed by the cpu.
 *
 * Return: a valid struct thermal_cooling_device pointer on success,
 * and NULL on failure.
 */
struct thermal_cooling_device *
of_cpufreq_cooling_register(struct cpufreq_policy *policy)
{
	struct device_node *np = of_get_cpu_node(policy->cpu, NULL);
	struct thermal_cooling_device *cdev = NULL;
	u32 capacitance = 0;

	if (!np) {
		pr_err("cpu_cooling: OF node not available for cpu%d\n",
		       policy->cpu);
		return NULL;
	}

	if (of_find_property(np, "#cooling-cells", NULL)) {
<<<<<<< HEAD
		of_property_read_u32(np, "dynamic-power-coefficient",
				     &capacitance);

		cdev = __cpufreq_cooling_register(np, policy, capacitance,
						  NULL);
=======
		cdev = __cpufreq_cooling_register(np, policy, true, NULL);
>>>>>>> 9f80205d
		if (IS_ERR(cdev)) {
			pr_err("cpu_cooling: cpu%d is not running as cooling device: %ld\n",
			       policy->cpu, PTR_ERR(cdev));
			cdev = NULL;
		}
	}

	of_node_put(np);
	return cdev;
}
EXPORT_SYMBOL_GPL(of_cpufreq_cooling_register);

/**
 * cpufreq_platform_cooling_register() - create cpufreq cooling device with
 * additional platform specific mitigation function.
 *
 * @clip_cpus: cpumask of cpus where the frequency constraints will happen
 * @plat_ops: the platform mitigation functions that will be called insted of
 * cpufreq, if provided.
 *
 * Return: a valid struct thermal_cooling_device pointer on success,
 * on failure, it returns a corresponding ERR_PTR().
 */
struct thermal_cooling_device *
cpufreq_platform_cooling_register(struct cpufreq_policy *policy,
				  struct cpu_cooling_ops *plat_ops)
{
	struct device_node *cpu_node;
	struct thermal_cooling_device *cdev = NULL;

	cpu_node = of_cpu_device_node_get(policy->cpu);
	if (!cpu_node) {
		pr_err("No cpu node\n");
		return ERR_PTR(-EINVAL);
	}
	cdev = __cpufreq_cooling_register(cpu_node, policy, false,
					  plat_ops);

	of_node_put(cpu_node);
	return cdev;
}
EXPORT_SYMBOL(cpufreq_platform_cooling_register);

/**
 * cpufreq_cooling_unregister - function to remove cpufreq cooling device.
 * @cdev: thermal cooling device pointer.
 *
 * This interface function unregisters the "thermal-cpufreq-%x" cooling device.
 */
void cpufreq_cooling_unregister(struct thermal_cooling_device *cdev)
{
	struct cpufreq_cooling_device *cpufreq_cdev;
	bool last;

	if (!cdev)
		return;

	cpufreq_cdev = cdev->devdata;

	mutex_lock(&cooling_list_lock);
	list_del(&cpufreq_cdev->node);
	/* Unregister the notifier for the last cpufreq cooling device */
	last = list_empty(&cpufreq_cdev_list);
	mutex_unlock(&cooling_list_lock);

	if (last)
		cpufreq_unregister_notifier(&thermal_cpufreq_notifier_block,
					    CPUFREQ_POLICY_NOTIFIER);

	thermal_cooling_device_unregister(cpufreq_cdev->cdev);
	kfree(cpufreq_cdev->idle_time);
	kfree(cpufreq_cdev->freq_table);
	kfree(cpufreq_cdev);
}
EXPORT_SYMBOL_GPL(cpufreq_cooling_unregister);

struct thermal_cooling_device *
exynos_cpufreq_cooling_register(struct device_node *np, struct cpufreq_policy *policy)
{
	struct thermal_zone_device *tz;
	void *gen_block;
	struct ect_gen_param_table *pwr_coeff;
	u32 capacitance = 0;

	if (!np)
		return ERR_PTR(-EINVAL);

	tz = thermal_zone_get_zone_by_cool_np(np);

	if (tz) {
		gen_block = ect_get_block("GEN");
		if (gen_block == NULL) {
			pr_err("%s: Failed to get gen block from ECT\n", __func__);
			goto regist;
		}
		pwr_coeff = ect_gen_param_get_table(gen_block, "DTM_PWR_Coeff");
		if (pwr_coeff == NULL) {
			pr_err("%s: Failed to get power coeff from ECT\n", __func__);
			goto regist;
		}
		capacitance = pwr_coeff->parameter[tz->id];
	} else {
		pr_err("%s: could not find thermal zone\n", __func__);
	}

regist:
	return __cpufreq_cooling_register(np, policy, capacitance,
				NULL);
}
EXPORT_SYMBOL_GPL(exynos_cpufreq_cooling_register);<|MERGE_RESOLUTION|>--- conflicted
+++ resolved
@@ -30,12 +30,8 @@
 #include <linux/slab.h>
 #include <linux/cpu.h>
 #include <linux/cpu_cooling.h>
-<<<<<<< HEAD
+#include <linux/of_device.h>
 #include <linux/debug-snapshot.h>
-=======
-#include <linux/energy_model.h>
-#include <linux/of_device.h>
->>>>>>> 9f80205d
 
 #include <trace/events/thermal.h>
 
@@ -88,45 +84,7 @@
 	u64 timestamp;
 };
 
-<<<<<<< HEAD
 static DEFINE_IDA(cpufreq_ida);
-=======
-/**
- * struct cpufreq_cooling_device - data for cooling device with cpufreq
- * @id: unique integer value corresponding to each cpufreq_cooling_device
- *	registered.
- * @last_load: load measured by the latest call to cpufreq_get_requested_power()
- * @cpufreq_state: integer value representing the current state of cpufreq
- *	cooling	devices.
- * @clipped_freq: integer value representing the absolute value of the clipped
- *	frequency.
- * @max_level: maximum cooling level. One less than total number of valid
- *	cpufreq frequencies.
- * @em: Reference on the Energy Model of the device
- * @cdev: thermal_cooling_device pointer to keep track of the
- *	registered cooling device.
- * @policy: cpufreq policy.
- * @node: list_head to link all cpufreq_cooling_device together.
- * @idle_time: idle time stats
- *
- * This structure is required for keeping information of each registered
- * cpufreq_cooling_device.
- */
-struct cpufreq_cooling_device {
-	int id;
-	u32 last_load;
-	unsigned int cpufreq_state;
-	unsigned int clipped_freq;
-	unsigned int max_level;
-	struct em_perf_domain *em;
-	struct thermal_cooling_device *cdev;
-	struct cpufreq_policy *policy;
-	struct list_head node;
-	struct time_in_idle *idle_time;
-	struct cpu_cooling_ops *plat_ops;
-};
-
->>>>>>> 9f80205d
 static DEFINE_MUTEX(cooling_list_lock);
 static LIST_HEAD(cpufreq_cdev_list);
 
@@ -557,16 +515,7 @@
 	cpufreq_cdev->cpufreq_state = state;
 	cpufreq_cdev->clipped_freq = clip_freq;
 
-	/* Check if the device has a platform mitigation function that
-	 * can handle the CPU freq mitigation, if not, notify cpufreq
-	 * framework.
-	 */
-	if (cpufreq_cdev->plat_ops &&
-		cpufreq_cdev->plat_ops->ceil_limit)
-		cpufreq_cdev->plat_ops->ceil_limit(cpufreq_cdev->policy->cpu,
-							clip_freq);
-	else
-		cpufreq_update_policy(cpufreq_cdev->policy->cpu);
+	cpufreq_update_policy(cpufreq_cdev->policy->cpu);
 
 	return 0;
 }
@@ -742,7 +691,7 @@
 	cpu = cpumask_first(policy->related_cpus);
 
 	/* None of our cpus are online */
-	if (cpu >= nr_cpu_ids)
+	if (cpu >= nr_cpu_ids || num_cpus == 0)
 		return -ENODEV;
 
 	cur_freq = cpufreq_quick_get(policy->cpu);
@@ -842,16 +791,9 @@
  * @np: a valid struct device_node to the cooling device device tree node
  * @policy: cpufreq policy
  * Normally this should be same as cpufreq policy->related_cpus.
-<<<<<<< HEAD
  * @capacitance: dynamic power coefficient for these cpus
  * @plat_static_func: function to calculate the static power consumed by these
  *                    cpus (optional)
-=======
- * @try_model: true if a power model should be used
- * @plat_mitig_func: function that does the mitigation by changing the
- *                   frequencies (Optional). By default, cpufreq framweork will
- *                   be notified of the new limits.
->>>>>>> 9f80205d
  *
  * This interface function registers the cpufreq cooling device with the name
  * "thermal-cpufreq-%x". This api can support multiple instances of cpufreq
@@ -863,23 +805,14 @@
  */
 static struct thermal_cooling_device *
 __cpufreq_cooling_register(struct device_node *np,
-<<<<<<< HEAD
 			struct cpufreq_policy *policy, u32 capacitance,
 			get_static_t plat_static_func)
-=======
-			struct cpufreq_policy *policy, bool try_model,
-			struct cpu_cooling_ops *plat_ops)
->>>>>>> 9f80205d
 {
 	struct thermal_cooling_device *cdev;
 	struct cpufreq_cooling_device *cpufreq_cdev;
 	char dev_name[THERMAL_NAME_LENGTH];
-<<<<<<< HEAD
 	unsigned int freq, i, num_cpus;
 	int ret;
-=======
-	unsigned int i, num_cpus;
->>>>>>> 9f80205d
 	struct thermal_cooling_device_ops *cooling_ops;
 	bool first;
 
@@ -920,20 +853,15 @@
 		goto free_idle_time;
 	}
 
-<<<<<<< HEAD
 	ret = ida_simple_get(&cpufreq_ida, 0, 0, GFP_KERNEL);
 	if (ret < 0) {
 		cdev = ERR_PTR(ret);
 		goto free_table;
 	}
 	cpufreq_cdev->id = ret;
-=======
-	cpufreq_cdev->id = policy->cpu;
->>>>>>> 9f80205d
 
 	snprintf(dev_name, sizeof(dev_name), "thermal-cpufreq-%d",
 		 cpufreq_cdev->id);
-	cpufreq_cdev->plat_ops = plat_ops;
 
 	/* Fill freq-table in descending order of frequencies */
 	for (i = 0, freq = -1; i <= cpufreq_cdev->max_level; i++) {
@@ -969,7 +897,7 @@
 	cdev = thermal_of_cooling_device_register(np, dev_name, cpufreq_cdev,
 						  cooling_ops);
 	if (IS_ERR(cdev))
-		goto free_idle_time;
+		goto remove_ida;
 
 	cpufreq_cdev->clipped_freq = cpufreq_cdev->freq_table[0].frequency;
 	cpufreq_cdev->cdev = cdev;
@@ -986,13 +914,10 @@
 
 	return cdev;
 
-<<<<<<< HEAD
 remove_ida:
 	ida_simple_remove(&cpufreq_ida, cpufreq_cdev->id);
 free_table:
 	kfree(cpufreq_cdev->freq_table);
-=======
->>>>>>> 9f80205d
 free_idle_time:
 	kfree(cpufreq_cdev->idle_time);
 free_cdev:
@@ -1014,11 +939,7 @@
 struct thermal_cooling_device *
 cpufreq_cooling_register(struct cpufreq_policy *policy)
 {
-<<<<<<< HEAD
 	return __cpufreq_cooling_register(NULL, policy, 0, NULL);
-=======
-	return __cpufreq_cooling_register(NULL, policy, false, NULL);
->>>>>>> 9f80205d
 }
 EXPORT_SYMBOL_GPL(cpufreq_cooling_register);
 
@@ -1055,15 +976,11 @@
 	}
 
 	if (of_find_property(np, "#cooling-cells", NULL)) {
-<<<<<<< HEAD
 		of_property_read_u32(np, "dynamic-power-coefficient",
 				     &capacitance);
 
 		cdev = __cpufreq_cooling_register(np, policy, capacitance,
 						  NULL);
-=======
-		cdev = __cpufreq_cooling_register(np, policy, true, NULL);
->>>>>>> 9f80205d
 		if (IS_ERR(cdev)) {
 			pr_err("cpu_cooling: cpu%d is not running as cooling device: %ld\n",
 			       policy->cpu, PTR_ERR(cdev));
@@ -1077,37 +994,6 @@
 EXPORT_SYMBOL_GPL(of_cpufreq_cooling_register);
 
 /**
- * cpufreq_platform_cooling_register() - create cpufreq cooling device with
- * additional platform specific mitigation function.
- *
- * @clip_cpus: cpumask of cpus where the frequency constraints will happen
- * @plat_ops: the platform mitigation functions that will be called insted of
- * cpufreq, if provided.
- *
- * Return: a valid struct thermal_cooling_device pointer on success,
- * on failure, it returns a corresponding ERR_PTR().
- */
-struct thermal_cooling_device *
-cpufreq_platform_cooling_register(struct cpufreq_policy *policy,
-				  struct cpu_cooling_ops *plat_ops)
-{
-	struct device_node *cpu_node;
-	struct thermal_cooling_device *cdev = NULL;
-
-	cpu_node = of_cpu_device_node_get(policy->cpu);
-	if (!cpu_node) {
-		pr_err("No cpu node\n");
-		return ERR_PTR(-EINVAL);
-	}
-	cdev = __cpufreq_cooling_register(cpu_node, policy, false,
-					  plat_ops);
-
-	of_node_put(cpu_node);
-	return cdev;
-}
-EXPORT_SYMBOL(cpufreq_platform_cooling_register);
-
-/**
  * cpufreq_cooling_unregister - function to remove cpufreq cooling device.
  * @cdev: thermal cooling device pointer.
  *
@@ -1134,6 +1020,7 @@
 					    CPUFREQ_POLICY_NOTIFIER);
 
 	thermal_cooling_device_unregister(cpufreq_cdev->cdev);
+	ida_simple_remove(&cpufreq_ida, cpufreq_cdev->id);
 	kfree(cpufreq_cdev->idle_time);
 	kfree(cpufreq_cdev->freq_table);
 	kfree(cpufreq_cdev);
