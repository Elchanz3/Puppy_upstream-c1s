/*
 * Universal Flash Storage Host controller driver Core
 *
 * This code is based on drivers/scsi/ufs/ufshcd.c
 * Copyright (C) 2011-2013 Samsung India Software Operations
 * Copyright (c) 2013-2016, The Linux Foundation. All rights reserved.
 *
 * Authors:
 *	Santosh Yaraganavi <santosh.sy@samsung.com>
 *	Vinayak Holikatti <h.vinayak@samsung.com>
 *
 * This program is free software; you can redistribute it and/or
 * modify it under the terms of the GNU General Public License
 * as published by the Free Software Foundation; either version 2
 * of the License, or (at your option) any later version.
 * See the COPYING file in the top-level directory or visit
 * <http://www.gnu.org/licenses/gpl-2.0.html>
 *
 * This program is distributed in the hope that it will be useful,
 * but WITHOUT ANY WARRANTY; without even the implied warranty of
 * MERCHANTABILITY or FITNESS FOR A PARTICULAR PURPOSE.  See the
 * GNU General Public License for more details.
 *
 * This program is provided "AS IS" and "WITH ALL FAULTS" and
 * without warranty of any kind. You are solely responsible for
 * determining the appropriateness of using and distributing
 * the program and assume all risks associated with your exercise
 * of rights with respect to the program, including but not limited
 * to infringement of third party rights, the risks and costs of
 * program errors, damage to or loss of data, programs or equipment,
 * and unavailability or interruption of operations. Under no
 * circumstances will the contributor of this Program be liable for
 * any damages of any kind arising from your use or distribution of
 * this program.
 *
 * The Linux Foundation chooses to take subject only to the GPLv2
 * license terms, and distributes only under these terms.
 */
#include <linux/sec_debug.h>

#include <linux/async.h>
#if defined(CONFIG_PM_DEVFREQ)
#include <linux/devfreq.h>
#endif
#include <linux/nls.h>
#include <linux/smc.h>
#include <scsi/ufs/ioctl.h>
#include <linux/of.h>
#include <linux/blkdev.h>
#include <linux/bitfield.h>
#include "ufshcd.h"
#include "ufs-exynos.h"
#include "ufs_quirks.h"
#include "unipro.h"
#include "ufs-sysfs.h"
<<<<<<< HEAD
#if defined(CONFIG_SEC_ABC)  
#include <linux/sti/abc_common.h>  
#endif
=======
#include "ufshcd-crypto.h"
>>>>>>> 2700cf83

#define CREATE_TRACE_POINTS
#include <trace/events/ufs.h>

#define UFSHCD_REQ_SENSE_SIZE	18

#define UFSHCD_ENABLE_INTRS	(UTP_TRANSFER_REQ_COMPL |\
				 UTP_TASK_REQ_COMPL |\
				 UFSHCD_ERROR_MASK)
/* UIC command timeout, unit: ms */
#define UIC_CMD_TIMEOUT	500

/* NOP OUT retries waiting for NOP IN response */
#define NOP_OUT_RETRIES    10
/* Timeout after 30 msecs if NOP OUT hangs without response */
#define NOP_OUT_TIMEOUT    30 /* msecs */

/* Device initialization completion timeout, unit: ms */
#define DEV_INIT_COMPL_TIMEOUT  1500

/* Query request retries */
#define QUERY_REQ_RETRIES 2
/* Query request timeout */
#define QUERY_REQ_TIMEOUT 1500 /* 1.5 seconds */
/*
 * Query request timeout for fDeviceInit flag
 * fDeviceInit query response time for some devices is too large that default
 * QUERY_REQ_TIMEOUT may not be enough for such devices.
 */
#define QUERY_FDEVICEINIT_REQ_TIMEOUT 600 /* msec */

/* Task management command timeout */
#define TM_CMD_TIMEOUT	300 /* msecs */

/* maximum number of retries for a general UIC command  */
#define UFS_UIC_COMMAND_RETRIES 3

/* maximum number of link-startup retries */
#define DME_LINKSTARTUP_RETRIES 3

/* Maximum retries for Hibern8 enter */
#define UIC_HIBERN8_ENTER_RETRIES 3

/* maximum number of reset retries before giving up */
#define MAX_HOST_RESET_RETRIES 5

/* Expose the flag value from utp_upiu_query.value */
#define MASK_QUERY_UPIU_FLAG_LOC 0xFF

/* Interrupt aggregation default timeout, unit: 40us */
#define INT_AGGR_DEF_TO	0x01

/* Link Hibernation delay, msecs */
#define LINK_H8_DELAY  12

/* UFS link setup retries */
#define UFS_LINK_SETUP_RETRIES 5

/* IOCTL opcode for command - ufs set device read only */
#define UFS_IOCTL_BLKROSET      BLKROSET
#ifdef CONFIG_SCSI_UFS_SUPPORT_TW_MAN_GC
#define UFS_TW_MANUAL_FLUSH_THRESHOLD	5
#endif
#define UFS_TW_DISABLE_THRESHOLD	7

#ifdef CONFIG_BLK_TURBO_WRITE
#define SEC_UFS_TW_INFO_DIFF(t, n, o, member) ({		\
		(t)->member = (n)->member - (o)->member;	\
		(o)->member = (n)->member; })

static void SEC_UFS_TW_info_get_diff(struct SEC_UFS_TW_info *target,
		struct SEC_UFS_TW_info *new, struct SEC_UFS_TW_info *old)
{
		SEC_UFS_TW_INFO_DIFF(target, new, old, tw_enable_count);
		SEC_UFS_TW_INFO_DIFF(target, new, old, tw_disable_count);
		SEC_UFS_TW_INFO_DIFF(target, new, old, tw_amount_W_kb);
		SEC_UFS_TW_INFO_DIFF(target, new, old, hibern8_enter_count);
		SEC_UFS_TW_INFO_DIFF(target, new, old, hibern8_enter_count_100ms);
		SEC_UFS_TW_INFO_DIFF(target, new, old, hibern8_amount_ms);
		SEC_UFS_TW_INFO_DIFF(target, new, old, hibern8_amount_ms_100ms);

		target->hibern8_max_ms = new->hibern8_max_ms;

		// initialize min, max h8 time values.
		new->hibern8_max_ms = 0;
		get_monotonic_boottime(&(old->timestamp));	/* update timestamp */
}
#endif

/* default delay of autosuspend: 2000 ms */
#define RPM_AUTOSUSPEND_DELAY_MS 2000

#define ufshcd_toggle_vreg(_dev, _vreg, _on)				\
	({                                                              \
		int _ret;                                               \
		if (_on)                                                \
			_ret = ufshcd_enable_vreg(_dev, _vreg);         \
		else                                                    \
			_ret = ufshcd_disable_vreg(_dev, _vreg);        \
		_ret;                                                   \
	})

/* Called by FS */
extern void (*ufs_debug_func)(void *);

#define ufshcd_hex_dump(prefix_str, buf, len) do {                       \
	size_t __len = (len);                                            \
	print_hex_dump(KERN_ERR, prefix_str,                             \
		       __len > 4 ? DUMP_PREFIX_OFFSET : DUMP_PREFIX_NONE,\
		       16, 4, buf, __len, false);                        \
} while (0)

int ufshcd_dump_regs(struct ufs_hba *hba, size_t offset, size_t len,
		     const char *prefix)
{
	u32 *regs;
	size_t pos;

	if (offset % 4 != 0 || len % 4 != 0) /* keep readl happy */
		return -EINVAL;

	regs = kzalloc(len, GFP_KERNEL);
	if (!regs)
		return -ENOMEM;

	for (pos = 0; pos < len; pos += 4)
		regs[pos / 4] = ufshcd_readl(hba, offset + pos);

	ufshcd_hex_dump(prefix, regs, len);
	kfree(regs);

	return 0;
}
EXPORT_SYMBOL_GPL(ufshcd_dump_regs);

enum {
	UFSHCD_MAX_CHANNEL	= 0,
	UFSHCD_MAX_ID		= 1,
	UFSHCD_CMD_PER_LUN	= 32,
	UFSHCD_CAN_QUEUE	= 32,
};

/* UFSHCD states */
enum {
	UFSHCD_STATE_RESET,
	UFSHCD_STATE_ERROR,
	UFSHCD_STATE_OPERATIONAL,
	UFSHCD_STATE_EH_SCHEDULED,
	UFSHCD_STATE_FATAL_MODE,
};

/* UFSHCD error handling flags */
enum {
	UFSHCD_EH_IN_PROGRESS = (1 << 0),
};

/* UFSHCD UIC layer error flags */
enum {
	UFSHCD_UIC_DL_PA_INIT_ERROR = (1 << 0), /* Data link layer error */
	UFSHCD_UIC_DL_NAC_RECEIVED_ERROR = (1 << 1), /* Data link layer error */
	UFSHCD_UIC_DL_TCx_REPLAY_ERROR = (1 << 2), /* Data link layer error */
	UFSHCD_UIC_NL_ERROR = (1 << 3), /* Network layer error */
	UFSHCD_UIC_TL_ERROR = (1 << 4), /* Transport Layer error */
	UFSHCD_UIC_DME_ERROR = (1 << 5), /* DME error */
	UFSHCD_UIC_DL_ERROR = (1 << 6), /* Data link layer error */
};

#define ufshcd_set_eh_in_progress(h) \
	((h)->eh_flags |= UFSHCD_EH_IN_PROGRESS)
#define ufshcd_eh_in_progress(h) \
	((h)->eh_flags & UFSHCD_EH_IN_PROGRESS)
#define ufshcd_clear_eh_in_progress(h) \
	((h)->eh_flags &= ~UFSHCD_EH_IN_PROGRESS)

#define ufshcd_set_ufs_dev_active(h) \
	((h)->curr_dev_pwr_mode = UFS_ACTIVE_PWR_MODE)
#define ufshcd_set_ufs_dev_sleep(h) \
	((h)->curr_dev_pwr_mode = UFS_SLEEP_PWR_MODE)
#define ufshcd_set_ufs_dev_poweroff(h) \
	((h)->curr_dev_pwr_mode = UFS_POWERDOWN_PWR_MODE)
#define ufshcd_is_ufs_dev_active(h) \
	((h)->curr_dev_pwr_mode == UFS_ACTIVE_PWR_MODE)
#define ufshcd_is_ufs_dev_sleep(h) \
	((h)->curr_dev_pwr_mode == UFS_SLEEP_PWR_MODE)
#define ufshcd_is_ufs_dev_poweroff(h) \
	((h)->curr_dev_pwr_mode == UFS_POWERDOWN_PWR_MODE)

struct ufs_pm_lvl_states ufs_pm_lvl_states[] = {
	{UFS_ACTIVE_PWR_MODE, UIC_LINK_ACTIVE_STATE},
	{UFS_ACTIVE_PWR_MODE, UIC_LINK_HIBERN8_STATE},
	{UFS_SLEEP_PWR_MODE, UIC_LINK_ACTIVE_STATE},
	{UFS_SLEEP_PWR_MODE, UIC_LINK_HIBERN8_STATE},
	{UFS_POWERDOWN_PWR_MODE, UIC_LINK_HIBERN8_STATE},
	{UFS_POWERDOWN_PWR_MODE, UIC_LINK_OFF_STATE},
};

#if defined(CONFIG_UFS_DATA_LOG)
#if defined(CONFIG_UFS_DATA_LOG_MAGIC_CODE)
#define	UFS_DATA_BUF_SIZE	8
#endif
#define UFS_CMDQ_DEPTH_MAX  32
#define	UFS_DATA_LOG_MAX	1024

static int queuing_req[UFS_CMDQ_DEPTH_MAX];

struct ufs_data_log_summary {
	u64 start_time;
	u64	end_time;
	sector_t	sector;
	int	segments_cnt;
	int done;
#if defined(CONFIG_UFS_DATA_LOG_MAGIC_CODE)
	u64 *virt_addr;
	char	datbuf[UFS_DATA_BUF_SIZE];
#endif

};

static struct ufs_data_log_summary ufs_data_log[UFS_DATA_LOG_MAX] __cacheline_aligned;
#endif

static inline enum ufs_dev_pwr_mode
ufs_get_pm_lvl_to_dev_pwr_mode(enum ufs_pm_level lvl)
{
	return ufs_pm_lvl_states[lvl].dev_state;
}

static inline enum uic_link_state
ufs_get_pm_lvl_to_link_pwr_state(enum ufs_pm_level lvl)
{
	return ufs_pm_lvl_states[lvl].link_state;
}

static struct ufs_dev_fix ufs_fixups[] = {
	/* UFS cards deviations table */
	UFS_FIX(UFS_VENDOR_SAMSUNG, UFS_ANY_MODEL,
		UFS_DEVICE_QUIRK_DELAY_BEFORE_LPM),
	UFS_FIX(UFS_VENDOR_SAMSUNG, UFS_ANY_MODEL, UFS_DEVICE_NO_VCCQ),
	UFS_FIX(UFS_VENDOR_SAMSUNG, UFS_ANY_MODEL,
		UFS_DEVICE_NO_FASTAUTO),
	UFS_FIX(UFS_VENDOR_SAMSUNG, UFS_ANY_MODEL,
		UFS_DEVICE_QUIRK_HOST_PA_TACTIVATE),
	UFS_FIX(UFS_VENDOR_TOSHIBA, UFS_ANY_MODEL,
		UFS_DEVICE_QUIRK_DELAY_BEFORE_LPM),
	UFS_FIX(UFS_VENDOR_TOSHIBA, "THGLF2G9C8KBADG",
		UFS_DEVICE_QUIRK_PA_TACTIVATE),
	UFS_FIX(UFS_VENDOR_TOSHIBA, "THGLF2G9D8KBADG",
		UFS_DEVICE_QUIRK_PA_TACTIVATE),
	UFS_FIX(UFS_VENDOR_TOSHIBA, "THGAF8G9T43BAIR",
		UFS_DEVICE_QUIRK_SUPPORT_QUERY_FATAL_MODE),
	UFS_FIX(UFS_VENDOR_SKHYNIX, UFS_ANY_MODEL, UFS_DEVICE_NO_VCCQ),
	UFS_FIX(UFS_VENDOR_SKHYNIX, UFS_ANY_MODEL,
		UFS_DEVICE_QUIRK_HOST_PA_SAVECONFIGTIME),
	UFS_FIX(UFS_VENDOR_SKHYNIX, "hB8aL1" /*H28U62301AMR*/,
		UFS_DEVICE_QUIRK_HOST_VS_DEBUGSAVECONFIGTIME),

	END_FIX
};

static void ufshcd_tmc_handler(struct ufs_hba *hba);
static void ufshcd_async_scan(void *data, async_cookie_t cookie);
static int ufshcd_reset_and_restore(struct ufs_hba *hba);
static int ufshcd_eh_host_reset_handler(struct scsi_cmnd *cmd);
static int ufshcd_clear_tm_cmd(struct ufs_hba *hba, int tag);
static void ufshcd_hba_exit(struct ufs_hba *hba);
static int ufshcd_probe_hba(struct ufs_hba *hba);
static int __ufshcd_setup_clocks(struct ufs_hba *hba, bool on,
				 bool skip_ref_clk);
static int ufshcd_setup_clocks(struct ufs_hba *hba, bool on);
static int ufshcd_set_vccq_rail_unused(struct ufs_hba *hba, bool unused);
static int ufshcd_uic_hibern8_exit(struct ufs_hba *hba);
static int ufshcd_uic_hibern8_enter(struct ufs_hba *hba);
static int ufshcd_link_hibern8_ctrl(struct ufs_hba *hba, bool en);
static inline void ufshcd_add_delay_before_dme_cmd(struct ufs_hba *hba);
static int ufshcd_host_reset_and_restore(struct ufs_hba *hba);
static void ufshcd_resume_clkscaling(struct ufs_hba *hba);
static void ufshcd_suspend_clkscaling(struct ufs_hba *hba);
static void __ufshcd_suspend_clkscaling(struct ufs_hba *hba);
static int ufshcd_scale_clks(struct ufs_hba *hba, bool scale_up);
static irqreturn_t ufshcd_intr(int irq, void *__hba);
static int ufshcd_change_power_mode(struct ufs_hba *hba,
			     struct ufs_pa_layer_attr *pwr_mode);
static int ufshcd_set_dev_pwr_mode(struct ufs_hba *hba,
				     enum ufs_dev_pwr_mode pwr_mode);
static int ufshcd_send_request_sense(struct ufs_hba *hba,
                               struct scsi_device *sdp);

#if defined(SEC_UFS_ERROR_COUNT)
#include <scsi/scsi_proto.h>
#define MAX_U8_VALUE	0xff

static void SEC_ufs_operation_check(struct ufs_hba *hba, u32 command)
{
	struct SEC_UFS_counting *err_info = &(hba->SEC_err_info);
	struct SEC_UFS_op_count *op_cnt = &(err_info->op_count);

	switch (command) {
	case SEC_UFS_HW_RESET:
		op_cnt->HW_RESET_count++;
#if defined(CONFIG_SEC_ABC) 
		if ((op_cnt->HW_RESET_count % 10) == 0)
			sec_abc_send_event("MODULE=storage@ERROR=ufs_hwreset_err");
#endif
		break;
	case UIC_CMD_DME_LINK_STARTUP:
		op_cnt->link_startup_count++;
		break;
	case UIC_CMD_DME_HIBER_ENTER:
		op_cnt->Hibern8_enter_count++;
		break;
	case UIC_CMD_DME_HIBER_EXIT:
		op_cnt->Hibern8_exit_count++;
		break;
	default:
		break;
	}
	op_cnt->op_err++;
}

static void SEC_ufs_uic_error_check(struct ufs_hba *hba, bool cmd_count, bool fatal_error)
{
	struct SEC_UFS_counting *err_info = &(hba->SEC_err_info);

	if (cmd_count) {
		struct uic_command *uic_cmd = hba->active_uic_cmd;	// uic CMD error count logging
		struct SEC_UFS_UIC_cmd_count *uic_cmd_cnt = &(err_info->UIC_cmd_count);
		struct SEC_UFS_UIC_err_count *uic_err_cnt = &(err_info->UIC_err_count);
		u32 uic_error = hba->uic_error;

		if (!uic_cmd)	/* No UIC CMD error */
			goto passed_uic_cmd_err;

		switch (uic_cmd->command & COMMAND_OPCODE_MASK) {
		case UIC_CMD_DME_GET:
			if (uic_cmd_cnt->DME_GET_err < MAX_U8_VALUE) 
				uic_cmd_cnt->DME_GET_err++; 
			uic_cmd_cnt->UIC_cmd_err++;
			break;
		case UIC_CMD_DME_SET:
			if (uic_cmd_cnt->DME_SET_err < MAX_U8_VALUE) 
				uic_cmd_cnt->DME_SET_err++;
			uic_cmd_cnt->UIC_cmd_err++;
			break;
		case UIC_CMD_DME_PEER_GET:
			if (uic_cmd_cnt->DME_PEER_GET_err < MAX_U8_VALUE) 
				uic_cmd_cnt->DME_PEER_GET_err++;
			uic_cmd_cnt->UIC_cmd_err++;
			break;
		case UIC_CMD_DME_PEER_SET:
			if (uic_cmd_cnt->DME_PEER_SET_err < MAX_U8_VALUE)
				uic_cmd_cnt->DME_PEER_SET_err++;
			uic_cmd_cnt->UIC_cmd_err++;
			break;
		case UIC_CMD_DME_POWERON:
			if (uic_cmd_cnt->DME_POWERON_err < MAX_U8_VALUE)
				uic_cmd_cnt->DME_POWERON_err++;
			uic_cmd_cnt->UIC_cmd_err++;
			break;
		case UIC_CMD_DME_POWEROFF:
			if (uic_cmd_cnt->DME_POWEROFF_err < MAX_U8_VALUE)
				uic_cmd_cnt->DME_POWEROFF_err++;
			uic_cmd_cnt->UIC_cmd_err++;
			break;
		case UIC_CMD_DME_ENABLE:
			if (uic_cmd_cnt->DME_ENABLE_err < MAX_U8_VALUE)
				uic_cmd_cnt->DME_ENABLE_err++;
			uic_cmd_cnt->UIC_cmd_err++;
			break;
		case UIC_CMD_DME_RESET:
			if (uic_cmd_cnt->DME_RESET_err < MAX_U8_VALUE)
				uic_cmd_cnt->DME_RESET_err++;
			uic_cmd_cnt->UIC_cmd_err++;
			break;
		case UIC_CMD_DME_END_PT_RST:
			if (uic_cmd_cnt->DME_END_PT_RST_err < MAX_U8_VALUE)
				uic_cmd_cnt->DME_END_PT_RST_err++;
			uic_cmd_cnt->UIC_cmd_err++;
			break;
		case UIC_CMD_DME_LINK_STARTUP:
			if (uic_cmd_cnt->DME_LINK_STARTUP_err < MAX_U8_VALUE)
				uic_cmd_cnt->DME_LINK_STARTUP_err++;
			uic_cmd_cnt->UIC_cmd_err++;
			break;
		case UIC_CMD_DME_HIBER_ENTER:
			if (uic_cmd_cnt->DME_HIBER_ENTER_err < MAX_U8_VALUE)
				uic_cmd_cnt->DME_HIBER_ENTER_err++;
			uic_cmd_cnt->UIC_cmd_err++;
			break;
		case UIC_CMD_DME_HIBER_EXIT:
			if (uic_cmd_cnt->DME_HIBER_EXIT_err < MAX_U8_VALUE)
				uic_cmd_cnt->DME_HIBER_EXIT_err++;
			uic_cmd_cnt->UIC_cmd_err++;
			break;
		case UIC_CMD_DME_TEST_MODE:
			if (uic_cmd_cnt->DME_TEST_MODE_err < MAX_U8_VALUE)
				uic_cmd_cnt->DME_TEST_MODE_err++;
			uic_cmd_cnt->UIC_cmd_err++;
			break;
		default:
			break;
		}
 passed_uic_cmd_err:
		// hba->uic_error; // uic error info

		if (uic_error & UFSHCD_UIC_DL_PA_INIT_ERROR) {
			if (uic_err_cnt->DL_PA_INIT_ERROR_cnt < MAX_U8_VALUE)
				uic_err_cnt->DL_PA_INIT_ERROR_cnt++;
			uic_err_cnt->UIC_err++;
		}
		if (uic_error & UFSHCD_UIC_DL_NAC_RECEIVED_ERROR) {
			if (uic_err_cnt->DL_NAC_RECEIVED_ERROR_cnt < MAX_U8_VALUE) 
				uic_err_cnt->DL_NAC_RECEIVED_ERROR_cnt++; 
			uic_err_cnt->UIC_err++; 
		} 
		if (uic_error & UFSHCD_UIC_DL_ERROR) {
			if (uic_err_cnt->DL_TC_REPLAY_ERROR_cnt < MAX_U8_VALUE) 
				uic_err_cnt->DL_TC_REPLAY_ERROR_cnt++;
			uic_err_cnt->UIC_err++;
		}
		if (uic_error & UFSHCD_UIC_NL_ERROR) {
			if (uic_err_cnt->NL_ERROR_cnt < MAX_U8_VALUE) 
				uic_err_cnt->NL_ERROR_cnt++;
			uic_err_cnt->UIC_err++;
		}
		if (uic_error & UFSHCD_UIC_TL_ERROR) {
			if (uic_err_cnt->TL_ERROR_cnt < MAX_U8_VALUE) 
				uic_err_cnt->TL_ERROR_cnt++;
			uic_err_cnt->UIC_err++;
		}
		if (uic_error & UFSHCD_UIC_DME_ERROR) {
			if (uic_err_cnt->DME_ERROR_cnt < MAX_U8_VALUE) 
				uic_err_cnt->DME_ERROR_cnt++;
			uic_err_cnt->UIC_err++;
		}
	} else if (fatal_error) {
		struct SEC_UFS_Fatal_err_count *fatal_err_cnt = &(err_info->Fatal_err_count);
		// hba->error;  // each bit check and count
		if (hba->errors & DEVICE_FATAL_ERROR) {
			if (fatal_err_cnt->DFE < MAX_U8_VALUE) 
				fatal_err_cnt->DFE++;
		}
		if (hba->errors & CONTROLLER_FATAL_ERROR) {
			if (fatal_err_cnt->CFE < MAX_U8_VALUE) 
				fatal_err_cnt->CFE++;
		}
		if (hba->errors & SYSTEM_BUS_FATAL_ERROR) {
			if (fatal_err_cnt->SBFE < MAX_U8_VALUE) 
				fatal_err_cnt->SBFE++;
		}
		if (hba->errors & UIC_LINK_LOST) {
			if (fatal_err_cnt->LLE < MAX_U8_VALUE) 
				fatal_err_cnt->LLE++;
		}
		if (hba->errors & INT_FATAL_ERRORS)
			fatal_err_cnt->Fatal_err++;
	}
}

static void SEC_ufs_utp_error_check(struct ufs_hba *hba, struct scsi_cmnd *cmd, bool utmr_request, u8 tm_cmd)
{
	struct SEC_UFS_counting *err_info = &(hba->SEC_err_info);
	struct SEC_UFS_UTP_count *utp_err = &(err_info->UTP_count);

	if (utmr_request) {
		if (tm_cmd == UFS_QUERY_TASK) {
			if (utp_err->UTMR_query_task_count < MAX_U8_VALUE) 
				utp_err->UTMR_query_task_count++;
			utp_err->UTP_err++;
		} else if (tm_cmd == UFS_ABORT_TASK) {
			if (utp_err->UTMR_abort_task_count < MAX_U8_VALUE) 
				utp_err->UTMR_abort_task_count++;
			utp_err->UTP_err++;
		}
	} else {
		// cmd logging
		int opcode = cmd->cmnd[0];

		if (opcode == WRITE_10) {
			if (utp_err->UTR_write_err < MAX_U8_VALUE) 
				utp_err->UTR_write_err++;
			utp_err->UTP_err++;
		} else if (opcode == READ_10) {
			if (utp_err->UTR_read_err < MAX_U8_VALUE) 
				utp_err->UTR_read_err++;
			utp_err->UTP_err++;
		} else if (opcode == SYNCHRONIZE_CACHE) {
			if (utp_err->UTR_sync_cache_err < MAX_U8_VALUE) 
				utp_err->UTR_sync_cache_err++;
			utp_err->UTP_err++;
		} else if (opcode == UNMAP) {
			if (utp_err->UTR_unmap_err < MAX_U8_VALUE) 
				utp_err->UTR_unmap_err++;
			utp_err->UTP_err++;
		} else {
			if (utp_err->UTR_etc_err < MAX_U8_VALUE) 
				utp_err->UTR_etc_err++;
			utp_err->UTP_err++;
		}
	}
}

static void SEC_ufs_query_error_check(struct ufs_hba *hba, enum dev_cmd_type cmd_type)
{
	struct SEC_UFS_counting *err_info = &(hba->SEC_err_info);
	struct SEC_UFS_QUERY_count *query_cnt = &(err_info->query_count);
	struct ufs_query_req *request = &hba->dev_cmd.query.request;
	enum query_opcode opcode = request->upiu_req.opcode;

	if (cmd_type == DEV_CMD_TYPE_NOP) {
		if (query_cnt->NOP_err < MAX_U8_VALUE) 
			query_cnt->NOP_err++;
		query_cnt->Query_err++;
	} else {
		switch (opcode) {
		case UPIU_QUERY_OPCODE_READ_DESC:
			if (query_cnt->R_Desc_err < MAX_U8_VALUE) 
				query_cnt->R_Desc_err++;
			break;
		case UPIU_QUERY_OPCODE_WRITE_DESC:
			if (query_cnt->W_Desc_err < MAX_U8_VALUE) 
				query_cnt->W_Desc_err++;
			break;
		case UPIU_QUERY_OPCODE_READ_ATTR:
			if (query_cnt->R_Attr_err < MAX_U8_VALUE) 
				query_cnt->R_Attr_err++;
			break;
		case UPIU_QUERY_OPCODE_WRITE_ATTR:
			if (query_cnt->W_Attr_err < MAX_U8_VALUE) 
				query_cnt->W_Attr_err++;
			break;
		case UPIU_QUERY_OPCODE_READ_FLAG:
			if (query_cnt->R_Flag_err < MAX_U8_VALUE) 
				query_cnt->R_Flag_err++;
			break;
		case UPIU_QUERY_OPCODE_SET_FLAG:
			if (query_cnt->Set_Flag_err < MAX_U8_VALUE) 
				query_cnt->Set_Flag_err++;
			break;
		case UPIU_QUERY_OPCODE_CLEAR_FLAG:
			if (query_cnt->Clear_Flag_err < MAX_U8_VALUE) 
				query_cnt->Clear_Flag_err++;
			break;
		case UPIU_QUERY_OPCODE_TOGGLE_FLAG:
			if (query_cnt->Toggle_Flag_err < MAX_U8_VALUE) 
				query_cnt->Toggle_Flag_err++;
			break;
		default:
			break;
		}
		if (opcode && opcode < UPIU_QUERY_OPCODE_MAX)
			query_cnt->Query_err++;
	}
}
#endif	// SEC_UFS_ERROR_COUNT

static void SEC_ufs_update_tw_info(struct ufs_hba *hba, int write_transfer_len)
{
	struct SEC_UFS_TW_info *tw_info = &(hba->SEC_tw_info);
	enum ufs_tw_state tw_state = hba->ufs_tw_state;

	if (tw_info->tw_info_disable)
		return;

	if (write_transfer_len) {
		/*
		 * write_transfer_len : Byte
		 * tw_info->tw_amount_W_kb : KB
		 */
		tw_info->tw_amount_W_kb += (unsigned long)(write_transfer_len >> 10);
		if (unlikely((s64)tw_info->tw_amount_W_kb < 0))
			goto disable_tw_info;
		return;
	}

	switch (tw_state) {
	case UFS_TW_OFF_STATE:
		tw_info->tw_enable_ms += jiffies_to_msecs(jiffies - tw_info->tw_state_ts);
		tw_info->tw_state_ts = jiffies;
		tw_info->tw_disable_count++;
		if (unlikely(((s64)tw_info->tw_enable_ms < 0) || ((s64)tw_info->tw_disable_count < 0)))
			goto disable_tw_info;
		break;
	case UFS_TW_ON_STATE:
		tw_info->tw_disable_ms += jiffies_to_msecs(jiffies - tw_info->tw_state_ts);
		tw_info->tw_state_ts = jiffies;
		tw_info->tw_enable_count++;
		if (unlikely(((s64)tw_info->tw_disable_ms < 0) || ((s64)tw_info->tw_enable_count < 0)))
			goto disable_tw_info;
		break;
	case UFS_TW_ERR_STATE:
		tw_info->tw_setflag_error_count++; 
		if (unlikely((s64)tw_info->tw_setflag_error_count < 0)) 
			goto disable_tw_info; 
		break; 
	default:
		break;
	}
	return;

disable_tw_info:
	/* disable tw_info updating when MSB is set */
	tw_info->tw_info_disable = true;
	return;
}

static void SEC_ufs_update_h8_info(struct ufs_hba *hba, bool hibern8_enter)
{
	struct SEC_UFS_TW_info *tw_info = &(hba->SEC_tw_info);
	u64 calc_h8_time_ms = 0;

	if (unlikely(((s64)tw_info->hibern8_enter_count < 0) || ((s64)tw_info->hibern8_amount_ms < 0)))
		return;

	if (hibern8_enter) {
		tw_info->hibern8_enter_ts = ktime_get();
	} else {
		calc_h8_time_ms = (u64)ktime_ms_delta(ktime_get(), tw_info->hibern8_enter_ts);

		if (calc_h8_time_ms > 99) {
			tw_info->hibern8_enter_count_100ms++;
			tw_info->hibern8_amount_ms_100ms += calc_h8_time_ms;
		}

		if (tw_info->hibern8_max_ms < calc_h8_time_ms)
			tw_info->hibern8_max_ms = calc_h8_time_ms;

		tw_info->hibern8_amount_ms += calc_h8_time_ms;
		tw_info->hibern8_enter_count++;
	}
}

#if defined(CONFIG_UFSFEATURE) && defined(CONFIG_UFSHPB)
static void ufshcd_add_hpb_info_sysfs_node(struct ufs_hba *hba);

static void SEC_ufs_update_hpb_info(struct ufs_hba *hba, int read_transfer_len)
{
	struct SEC_UFS_HPB_info *hpb_info = &(hba->SEC_hpb_info);

	if (hpb_info->hpb_info_disable)
		return;

	/*
	 * read_transfer_len : Byte
	 * hpb_info->hpb_amount_R_kb : KB
	 */
	hpb_info->hpb_amount_R_kb += (unsigned long)(read_transfer_len >> 10);
	if (unlikely((s64)hpb_info->hpb_amount_R_kb < 0))
		goto disable_hpb_info;
	return;

disable_hpb_info:
	hpb_info->hpb_info_disable = true;
	return;
}

#define SEC_UFS_HPB_ERR_check(hpb_info, member) ({		\
		(hpb_info)->member++;				\
		if ((hpb_info)->member == UINT_MAX) 		\
			(hpb_info)->hpb_err_count_disable = true; })

static void SEC_ufs_hpb_error_check(struct ufs_hba *hba, struct scsi_cmnd *cmd)
{
	struct SEC_UFS_HPB_info *hpb_info = &(hba->SEC_hpb_info);

	u8 cmd_opcode = cmd->cmnd[0];
	u8 cmd_id = cmd->cmnd[1];

	if (hpb_info->hpb_err_count_disable)
		return;

	switch (cmd_opcode) {
	case READ_16:
		SEC_UFS_HPB_ERR_check(hpb_info, hpb_read_err_count);
		break;
	case UFSHPB_READ_BUFFER:
		if (cmd_id == UFSHPB_RB_ID_READ)
			SEC_UFS_HPB_ERR_check(hpb_info, hpb_RB_ID_READ_err_count);
		else if (cmd_id == UFSHPB_RB_ID_SET_RT)
			SEC_UFS_HPB_ERR_check(hpb_info, hpb_RB_ID_SET_RT_err_count);
		break;
	case UFSHPB_WRITE_BUFFER:
		if (cmd_id == UFSHPB_WB_ID_PREFETCH)
			SEC_UFS_HPB_ERR_check(hpb_info, hpb_WB_ID_PREFETCH_err_count);
		else if (cmd_id == UFSHPB_WB_ID_UNSET_RT)
			SEC_UFS_HPB_ERR_check(hpb_info, hpb_WB_ID_UNSET_RT_err_count);
		else if (cmd_id == UFSHPB_WB_ID_UNSET_RT_ALL)
			SEC_UFS_HPB_ERR_check(hpb_info, hpb_WB_ID_UNSET_RT_ALL_err_count);
		break;
	default:
		break;
	}

	return;
}

void SEC_ufs_hpb_rb_count(struct ufs_hba *hba, struct ufshpb_region *rgn)
{
       if (rgn->rgn_state == HPBREGION_PINNED ||
	   rgn->rgn_state == HPBREGION_RT_PINNED) {
	       atomic64_inc(&(hba->SEC_hpb_info.hpb_pinned_rb_cnt));
       } else if (rgn->rgn_state == HPBREGION_ACTIVE) {
	       atomic64_inc(&(hba->SEC_hpb_info.hpb_active_rb_cnt));
       }

       return;
}
#endif

static inline bool ufshcd_valid_tag(struct ufs_hba *hba, int tag)
{
	return tag >= 0 && tag < hba->nutrs;
}

static ssize_t ufshcd_monitor_show(struct device *dev,
		struct device_attribute *attr, char *buf)
{
	struct ufs_hba *hba = dev_get_drvdata(dev);

	return snprintf(buf, PAGE_SIZE, "%lu\n", hba->monitor.flag);
}

static ssize_t ufshcd_monitor_store(struct device *dev,
		struct device_attribute *attr, const char *buf, size_t count)
{
	struct ufs_hba *hba = dev_get_drvdata(dev);
	unsigned long value;

	if (kstrtoul(buf, 0, &value))
		return -EINVAL;

	hba->monitor.flag = value;
	return count;
}

static void ufshcd_init_monitor(struct ufs_hba *hba)
{
	hba->monitor.attrs.show = ufshcd_monitor_show;
	hba->monitor.attrs.store = ufshcd_monitor_store;
	sysfs_attr_init(&hba->monitor.attrs.attr);
	hba->monitor.attrs.attr.name = "monitor";
	hba->monitor.attrs.attr.mode = S_IRUGO | S_IWUSR;
	if (device_create_file(hba->dev, &hba->monitor.attrs))
		dev_err(hba->dev, "Failed to create sysfs for monitor\n");
}

static inline int ufshcd_enable_irq(struct ufs_hba *hba)
{
	int ret = 0;

	if (!hba->is_irq_enabled) {
		ret = request_irq(hba->irq, ufshcd_intr, IRQF_SHARED, UFSHCD,
				hba);
		if (ret)
			dev_err(hba->dev, "%s: request_irq failed, ret=%d\n",
				__func__, ret);
		hba->is_irq_enabled = true;
	}

	return ret;
}

static inline void ufshcd_disable_irq(struct ufs_hba *hba)
{
	if (hba->is_irq_enabled) {
		free_irq(hba->irq, hba);
		hba->is_irq_enabled = false;
	}
}

static void ufshcd_scsi_unblock_requests(struct ufs_hba *hba)
{
	if (atomic_dec_and_test(&hba->scsi_block_reqs_cnt))
		scsi_unblock_requests(hba->host);
}

static void ufshcd_scsi_block_requests(struct ufs_hba *hba)
{
	if (atomic_inc_return(&hba->scsi_block_reqs_cnt) == 1)
		scsi_block_requests(hba->host);
}

/* replace non-printable or non-ASCII characters with spaces */
static inline void ufshcd_remove_non_printable(char *val)
{
	if (!val)
		return;

	if (*val < 0x20 || *val > 0x7e)
		*val = ' ';
}

static void ufshcd_add_cmd_upiu_trace(struct ufs_hba *hba, unsigned int tag,
		const char *str)
{
	struct utp_upiu_req *rq = hba->lrb[tag].ucd_req_ptr;

	trace_ufshcd_upiu(dev_name(hba->dev), str, &rq->header, &rq->sc.cdb);
}

static void ufshcd_add_query_upiu_trace(struct ufs_hba *hba, unsigned int tag,
		const char *str)
{
	struct utp_upiu_req *rq = hba->lrb[tag].ucd_req_ptr;

	trace_ufshcd_upiu(dev_name(hba->dev), str, &rq->header, &rq->qr);
}

static void ufshcd_add_tm_upiu_trace(struct ufs_hba *hba, unsigned int tag,
		const char *str)
{
	struct utp_task_req_desc *descp;
	struct utp_upiu_task_req *task_req;
	int off = (int)tag - hba->nutrs;

	descp = &hba->utmrdl_base_addr[off];
	task_req = (struct utp_upiu_task_req *)descp->task_req_upiu;
	trace_ufshcd_upiu(dev_name(hba->dev), str, &task_req->header,
			&task_req->input_param1);
}

static void ufshcd_add_command_trace(struct ufs_hba *hba,
		unsigned int tag, const char *str)
{
	sector_t lba = -1;
	u8 opcode = 0;
	u32 intr, doorbell;
	struct ufshcd_lrb *lrbp = &hba->lrb[tag];
	int transfer_len = -1;

	if (!trace_ufshcd_command_enabled()) {
		/* trace UPIU W/O tracing command */
		if (lrbp->cmd)
			ufshcd_add_cmd_upiu_trace(hba, tag, str);
		return;
	}

	if (lrbp->cmd) { /* data phase exists */
		/* trace UPIU also */
		ufshcd_add_cmd_upiu_trace(hba, tag, str);
		opcode = (u8)(*lrbp->cmd->cmnd);
		if ((opcode == READ_10) || (opcode == WRITE_10)) {
			/*
			 * Currently we only fully trace read(10) and write(10)
			 * commands
			 */
			if (lrbp->cmd->request && lrbp->cmd->request->bio)
				lba =
				  lrbp->cmd->request->bio->bi_iter.bi_sector;
			transfer_len = be32_to_cpu(
				lrbp->ucd_req_ptr->sc.exp_data_transfer_len);
		}
	}

	intr = ufshcd_readl(hba, REG_INTERRUPT_STATUS);
	doorbell = ufshcd_readl(hba, REG_UTP_TRANSFER_REQ_DOOR_BELL);
	trace_ufshcd_command(dev_name(hba->dev), str, tag,
				doorbell, transfer_len, intr, lba, opcode);
}

static void ufshcd_print_clk_freqs(struct ufs_hba *hba)
{
	struct ufs_clk_info *clki;
	struct list_head *head = &hba->clk_list_head;

	if (list_empty(head))
		return;

	list_for_each_entry(clki, head, list) {
		if (!IS_ERR_OR_NULL(clki->clk) && clki->min_freq &&
				clki->max_freq)
			dev_err(hba->dev, "clk: %s, rate: %u\n",
					clki->name, clki->curr_freq);
	}
}

static void ufshcd_print_uic_err_hist(struct ufs_hba *hba,
		struct ufs_uic_err_reg_hist *err_hist, char *err_name)
{
	int i;

	for (i = 0; i < UIC_ERR_REG_HIST_LENGTH; i++) {
		int p = (i + err_hist->pos - 1) % UIC_ERR_REG_HIST_LENGTH;

		if (err_hist->reg[p] == 0)
			continue;
		dev_err(hba->dev, "%s[%d] = 0x%x at %lld us\n", err_name, i,
			err_hist->reg[p], ktime_to_us(err_hist->tstamp[p]));
	}
}

static void ufshcd_print_host_regs(struct ufs_hba *hba)
{
	dev_err(hba->dev, "hba->ufs_version = 0x%x, hba->capabilities = 0x%x\n",
		hba->ufs_version, hba->capabilities);
	dev_err(hba->dev,
		"hba->outstanding_reqs = 0x%x, hba->outstanding_tasks = 0x%x\n",
		(u32)hba->outstanding_reqs, (u32)hba->outstanding_tasks);
	dev_err(hba->dev,
		"last_hibern8_exit_tstamp at %lld us, hibern8_exit_cnt = %d\n",
		ktime_to_us(hba->ufs_stats.last_hibern8_exit_tstamp),
		hba->ufs_stats.hibern8_exit_cnt);

	ufshcd_print_uic_err_hist(hba, &hba->ufs_stats.pa_err, "pa_err");
	ufshcd_print_uic_err_hist(hba, &hba->ufs_stats.dl_err, "dl_err");
	ufshcd_print_uic_err_hist(hba, &hba->ufs_stats.nl_err, "nl_err");
	ufshcd_print_uic_err_hist(hba, &hba->ufs_stats.tl_err, "tl_err");
	ufshcd_print_uic_err_hist(hba, &hba->ufs_stats.dme_err, "dme_err");

	ufshcd_print_clk_freqs(hba);

	if ((hba->quirks & UFSHCD_QUIRK_DUMP_DEBUG_INFO)
			&& (hba->vops && hba->vops->dbg_register_dump))
		hba->vops->dbg_register_dump(hba);

	ufshcd_crypto_debug(hba);
}

static
void ufshcd_print_trs(struct ufs_hba *hba, unsigned long bitmap, bool pr_prdt)
{
	struct ufshcd_lrb *lrbp;
	int prdt_length;
	int tag;

	for_each_set_bit(tag, &bitmap, hba->nutrs) {
		lrbp = &hba->lrb[tag];

		dev_err(hba->dev, "UPIU[%d] - issue time %lld us\n",
				tag, ktime_to_us(lrbp->issue_time_stamp));
		dev_err(hba->dev, "UPIU[%d] - complete time %lld us\n",
				tag, ktime_to_us(lrbp->compl_time_stamp));
		dev_err(hba->dev,
			"UPIU[%d] - Transfer Request Descriptor phys@0x%llx\n",
			tag, (u64)lrbp->utrd_dma_addr);

		ufshcd_hex_dump("UPIU TRD: ", lrbp->utr_descriptor_ptr,
				sizeof(struct utp_transfer_req_desc));
		dev_err(hba->dev, "UPIU[%d] - Request UPIU phys@0x%llx\n", tag,
			(u64)lrbp->ucd_req_dma_addr);
		ufshcd_hex_dump("UPIU REQ: ", lrbp->ucd_req_ptr,
				sizeof(struct utp_upiu_req));
		dev_err(hba->dev, "UPIU[%d] - Response UPIU phys@0x%llx\n", tag,
			(u64)lrbp->ucd_rsp_dma_addr);
		ufshcd_hex_dump("UPIU RSP: ", lrbp->ucd_rsp_ptr,
				sizeof(struct utp_upiu_rsp));

		prdt_length = le16_to_cpu(
			lrbp->utr_descriptor_ptr->prd_table_length);
		dev_err(hba->dev,
			"UPIU[%d] - PRDT - %d entries  phys@0x%llx\n",
			tag, prdt_length,
			(u64)lrbp->ucd_prdt_dma_addr);

		if (pr_prdt)
			ufshcd_hex_dump("UPIU PRDT: ", lrbp->ucd_prdt_ptr,
				sizeof(struct ufshcd_sg_entry) * prdt_length);
	}
}

static void ufshcd_print_tmrs(struct ufs_hba *hba, unsigned long bitmap)
{
	struct utp_task_req_desc *tmrdp;
	int tag;

	for_each_set_bit(tag, &bitmap, hba->nutmrs) {
		tmrdp = &hba->utmrdl_base_addr[tag];
		dev_err(hba->dev, "TM[%d] - Task Management Header\n", tag);
		ufshcd_hex_dump("TM TRD: ", &tmrdp->header,
				sizeof(struct request_desc_header));
		dev_err(hba->dev, "TM[%d] - Task Management Request UPIU\n",
				tag);
		ufshcd_hex_dump("TM REQ: ", tmrdp->task_req_upiu,
				sizeof(struct utp_upiu_req));
		dev_err(hba->dev, "TM[%d] - Task Management Response UPIU\n",
				tag);
		ufshcd_hex_dump("TM RSP: ", tmrdp->task_rsp_upiu,
				sizeof(struct utp_task_req_desc));
	}
}

static void ufshcd_print_host_state(struct ufs_hba *hba)
{
	dev_err(hba->dev, "UFS Host state=%d\n", hba->ufshcd_state);
	dev_err(hba->dev, "lrb in use=0x%lx, outstanding reqs=0x%lx tasks=0x%lx\n",
		hba->lrb_in_use, hba->outstanding_reqs, hba->outstanding_tasks);
	dev_err(hba->dev, "saved_err=0x%x, saved_uic_err=0x%x\n",
		hba->saved_err, hba->saved_uic_err);
	dev_err(hba->dev, "Device power mode=%d, UIC link state=%d\n",
		hba->curr_dev_pwr_mode, hba->uic_link_state);
	dev_err(hba->dev, "PM in progress=%d, sys. suspended=%d\n",
		hba->pm_op_in_progress, hba->is_sys_suspended);
	dev_err(hba->dev, "Auto BKOPS=%d, Host self-block=%d\n",
		hba->auto_bkops_enabled, hba->host->host_self_blocked);
	dev_err(hba->dev, "Clk gate=%d\n", hba->clk_gating.state);
	dev_err(hba->dev, "error handling flags=0x%x, req. abort count=%d\n",
		hba->eh_flags, hba->req_abort_count);
	dev_err(hba->dev, "Host capabilities=0x%x, caps=0x%x\n",
		hba->capabilities, hba->caps);
	dev_err(hba->dev, "quirks=0x%x, dev. quirks=0x%x\n", hba->quirks,
		hba->dev_quirks);
}

/**
 * ufshcd_print_pwr_info - print power params as saved in hba
 * power info
 * @hba: per-adapter instance
 */
static void ufshcd_print_pwr_info(struct ufs_hba *hba)
{
	static const char * const names[] = {
		"INVALID MODE",
		"FAST MODE",
		"SLOW_MODE",
		"INVALID MODE",
		"FASTAUTO_MODE",
		"SLOWAUTO_MODE",
		"INVALID MODE",
	};

	dev_err(hba->dev, "%s:[RX, TX]: gear=[%d, %d], lane[%d, %d], pwr[%s, %s], rate = %d\n",
		 __func__,
		 hba->pwr_info.gear_rx, hba->pwr_info.gear_tx,
		 hba->pwr_info.lane_rx, hba->pwr_info.lane_tx,
		 names[hba->pwr_info.pwr_rx],
		 names[hba->pwr_info.pwr_tx],
		 hba->pwr_info.hs_rate);
}

/*
 * ufshcd_wait_for_register - wait for register value to change
 * @hba - per-adapter interface
 * @reg - mmio register offset
 * @mask - mask to apply to read register value
 * @val - wait condition
 * @interval_us - polling interval in microsecs
 * @timeout_ms - timeout in millisecs
 * @can_sleep - perform sleep or just spin
 *
 * Returns -ETIMEDOUT on error, zero on success
 */
int ufshcd_wait_for_register(struct ufs_hba *hba, u32 reg, u32 mask,
				u32 val, unsigned long interval_us,
				unsigned long timeout_ms, bool can_sleep)
{
	int err = 0;
	unsigned long timeout = jiffies + msecs_to_jiffies(timeout_ms);

	/* ignore bits that we don't intend to wait on */
	val = val & mask;

	while ((ufshcd_readl(hba, reg) & mask) != val) {
		if (can_sleep)
			usleep_range(interval_us, interval_us + 50);
		else
			udelay(interval_us);
		if (time_after(jiffies, timeout)) {
			if ((ufshcd_readl(hba, reg) & mask) != val)
				err = -ETIMEDOUT;
			break;
		}
	}

	return err;
}

/**
 * ufshcd_get_intr_mask - Get the interrupt bit mask
 * @hba: Pointer to adapter instance
 *
 * Returns interrupt bit mask per version
 */
static inline u32 ufshcd_get_intr_mask(struct ufs_hba *hba)
{
	u32 intr_mask = 0;

	switch (hba->ufs_version) {
	case UFSHCI_VERSION_10:
		intr_mask = INTERRUPT_MASK_ALL_VER_10;
		break;
	case UFSHCI_VERSION_11:
	case UFSHCI_VERSION_20:
		intr_mask = INTERRUPT_MASK_ALL_VER_11;
		break;
	case UFSHCI_VERSION_21:
	default:
		intr_mask = INTERRUPT_MASK_ALL_VER_21;
		break;
	}

	return intr_mask;
}

/**
 * ufshcd_get_ufs_version - Get the UFS version supported by the HBA
 * @hba: Pointer to adapter instance
 *
 * Returns UFSHCI version supported by the controller
 */
static inline u32 ufshcd_get_ufs_version(struct ufs_hba *hba)
{
	if (hba->quirks & UFSHCD_QUIRK_BROKEN_UFS_HCI_VERSION)
		return ufshcd_vops_get_ufs_hci_version(hba);

	return ufshcd_readl(hba, REG_UFS_VERSION);
}

/**
 * ufshcd_is_device_present - Check if any device connected to
 *			      the host controller
 * @hba: pointer to adapter instance
 *
 * Returns true if device present, false if no device detected
 */
static inline bool ufshcd_is_device_present(struct ufs_hba *hba)
{
	return (ufshcd_readl(hba, REG_CONTROLLER_STATUS) &
						DEVICE_PRESENT) ? true : false;
}

/**
 * ufshcd_get_tr_ocs - Get the UTRD Overall Command Status
 * @lrbp: pointer to local command reference block
 *
 * This function is used to get the OCS field from UTRD
 * Returns the OCS field in the UTRD
 */
static inline int ufshcd_get_tr_ocs(struct ufshcd_lrb *lrbp)
{
	return le32_to_cpu(lrbp->utr_descriptor_ptr->header.dword_2) & MASK_OCS;
}

/**
 * ufshcd_get_tmr_ocs - Get the UTMRD Overall Command Status
 * @task_req_descp: pointer to utp_task_req_desc structure
 *
 * This function is used to get the OCS field from UTMRD
 * Returns the OCS field in the UTMRD
 */
static inline int
ufshcd_get_tmr_ocs(struct utp_task_req_desc *task_req_descp)
{
	return le32_to_cpu(task_req_descp->header.dword_2) & MASK_OCS;
}

/**
 * ufshcd_get_tm_free_slot - get a free slot for task management request
 * @hba: per adapter instance
 * @free_slot: pointer to variable with available slot value
 *
 * Get a free tag and lock it until ufshcd_put_tm_slot() is called.
 * Returns 0 if free slot is not available, else return 1 with tag value
 * in @free_slot.
 */
static bool ufshcd_get_tm_free_slot(struct ufs_hba *hba, int *free_slot)
{
	int tag;
	bool ret = false;

	if (!free_slot)
		goto out;

	do {
		tag = find_first_zero_bit(&hba->tm_slots_in_use, hba->nutmrs);
		if (tag >= hba->nutmrs)
			goto out;
	} while (test_and_set_bit_lock(tag, &hba->tm_slots_in_use));

	*free_slot = tag;
	ret = true;
out:
	return ret;
}

static inline void ufshcd_put_tm_slot(struct ufs_hba *hba, int slot)
{
	clear_bit_unlock(slot, &hba->tm_slots_in_use);
}

/**
 * ufshcd_utrl_clear - Clear a bit in UTRLCLR register
 * @hba: per adapter instance
 * @pos: position of the bit to be cleared
 */
static inline void ufshcd_utrl_clear(struct ufs_hba *hba, u32 pos)
{
	if (hba->quirks & UFSHCI_QUIRK_BROKEN_REQ_LIST_CLR)
		ufshcd_writel(hba, (1 << pos), REG_UTP_TRANSFER_REQ_LIST_CLEAR);
	else
		ufshcd_writel(hba, ~(1 << pos),
				REG_UTP_TRANSFER_REQ_LIST_CLEAR);
}

/**
 * ufshcd_utmrl_clear - Clear a bit in UTRMLCLR register
 * @hba: per adapter instance
 * @pos: position of the bit to be cleared
 */
static inline void ufshcd_utmrl_clear(struct ufs_hba *hba, u32 pos)
{
	if (hba->quirks & UFSHCI_QUIRK_BROKEN_REQ_LIST_CLR)
		ufshcd_writel(hba, (1 << pos), REG_UTP_TASK_REQ_LIST_CLEAR);
	else
		ufshcd_writel(hba, ~(1 << pos), REG_UTP_TASK_REQ_LIST_CLEAR);
}

/**
 * ufshcd_outstanding_req_clear - Clear a bit in outstanding request field
 * @hba: per adapter instance
 * @tag: position of the bit to be cleared
 */
static inline void ufshcd_outstanding_req_clear(struct ufs_hba *hba, int tag)
{
	__clear_bit(tag, &hba->outstanding_reqs);
}

/**
 * ufshcd_get_lists_status - Check UCRDY, UTRLRDY and UTMRLRDY
 * @reg: Register value of host controller status
 *
 * Returns integer, 0 on Success and positive value if failed
 */
static inline int ufshcd_get_lists_status(u32 reg)
{
	/*
	 * The mask 0xFF is for the following HCS register bits
	 * Bit		Description
	 *  0		Device Present
	 *  1		UTRLRDY
	 *  2		UTMRLRDY
	 *  3		UCRDY
	 * 4-7		reserved
	 */
	return ((reg & 0xFF) >> 1) ^ 0x07;
}

/**
 * ufshcd_get_uic_cmd_result - Get the UIC command result
 * @hba: Pointer to adapter instance
 *
 * This function gets the result of UIC command completion
 * Returns 0 on success, non zero value on error
 */
static inline int ufshcd_get_uic_cmd_result(struct ufs_hba *hba)
{
	return ufshcd_readl(hba, REG_UIC_COMMAND_ARG_2) &
	       MASK_UIC_COMMAND_RESULT;
}

/**
 * ufshcd_get_dme_attr_val - Get the value of attribute returned by UIC command
 * @hba: Pointer to adapter instance
 *
 * This function gets UIC command argument3
 * Returns 0 on success, non zero value on error
 */
static inline u32 ufshcd_get_dme_attr_val(struct ufs_hba *hba)
{
	return ufshcd_readl(hba, REG_UIC_COMMAND_ARG_3);
}

/**
 * ufshcd_get_req_rsp - returns the TR response transaction type
 * @ucd_rsp_ptr: pointer to response UPIU
 */
static inline int
ufshcd_get_req_rsp(struct utp_upiu_rsp *ucd_rsp_ptr)
{
	return be32_to_cpu(ucd_rsp_ptr->header.dword_0) >> 24;
}

/**
 * ufshcd_get_rsp_upiu_result - Get the result from response UPIU
 * @ucd_rsp_ptr: pointer to response UPIU
 *
 * This function gets the response status and scsi_status from response UPIU
 * Returns the response result code.
 */
static inline int
ufshcd_get_rsp_upiu_result(struct utp_upiu_rsp *ucd_rsp_ptr)
{
	return be32_to_cpu(ucd_rsp_ptr->header.dword_1) & MASK_RSP_UPIU_RESULT;
}

/*
 * ufshcd_get_rsp_upiu_data_seg_len - Get the data segment length
 *				from response UPIU
 * @ucd_rsp_ptr: pointer to response UPIU
 *
 * Return the data segment length.
 */
static inline unsigned int
ufshcd_get_rsp_upiu_data_seg_len(struct utp_upiu_rsp *ucd_rsp_ptr)
{
	return be32_to_cpu(ucd_rsp_ptr->header.dword_2) &
		MASK_RSP_UPIU_DATA_SEG_LEN;
}

/**
 * ufshcd_is_exception_event - Check if the device raised an exception event
 * @ucd_rsp_ptr: pointer to response UPIU
 *
 * The function checks if the device raised an exception event indicated in
 * the Device Information field of response UPIU.
 *
 * Returns true if exception is raised, false otherwise.
 */
static inline bool ufshcd_is_exception_event(struct utp_upiu_rsp *ucd_rsp_ptr)
{
	return be32_to_cpu(ucd_rsp_ptr->header.dword_2) &
			MASK_RSP_EXCEPTION_EVENT ? true : false;
}

/**
 * ufshcd_reset_intr_aggr - Reset interrupt aggregation values.
 * @hba: per adapter instance
 */
static inline void
ufshcd_reset_intr_aggr(struct ufs_hba *hba)
{
	ufshcd_writel(hba, INT_AGGR_ENABLE |
		      INT_AGGR_COUNTER_AND_TIMER_RESET,
		      REG_UTP_TRANSFER_REQ_INT_AGG_CONTROL);
}

/**
 * ufshcd_config_intr_aggr - Configure interrupt aggregation values.
 * @hba: per adapter instance
 * @cnt: Interrupt aggregation counter threshold
 * @tmout: Interrupt aggregation timeout value
 */
static inline void
ufshcd_config_intr_aggr(struct ufs_hba *hba, u8 cnt, u8 tmout)
{
	ufshcd_writel(hba, INT_AGGR_ENABLE | INT_AGGR_PARAM_WRITE |
		      INT_AGGR_COUNTER_THLD_VAL(cnt) |
		      INT_AGGR_TIMEOUT_VAL(tmout),
		      REG_UTP_TRANSFER_REQ_INT_AGG_CONTROL);
}

/**
 * ufshcd_disable_intr_aggr - Disables interrupt aggregation.
 * @hba: per adapter instance
 */
static inline void ufshcd_disable_intr_aggr(struct ufs_hba *hba)
{
	ufshcd_writel(hba, 0, REG_UTP_TRANSFER_REQ_INT_AGG_CONTROL);
}

/**
 * ufshcd_enable_run_stop_reg - Enable run-stop registers,
 *			When run-stop registers are set to 1, it indicates the
 *			host controller that it can process the requests
 * @hba: per adapter instance
 */
static void ufshcd_enable_run_stop_reg(struct ufs_hba *hba)
{
	ufshcd_writel(hba, UTP_TASK_REQ_LIST_RUN_STOP_BIT,
		      REG_UTP_TASK_REQ_LIST_RUN_STOP);
	ufshcd_writel(hba, UTP_TRANSFER_REQ_LIST_RUN_STOP_BIT,
		      REG_UTP_TRANSFER_REQ_LIST_RUN_STOP);
}

/**
 * ufshcd_hba_start - Start controller initialization sequence
 * @hba: per adapter instance
 */
static inline void ufshcd_hba_start(struct ufs_hba *hba)
{
	u32 val = CONTROLLER_ENABLE;

	if (ufshcd_hba_is_crypto_supported(hba)) {
		ufshcd_crypto_enable(hba);
		val |= CRYPTO_GENERAL_ENABLE;
	}

	ufshcd_writel(hba, val, REG_CONTROLLER_ENABLE);
}

/**
 * ufshcd_is_hba_active - Get controller state
 * @hba: per adapter instance
 *
 * Returns false if controller is active, true otherwise
 */
static inline bool ufshcd_is_hba_active(struct ufs_hba *hba)
{
	return (ufshcd_readl(hba, REG_CONTROLLER_ENABLE) & CONTROLLER_ENABLE)
		? false : true;
}

u32 ufshcd_get_local_unipro_ver(struct ufs_hba *hba)
{
	/* HCI version 1.0 and 1.1 supports UniPro 1.41 */
	if ((hba->ufs_version == UFSHCI_VERSION_10) ||
	    (hba->ufs_version == UFSHCI_VERSION_11))
		return UFS_UNIPRO_VER_1_41;
	else
		return UFS_UNIPRO_VER_1_6;
}
EXPORT_SYMBOL(ufshcd_get_local_unipro_ver);

static bool ufshcd_is_unipro_pa_params_tuning_req(struct ufs_hba *hba)
{
	/*
	 * If both host and device support UniPro ver1.6 or later, PA layer
	 * parameters tuning happens during link startup itself.
	 *
	 * We can manually tune PA layer parameters if either host or device
	 * doesn't support UniPro ver 1.6 or later. But to keep manual tuning
	 * logic simple, we will only do manual tuning if local unipro version
	 * doesn't support ver1.6 or later.
	 */
	if (ufshcd_get_local_unipro_ver(hba) < UFS_UNIPRO_VER_1_6)
		return true;
	else
		return false;
}

#if defined(CONFIG_PM_DEVFREQ)
static int ufshcd_scale_clks(struct ufs_hba *hba, bool scale_up)
{
	int ret = 0;
	struct ufs_clk_info *clki;
	struct list_head *head = &hba->clk_list_head;
	ktime_t start = ktime_get();
	bool clk_state_changed = false;

	if (list_empty(head))
		goto out;

	ret = ufshcd_vops_clk_scale_notify(hba, scale_up, PRE_CHANGE);
	if (ret)
		return ret;

	list_for_each_entry(clki, head, list) {
		if (!IS_ERR_OR_NULL(clki->clk)) {
			if (scale_up && clki->max_freq) {
				if (clki->curr_freq == clki->max_freq)
					continue;

				clk_state_changed = true;
				ret = clk_set_rate(clki->clk, clki->max_freq);
				if (ret) {
					dev_err(hba->dev, "%s: %s clk set rate(%dHz) failed, %d\n",
						__func__, clki->name,
						clki->max_freq, ret);
					break;
				}
				trace_ufshcd_clk_scaling(dev_name(hba->dev),
						"scaled up", clki->name,
						clki->curr_freq,
						clki->max_freq);

				clki->curr_freq = clki->max_freq;

			} else if (!scale_up && clki->min_freq) {
				if (clki->curr_freq == clki->min_freq)
					continue;

				clk_state_changed = true;
				ret = clk_set_rate(clki->clk, clki->min_freq);
				if (ret) {
					dev_err(hba->dev, "%s: %s clk set rate(%dHz) failed, %d\n",
						__func__, clki->name,
						clki->min_freq, ret);
					break;
				}
				trace_ufshcd_clk_scaling(dev_name(hba->dev),
						"scaled down", clki->name,
						clki->curr_freq,
						clki->min_freq);
				clki->curr_freq = clki->min_freq;
			}
		}
		dev_dbg(hba->dev, "%s: clk: %s, rate: %lu\n", __func__,
				clki->name, clk_get_rate(clki->clk));
	}

	ret = ufshcd_vops_clk_scale_notify(hba, scale_up, POST_CHANGE);

out:
	if (clk_state_changed)
		trace_ufshcd_profile_clk_scaling(dev_name(hba->dev),
			(scale_up ? "up" : "down"),
			ktime_to_us(ktime_sub(ktime_get(), start)), ret);
	return ret;
}

/**
 * ufshcd_is_devfreq_scaling_required - check if scaling is required or not
 * @hba: per adapter instance
 * @scale_up: True if scaling up and false if scaling down
 *
 * Returns true if scaling is required, false otherwise.
 */
static bool ufshcd_is_devfreq_scaling_required(struct ufs_hba *hba,
					       bool scale_up)
{
	struct ufs_clk_info *clki;
	struct list_head *head = &hba->clk_list_head;

	if (list_empty(head))
		return false;

	list_for_each_entry(clki, head, list) {
		if (!IS_ERR_OR_NULL(clki->clk)) {
			if (scale_up && clki->max_freq) {
				if (clki->curr_freq == clki->max_freq)
					continue;
				return true;
			} else if (!scale_up && clki->min_freq) {
				if (clki->curr_freq == clki->min_freq)
					continue;
				return true;
			}
		}
	}

	return false;
}

static int ufshcd_wait_for_doorbell_clr(struct ufs_hba *hba,
					u64 wait_timeout_us)
{
	unsigned long flags;
	int ret = 0;
	u32 tm_doorbell;
	u32 tr_doorbell;
	bool timeout = false, do_last_check = false;
	ktime_t start;

	ufshcd_hold(hba, false);
	spin_lock_irqsave(hba->host->host_lock, flags);
	/*
	 * Wait for all the outstanding tasks/transfer requests.
	 * Verify by checking the doorbell registers are clear.
	 */
	start = ktime_get();
	do {
		if (hba->ufshcd_state != UFSHCD_STATE_OPERATIONAL) {
			ret = -EBUSY;
			goto out;
		}

		tm_doorbell = ufshcd_readl(hba, REG_UTP_TASK_REQ_DOOR_BELL);
		tr_doorbell = ufshcd_readl(hba, REG_UTP_TRANSFER_REQ_DOOR_BELL);
		if (!tm_doorbell && !tr_doorbell) {
			timeout = false;
			break;
		} else if (do_last_check) {
			break;
		}

		spin_unlock_irqrestore(hba->host->host_lock, flags);
		schedule();
		if (ktime_to_us(ktime_sub(ktime_get(), start)) >
		    wait_timeout_us) {
			timeout = true;
			/*
			 * We might have scheduled out for long time so make
			 * sure to check if doorbells are cleared by this time
			 * or not.
			 */
			do_last_check = true;
		}
		spin_lock_irqsave(hba->host->host_lock, flags);
	} while (tm_doorbell || tr_doorbell);

	if (timeout) {
		dev_err(hba->dev,
			"%s: timedout waiting for doorbell to clear (tm=0x%x, tr=0x%x)\n",
			__func__, tm_doorbell, tr_doorbell);
		ret = -EBUSY;
	}
out:
	spin_unlock_irqrestore(hba->host->host_lock, flags);
	ufshcd_release(hba);
	return ret;
}

/**
 * ufshcd_scale_gear - scale up/down UFS gear
 * @hba: per adapter instance
 * @scale_up: True for scaling up gear and false for scaling down
 *
 * Returns 0 for success,
 * Returns -EBUSY if scaling can't happen at this time
 * Returns non-zero for any other errors
 */
static int ufshcd_scale_gear(struct ufs_hba *hba, bool scale_up)
{
	#define UFS_MIN_GEAR_TO_SCALE_DOWN	UFS_HS_G1
	int ret = 0;
	struct ufs_pa_layer_attr new_pwr_info;

	if (scale_up) {
		memcpy(&new_pwr_info, &hba->clk_scaling.saved_pwr_info.info,
		       sizeof(struct ufs_pa_layer_attr));
	} else {
		memcpy(&new_pwr_info, &hba->pwr_info,
		       sizeof(struct ufs_pa_layer_attr));

		if (hba->pwr_info.gear_tx > UFS_MIN_GEAR_TO_SCALE_DOWN
		    || hba->pwr_info.gear_rx > UFS_MIN_GEAR_TO_SCALE_DOWN) {
			/* save the current power mode */
			memcpy(&hba->clk_scaling.saved_pwr_info.info,
				&hba->pwr_info,
				sizeof(struct ufs_pa_layer_attr));

			/* scale down gear */
			new_pwr_info.gear_tx = UFS_MIN_GEAR_TO_SCALE_DOWN;
			new_pwr_info.gear_rx = UFS_MIN_GEAR_TO_SCALE_DOWN;
		}
	}

	/* check if the power mode needs to be changed or not? */
	ret = ufshcd_change_power_mode(hba, &new_pwr_info);

	if (ret)
		dev_err(hba->dev, "%s: failed err %d, old gear: (tx %d rx %d), new gear: (tx %d rx %d)",
			__func__, ret,
			hba->pwr_info.gear_tx, hba->pwr_info.gear_rx,
			new_pwr_info.gear_tx, new_pwr_info.gear_rx);

	return ret;
}

static int ufshcd_clock_scaling_prepare(struct ufs_hba *hba)
{
	#define DOORBELL_CLR_TOUT_US		(1000 * 1000) /* 1 sec */
	int ret = 0;
	/*
	 * make sure that there are no outstanding requests when
	 * clock scaling is in progress
	 */
	ufshcd_scsi_block_requests(hba);
	down_write(&hba->clk_scaling_lock);
	if (ufshcd_wait_for_doorbell_clr(hba, DOORBELL_CLR_TOUT_US)) {
		ret = -EBUSY;
		up_write(&hba->clk_scaling_lock);
		ufshcd_scsi_unblock_requests(hba);
	}

	return ret;
}

static void ufshcd_clock_scaling_unprepare(struct ufs_hba *hba)
{
	up_write(&hba->clk_scaling_lock);
	ufshcd_scsi_unblock_requests(hba);
}

/**
 * ufshcd_devfreq_scale - scale up/down UFS clocks and gear
 * @hba: per adapter instance
 * @scale_up: True for scaling up and false for scalin down
 *
 * Returns 0 for success,
 * Returns -EBUSY if scaling can't happen at this time
 * Returns non-zero for any other errors
 */
static int ufshcd_devfreq_scale(struct ufs_hba *hba, bool scale_up)
{
	int ret = 0;

	/* let's not get into low power until clock scaling is completed */
	ufshcd_hold(hba, false);

	ret = ufshcd_clock_scaling_prepare(hba);
	if (ret)
		return ret;

	/* scale down the gear before scaling down clocks */
	if (!scale_up) {
		ret = ufshcd_scale_gear(hba, false);
		if (ret)
			goto out;
	}

	ret = ufshcd_scale_clks(hba, scale_up);
	if (ret) {
		if (!scale_up)
			ufshcd_scale_gear(hba, true);
		goto out;
	}

	/* scale up the gear after scaling up clocks */
	if (scale_up) {
		ret = ufshcd_scale_gear(hba, true);
		if (ret) {
			ufshcd_scale_clks(hba, false);
			goto out;
		}
	}

	ret = ufshcd_vops_clk_scale_notify(hba, scale_up, POST_CHANGE);

out:
	ufshcd_clock_scaling_unprepare(hba);
	ufshcd_release(hba);
	return ret;
}

static void ufshcd_clk_scaling_suspend_work(struct work_struct *work)
{
	struct ufs_hba *hba = container_of(work, struct ufs_hba,
					   clk_scaling.suspend_work);
	unsigned long irq_flags;

	spin_lock_irqsave(hba->host->host_lock, irq_flags);
	if (hba->clk_scaling.active_reqs || hba->clk_scaling.is_suspended) {
		spin_unlock_irqrestore(hba->host->host_lock, irq_flags);
		return;
	}
	hba->clk_scaling.is_suspended = true;
	spin_unlock_irqrestore(hba->host->host_lock, irq_flags);

	__ufshcd_suspend_clkscaling(hba);
}

static void ufshcd_clk_scaling_resume_work(struct work_struct *work)
{
	struct ufs_hba *hba = container_of(work, struct ufs_hba,
					   clk_scaling.resume_work);
	unsigned long irq_flags;

	spin_lock_irqsave(hba->host->host_lock, irq_flags);
	if (!hba->clk_scaling.is_suspended) {
		spin_unlock_irqrestore(hba->host->host_lock, irq_flags);
		return;
	}
	hba->clk_scaling.is_suspended = false;
	spin_unlock_irqrestore(hba->host->host_lock, irq_flags);

	devfreq_resume_device(hba->devfreq);
}

static int ufshcd_devfreq_target(struct device *dev,
				unsigned long *freq, u32 flags)
{
	int ret = 0;
	struct ufs_hba *hba = dev_get_drvdata(dev);
	ktime_t start;
	bool scale_up, sched_clk_scaling_suspend_work = false;
	struct list_head *clk_list = &hba->clk_list_head;
	struct ufs_clk_info *clki;
	unsigned long irq_flags;

	if (!ufshcd_is_clkscaling_supported(hba))
		return -EINVAL;

	spin_lock_irqsave(hba->host->host_lock, irq_flags);
	if (ufshcd_eh_in_progress(hba)) {
		spin_unlock_irqrestore(hba->host->host_lock, irq_flags);
		return 0;
	}

	if (!hba->clk_scaling.active_reqs)
		sched_clk_scaling_suspend_work = true;

	if (list_empty(clk_list)) {
		spin_unlock_irqrestore(hba->host->host_lock, irq_flags);
		goto out;
	}

	clki = list_first_entry(&hba->clk_list_head, struct ufs_clk_info, list);
	scale_up = (*freq == clki->max_freq) ? true : false;
	if (!ufshcd_is_devfreq_scaling_required(hba, scale_up)) {
		spin_unlock_irqrestore(hba->host->host_lock, irq_flags);
		ret = 0;
		goto out; /* no state change required */
	}
	spin_unlock_irqrestore(hba->host->host_lock, irq_flags);

	start = ktime_get();
	ret = ufshcd_devfreq_scale(hba, scale_up);

	trace_ufshcd_profile_clk_scaling(dev_name(hba->dev),
		(scale_up ? "up" : "down"),
		ktime_to_us(ktime_sub(ktime_get(), start)), ret);

out:
	if (sched_clk_scaling_suspend_work)
		queue_work(hba->clk_scaling.workq,
			   &hba->clk_scaling.suspend_work);

	return ret;
}


static int ufshcd_devfreq_get_dev_status(struct device *dev,
		struct devfreq_dev_status *stat)
{
	struct ufs_hba *hba = dev_get_drvdata(dev);
	struct ufs_clk_scaling *scaling = &hba->clk_scaling;
	unsigned long flags;

	if (!ufshcd_is_clkscaling_supported(hba))
		return -EINVAL;

	memset(stat, 0, sizeof(*stat));

	spin_lock_irqsave(hba->host->host_lock, flags);
	if (!scaling->window_start_t)
		goto start_window;

	if (scaling->is_busy_started)
		scaling->tot_busy_t += ktime_to_us(ktime_sub(ktime_get(),
					scaling->busy_start_t));

	stat->total_time = jiffies_to_usecs((long)jiffies -
				(long)scaling->window_start_t);
	stat->busy_time = scaling->tot_busy_t;
start_window:
	scaling->window_start_t = jiffies;
	scaling->tot_busy_t = 0;

	if (hba->outstanding_reqs) {
		scaling->busy_start_t = ktime_get();
		scaling->is_busy_started = true;
	} else {
		scaling->busy_start_t = 0;
		scaling->is_busy_started = false;
	}
	spin_unlock_irqrestore(hba->host->host_lock, flags);
	return 0;
}

static struct devfreq_dev_profile ufs_devfreq_profile = {
	.polling_ms	= 100,
	.target		= ufshcd_devfreq_target,
	.get_dev_status	= ufshcd_devfreq_get_dev_status,
};

static int ufshcd_devfreq_init(struct ufs_hba *hba)
{
	struct list_head *clk_list = &hba->clk_list_head;
	struct ufs_clk_info *clki;
	struct devfreq *devfreq;
	int ret;

	/* Skip devfreq if we don't have any clocks in the list */
	if (list_empty(clk_list))
		return 0;

	clki = list_first_entry(clk_list, struct ufs_clk_info, list);
	dev_pm_opp_add(hba->dev, clki->min_freq, 0);
	dev_pm_opp_add(hba->dev, clki->max_freq, 0);

	devfreq = devfreq_add_device(hba->dev,
			&ufs_devfreq_profile,
			DEVFREQ_GOV_SIMPLE_ONDEMAND,
			NULL);
	if (IS_ERR(devfreq)) {
		ret = PTR_ERR(devfreq);
		dev_err(hba->dev, "Unable to register with devfreq %d\n", ret);

		dev_pm_opp_remove(hba->dev, clki->min_freq);
		dev_pm_opp_remove(hba->dev, clki->max_freq);
		return ret;
	}

	hba->devfreq = devfreq;

	return 0;
}

static void ufshcd_devfreq_remove(struct ufs_hba *hba)
{
	struct list_head *clk_list = &hba->clk_list_head;
	struct ufs_clk_info *clki;

	if (!hba->devfreq)
		return;

	devfreq_remove_device(hba->devfreq);
	hba->devfreq = NULL;

	clki = list_first_entry(clk_list, struct ufs_clk_info, list);
	dev_pm_opp_remove(hba->dev, clki->min_freq);
	dev_pm_opp_remove(hba->dev, clki->max_freq);
}

static void __ufshcd_suspend_clkscaling(struct ufs_hba *hba)
{
	unsigned long flags;

	devfreq_suspend_device(hba->devfreq);
	spin_lock_irqsave(hba->host->host_lock, flags);
	hba->clk_scaling.window_start_t = 0;
	spin_unlock_irqrestore(hba->host->host_lock, flags);
}

static void ufshcd_suspend_clkscaling(struct ufs_hba *hba)
{
	unsigned long flags;
	bool suspend = false;

	if (!ufshcd_is_clkscaling_supported(hba))
		return;

	spin_lock_irqsave(hba->host->host_lock, flags);
	if (!hba->clk_scaling.is_suspended) {
		suspend = true;
		hba->clk_scaling.is_suspended = true;
	}
	spin_unlock_irqrestore(hba->host->host_lock, flags);

	if (suspend)
		__ufshcd_suspend_clkscaling(hba);
}

static void ufshcd_resume_clkscaling(struct ufs_hba *hba)
{
	unsigned long flags;
	bool resume = false;

	if (!ufshcd_is_clkscaling_supported(hba))
		return;

	spin_lock_irqsave(hba->host->host_lock, flags);
	if (hba->clk_scaling.is_suspended) {
		resume = true;
		hba->clk_scaling.is_suspended = false;
	}
	spin_unlock_irqrestore(hba->host->host_lock, flags);

	if (resume)
		devfreq_resume_device(hba->devfreq);
}

static ssize_t ufshcd_clkscale_enable_show(struct device *dev,
		struct device_attribute *attr, char *buf)
{
	struct ufs_hba *hba = dev_get_drvdata(dev);

	return snprintf(buf, PAGE_SIZE, "%d\n", hba->clk_scaling.is_allowed);
}

static ssize_t ufshcd_clkscale_enable_store(struct device *dev,
		struct device_attribute *attr, const char *buf, size_t count)
{
	struct ufs_hba *hba = dev_get_drvdata(dev);
	u32 value;
	int err;

	if (kstrtou32(buf, 0, &value))
		return -EINVAL;

	value = !!value;
	if (value == hba->clk_scaling.is_allowed)
		goto out;

	pm_runtime_get_sync(hba->dev);
	ufshcd_hold(hba, false);

	cancel_work_sync(&hba->clk_scaling.suspend_work);
	cancel_work_sync(&hba->clk_scaling.resume_work);

	hba->clk_scaling.is_allowed = value;

	if (value) {
		ufshcd_resume_clkscaling(hba);
	} else {
		ufshcd_suspend_clkscaling(hba);
		err = ufshcd_devfreq_scale(hba, true);
		if (err)
			dev_err(hba->dev, "%s: failed to scale clocks up %d\n",
					__func__, err);
	}

	ufshcd_release(hba);
	pm_runtime_put_sync(hba->dev);
out:
	return count;
}

static void ufshcd_clkscaling_init_sysfs(struct ufs_hba *hba)
{
	hba->clk_scaling.enable_attr.show = ufshcd_clkscale_enable_show;
	hba->clk_scaling.enable_attr.store = ufshcd_clkscale_enable_store;
	sysfs_attr_init(&hba->clk_scaling.enable_attr.attr);
	hba->clk_scaling.enable_attr.attr.name = "clkscale_enable";
	hba->clk_scaling.enable_attr.attr.mode = 0644;
	if (device_create_file(hba->dev, &hba->clk_scaling.enable_attr))
		dev_err(hba->dev, "Failed to create sysfs for clkscale_enable\n");
}
#endif

static void ufshcd_ungate_work(struct work_struct *work)
{
	int ret;
	unsigned long flags;
	struct ufs_hba *hba = container_of(work, struct ufs_hba,
			clk_gating.ungate_work);
	bool gating_allowed = !ufshcd_can_fake_clkgating(hba);

	cancel_delayed_work_sync(&hba->clk_gating.gate_work);

	spin_lock_irqsave(hba->host->host_lock, flags);
	if (hba->clk_gating.state == CLKS_ON && gating_allowed) {
		spin_unlock_irqrestore(hba->host->host_lock, flags);
		goto unblock_reqs;
	}

	spin_unlock_irqrestore(hba->host->host_lock, flags);
	if (gating_allowed) {
		ufshcd_setup_clocks(hba, true);
	} else {
		spin_lock_irqsave(hba->host->host_lock, flags);
		hba->clk_gating.state = CLKS_ON;
		spin_unlock_irqrestore(hba->host->host_lock, flags);
	}

	/* Exit from hibern8 */
	if (ufshcd_can_hibern8_during_gating(hba)) {
		/* Prevent gating in this path */
		hba->clk_gating.is_suspended = true;
		if (ufshcd_is_link_hibern8(hba)) {
			ufshcd_set_link_trans_active(hba);
			ret = ufshcd_link_hibern8_ctrl(hba, false);
			if (ret) {
				ufshcd_set_link_off(hba);
				dev_err(hba->dev, "%s: hibern8 exit failed %d\n",
					__func__, ret);
			} else {
				ufshcd_set_link_active(hba);
			}
		}
		hba->clk_gating.is_suspended = false;
	}
unblock_reqs:
	ufshcd_scsi_unblock_requests(hba);
}

/**
 * ufshcd_hold - Enable clocks that were gated earlier due to ufshcd_release.
 * Also, exit from hibern8 mode and set the link as active.
 * @hba: per adapter instance
 * @async: This indicates whether caller should ungate clocks asynchronously.
 */
int ufshcd_hold(struct ufs_hba *hba, bool async)
{
	int rc = 0;
	unsigned long flags;

	if (!ufshcd_is_clkgating_allowed(hba))
		goto out;
	spin_lock_irqsave(hba->host->host_lock, flags);
	hba->clk_gating.active_reqs++;

	if (ufshcd_eh_in_progress(hba)) {
		spin_unlock_irqrestore(hba->host->host_lock, flags);
		return 0;
	}

start:
	switch (hba->clk_gating.state) {
	case __CLKS_ON:
		rc = -EAGAIN;
		if (async)
			hba->clk_gating.active_reqs--;
	case CLKS_ON:
		/*
		*Wait for the ungate work to complete if in progress.
		* Though the clocks may be in ON state, the link could
		* still be in hibner8 state if hibern8 is allowed
		* during clock gating.
		* Make sure we exit hibern8 state also in addition to
		* clocks being ON.
		*/
		if (!async && ufshcd_can_hibern8_during_gating(hba) &&
				ufshcd_is_link_hibern8(hba)) {
			spin_unlock_irqrestore(hba->host->host_lock, flags);
			flush_work(&hba->clk_gating.ungate_work);
			spin_lock_irqsave(hba->host->host_lock, flags);
			goto start;
		}
		break;
	case REQ_CLKS_OFF:
		if (cancel_delayed_work(&hba->clk_gating.gate_work)) {
			hba->clk_gating.state = CLKS_ON;
			trace_ufshcd_clk_gating(dev_name(hba->dev),
						hba->clk_gating.state);
			break;
		}
		/*
		 * If we are here, it means gating work is either done or
		 * currently running. Hence, fall through to cancel gating
		 * work and to enable clocks.
		 */
	case CLKS_OFF:
		ufshcd_scsi_block_requests(hba);
		hba->clk_gating.state = REQ_CLKS_ON;
		trace_ufshcd_clk_gating(dev_name(hba->dev),
					hba->clk_gating.state);
		queue_work(hba->clk_gating.clk_gating_workq,
			   &hba->clk_gating.ungate_work);
		/*
		 * fall through to check if we should wait for this
		 * work to be done or not.
		 */
	case REQ_CLKS_ON:
		if (async) {
			rc = -EAGAIN;
			hba->clk_gating.active_reqs--;
			break;
		}

		spin_unlock_irqrestore(hba->host->host_lock, flags);
		flush_work(&hba->clk_gating.ungate_work);
		/* Make sure state is CLKS_ON before returning */
		spin_lock_irqsave(hba->host->host_lock, flags);
		goto start;
	default:
		dev_err(hba->dev, "%s: clk gating is in invalid state %d\n",
				__func__, hba->clk_gating.state);
		break;
	}
	spin_unlock_irqrestore(hba->host->host_lock, flags);
out:
	return rc;
}
EXPORT_SYMBOL_GPL(ufshcd_hold);

static void ufshcd_gate_work(struct work_struct *work)
{
	struct ufs_hba *hba = container_of(work, struct ufs_hba,
			clk_gating.gate_work.work);
	bool gating_allowed = !ufshcd_can_fake_clkgating(hba);
	unsigned long flags;

	spin_lock_irqsave(hba->host->host_lock, flags);
	/*
	 * In case you are here to cancel this work the gating state
	 * would be marked as REQ_CLKS_ON. In this case save time by
	 * skipping the gating work and exit after changing the clock
	 * state to CLKS_ON.
	 */
	if (hba->clk_gating.is_suspended ||
		(hba->clk_gating.state == REQ_CLKS_ON)) {
		hba->clk_gating.state = CLKS_ON;
		trace_ufshcd_clk_gating(dev_name(hba->dev),
					hba->clk_gating.state);
		goto rel_lock;
	}

	if (hba->clk_gating.active_reqs
		|| hba->ufshcd_state != UFSHCD_STATE_OPERATIONAL
		|| hba->lrb_in_use || hba->outstanding_tasks
		|| hba->active_uic_cmd || hba->uic_async_done
		|| scsi_host_in_recovery(hba->host))
		goto rel_lock;

	spin_unlock_irqrestore(hba->host->host_lock, flags);

	/* put the link into hibern8 mode before turning off clocks */
	if (ufshcd_can_hibern8_during_gating(hba)) {
		ufshcd_set_link_trans_hibern8(hba);
		if (ufshcd_link_hibern8_ctrl(hba, true)) {
			spin_lock_irqsave(hba->host->host_lock, flags);
			hba->clk_gating.state = __CLKS_ON;
			spin_unlock_irqrestore(hba->host->host_lock, flags);
			hba->clk_gating.is_suspended = true;
			ufshcd_reset_and_restore(hba);
			spin_lock_irqsave(hba->host->host_lock, flags);
			hba->clk_gating.state = CLKS_ON;
			spin_unlock_irqrestore(hba->host->host_lock, flags);
			hba->clk_gating.is_suspended = false;
			scsi_unblock_requests(hba->host);
			trace_ufshcd_clk_gating(dev_name(hba->dev),
						hba->clk_gating.state);
			goto out;
		}
		ufshcd_set_link_hibern8(hba);
	}

	if (gating_allowed) {
		if (!ufshcd_is_link_active(hba))
			ufshcd_setup_clocks(hba, false);
		else
			/* If link is active, device ref_clk can't be switched off */
			__ufshcd_setup_clocks(hba, false, true);
	}

	/*
	 * In case you are here to cancel this work the gating state
	 * would be marked as REQ_CLKS_ON. In this case keep the state
	 * as REQ_CLKS_ON which would anyway imply that clocks are off
	 * and a request to turn them on is pending. By doing this way,
	 * we keep the state machine in tact and this would ultimately
	 * prevent from doing cancel work multiple times when there are
	 * new requests arriving before the current cancel work is done.
	 */
	spin_lock_irqsave(hba->host->host_lock, flags);
	if (hba->clk_gating.state == REQ_CLKS_OFF) {
		hba->clk_gating.state = CLKS_OFF;
		trace_ufshcd_clk_gating(dev_name(hba->dev),
					hba->clk_gating.state);
	}
rel_lock:
	spin_unlock_irqrestore(hba->host->host_lock, flags);
out:
	return;
}

/* host lock must be held before calling this variant */
static void __ufshcd_release(struct ufs_hba *hba)
{
	if (!ufshcd_is_clkgating_allowed(hba))
		return;

	hba->clk_gating.active_reqs--;

	if (hba->clk_gating.active_reqs || hba->clk_gating.is_suspended
		|| hba->ufshcd_state != UFSHCD_STATE_OPERATIONAL
		|| hba->lrb_in_use || hba->outstanding_tasks
		|| hba->active_uic_cmd || hba->uic_async_done
		|| scsi_host_in_recovery(hba->host)
		|| ufshcd_eh_in_progress(hba))
		return;

	hba->clk_gating.state = REQ_CLKS_OFF;
	trace_ufshcd_clk_gating(dev_name(hba->dev), hba->clk_gating.state);
	queue_delayed_work(hba->clk_gating.clk_gating_workq,
			   &hba->clk_gating.gate_work,
			   msecs_to_jiffies(hba->clk_gating.delay_ms));
}

void ufshcd_release(struct ufs_hba *hba)
{
	unsigned long flags;

	spin_lock_irqsave(hba->host->host_lock, flags);
	__ufshcd_release(hba);
	spin_unlock_irqrestore(hba->host->host_lock, flags);
}
EXPORT_SYMBOL_GPL(ufshcd_release);

static ssize_t ufshcd_clkgate_delay_show(struct device *dev,
		struct device_attribute *attr, char *buf)
{
	struct ufs_hba *hba = dev_get_drvdata(dev);

	return snprintf(buf, PAGE_SIZE, "%lu\n", hba->clk_gating.delay_ms);
}

static ssize_t ufshcd_clkgate_delay_store(struct device *dev,
		struct device_attribute *attr, const char *buf, size_t count)
{
	struct ufs_hba *hba = dev_get_drvdata(dev);
	unsigned long flags, value;

	if (kstrtoul(buf, 0, &value))
		return -EINVAL;

	spin_lock_irqsave(hba->host->host_lock, flags);
	hba->clk_gating.delay_ms = value;
	spin_unlock_irqrestore(hba->host->host_lock, flags);
	return count;
}

static ssize_t ufshcd_clkgate_enable_show(struct device *dev,
		struct device_attribute *attr, char *buf)
{
	struct ufs_hba *hba = dev_get_drvdata(dev);

	return snprintf(buf, PAGE_SIZE, "%d\n", hba->clk_gating.is_enabled);
}

static ssize_t ufshcd_clkgate_enable_store(struct device *dev,
		struct device_attribute *attr, const char *buf, size_t count)
{
	struct ufs_hba *hba = dev_get_drvdata(dev);
	unsigned long flags;
	u32 value;

	if (kstrtou32(buf, 0, &value))
		return -EINVAL;

	value = !!value;
	if (value == hba->clk_gating.is_enabled)
		goto out;

	if (value) {
		ufshcd_release(hba);
	} else {
		spin_lock_irqsave(hba->host->host_lock, flags);
		hba->clk_gating.active_reqs++;
		spin_unlock_irqrestore(hba->host->host_lock, flags);
	}

	hba->clk_gating.is_enabled = value;
out:
	return count;
}

static void ufshcd_init_clk_scaling(struct ufs_hba *hba)
{
	char wq_name[sizeof("ufs_clkscaling_00")];

	if (!ufshcd_is_clkscaling_supported(hba))
		return;

	INIT_WORK(&hba->clk_scaling.suspend_work,
		  ufshcd_clk_scaling_suspend_work);
	INIT_WORK(&hba->clk_scaling.resume_work,
		  ufshcd_clk_scaling_resume_work);

	snprintf(wq_name, sizeof(wq_name), "ufs_clkscaling_%d",
		 hba->host->host_no);
	hba->clk_scaling.workq = create_singlethread_workqueue(wq_name);

	ufshcd_clkscaling_init_sysfs(hba);
}

static void ufshcd_exit_clk_scaling(struct ufs_hba *hba)
{
	if (!ufshcd_is_clkscaling_supported(hba))
		return;

	destroy_workqueue(hba->clk_scaling.workq);
	ufshcd_devfreq_remove(hba);
}

static int ufshcd_init_clk_gating(struct ufs_hba *hba)
{
	int ret = 0;
	char wq_name[sizeof("ufs_clk_gating_00")];

	if (!ufshcd_is_clkgating_allowed(hba))
		goto out;

	hba->clk_gating.delay_ms = LINK_H8_DELAY;
	INIT_DELAYED_WORK(&hba->clk_gating.gate_work, ufshcd_gate_work);
	INIT_WORK(&hba->clk_gating.ungate_work, ufshcd_ungate_work);

	snprintf(wq_name, ARRAY_SIZE(wq_name), "ufs_clk_gating_%d",
		 hba->host->host_no);
	hba->clk_gating.clk_gating_workq = alloc_ordered_workqueue("%s",
										WQ_MEM_RECLAIM, wq_name);

	if (!hba->clk_gating.clk_gating_workq) {
		ret = -ENOMEM;
	}

	hba->clk_gating.is_enabled = true;

	hba->clk_gating.delay_attr.show = ufshcd_clkgate_delay_show;
	hba->clk_gating.delay_attr.store = ufshcd_clkgate_delay_store;
	sysfs_attr_init(&hba->clk_gating.delay_attr.attr);
	hba->clk_gating.delay_attr.attr.name = "clkgate_delay_ms";
	hba->clk_gating.delay_attr.attr.mode = 0644;
	if (device_create_file(hba->dev, &hba->clk_gating.delay_attr))
		dev_err(hba->dev, "Failed to create sysfs for clkgate_delay\n");

	hba->clk_gating.enable_attr.show = ufshcd_clkgate_enable_show;
	hba->clk_gating.enable_attr.store = ufshcd_clkgate_enable_store;
	sysfs_attr_init(&hba->clk_gating.enable_attr.attr);
	hba->clk_gating.enable_attr.attr.name = "clkgate_enable";
	hba->clk_gating.enable_attr.attr.mode = 0644;
	if (device_create_file(hba->dev, &hba->clk_gating.enable_attr))
		dev_err(hba->dev, "Failed to create sysfs for clkgate_enable\n");

out:
       return ret;
}

static void ufshcd_exit_clk_gating(struct ufs_hba *hba)
{
	if (!ufshcd_is_clkgating_allowed(hba))
		return;
	device_remove_file(hba->dev, &hba->clk_gating.delay_attr);
	device_remove_file(hba->dev, &hba->clk_gating.enable_attr);

	destroy_workqueue(hba->clk_gating.clk_gating_workq);
}

#if defined(CONFIG_PM_DEVFREQ)
/* Must be called with host lock acquired */
static void ufshcd_clk_scaling_start_busy(struct ufs_hba *hba)
{
	bool queue_resume_work = false;

	if (!ufshcd_is_clkscaling_supported(hba))
		return;

	if (!hba->clk_scaling.active_reqs++)
		queue_resume_work = true;

	if (!hba->clk_scaling.is_allowed || hba->pm_op_in_progress)
		return;

	if (queue_resume_work)
		queue_work(hba->clk_scaling.workq,
			   &hba->clk_scaling.resume_work);

	if (!hba->clk_scaling.window_start_t) {
		hba->clk_scaling.window_start_t = jiffies;
		hba->clk_scaling.tot_busy_t = 0;
		hba->clk_scaling.is_busy_started = false;
	}

	if (!hba->clk_scaling.is_busy_started) {
		hba->clk_scaling.busy_start_t = ktime_get();
		hba->clk_scaling.is_busy_started = true;
	}
}

static void ufshcd_clk_scaling_update_busy(struct ufs_hba *hba)
{
	struct ufs_clk_scaling *scaling = &hba->clk_scaling;

	if (!ufshcd_is_clkscaling_supported(hba))
		return;

	if (!hba->outstanding_reqs && scaling->is_busy_started) {
		scaling->tot_busy_t += ktime_to_us(ktime_sub(ktime_get(),
					scaling->busy_start_t));
		scaling->busy_start_t = 0;
		scaling->is_busy_started = false;
	}
}
#endif

/**
 * ufshcd_send_command - Send SCSI or device management commands
 * @hba: per adapter instance
 * @task_tag: Task tag of the command
 */
static inline
void ufshcd_send_command(struct ufs_hba *hba, unsigned int task_tag)
{
	hba->lrb[task_tag].issue_time_stamp = ktime_get();
#if defined(CONFIG_PM_DEVFREQ)
	ufshcd_clk_scaling_start_busy(hba);
#endif
	__set_bit(task_tag, &hba->outstanding_reqs);
	ufshcd_writel(hba, 1 << task_tag, REG_UTP_TRANSFER_REQ_DOOR_BELL);
	/* Make sure that doorbell is committed immediately */
	wmb();
	ufshcd_add_command_trace(hba, task_tag, "send");
}

/**
 * ufshcd_copy_sense_data - Copy sense data in case of check condition
 * @lrbp: pointer to local reference block
 */
static inline void ufshcd_copy_sense_data(struct ufshcd_lrb *lrbp)
{
	int len;
	if (lrbp->sense_buffer &&
	    ufshcd_get_rsp_upiu_data_seg_len(lrbp->ucd_rsp_ptr)) {
		int len_to_copy;

		len = be16_to_cpu(lrbp->ucd_rsp_ptr->sr.sense_data_len);
		len_to_copy = min_t(int, RESPONSE_UPIU_SENSE_DATA_LENGTH, len);

		memcpy(lrbp->sense_buffer,
			lrbp->ucd_rsp_ptr->sr.sense_data,
			min_t(int, len_to_copy, UFSHCD_REQ_SENSE_SIZE));
	}
}

/**
 * ufshcd_copy_query_response() - Copy the Query Response and the data
 * descriptor
 * @hba: per adapter instance
 * @lrbp: pointer to local reference block
 */
static
int ufshcd_copy_query_response(struct ufs_hba *hba, struct ufshcd_lrb *lrbp)
{
	struct ufs_query_res *query_res = &hba->dev_cmd.query.response;

	memcpy(&query_res->upiu_res, &lrbp->ucd_rsp_ptr->qr, QUERY_OSF_SIZE);

	/* Get the descriptor */
	if (hba->dev_cmd.query.descriptor &&
	    lrbp->ucd_rsp_ptr->qr.opcode == UPIU_QUERY_OPCODE_READ_DESC) {
		u8 *descp = (u8 *)lrbp->ucd_rsp_ptr +
				GENERAL_UPIU_REQUEST_SIZE;
		u16 resp_len;
		u16 buf_len;

		/* data segment length */
		resp_len = be32_to_cpu(lrbp->ucd_rsp_ptr->header.dword_2) &
						MASK_QUERY_DATA_SEG_LEN;
		buf_len = be16_to_cpu(
				hba->dev_cmd.query.request.upiu_req.length);
		if (likely(buf_len >= resp_len)) {
			memcpy(hba->dev_cmd.query.descriptor, descp, resp_len);
		} else {
			dev_warn(hba->dev,
				"%s: Response size is bigger than buffer",
				__func__);
			return -EINVAL;
		}
	}

	return 0;
}

/**
 * ufshcd_hba_capabilities - Read controller capabilities
 * @hba: per adapter instance
 */
static inline void ufshcd_hba_capabilities(struct ufs_hba *hba)
{
	hba->capabilities = ufshcd_readl(hba, REG_CONTROLLER_CAPABILITIES);

	/* nutrs and nutmrs are 0 based values */
	hba->nutrs = (hba->capabilities & MASK_TRANSFER_REQUESTS_SLOTS) + 1;
	hba->nutmrs =
	((hba->capabilities & MASK_TASK_MANAGEMENT_REQUEST_SLOTS) >> 16) + 1;
}

/**
 * ufshcd_ready_for_uic_cmd - Check if controller is ready
 *                            to accept UIC commands
 * @hba: per adapter instance
 * Return true on success, else false
 */
static inline bool ufshcd_ready_for_uic_cmd(struct ufs_hba *hba)
{
	if (ufshcd_readl(hba, REG_CONTROLLER_STATUS) & UIC_COMMAND_READY)
		return true;
	else
		return false;
}

/**
 * ufshcd_get_upmcrs - Get the power mode change request status
 * @hba: Pointer to adapter instance
 *
 * This function gets the UPMCRS field of HCS register
 * Returns value of UPMCRS field
 */
static inline u8 ufshcd_get_upmcrs(struct ufs_hba *hba, struct uic_command *cmd)
{
	if (hba->quirks & UFSHCD_QUIRK_GET_GENERRCODE_DIRECT) {
		if (cmd->command == UIC_CMD_DME_SET &&
				cmd->argument1 == UIC_ARG_MIB(PA_PWRMODE))
			return ufshcd_vops_get_unipro(hba, 3);
		else if (cmd->command == UIC_CMD_DME_HIBER_ENTER)
			return ufshcd_vops_get_unipro(hba, 4);
		else if (cmd->command == UIC_CMD_DME_HIBER_EXIT)
			return ufshcd_vops_get_unipro(hba, 5);
		else
			return (ufshcd_readl(hba, REG_CONTROLLER_STATUS) >> 8) & 0x7;
	} else
		return (ufshcd_readl(hba, REG_CONTROLLER_STATUS) >> 8) & 0x7;
}

/**
 * ufshcd_dispatch_uic_cmd - Dispatch UIC commands to unipro layers
 * @hba: per adapter instance
 * @uic_cmd: UIC command
 *
 * Mutex must be held.
 */
static inline void
ufshcd_dispatch_uic_cmd(struct ufs_hba *hba, struct uic_command *uic_cmd)
{
	WARN_ON(hba->active_uic_cmd);

	hba->active_uic_cmd = uic_cmd;

	/* Write Args */
	ufshcd_writel(hba, uic_cmd->argument1, REG_UIC_COMMAND_ARG_1);
	ufshcd_writel(hba, uic_cmd->argument2, REG_UIC_COMMAND_ARG_2);
	ufshcd_writel(hba, uic_cmd->argument3, REG_UIC_COMMAND_ARG_3);

	/* Write UIC Cmd */
	ufshcd_writel(hba, uic_cmd->command & COMMAND_OPCODE_MASK,
		      REG_UIC_COMMAND);
}

/**
 * ufshcd_wait_for_uic_cmd - Wait complectioin of UIC command
 * @hba: per adapter instance
 * @uic_cmd: UIC command
 *
 * Must be called with mutex held.
 * Returns 0 only if success.
 */
static int
ufshcd_wait_for_uic_cmd(struct ufs_hba *hba, struct uic_command *uic_cmd)
{
	int ret;
	unsigned long flags;

	if (wait_for_completion_timeout(&uic_cmd->done,
				msecs_to_jiffies(UIC_CMD_TIMEOUT))) {
		switch (uic_cmd->command) {
		case UIC_CMD_DME_LINK_STARTUP:
		case UIC_CMD_DME_HIBER_ENTER:
		case UIC_CMD_DME_HIBER_EXIT:
			if (hba->quirks & UFSHCD_QUIRK_GET_GENERRCODE_DIRECT)
				ret = ufshcd_vops_get_unipro(hba, uic_cmd->command - UIC_CMD_DME_LINK_STARTUP);
			else
				ret = uic_cmd->argument2 & MASK_UIC_COMMAND_RESULT;
			break;
		default:
				ret = uic_cmd->argument2 & MASK_UIC_COMMAND_RESULT;
			break;
		}
	} else
		ret = -ETIMEDOUT;
#if defined(SEC_UFS_ERROR_COUNT)
	if (ret)
		SEC_ufs_uic_error_check(hba, true, false);
#endif

	spin_lock_irqsave(hba->host->host_lock, flags);
	hba->active_uic_cmd = NULL;
	spin_unlock_irqrestore(hba->host->host_lock, flags);

	return ret;
}

/**
 * __ufshcd_send_uic_cmd - Send UIC commands and retrieve the result
 * @hba: per adapter instance
 * @uic_cmd: UIC command
 * @completion: initialize the completion only if this is set to true
 *
 * Identical to ufshcd_send_uic_cmd() expect mutex. Must be called
 * with mutex held and host_lock locked.
 * Returns 0 only if success.
 */
static int
__ufshcd_send_uic_cmd(struct ufs_hba *hba, struct uic_command *uic_cmd,
		      bool completion)
{
	if (!ufshcd_ready_for_uic_cmd(hba)) {
		dev_err(hba->dev,
			"Controller not ready to accept UIC commands\n");
		return -EIO;
	}

	if (completion)
		init_completion(&uic_cmd->done);

	ufshcd_dispatch_uic_cmd(hba, uic_cmd);

	return 0;
}

/**
 * ufshcd_send_uic_cmd - Send UIC commands and retrieve the result
 * @hba: per adapter instance
 * @uic_cmd: UIC command
 *
 * Returns 0 only if success.
 */
static int
ufshcd_send_uic_cmd(struct ufs_hba *hba, struct uic_command *uic_cmd)
{
	int ret;
	unsigned long flags;

	ufshcd_hold(hba, false);
	mutex_lock(&hba->uic_cmd_mutex);
	ufshcd_add_delay_before_dme_cmd(hba);

	spin_lock_irqsave(hba->host->host_lock, flags);
	ret = __ufshcd_send_uic_cmd(hba, uic_cmd, true);
	spin_unlock_irqrestore(hba->host->host_lock, flags);
	if (!ret)
		ret = ufshcd_wait_for_uic_cmd(hba, uic_cmd);

	mutex_unlock(&hba->uic_cmd_mutex);

	ufshcd_release(hba);
	return ret;
}

/**
 * ufshcd_map_sg - Map scatter-gather list to prdt
 * @hba: per adapter instance
 * @lrbp: pointer to local reference block
 *
 * Returns 0 in case of success, non-zero value in case of failure
 */
#if defined(CONFIG_UFSFEATURE)
int ufshcd_map_sg(struct ufs_hba *hba, struct ufshcd_lrb *lrbp)
#else
static int ufshcd_map_sg(struct ufs_hba *hba, struct ufshcd_lrb *lrbp)
#endif
{
	struct ufshcd_sg_entry *prd_table;
	struct scatterlist *sg;
	struct scsi_cmnd *cmd;
	int sg_segments;
	int i, ret;
	u32 offset;
	void *bounce_buffer_addr;
	void *dma_phy_addr;

#if defined(CONFIG_UFS_DATA_LOG)
	unsigned int dump_index;
	int cpu = raw_smp_processor_id();
	int id = 0;

#if defined(CONFIG_UFS_DATA_LOG_MAGIC_CODE)
	unsigned long  magicword[1];
	void  *virt_sg_addr;
	/*
	 * 0x1F5E3A7069245CBE
	 * 0x4977C72608FCE51F
	 * 0x524E74A9005F0D1B
	 * 0x05D3D11A26CF3142
	 */
	magicword[0] = 0x1F5E3A7069245CBE;
#endif
#endif

	cmd = lrbp->cmd;

#if defined(CONFIG_UFS_DATA_LOG)
	if (cmd->request && hba->host->ufs_sys_log_en){
		/*condition of data log*/
		/*read request of system area for debugging dm verity issue*/
		if (rq_data_dir(cmd->request) == READ &&
			cmd->request->__sector >= hba->host->ufs_system_start &&
			cmd->request->__sector < hba->host->ufs_system_end) {

			for (id = 0; id < UFS_DATA_LOG_MAX; id++){
				dump_index = atomic_inc_return(&hba->log_count) & (UFS_DATA_LOG_MAX - 1);
				if (ufs_data_log[dump_index].done != 0xA)
					break;
			}
			
			if (id == UFS_DATA_LOG_MAX)
				queuing_req[cmd->request->tag] = UFS_DATA_LOG_MAX - 1;
			else
				queuing_req[cmd->request->tag] = dump_index;

			ufs_data_log[dump_index].done = 0xA;
			ufs_data_log[dump_index].start_time = cpu_clock(cpu);
			ufs_data_log[dump_index].end_time = 0;
			ufs_data_log[dump_index].sector = cmd->request->__sector;

#if defined(CONFIG_UFS_DATA_LOG_MAGIC_CODE)		
			sg_segments = scsi_sg_count(cmd);
			scsi_for_each_sg(cmd, sg, sg_segments, i) {
				/*
				 * Write magicword each memory location pointed  by SG element
				 */
				virt_sg_addr = sg_virt(sg);
				ufs_data_log[dump_index].virt_addr = virt_sg_addr;
				memcpy(virt_sg_addr, magicword, UFS_DATA_BUF_SIZE);
			}
#endif
			}
		}
#endif

	sg_segments = scsi_dma_map(cmd);
	if (sg_segments < 0)
		return sg_segments;

	if (sg_segments) {
		if (hba->quirks & UFSHCD_QUIRK_PRDT_BYTE_GRAN) {
#if defined(CONFIG_SOC_EXYNOS9820)
			lrbp->utr_descriptor_ptr->prd_table_length =
				cpu_to_le16((u16)(sg_segments *
					sizeof(struct ufshcd_sg_entry)) + 16);
#else
			lrbp->utr_descriptor_ptr->prd_table_length =
				cpu_to_le16((u16)(sg_segments *
					sizeof(struct ufshcd_sg_entry)));
#endif
		} else
			lrbp->utr_descriptor_ptr->prd_table_length =
				cpu_to_le16((u16) (sg_segments));

		prd_table = (struct ufshcd_sg_entry *)lrbp->ucd_prdt_ptr;

		offset = ((lrbp->task_tag) % 8) * TAG_MAX_SIZE;

		lrbp->mem_check = 0;
		lrbp->bu_sg_len = 0;

		for (i = 0; i < sg_segments; i++) {
			if (scsi_sglist(cmd)[i].dma_address >= DMA_UPPER_ADDR) {
				lrbp->mem_check = 1;
				i = 0;
				break;
			}
		}

		scsi_for_each_sg(cmd, sg, sg_segments, i) {
			prd_table[i].size  =
				cpu_to_le32(((u32) sg_dma_len(sg))-1);
			prd_table[i].base_addr =
				cpu_to_le32(lower_32_bits(sg->dma_address));
			prd_table[i].upper_addr =
				cpu_to_le32(upper_32_bits(sg->dma_address));
			prd_table[i].reserved = 0;
			hba->transferred_sector += prd_table[i].size;

			if (lrbp->mem_check){
				lrbp->backup_addr[i] = sg->dma_address;
				lrbp->backup_size[i] = cpu_to_le32((u32) sg_dma_len(sg));
				prd_table[i].size  =
					cpu_to_le32(((u32) sg_dma_len(sg)) - 1);

				if (lrbp->data_trans == DATA_WRITE) {
					if (lrbp->task_tag < 8) {
						bounce_buffer_addr =
							(hba->bounce_buffer_addr) + offset;
						dma_phy_addr = phys_to_virt(sg->dma_address);

						memcpy(bounce_buffer_addr,
								dma_phy_addr, lrbp->backup_size[i]);

						prd_table[i].base_addr =
							cpu_to_le32(lower_32_bits(virt_to_phys(hba->bounce_buffer_addr + offset)));
						prd_table[i].upper_addr =
							cpu_to_le32(upper_32_bits(virt_to_phys(hba->bounce_buffer_addr + offset)));
					} else if (lrbp->task_tag > 7 && lrbp->task_tag < 16) {
						bounce_buffer_addr =
							(hba->bounce_buffer_addr1) + offset;
						dma_phy_addr = phys_to_virt(sg->dma_address);

						memcpy(bounce_buffer_addr,
								dma_phy_addr, lrbp->backup_size[i]);

						prd_table[i].base_addr =
							cpu_to_le32(lower_32_bits(virt_to_phys(hba->bounce_buffer_addr1 + offset)));
						prd_table[i].upper_addr =
							cpu_to_le32(upper_32_bits(virt_to_phys(hba->bounce_buffer_addr1 + offset)));
					} else if (lrbp->task_tag > 15 && lrbp->task_tag < 24) {
						bounce_buffer_addr =
							(hba->bounce_buffer_addr2) + offset;
						dma_phy_addr = phys_to_virt(sg->dma_address);

						memcpy(bounce_buffer_addr,
								dma_phy_addr, lrbp->backup_size[i]);

						prd_table[i].base_addr =
							cpu_to_le32(lower_32_bits(virt_to_phys(hba->bounce_buffer_addr2 + offset)));
						prd_table[i].upper_addr =
							cpu_to_le32(upper_32_bits(virt_to_phys(hba->bounce_buffer_addr2 + offset)));
					} else if (lrbp->task_tag > 23 && lrbp->task_tag < 32) {
						bounce_buffer_addr = (hba->bounce_buffer_addr3) + offset;
						dma_phy_addr = phys_to_virt(sg->dma_address);

						memcpy(bounce_buffer_addr,
								dma_phy_addr, lrbp->backup_size[i]);

						prd_table[i].base_addr =
							cpu_to_le32(lower_32_bits(virt_to_phys(hba->bounce_buffer_addr3 + offset)));
						prd_table[i].upper_addr =
							cpu_to_le32(upper_32_bits(virt_to_phys(hba->bounce_buffer_addr3 + offset)));
					}

					offset += lrbp->backup_size[i];
				} else if (lrbp->data_trans == DATA_READ) {
					if (lrbp->task_tag < 8) {
						prd_table[i].base_addr =
							cpu_to_le32(lower_32_bits(virt_to_phys(hba->bounce_buffer_addr + offset)));
						prd_table[i].upper_addr =
							cpu_to_le32(upper_32_bits(virt_to_phys(hba->bounce_buffer_addr + offset)));
					} else if (lrbp->task_tag > 7 && lrbp->task_tag < 16) {
						prd_table[i].base_addr =
							cpu_to_le32(lower_32_bits(virt_to_phys(hba->bounce_buffer_addr1 + offset)));
						prd_table[i].upper_addr =
							cpu_to_le32(upper_32_bits(virt_to_phys(hba->bounce_buffer_addr1 + offset)));
					} else if (lrbp->task_tag > 15 && lrbp->task_tag < 24) {
						prd_table[i].base_addr =
							cpu_to_le32(lower_32_bits(virt_to_phys(hba->bounce_buffer_addr2 + offset)));
						prd_table[i].upper_addr =
							cpu_to_le32(upper_32_bits(virt_to_phys(hba->bounce_buffer_addr2 + offset)));
					} else if (lrbp->task_tag > 23 && lrbp->task_tag < 32) {
						prd_table[i].base_addr =
							cpu_to_le32(lower_32_bits(virt_to_phys(hba->bounce_buffer_addr3 + offset)));
						prd_table[i].upper_addr =
							cpu_to_le32(upper_32_bits(virt_to_phys(hba->bounce_buffer_addr3 + offset)));
					}
					offset += lrbp->backup_size[i];
				}
				prd_table[i].reserved = 0;
				hba->transferred_sector += prd_table[i].size;
				lrbp->bu_sg_len = i;
			} else {
				prd_table[i].size  =
					cpu_to_le32(((u32) sg_dma_len(sg))-1);
				prd_table[i].base_addr =
					cpu_to_le32(lower_32_bits(sg->dma_address));
				prd_table[i].upper_addr =
					cpu_to_le32(upper_32_bits(sg->dma_address));
				prd_table[i].reserved = 0;
				hba->transferred_sector += prd_table[i].size;
			}
		}
	} else {
		lrbp->utr_descriptor_ptr->prd_table_length = 0;
	}
	ret = ufshcd_vops_crypto_engine_cfg(hba, lrbp);
	if (ret) {
		dev_err(hba->dev,
			"%s: failed to configure crypto engine (%d)\n",
			__func__, ret);
		return ret;
	}

	return 0;
}

/**
 * ufshcd_enable_intr - enable interrupts
 * @hba: per adapter instance
 * @intrs: interrupt bits
 */
static void ufshcd_enable_intr(struct ufs_hba *hba, u32 intrs)
{
	u32 set = ufshcd_readl(hba, REG_INTERRUPT_ENABLE);

	if (hba->ufs_version == UFSHCI_VERSION_10) {
		u32 rw;
		rw = set & INTERRUPT_MASK_RW_VER_10;
		set = rw | ((set ^ intrs) & intrs);
	} else {
		set |= intrs;
	}

	ufshcd_writel(hba, set, REG_INTERRUPT_ENABLE);
}

/**
 * ufshcd_disable_intr - disable interrupts
 * @hba: per adapter instance
 * @intrs: interrupt bits
 */
static void ufshcd_disable_intr(struct ufs_hba *hba, u32 intrs)
{
	u32 set = ufshcd_readl(hba, REG_INTERRUPT_ENABLE);

	if (hba->ufs_version == UFSHCI_VERSION_10) {
		u32 rw;
		rw = (set & INTERRUPT_MASK_RW_VER_10) &
			~(intrs & INTERRUPT_MASK_RW_VER_10);
		set = rw | ((set & intrs) & ~INTERRUPT_MASK_RW_VER_10);

	} else {
		set &= ~intrs;
	}

	ufshcd_writel(hba, set, REG_INTERRUPT_ENABLE);
}

/* IOPP-upiu_flags-v1.2.k5.4 */
static void set_customized_upiu_flags(struct ufshcd_lrb *lrbp, u32 *upiu_flags)
{
	if (!lrbp->cmd || !lrbp->cmd->request)
		return;

	switch (req_op(lrbp->cmd->request)) {
	case REQ_OP_READ:
		*upiu_flags |= UPIU_CMD_PRIO_HIGH;
		break;
	case REQ_OP_WRITE:
		if (lrbp->cmd->request->cmd_flags & REQ_SYNC)
			*upiu_flags |= UPIU_CMD_PRIO_HIGH;
		break;
	case REQ_OP_FLUSH:
		*upiu_flags |= UPIU_TASK_ATTR_HEADQ;
		break;
	case REQ_OP_DISCARD:
		*upiu_flags |= UPIU_TASK_ATTR_ORDERED;
		break;
	}
}

/**
 * ufshcd_prepare_req_desc_hdr() - Fills the requests header
 * descriptor according to request
 * @lrbp: pointer to local reference block
 * @upiu_flags: flags required in the header
 * @cmd_dir: requests data direction
 */
static void ufshcd_prepare_req_desc_hdr(struct ufshcd_lrb *lrbp,
			u32 *upiu_flags, enum dma_data_direction cmd_dir)
{
	struct utp_transfer_req_desc *req_desc = lrbp->utr_descriptor_ptr;
	u32 data_direction;
	u32 dword_0;

	if (cmd_dir == DMA_FROM_DEVICE) {
		data_direction = UTP_DEVICE_TO_HOST;
		*upiu_flags = UPIU_CMD_FLAGS_READ;
		lrbp->data_trans = DATA_READ;
	} else if (cmd_dir == DMA_TO_DEVICE) {
		data_direction = UTP_HOST_TO_DEVICE;
		*upiu_flags = UPIU_CMD_FLAGS_WRITE;
		lrbp->data_trans = DATA_WRITE;
	} else {
		data_direction = UTP_NO_DATA_TRANSFER;
		*upiu_flags = UPIU_CMD_FLAGS_NONE;
		lrbp->data_trans = DATA_NON;
	}

	set_customized_upiu_flags(lrbp, upiu_flags);

	dword_0 = data_direction | (lrbp->command_type
				<< UPIU_COMMAND_TYPE_OFFSET);
	if (lrbp->intr_cmd)
		dword_0 |= UTP_REQ_DESC_INT_CMD;

	/* Transfer request descriptor header fields */
	if (lrbp->crypto_enable) {
		dword_0 |= UTP_REQ_DESC_CRYPTO_ENABLE_CMD;
		dword_0 |= lrbp->crypto_key_slot;
		req_desc->header.dword_1 =
			cpu_to_le32((u32)lrbp->data_unit_num);
		req_desc->header.dword_3 =
			cpu_to_le32((u32)(lrbp->data_unit_num >> 32));
	} else {
		/* dword_1 and dword_3 are reserved, hence they are set to 0 */
		req_desc->header.dword_1 = 0;
		req_desc->header.dword_3 = 0;
	}

	req_desc->header.dword_0 = cpu_to_le32(dword_0);

	/*
	 * assigning invalid value for command status. Controller
	 * updates OCS on command completion, with the command
	 * status
	 */
	req_desc->header.dword_2 =
		cpu_to_le32(OCS_INVALID_COMMAND_STATUS);

	req_desc->prd_table_length = 0;
}

/**
 * ufshcd_prepare_utp_scsi_cmd_upiu() - fills the utp_transfer_req_desc,
 * for scsi commands
 * @lrbp: local reference block pointer
 * @upiu_flags: flags
 */
static
void ufshcd_prepare_utp_scsi_cmd_upiu(struct ufshcd_lrb *lrbp, u32 upiu_flags)
{
	struct utp_upiu_req *ucd_req_ptr = lrbp->ucd_req_ptr;
	unsigned short cdb_len;

	/* command descriptor fields */
	ucd_req_ptr->header.dword_0 = UPIU_HEADER_DWORD(
				UPIU_TRANSACTION_COMMAND, upiu_flags,
				lrbp->lun, lrbp->task_tag);
	ucd_req_ptr->header.dword_1 = UPIU_HEADER_DWORD(
				UPIU_COMMAND_SET_TYPE_SCSI, 0, 0, 0);

	/* Total EHS length and Data segment length will be zero */
	ucd_req_ptr->header.dword_2 = 0;

	ucd_req_ptr->sc.exp_data_transfer_len =
		cpu_to_be32(lrbp->cmd->sdb.length);

	cdb_len = min_t(unsigned short, lrbp->cmd->cmd_len, MAX_CDB_SIZE);
	memset(ucd_req_ptr->sc.cdb, 0, MAX_CDB_SIZE);
	memcpy(ucd_req_ptr->sc.cdb, lrbp->cmd->cmnd, cdb_len);

	memset(lrbp->ucd_rsp_ptr, 0, sizeof(struct utp_upiu_rsp));
}

/**
 * ufshcd_prepare_utp_query_req_upiu() - fills the utp_transfer_req_desc,
 * for query requsts
 * @hba: UFS hba
 * @lrbp: local reference block pointer
 * @upiu_flags: flags
 */
static void ufshcd_prepare_utp_query_req_upiu(struct ufs_hba *hba,
				struct ufshcd_lrb *lrbp, u32 upiu_flags)
{
	struct utp_upiu_req *ucd_req_ptr = lrbp->ucd_req_ptr;
	struct ufs_query *query = &hba->dev_cmd.query;
	u16 len = be16_to_cpu(query->request.upiu_req.length);
	u8 *descp = (u8 *)lrbp->ucd_req_ptr + GENERAL_UPIU_REQUEST_SIZE;

	/* Query request header */
	ucd_req_ptr->header.dword_0 = UPIU_HEADER_DWORD(
			UPIU_TRANSACTION_QUERY_REQ, upiu_flags,
			lrbp->lun, lrbp->task_tag);
	ucd_req_ptr->header.dword_1 = UPIU_HEADER_DWORD(
			0, query->request.query_func, 0, 0);

	if (query->request.upiu_req.opcode == UPIU_QUERY_OPCODE_READ_DESC)
		len = 0;

	/* Data segment length only need for WRITE_DESC */
	if (query->request.upiu_req.opcode == UPIU_QUERY_OPCODE_WRITE_DESC)
		ucd_req_ptr->header.dword_2 =
			UPIU_HEADER_DWORD(0, 0, (len >> 8), (u8)len);
	else
		ucd_req_ptr->header.dword_2 = 0;

	/* Copy the Query Request buffer as is */
	memcpy(&ucd_req_ptr->qr, &query->request.upiu_req,
			QUERY_OSF_SIZE);

	/* Copy the Descriptor */
	if (query->request.upiu_req.opcode == UPIU_QUERY_OPCODE_WRITE_DESC)
		memcpy(descp, query->descriptor, len);

	if (query->request.query_func == UPIU_QUERY_FUNC_VENDOR_TOSHIBA_FATALMODE) {
		ucd_req_ptr->header.dword_2 =
			UPIU_HEADER_DWORD(0, 0, (len >> 8), (u8)len);
		memcpy(descp, query->descriptor, len);
	}

	memset(lrbp->ucd_rsp_ptr, 0, sizeof(struct utp_upiu_rsp));
}

static inline void ufshcd_prepare_utp_nop_upiu(struct ufshcd_lrb *lrbp)
{
	struct utp_upiu_req *ucd_req_ptr = lrbp->ucd_req_ptr;

	memset(ucd_req_ptr, 0, sizeof(struct utp_upiu_req));

	/* command descriptor fields */
	ucd_req_ptr->header.dword_0 =
		UPIU_HEADER_DWORD(
			UPIU_TRANSACTION_NOP_OUT, 0, 0, lrbp->task_tag);
	/* clear rest of the fields of basic header */
	ucd_req_ptr->header.dword_1 = 0;
	ucd_req_ptr->header.dword_2 = 0;

	memset(lrbp->ucd_rsp_ptr, 0, sizeof(struct utp_upiu_rsp));
}

/**
 * ufshcd_comp_devman_upiu - UFS Protocol Information Unit(UPIU)
 *			     for Device Management Purposes
 * @hba: per adapter instance
 * @lrbp: pointer to local reference block
 */
static int ufshcd_comp_devman_upiu(struct ufs_hba *hba, struct ufshcd_lrb *lrbp)
{
	u32 upiu_flags;
	int ret = 0;

	if ((hba->ufs_version == UFSHCI_VERSION_10) ||
	    (hba->ufs_version == UFSHCI_VERSION_11))
		lrbp->command_type = UTP_CMD_TYPE_DEV_MANAGE;
	else
		lrbp->command_type = UTP_CMD_TYPE_UFS_STORAGE;

	ufshcd_prepare_req_desc_hdr(lrbp, &upiu_flags, DMA_NONE);
	if (hba->dev_cmd.type == DEV_CMD_TYPE_QUERY)
		ufshcd_prepare_utp_query_req_upiu(hba, lrbp, upiu_flags);
	else if (hba->dev_cmd.type == DEV_CMD_TYPE_NOP)
		ufshcd_prepare_utp_nop_upiu(lrbp);
	else
		ret = -EINVAL;

	return ret;
}

/**
 * ufshcd_comp_scsi_upiu - UFS Protocol Information Unit(UPIU)
 *			   for SCSI Purposes
 * @hba: per adapter instance
 * @lrbp: pointer to local reference block
 */
#if defined(CONFIG_UFSFEATURE)
int ufshcd_comp_scsi_upiu(struct ufs_hba *hba, struct ufshcd_lrb *lrbp)
#else
static int ufshcd_comp_scsi_upiu(struct ufs_hba *hba, struct ufshcd_lrb *lrbp)
#endif
{
	u32 upiu_flags;
	int ret = 0;

	if ((hba->ufs_version == UFSHCI_VERSION_10) ||
	    (hba->ufs_version == UFSHCI_VERSION_11))
		lrbp->command_type = UTP_CMD_TYPE_SCSI;
	else
		lrbp->command_type = UTP_CMD_TYPE_UFS_STORAGE;

	if (likely(lrbp->cmd)) {
#if defined(CONFIG_UFSFEATURE)
		ufsf_hpb_change_lun(&hba->ufsf, lrbp);
		ufsf_hpb_prep_fn(&hba->ufsf, lrbp);
#endif
		ufshcd_prepare_req_desc_hdr(lrbp, &upiu_flags,
						lrbp->cmd->sc_data_direction);
		ufshcd_prepare_utp_scsi_cmd_upiu(lrbp, upiu_flags);
	} else {
		ret = -EINVAL;
	}

	return ret;
}

static inline unsigned int ufshcd_get_scsi_lun(struct scsi_cmnd *cmd)
{
	if (cmd->cmnd[0] == SECURITY_PROTOCOL_IN ||
			cmd->cmnd[0] == SECURITY_PROTOCOL_OUT)
		return (SCSI_W_LUN_BASE |
			(UFS_UPIU_RPMB_WLUN & UFS_UPIU_MAX_UNIT_NUM_ID));
	else
		return cmd->device->lun;
}

/**
 * ufshcd_upiu_wlun_to_scsi_wlun - maps UPIU W-LUN id to SCSI W-LUN ID
 * @upiu_wlun_id: UPIU W-LUN id
 *
 * Returns SCSI W-LUN id
 */
static inline u16 ufshcd_upiu_wlun_to_scsi_wlun(u8 upiu_wlun_id)
{
	return (upiu_wlun_id & ~UFS_UPIU_WLUN_ID) | SCSI_W_LUN_BASE;
}

/**
 * ufshcd_queuecommand - main entry point for SCSI requests
 * @host: SCSI host pointer
 * @cmd: command from SCSI Midlayer
 *
 * Returns 0 for success, non-zero in case of failure
 */
static int ufshcd_queuecommand(struct Scsi_Host *host, struct scsi_cmnd *cmd)
{
	struct ufshcd_lrb *lrbp;
	struct ufs_hba *hba;
	unsigned long flags;
	int tag;
	int err = 0;
	unsigned int scsi_lun;
#if defined(CONFIG_UFSFEATURE) && defined(CONFIG_UFSHPB)
	struct scsi_cmnd *pre_cmd;
	struct ufshcd_lrb *add_lrbp;
	int add_tag;
	int pre_req_err = -EBUSY;
	int lun = 0;
	int ret;

	if (cmd && cmd->device)
		lun = ufshcd_scsi_to_upiu_lun(cmd->device->lun);
#endif

	hba = shost_priv(host);

	if (!cmd || !cmd->request || !hba) {
		printk("%s: some data have a null pointer. hba: 0x%p: cmd=0x%p, cmd->request=0x%p",
			__func__, hba, cmd, cmd->request);
		return -EINVAL;
	}

	tag = cmd->request->tag;
	if (!ufshcd_valid_tag(hba, tag)) {
		dev_err(hba->dev,
			"%s: invalid command tag %d: cmd=0x%p, cmd->request=0x%p",
			__func__, tag, cmd, cmd->request);
		BUG();
	}

	if (!down_read_trylock(&hba->clk_scaling_lock))
		return SCSI_MLQUEUE_HOST_BUSY;

	spin_lock_irqsave(hba->host->host_lock, flags);
	switch (hba->ufshcd_state) {
	case UFSHCD_STATE_OPERATIONAL:
		break;
	case UFSHCD_STATE_EH_SCHEDULED:
	case UFSHCD_STATE_RESET:
		err = SCSI_MLQUEUE_HOST_BUSY;
		goto out_unlock;
	case UFSHCD_STATE_ERROR:
		set_host_byte(cmd, DID_ERROR);
		scsi_dma_map(cmd);
		cmd->scsi_done(cmd);
		goto out_unlock;
	default:
		dev_WARN_ONCE(hba->dev, 1, "%s: invalid state %d\n",
				__func__, hba->ufshcd_state);
		set_host_byte(cmd, DID_BAD_TARGET);
		cmd->scsi_done(cmd);
		goto out_unlock;
	}

	/* if error handling is in progress, don't issue commands */
	if (ufshcd_eh_in_progress(hba)) {
		set_host_byte(cmd, DID_ERROR);
		cmd->scsi_done(cmd);
		goto out_unlock;
	}
	spin_unlock_irqrestore(hba->host->host_lock, flags);

	hba->req_abort_count = 0;

	/* acquire the tag to make sure device cmds don't use it */
	if (test_and_set_bit_lock(tag, &hba->lrb_in_use)) {
		/*
		 * Dev manage command in progress, requeue the command.
		 * Requeuing the command helps in cases where the request *may*
		 * find different tag instead of waiting for dev manage command
		 * completion.
		 */
		err = SCSI_MLQUEUE_HOST_BUSY;
		goto out;
	}

	err = ufshcd_hold(hba, true);
	if (err) {
		err = SCSI_MLQUEUE_HOST_BUSY;
		clear_bit_unlock(tag, &hba->lrb_in_use);
		goto out;
	}
	WARN_ON(hba->clk_gating.state != CLKS_ON);

#if defined(CONFIG_UFSFEATURE) && defined(CONFIG_UFSHPB)
	add_tag = ufsf_hpb_prepare_pre_req(&hba->ufsf, cmd, lun);
	if (add_tag < 0) {
		hba->lrb[tag].hpb_ctx_id = MAX_HPB_CONTEXT_ID;
		goto send_orig_cmd;
	}

	add_lrbp = &hba->lrb[add_tag];

	pre_req_err = ufsf_hpb_prepare_add_lrbp(&hba->ufsf, add_tag);
	if (pre_req_err)
		hba->lrb[tag].hpb_ctx_id = MAX_HPB_CONTEXT_ID;
send_orig_cmd:
#endif
	lrbp = &hba->lrb[tag];

	WARN_ON(lrbp->cmd);
	lrbp->cmd = cmd;
	lrbp->sense_bufflen = UFSHCD_REQ_SENSE_SIZE;
	lrbp->sense_buffer = cmd->sense_buffer;
	lrbp->task_tag = tag;

	scsi_lun = ufshcd_get_scsi_lun(cmd);
	lrbp->lun = ufshcd_scsi_to_upiu_lun(scsi_lun);
	lrbp->intr_cmd = !ufshcd_is_intr_aggr_allowed(hba) ? true : false;

	err = ufshcd_prepare_lrbp_crypto(hba, cmd, lrbp);
	if (err) {
		lrbp->cmd = NULL;
		clear_bit_unlock(tag, &hba->lrb_in_use);
		goto out;
	}
	lrbp->req_abort_skip = false;

	/* Only for SCSI */
	if (cmd)
		ufshcd_vops_perf_mode(hba, cmd);

	ufshcd_comp_scsi_upiu(hba, lrbp);

	err = ufshcd_map_sg(hba, lrbp);
	if (err) {
		lrbp->cmd = NULL;
		clear_bit_unlock(tag, &hba->lrb_in_use);
		ufshcd_release(hba);
		goto out;
	}
	/* Make sure descriptors are ready before ringing the doorbell */
	wmb();

	/* issue command to the controller */
	spin_lock_irqsave(hba->host->host_lock, flags);
#if defined(CONFIG_UFSFEATURE) && defined(CONFIG_UFSHPB)
	if (!pre_req_err) {
		if (hba->vops && hba->vops->set_nexus_t_xfer_req)
			hba->vops->set_nexus_t_xfer_req(hba, add_tag,
							add_lrbp->cmd);
#ifdef CONFIG_SCSI_UFS_CMD_LOGGING
		exynos_ufs_cmd_log_start(hba, add_lrbp->cmd);
#endif
		ufshcd_send_command(hba, add_tag);
		pre_req_err = -EBUSY;
		atomic64_inc(&hba->ufsf.ufshpb_lup[add_lrbp->lun]->pre_req_cnt);
	}
#endif
	if (hba->vops && hba->vops->set_nexus_t_xfer_req)
		hba->vops->set_nexus_t_xfer_req(hba, tag, lrbp->cmd);
#ifdef CONFIG_SCSI_UFS_CMD_LOGGING
	exynos_ufs_cmd_log_start(hba, cmd);
#endif
	ufshcd_send_command(hba, tag);

	if (hba->monitor.flag & UFSHCD_MONITOR_LEVEL1)
		dev_info(hba->dev, "IO issued(%d)\n", tag);
out_unlock:
	spin_unlock_irqrestore(hba->host->host_lock, flags);
out:
#if defined(CONFIG_UFSFEATURE) && defined(CONFIG_UFSHPB)
	if (!pre_req_err) {
		ret = ufshcd_vops_crypto_engine_clear(hba, add_lrbp);
		if (ret)
			dev_err(hba->dev,
				"%s: failed to clear crypto engine (%d)\n",
				__func__, ret);

		pre_cmd = add_lrbp->cmd;
		add_lrbp->cmd = NULL;
		clear_bit_unlock(add_tag, &hba->lrb_in_use);
		ufshcd_release(hba);
		ufsf_hpb_end_pre_req(&hba->ufsf, pre_cmd->request);
	}
#endif

	up_read(&hba->clk_scaling_lock);
	return err;
}

static int ufshcd_compose_dev_cmd(struct ufs_hba *hba,
		struct ufshcd_lrb *lrbp, enum dev_cmd_type cmd_type, int tag)
{
	lrbp->cmd = NULL;
	lrbp->sense_bufflen = 0;
	lrbp->sense_buffer = NULL;
	lrbp->task_tag = tag;
	lrbp->lun = 0; /* device management cmd is not specific to any LUN */
	lrbp->intr_cmd = true; /* No interrupt aggregation */
	lrbp->crypto_enable = false; /* No crypto operations */
	hba->dev_cmd.type = cmd_type;

	return ufshcd_comp_devman_upiu(hba, lrbp);
}

static int
ufshcd_clear_cmd(struct ufs_hba *hba, int tag)
{
	int err = 0;
	unsigned long flags;
	u32 mask = 1 << tag;

	/* clear outstanding transaction before retry */
	spin_lock_irqsave(hba->host->host_lock, flags);
	ufshcd_utrl_clear(hba, tag);
	spin_unlock_irqrestore(hba->host->host_lock, flags);

	/*
	 * wait for for h/w to clear corresponding bit in door-bell.
	 * max. wait is 1 sec.
	 */
	err = ufshcd_wait_for_register(hba,
			REG_UTP_TRANSFER_REQ_DOOR_BELL,
			mask, ~mask, 1000, 1000, true);

	return err;
}

static int
ufshcd_check_query_response(struct ufs_hba *hba, struct ufshcd_lrb *lrbp)
{
	struct ufs_query_res *query_res = &hba->dev_cmd.query.response;

	/* Get the UPIU response */
	query_res->response = ufshcd_get_rsp_upiu_result(lrbp->ucd_rsp_ptr) >>
				UPIU_RSP_CODE_OFFSET;
	return query_res->response;
}

/**
 * ufshcd_dev_cmd_completion() - handles device management command responses
 * @hba: per adapter instance
 * @lrbp: pointer to local reference block
 */
static int
ufshcd_dev_cmd_completion(struct ufs_hba *hba, struct ufshcd_lrb *lrbp)
{
	int resp;
	int err = 0;

	hba->ufs_stats.last_hibern8_exit_tstamp = ktime_set(0, 0);
	resp = ufshcd_get_req_rsp(lrbp->ucd_rsp_ptr);

	switch (resp) {
	case UPIU_TRANSACTION_NOP_IN:
		if (hba->dev_cmd.type != DEV_CMD_TYPE_NOP) {
			err = -EINVAL;
			dev_err(hba->dev, "%s: unexpected response 0x%x\n",
					__func__, resp);
		}
		break;
	case UPIU_TRANSACTION_QUERY_RSP:
		err = ufshcd_check_query_response(hba, lrbp);
		if (!err)
			err = ufshcd_copy_query_response(hba, lrbp);
		break;
	case UPIU_TRANSACTION_REJECT_UPIU:
		/* TODO: handle Reject UPIU Response */
		err = -EPERM;
		dev_err(hba->dev, "%s: Reject UPIU not fully implemented\n",
				__func__);
		break;
	default:
		err = -EINVAL;
		dev_err(hba->dev, "%s: Invalid device management cmd response: 0x%x\n",
				__func__, resp);
		break;
	}

	return err;
}

static int ufshcd_wait_for_dev_cmd(struct ufs_hba *hba,
		struct ufshcd_lrb *lrbp, int max_timeout)
{
	int err = 0;
	unsigned long time_left;
	unsigned long flags;

	time_left = wait_for_completion_timeout(hba->dev_cmd.complete,
			msecs_to_jiffies(max_timeout));

	/* Make sure descriptors are ready before ringing the doorbell */
	wmb();
	spin_lock_irqsave(hba->host->host_lock, flags);
	hba->dev_cmd.complete = NULL;
	if (likely(time_left)) {
		err = ufshcd_get_tr_ocs(lrbp);
		if (!err)
			err = ufshcd_dev_cmd_completion(hba, lrbp);
	}
	spin_unlock_irqrestore(hba->host->host_lock, flags);

	if (!time_left) {
		err = -ETIMEDOUT;
		dev_dbg(hba->dev, "%s: dev_cmd request timedout, tag %d\n",
			__func__, lrbp->task_tag);
		if (!ufshcd_clear_cmd(hba, lrbp->task_tag))
			/* successfully cleared the command, retry if needed */
			err = -EAGAIN;
		/*
		 * in case of an error, after clearing the doorbell,
		 * we also need to clear the outstanding_request
		 * field in hba
		 */
		ufshcd_outstanding_req_clear(hba, lrbp->task_tag);
	}

	return err;
}

/**
 * ufshcd_get_dev_cmd_tag - Get device management command tag
 * @hba: per-adapter instance
 * @tag_out: pointer to variable with available slot value
 *
 * Get a free slot and lock it until device management command
 * completes.
 *
 * Returns false if free slot is unavailable for locking, else
 * return true with tag value in @tag.
 */
static bool ufshcd_get_dev_cmd_tag(struct ufs_hba *hba, int *tag_out)
{
	int tag;
	bool ret = false;
	unsigned long tmp;

	if (!tag_out)
		goto out;

	do {
		tmp = ~hba->lrb_in_use;
		tag = find_last_bit(&tmp, hba->nutrs);
		if (tag >= hba->nutrs)
			goto out;
	} while (test_and_set_bit_lock(tag, &hba->lrb_in_use));

	*tag_out = tag;
	ret = true;
out:
	return ret;
}

static inline void ufshcd_put_dev_cmd_tag(struct ufs_hba *hba, int tag)
{
	clear_bit_unlock(tag, &hba->lrb_in_use);
}

/**
 * ufshcd_exec_dev_cmd - API for sending device management requests
 * @hba: UFS hba
 * @cmd_type: specifies the type (NOP, Query...)
 * @timeout: time in seconds
 *
 * NOTE: Since there is only one available tag for device management commands,
 * it is expected you hold the hba->dev_cmd.lock mutex.
 */
static int ufshcd_exec_dev_cmd(struct ufs_hba *hba,
		enum dev_cmd_type cmd_type, int timeout)
{
	struct ufshcd_lrb *lrbp;
	int err;
	int tag;
	struct completion wait;
	unsigned long flags;
	ktime_t start = ktime_get();

	/*
	 * Add timeout to ensure link actvie status.
	 * There is a case where link activity takes
	 * a long time during tw control.
	 */
	while (!ufshcd_is_link_active(hba)) {
		if (ktime_to_us(ktime_sub(ktime_get(), start)) > 50000)
			return -EPERM;
		usleep_range(200, 400);
	}

	down_read(&hba->clk_scaling_lock);

	/*
	 * Get free slot, sleep if slots are unavailable.
	 * Even though we use wait_event() which sleeps indefinitely,
	 * the maximum wait time is bounded by SCSI request timeout.
	 */
	wait_event(hba->dev_cmd.tag_wq, ufshcd_get_dev_cmd_tag(hba, &tag));

	init_completion(&wait);
	lrbp = &hba->lrb[tag];
	WARN_ON(lrbp->cmd);
	err = ufshcd_compose_dev_cmd(hba, lrbp, cmd_type, tag);
	if (unlikely(err))
		goto out_put_tag;

	hba->dev_cmd.complete = &wait;

	ufshcd_add_query_upiu_trace(hba, tag, "query_send");
	/* Make sure descriptors are ready before ringing the doorbell */
	wmb();
	spin_lock_irqsave(hba->host->host_lock, flags);
	if (hba->vops && hba->vops->set_nexus_t_xfer_req)
		hba->vops->set_nexus_t_xfer_req(hba, tag, lrbp->cmd);
	ufshcd_send_command(hba, tag);
	spin_unlock_irqrestore(hba->host->host_lock, flags);

	err = ufshcd_wait_for_dev_cmd(hba, lrbp, timeout);

	ufshcd_add_query_upiu_trace(hba, tag,
			err ? "query_complete_err" : "query_complete");

out_put_tag:
	ufshcd_put_dev_cmd_tag(hba, tag);
	wake_up(&hba->dev_cmd.tag_wq);
	up_read(&hba->clk_scaling_lock);
#if defined(SEC_UFS_ERROR_COUNT)
	if (err && (cmd_type != DEV_CMD_TYPE_NOP))
		SEC_ufs_query_error_check(hba, cmd_type);
#endif
	return err;
}

/**
 * ufshcd_init_query() - init the query response and request parameters
 * @hba: per-adapter instance
 * @request: address of the request pointer to be initialized
 * @response: address of the response pointer to be initialized
 * @opcode: operation to perform
 * @idn: flag idn to access
 * @index: LU number to access
 * @selector: query/flag/descriptor further identification
 */
static inline void ufshcd_init_query(struct ufs_hba *hba,
		struct ufs_query_req **request, struct ufs_query_res **response,
		enum query_opcode opcode, u8 idn, u8 index, u8 selector)
{
	*request = &hba->dev_cmd.query.request;
	*response = &hba->dev_cmd.query.response;
	memset(*request, 0, sizeof(struct ufs_query_req));
	memset(*response, 0, sizeof(struct ufs_query_res));
	(*request)->upiu_req.opcode = opcode;
	(*request)->upiu_req.idn = idn;
	(*request)->upiu_req.index = index;
	(*request)->upiu_req.selector = selector;
}

#if defined(CONFIG_UFSFEATURE)
int ufshcd_query_flag_retry(struct ufs_hba *hba, enum query_opcode opcode,
			    enum flag_idn idn, bool *flag_res)
#else
static int ufshcd_query_flag_retry(struct ufs_hba *hba,
	enum query_opcode opcode, enum flag_idn idn, bool *flag_res)
#endif
{
	int ret;
	int retries;

	for (retries = 0; retries < QUERY_REQ_RETRIES; retries++) {
		ret = ufshcd_query_flag(hba, opcode, idn, flag_res);
		if (ret)
			dev_dbg(hba->dev,
				"%s: failed with error %d, retries %d\n",
				__func__, ret, retries);
		else
			break;
	}

	if (ret)
		dev_err(hba->dev,
			"%s: query attribute, opcode %d, idn %d, failed with error %d after %d retires\n",
			__func__, opcode, idn, ret, retries);
	return ret;
}

/**
 * ufshcd_query_flag() - API function for sending flag query requests
 * @hba: per-adapter instance
 * @opcode: flag query to perform
 * @idn: flag idn to access
 * @flag_res: the flag value after the query request completes
 *
 * Returns 0 for success, non-zero in case of failure
 */
int ufshcd_query_flag(struct ufs_hba *hba, enum query_opcode opcode,
			enum flag_idn idn, bool *flag_res)
{
	struct ufs_query_req *request = NULL;
	struct ufs_query_res *response = NULL;
	int err, index = 0, selector = 0;
	int timeout = QUERY_REQ_TIMEOUT;

	BUG_ON(!hba);

	ufshcd_hold(hba, false);
	mutex_lock(&hba->dev_cmd.lock);
	ufshcd_init_query(hba, &request, &response, opcode, idn, index,
			selector);

	switch (opcode) {
	case UPIU_QUERY_OPCODE_SET_FLAG:
	case UPIU_QUERY_OPCODE_CLEAR_FLAG:
	case UPIU_QUERY_OPCODE_TOGGLE_FLAG:
		request->query_func = UPIU_QUERY_FUNC_STANDARD_WRITE_REQUEST;
		break;
	case UPIU_QUERY_OPCODE_READ_FLAG:
		request->query_func = UPIU_QUERY_FUNC_STANDARD_READ_REQUEST;
		if (!flag_res) {
			/* No dummy reads */
			dev_err(hba->dev, "%s: Invalid argument for read request\n",
					__func__);
			err = -EINVAL;
			goto out_unlock;
		}
		break;
	default:
		dev_err(hba->dev,
			"%s: Expected query flag opcode but got = %d\n",
			__func__, opcode);
		err = -EINVAL;
		goto out_unlock;
	}

	if (idn == QUERY_FLAG_IDN_FDEVICEINIT)
		timeout = QUERY_FDEVICEINIT_REQ_TIMEOUT;

	err = ufshcd_exec_dev_cmd(hba, DEV_CMD_TYPE_QUERY, timeout);

	if (err) {
		dev_err(hba->dev,
			"%s: Sending flag query for idn %d failed, err = %d\n",
			__func__, idn, err);
		goto out_unlock;
	}

	if (flag_res)
		*flag_res = (be32_to_cpu(response->upiu_res.value) &
				MASK_QUERY_UPIU_FLAG_LOC) & 0x1;

out_unlock:
	mutex_unlock(&hba->dev_cmd.lock);
	ufshcd_release(hba);
	return err;
}

/**
 * ufshcd_query_attr - API function for sending attribute requests
 * @hba: per-adapter instance
 * @opcode: attribute opcode
 * @idn: attribute idn to access
 * @index: index field
 * @selector: selector field
 * @attr_val: the attribute value after the query request completes
 *
 * Returns 0 for success, non-zero in case of failure
*/
int ufshcd_query_attr(struct ufs_hba *hba, enum query_opcode opcode,
		      enum attr_idn idn, u8 index, u8 selector, u32 *attr_val)
{
	struct ufs_query_req *request = NULL;
	struct ufs_query_res *response = NULL;
	int err;

	BUG_ON(!hba);

	ufshcd_hold(hba, false);
	if (!attr_val) {
		dev_err(hba->dev, "%s: attribute value required for opcode 0x%x\n",
				__func__, opcode);
		err = -EINVAL;
		goto out;
	}

	mutex_lock(&hba->dev_cmd.lock);
	ufshcd_init_query(hba, &request, &response, opcode, idn, index,
			selector);

	switch (opcode) {
	case UPIU_QUERY_OPCODE_WRITE_ATTR:
		request->query_func = UPIU_QUERY_FUNC_STANDARD_WRITE_REQUEST;
		request->upiu_req.value = cpu_to_be32(*attr_val);
		break;
	case UPIU_QUERY_OPCODE_READ_ATTR:
		request->query_func = UPIU_QUERY_FUNC_STANDARD_READ_REQUEST;
		break;
	default:
		dev_err(hba->dev, "%s: Expected query attr opcode but got = 0x%.2x\n",
				__func__, opcode);
		err = -EINVAL;
		goto out_unlock;
	}

	err = ufshcd_exec_dev_cmd(hba, DEV_CMD_TYPE_QUERY, QUERY_REQ_TIMEOUT);

	if (err) {
		dev_err(hba->dev, "%s: opcode 0x%.2x for idn %d failed, index %d, err = %d\n",
				__func__, opcode, idn, index, err);
		goto out_unlock;
	}

	*attr_val = be32_to_cpu(response->upiu_res.value);

out_unlock:
	mutex_unlock(&hba->dev_cmd.lock);
out:
	ufshcd_release(hba);
	return err;
}

/**
 * ufshcd_query_attr_retry() - API function for sending query
 * attribute with retries
 * @hba: per-adapter instance
 * @opcode: attribute opcode
 * @idn: attribute idn to access
 * @index: index field
 * @selector: selector field
 * @attr_val: the attribute value after the query request
 * completes
 *
 * Returns 0 for success, non-zero in case of failure
*/
static int ufshcd_query_attr_retry(struct ufs_hba *hba,
	enum query_opcode opcode, enum attr_idn idn, u8 index, u8 selector,
	u32 *attr_val)
{
	int ret = 0;
	u32 retries;

	 for (retries = QUERY_REQ_RETRIES; retries > 0; retries--) {
		ret = ufshcd_query_attr(hba, opcode, idn, index,
						selector, attr_val);
		if (ret)
			dev_dbg(hba->dev, "%s: failed with error %d, retries %d\n",
				__func__, ret, retries);
		else
			break;
	}

	if (ret)
		dev_err(hba->dev,
			"%s: query attribute, idn %d, failed with error %d after %d retires\n",
			__func__, idn, ret, QUERY_REQ_RETRIES);
	return ret;
}

static int __ufshcd_query_descriptor(struct ufs_hba *hba,
			enum query_opcode opcode, enum desc_idn idn, u8 index,
			u8 selector, u8 *desc_buf, int *buf_len)
{
	struct ufs_query_req *request = NULL;
	struct ufs_query_res *response = NULL;
	int err = 0;

	BUG_ON(!hba);

	ufshcd_hold(hba, false);
	if (!desc_buf) {
		dev_err(hba->dev, "%s: descriptor buffer required for opcode 0x%x\n",
				__func__, opcode);
		err = -EINVAL;
		goto out;
	}

	if (*buf_len < QUERY_DESC_MIN_SIZE || *buf_len > QUERY_DESC_MAX_SIZE) {
		dev_err(hba->dev, "%s: descriptor buffer size (%d) is out of range\n",
				__func__, *buf_len);
		err = -EINVAL;
		goto out;
	}

	mutex_lock(&hba->dev_cmd.lock);
	ufshcd_init_query(hba, &request, &response, opcode, idn, index,
			selector);
	hba->dev_cmd.query.descriptor = desc_buf;
	request->upiu_req.length = cpu_to_be16(*buf_len);

	switch (opcode) {
	case UPIU_QUERY_OPCODE_WRITE_DESC:
		request->query_func = UPIU_QUERY_FUNC_STANDARD_WRITE_REQUEST;
		break;
	case UPIU_QUERY_OPCODE_READ_DESC:
		request->query_func = UPIU_QUERY_FUNC_STANDARD_READ_REQUEST;
		break;
	default:
		dev_err(hba->dev,
				"%s: Expected query descriptor opcode but got = 0x%.2x\n",
				__func__, opcode);
		err = -EINVAL;
		goto out_unlock;
	}

	err = ufshcd_exec_dev_cmd(hba, DEV_CMD_TYPE_QUERY, QUERY_REQ_TIMEOUT);

	if (err) {
		dev_err(hba->dev, "%s: opcode 0x%.2x for idn %d failed, index %d, err = %d\n",
				__func__, opcode, idn, index, err);
		goto out_unlock;
	}

	hba->dev_cmd.query.descriptor = NULL;
	*buf_len = be16_to_cpu(response->upiu_res.length);

out_unlock:
	mutex_unlock(&hba->dev_cmd.lock);
out:
	ufshcd_release(hba);
	return err;
}

/**
 * ufshcd_query_descriptor_retry - API function for sending descriptor requests
 * @hba: per-adapter instance
 * @opcode: attribute opcode
 * @idn: attribute idn to access
 * @index: index field
 * @selector: selector field
 * @desc_buf: the buffer that contains the descriptor
 * @buf_len: length parameter passed to the device
 *
 * Returns 0 for success, non-zero in case of failure.
 * The buf_len parameter will contain, on return, the length parameter
 * received on the response.
 */
int ufshcd_query_descriptor_retry(struct ufs_hba *hba,
				  enum query_opcode opcode,
				  enum desc_idn idn, u8 index,
				  u8 selector,
				  u8 *desc_buf, int *buf_len)
{
	int err;
	int retries;

	for (retries = QUERY_REQ_RETRIES; retries > 0; retries--) {
		err = __ufshcd_query_descriptor(hba, opcode, idn, index,
						selector, desc_buf, buf_len);
		if (!err || err == -EINVAL)
			break;
	}

	return err;
}

/**
 * ufshcd_read_desc_length - read the specified descriptor length from header
 * @hba: Pointer to adapter instance
 * @desc_id: descriptor idn value
 * @desc_index: descriptor index
 * @desc_length: pointer to variable to read the length of descriptor
 *
 * Return 0 in case of success, non-zero otherwise
 */
static int ufshcd_read_desc_length(struct ufs_hba *hba,
	enum desc_idn desc_id,
	int desc_index,
	int *desc_length)
{
	int ret;
	u8 header[QUERY_DESC_HDR_SIZE];
	int header_len = QUERY_DESC_HDR_SIZE;

	if (desc_id >= QUERY_DESC_IDN_MAX)
		return -EINVAL;

	ret = ufshcd_query_descriptor_retry(hba, UPIU_QUERY_OPCODE_READ_DESC,
					desc_id, desc_index, 0, header,
					&header_len);

	if (ret) {
		dev_err(hba->dev, "%s: Failed to get descriptor header id %d",
			__func__, desc_id);
		return ret;
	} else if (desc_id != header[QUERY_DESC_DESC_TYPE_OFFSET]) {
		dev_warn(hba->dev, "%s: descriptor header id %d and desc_id %d mismatch",
			__func__, header[QUERY_DESC_DESC_TYPE_OFFSET],
			desc_id);
		ret = -EINVAL;
	}

	*desc_length = header[QUERY_DESC_LENGTH_OFFSET];
	return ret;

}

/**
 * ufshcd_map_desc_id_to_length - map descriptor IDN to its length
 * @hba: Pointer to adapter instance
 * @desc_id: descriptor idn value
 * @desc_len: mapped desc length (out)
 *
 * Return 0 in case of success, non-zero otherwise
 */
int ufshcd_map_desc_id_to_length(struct ufs_hba *hba,
	enum desc_idn desc_id, int *desc_len)
{
	switch (desc_id) {
	case QUERY_DESC_IDN_DEVICE:
		*desc_len = hba->desc_size.dev_desc;
		break;
	case QUERY_DESC_IDN_POWER:
		*desc_len = hba->desc_size.pwr_desc;
		break;
	case QUERY_DESC_IDN_GEOMETRY:
		*desc_len = hba->desc_size.geom_desc;
		break;
	case QUERY_DESC_IDN_CONFIGURATION:
		*desc_len = hba->desc_size.conf_desc;
		break;
	case QUERY_DESC_IDN_UNIT:
		*desc_len = hba->desc_size.unit_desc;
		break;
	case QUERY_DESC_IDN_INTERCONNECT:
		*desc_len = hba->desc_size.interc_desc;
		break;
	case QUERY_DESC_IDN_STRING:
		*desc_len = QUERY_DESC_MAX_SIZE;
		break;
	case QUERY_DESC_IDN_HEALTH:
		*desc_len = hba->desc_size.hlth_desc;
		break;
	case QUERY_DESC_IDN_RFU_0:
	case QUERY_DESC_IDN_RFU_1:
		*desc_len = 0;
		break;
	default:
		*desc_len = 0;
		return -EINVAL;
	}
	return 0;
}
EXPORT_SYMBOL(ufshcd_map_desc_id_to_length);

/**
 * ufshcd_read_desc_param - read the specified descriptor parameter
 * @hba: Pointer to adapter instance
 * @desc_id: descriptor idn value
 * @desc_index: descriptor index
 * @param_offset: offset of the parameter to read
 * @param_read_buf: pointer to buffer where parameter would be read
 * @param_size: sizeof(param_read_buf)
 *
 * Return 0 in case of success, non-zero otherwise
 */
int ufshcd_read_desc_param(struct ufs_hba *hba,
			   enum desc_idn desc_id,
			   int desc_index,
			   u8 param_offset,
			   u8 *param_read_buf,
			   u8 param_size)
{
	int ret;
	u8 *desc_buf;
	int buff_len;
	bool is_kmalloc = true;

	/* Safety check */
	if (desc_id >= QUERY_DESC_IDN_MAX || !param_size)
		return -EINVAL;

	/* Get the max length of descriptor from structure filled up at probe
	 * time.
	 */
	ret = ufshcd_map_desc_id_to_length(hba, desc_id, &buff_len);

	/* Sanity checks */
	if (ret || !buff_len) {
		dev_err(hba->dev, "%s: Failed to get full descriptor length",
			__func__);
		return ret;
	}

	/* Check whether we need temp memory */
	if (param_offset != 0 || param_size < buff_len) {
		desc_buf = kmalloc(buff_len, GFP_KERNEL);
		if (!desc_buf)
			return -ENOMEM;
	} else {
		desc_buf = param_read_buf;
		is_kmalloc = false;
	}

	/* Request for full descriptor */
	ret = ufshcd_query_descriptor_retry(hba, UPIU_QUERY_OPCODE_READ_DESC,
					desc_id, desc_index, 0,
					desc_buf, &buff_len);

	if (ret) {
		dev_err(hba->dev, "%s: Failed reading descriptor. desc_id %d, desc_index %d, param_offset %d, ret %d",
			__func__, desc_id, desc_index, param_offset, ret);
		goto out;
	}

	/* Sanity check */
	if (desc_buf[QUERY_DESC_DESC_TYPE_OFFSET] != desc_id) {
		dev_err(hba->dev, "%s: invalid desc_id %d in descriptor header",
			__func__, desc_buf[QUERY_DESC_DESC_TYPE_OFFSET]);
		ret = -EINVAL;
		goto out;
	}

	/*
	 * While reading variable size descriptors (like string descriptor),
	 * some UFS devices may report the "LENGTH" (field in "Transaction
	 * Specific fields" of Query Response UPIU) same as what was requested
	 * in Query Request UPIU instead of reporting the actual size of the
	 * variable size descriptor.
	 * Although it's safe to ignore the "LENGTH" field for variable size
	 * descriptors as we can always derive the length of the descriptor from
	 * the descriptor header fields. Hence this change impose the length
	 * match check only for fixed size descriptors (for which we always
	 * request the correct size as part of Query Request UPIU).
	 */
	if ((desc_id != QUERY_DESC_IDN_STRING) &&
			(buff_len != desc_buf[QUERY_DESC_LENGTH_OFFSET])) {
		dev_err(hba->dev, "%s: desc_buf length mismatch: buff_len %d, buff_len(desc_header) %d",
				__func__, buff_len, desc_buf[QUERY_DESC_LENGTH_OFFSET]);
		ret = -EINVAL;
		goto out;
	}
	/* Check wherher we will not copy more data, than available */
	if (is_kmalloc && param_size > buff_len)
		param_size = buff_len;

	if (is_kmalloc)
		memcpy(param_read_buf, &desc_buf[param_offset], param_size);
out:
	if (is_kmalloc)
		kfree(desc_buf);
	return ret;
}

static inline int ufshcd_read_desc(struct ufs_hba *hba,
				   enum desc_idn desc_id,
				   int desc_index,
				   u8 *buf,
				   u32 size)
{
	return ufshcd_read_desc_param(hba, desc_id, desc_index, 0, buf, size);
}

static inline int ufshcd_read_power_desc(struct ufs_hba *hba,
					 u8 *buf,
					 u32 size)
{
	return ufshcd_read_desc(hba, QUERY_DESC_IDN_POWER, 0, buf, size);
}

static int ufshcd_read_device_desc(struct ufs_hba *hba, u8 *buf, u32 size)
{
	return ufshcd_read_desc(hba, QUERY_DESC_IDN_DEVICE, 0, buf, size);
}

/**
 * ufshcd_read_string_desc - read string descriptor
 * @hba: pointer to adapter instance
 * @desc_index: descriptor index
 * @buf: pointer to buffer where descriptor would be read
 * @size: size of buf
 * @ascii: if true convert from unicode to ascii characters
 *
 * Return 0 in case of success, non-zero otherwise
 */
 #define UTF16_STD false
 
int ufshcd_read_string_desc(struct ufs_hba *hba, int desc_index,
			    u8 *buf, u32 size, bool ascii)
{
	int err = 0;

	err = ufshcd_read_desc(hba,
				QUERY_DESC_IDN_STRING, desc_index, buf, size);

	if (err) {
		dev_err(hba->dev, "%s: reading String Desc failed after %d retries. err = %d\n",
			__func__, QUERY_REQ_RETRIES, err);
		goto out;
	}

	if (ascii) {
		int desc_len;
		int ascii_len;
		int i;
		char *buff_ascii;

		desc_len = buf[0];
		/* remove header and divide by 2 to move from UTF16 to UTF8 */
		ascii_len = (desc_len - QUERY_DESC_HDR_SIZE) / 2 + 1;
		if (size < ascii_len + QUERY_DESC_HDR_SIZE) {
			dev_err(hba->dev, "%s: buffer allocated size is too small\n",
					__func__);
			err = -ENOMEM;
			goto out;
		}

		buff_ascii = kmalloc(ascii_len, GFP_KERNEL);
		if (!buff_ascii) {
			err = -ENOMEM;
			goto out;
		}

		/*
		 * the descriptor contains string in UTF16 format
		 * we need to convert to utf-8 so it can be displayed
		 */
		utf16s_to_utf8s((wchar_t *)&buf[QUERY_DESC_HDR_SIZE],
				desc_len - QUERY_DESC_HDR_SIZE,
				UTF16_BIG_ENDIAN, buff_ascii, ascii_len);

		/* replace non-printable or non-ASCII characters with spaces */
		for (i = 0; i < ascii_len; i++)
			ufshcd_remove_non_printable(&buff_ascii[i]);

		memset(buf + QUERY_DESC_HDR_SIZE, 0,
				size - QUERY_DESC_HDR_SIZE);
		memcpy(buf + QUERY_DESC_HDR_SIZE, buff_ascii, ascii_len);
		buf[QUERY_DESC_LENGTH_OFFSET] = ascii_len + QUERY_DESC_HDR_SIZE;
		kfree(buff_ascii);
	}
out:
	return err;
}

/**
 * ufshcd_read_unit_desc_param - read the specified unit descriptor parameter
 * @hba: Pointer to adapter instance
 * @lun: lun id
 * @param_offset: offset of the parameter to read
 * @param_read_buf: pointer to buffer where parameter would be read
 * @param_size: sizeof(param_read_buf)
 *
 * Return 0 in case of success, non-zero otherwise
 */
static inline int ufshcd_read_unit_desc_param(struct ufs_hba *hba,
					      int lun,
					      enum unit_desc_param param_offset,
					      u8 *param_read_buf,
					      u32 param_size)
{
	/*
	 * Unit descriptors are only available for general purpose LUs (LUN id
	 * from 0 to 7) and RPMB Well known LU.
	 */
	if (!ufs_is_valid_unit_desc_lun(lun))
		return -EOPNOTSUPP;

	return ufshcd_read_desc_param(hba, QUERY_DESC_IDN_UNIT, lun,
				      param_offset, param_read_buf, param_size);
}

static int __ufshcd_query_vendor_func(struct ufs_hba *hba,
		u8 query_fn, enum query_opcode opcode, enum desc_idn idn, u8 index,
		u8 selector, u8 *desc_buf, int *buf_len)
{
	struct ufs_query_req *request = NULL;
	struct ufs_query_res *response = NULL;
	int err;

	BUG_ON(!hba);

	pm_runtime_get_sync(hba->dev);
	ufshcd_hold(hba, false);
	if (!desc_buf) {
		dev_err(hba->dev, "%s: descriptor buffer required for opcode 0x%x\n",
				__func__, opcode);
		err = -EINVAL;
		goto out;
	}

	mutex_lock(&hba->dev_cmd.lock);

	request = &hba->dev_cmd.query.request;
	response = &hba->dev_cmd.query.response;
	memset(request, 0, sizeof(struct ufs_query_req));
	memset(response, 0, sizeof(struct ufs_query_res));

	request->query_func = query_fn;

	request->upiu_req.opcode = opcode;
	request->upiu_req.idn = idn;
	request->upiu_req.index = index;
	request->upiu_req.selector = selector;

	hba->dev_cmd.query.descriptor = desc_buf;
	request->upiu_req.length = cpu_to_be16(*buf_len);

	err = ufshcd_exec_dev_cmd(hba, DEV_CMD_TYPE_QUERY, QUERY_REQ_TIMEOUT);

	if (err) {
		dev_err(hba->dev, "%s: opcode 0x%.2x for idn %d failed, index %d, err = %d\n",
				__func__, opcode,
				request->upiu_req.idn, index, err);
		goto out_unlock;
	}

	hba->dev_cmd.query.descriptor = NULL;
	*buf_len = be16_to_cpu(response->upiu_res.length);

out_unlock:
	mutex_unlock(&hba->dev_cmd.lock);
out:
	ufshcd_release(hba);
	pm_runtime_put_sync(hba->dev);
	return err;
}

/**
 * ufshcd_vendor_specific_func - Vendor Specific Read/Write Functions
 *
 * @hba: pointer to adapter instance
 * @buf: pointer to buffer where read/write function
 * @size: size of buf
 *
 * Return 0 in case of success, non-zero otherwise
 */
int ufshcd_vendor_specific_func(struct ufs_hba *hba, u8 query_fn,
		enum query_opcode opcode, enum desc_idn idn, u8 index, u8 selector,
		u8 *buf, u32 *size)
{
	int err = 0;
	int retries;

	for (retries = QUERY_REQ_RETRIES; retries > 0; retries--) {
		err = __ufshcd_query_vendor_func(hba, query_fn, opcode, idn, index,
				selector, buf, size);
		if (!err || err == -EINVAL)
			break;

		dev_dbg(hba->dev, "%s: error %d retrying\n", __func__, err);
	}

	if (err)
		dev_err(hba->dev,
				"%s is failed!! Query Function=0x%x err = %d\n",
				__func__, query_fn, err);
	else
		dev_err(hba->dev,
				"%s is OK!! Query Function=0x%x err = %d\n",
				__func__, query_fn, err);

	return err;
}

static int UFS_Toshiba_K2_query_fatal_mode(struct ufs_hba *hba)
{
	u8 dbuf[512] = {0, };
	int dsize = sizeof(dbuf);
	int result = 0;

	/*enter fatal mode*/
	dbuf[0] = 0x0C, dbuf[4] = 0xA2, dbuf[5] = 0xA0, dbuf[6] = 0x6A, dbuf[7] = 0x04;
	result = ufshcd_vendor_specific_func(hba,
			UPIU_QUERY_FUNC_VENDOR_TOSHIBA_FATALMODE,
			0, 0, 0, 0, dbuf, &dsize);
	if (result)
		dev_err(hba->dev, "%s: failed to enter Toshiba K2 fatal mode. result = %d\n",
				__func__, result);
	else {
		hba->UFS_fatal_mode_done = true;
		dev_err(hba->dev, "%s: Success to enter Toshiba K2 fatal mode. result = %d\n",
				__func__, result);
	}

	return result;
}

int ufshcd_read_health_desc(struct ufs_hba *hba, u8 *buf, u32 size)
{
	int err = 0;

	err = ufshcd_read_desc(hba,
			       QUERY_DESC_IDN_HEALTH, 0, buf, size);

	if (err)
		dev_err(hba->dev, "%s: reading Device Health Desc failed. err = %d\n",
			__func__, err);

	return err;
}

/* call back for block layer */
void ufshcd_tw_ctrl(struct scsi_device *sdev, int en)
{
	int err;
	struct ufs_hba *hba;
	bool has_lock = false;

	hba = shost_priv(sdev->host);

	mutex_lock(&hba->tw_ctrl_mutex);
	has_lock = true;

	dev_info(hba->dev, "UFS: try TW %s.\n", en ? "On" : "Off"); 

	if (!hba->support_tw)
		goto out;

	if (hba->pm_op_in_progress) {
		dev_err(hba->dev, "%s: tw ctrl during pm operation is not allowed.\n",
			__func__);
		goto out;
	}

	if (hba->ufshcd_state != UFSHCD_STATE_OPERATIONAL) {
		dev_err(hba->dev, "%s: ufs host is not available.\n",
			__func__);
		goto out;
	}

	if (hba->tw_state_not_allowed) {
		dev_err(hba->dev, "%s: tw ctrl is not allowed(e.g. ufs driver is suspended).\n",
				__func__);
		goto out;
	}

	if (ufshcd_is_tw_err(hba))
		dev_err(hba->dev, "%s: previous turbo write control was failed.\n",
			__func__);

	if (en) {
		if (ufshcd_is_tw_on(hba)) {
			dev_err(hba->dev, "%s: turbo write already enabled. tw_state = %d\n",
				__func__, hba->ufs_tw_state);
			goto out;
		}
		pm_runtime_get_sync(hba->dev);
		if (hba->tw_state_not_allowed) {	// check again
			dev_err(hba->dev, "%s: tw ctrl %s is not allowed(e.g. ufs driver is suspended)\n",
					__func__, en ? "On" : "Off");
			goto out_rpm_put;
		}

		err = ufshcd_query_flag_retry(hba, UPIU_QUERY_OPCODE_SET_FLAG,
					QUERY_FLAG_IDN_TW_EN, NULL);
		if (err) {
			ufshcd_set_tw_err(hba);
			dev_err(hba->dev, "%s: enable turbo write failed. err = %d\n",
				__func__, err);
		} else {
			ufshcd_set_tw_on(hba);
			dev_info(hba->dev, "%s: ufs turbo write enabled \n", __func__);
		}
	} else {
		if (ufshcd_is_tw_off(hba)) {
			dev_err(hba->dev, "%s: turbo write already disabled. tw_state = %d\n",
				__func__, hba->ufs_tw_state);
			goto out;
		}
		pm_runtime_get_sync(hba->dev);
		if (hba->tw_state_not_allowed) {	// check again
			dev_err(hba->dev, "%s: tw ctrl %s is not allowed(e.g. ufs driver is suspended)\n",
					__func__, en ? "On" : "Off");
			goto out_rpm_put;
		}

		err = ufshcd_query_flag_retry(hba, UPIU_QUERY_OPCODE_CLEAR_FLAG,
					QUERY_FLAG_IDN_TW_EN, NULL);
		if (err) {
			ufshcd_set_tw_err(hba);
			dev_err(hba->dev, "%s: disable turbo write failed. err = %d\n",
				__func__, err);
		} else {
			ufshcd_set_tw_off(hba);
			dev_info(hba->dev, "%s: ufs turbo write disabled \n", __func__);
		}
	}

	SEC_ufs_update_tw_info(hba, 0);

out_rpm_put:
	/*
	 * tw_ctrl_mutex must be unlocked before the pm_runtime_put_sync() is called
	 * to prevent deadlock issue.
	 *
	 * ufshcd_suspend() calls mutex_lock(&hba->tw_ctrl_mutex)
	 */
	mutex_unlock(&hba->tw_ctrl_mutex);
	has_lock = false;
	pm_runtime_put_sync(hba->dev);

out:
	if (has_lock)
		mutex_unlock(&hba->tw_ctrl_mutex);
}

static void ufshcd_reset_tw(struct ufs_hba *hba, bool force)
{
	int err = 0;

	if (!hba->support_tw)
		return;

	if (ufshcd_is_tw_off(hba)) {
		dev_info(hba->dev, "%s: turbo write already disabled. tw_state = %d\n",
			__func__, hba->ufs_tw_state);
		return;
	}

	if (ufshcd_is_tw_err(hba))
		dev_err(hba->dev, "%s: previous turbo write control was failed.\n",
			__func__);

	if (force)
		err = ufshcd_query_flag_retry(hba, UPIU_QUERY_OPCODE_CLEAR_FLAG,
				QUERY_FLAG_IDN_TW_EN, NULL);

	if (err) {
		ufshcd_set_tw_err(hba);
		dev_err(hba->dev, "%s: disable turbo write failed. err = %d\n",
			__func__, err);
	} else {
		ufshcd_set_tw_off(hba);
		dev_info(hba->dev, "%s: ufs turbo write disabled \n", __func__);
	}

	SEC_ufs_update_tw_info(hba, 0);
#ifdef CONFIG_BLK_TURBO_WRITE
	scsi_reset_tw_state(hba->host);
#endif

}

#ifdef CONFIG_SCSI_UFS_SUPPORT_TW_MAN_GC
static int ufshcd_get_tw_buf_status(struct ufs_hba *hba, u32 *status)
{
	return ufshcd_query_attr_retry(hba, UPIU_QUERY_OPCODE_READ_ATTR,
			QUERY_ATTR_IDN_AVL_TW_BUF_SIZE, 0, 0, status);
}

static int ufshcd_tw_manual_flush_ctrl(struct ufs_hba *hba, int en)
{
	int err = 0;

	dev_info(hba->dev, "%s: %sable turbo write manual flush\n",
				__func__, en ? "en" : "dis");
	if (en) {
		err = ufshcd_query_flag_retry(hba, UPIU_QUERY_OPCODE_SET_FLAG,
					QUERY_FLAG_IDN_TW_BUF_FLUSH, NULL);
		if (err)
			dev_err(hba->dev, "%s: enable turbo write failed. err = %d\n",
				__func__, err);
	} else {
		err = ufshcd_query_flag_retry(hba, UPIU_QUERY_OPCODE_CLEAR_FLAG,
					QUERY_FLAG_IDN_TW_BUF_FLUSH, NULL);
		if (err)
			dev_err(hba->dev, "%s: disable turbo write failed. err = %d\n",
				__func__, err);
	}

	return err;
}

static int ufshcd_tw_flush_ctrl(struct ufs_hba *hba)
{
	int err = 0;
	u32 curr_status = 0;

	err = ufshcd_get_tw_buf_status(hba, &curr_status);

	if (!err && (curr_status <= UFS_TW_MANUAL_FLUSH_THRESHOLD)) {
		dev_info(hba->dev, "%s: enable tw manual flush, buf status : %d\n",
					__func__, curr_status);
		scsi_block_requests(hba->host);
		err = ufshcd_tw_manual_flush_ctrl(hba, 1);
		if (!err) {
			mdelay(100);
			err = ufshcd_tw_manual_flush_ctrl(hba, 0);
			if (err)
				dev_err(hba->dev, "%s: disable tw manual flush failed. err = %d\n",
					__func__, err);
		} else
			dev_err(hba->dev, "%s: enable tw manual flush failed. err = %d\n",
				__func__, err);
		scsi_unblock_requests(hba->host);
	}
	return err;
}
#endif

/**
 * ufshcd_memory_alloc - allocate memory for host memory space data structures
 * @hba: per adapter instance
 *
 * 1. Allocate DMA memory for Command Descriptor array
 *	Each command descriptor consist of Command UPIU, Response UPIU and PRDT
 * 2. Allocate DMA memory for UTP Transfer Request Descriptor List (UTRDL).
 * 3. Allocate DMA memory for UTP Task Management Request Descriptor List
 *	(UTMRDL)
 * 4. Allocate memory for local reference block(lrb).
 *
 * Returns 0 for success, non-zero in case of failure
 */
static int ufshcd_memory_alloc(struct ufs_hba *hba)
{
	size_t utmrdl_size, utrdl_size, ucdl_size;

	/* Allocate memory for UTP command descriptors */
	ucdl_size = (sizeof(struct utp_transfer_cmd_desc) * hba->nutrs);
	hba->ucdl_base_addr = dmam_alloc_coherent(hba->dev,
						  ucdl_size,
						  &hba->ucdl_dma_addr,
						  GFP_KERNEL);

	/*
	 * UFSHCI requires UTP command descriptor to be 128 byte aligned.
	 * make sure hba->ucdl_dma_addr is aligned to PAGE_SIZE
	 * if hba->ucdl_dma_addr is aligned to PAGE_SIZE, then it will
	 * be aligned to 128 bytes as well
	 */
	if (!hba->ucdl_base_addr ||
	    WARN_ON(hba->ucdl_dma_addr & (PAGE_SIZE - 1))) {
		dev_err(hba->dev,
			"Command Descriptor Memory allocation failed\n");
		goto out;
	}

	/*
	 * Allocate memory for UTP Transfer descriptors
	 * UFSHCI requires 1024 byte alignment of UTRD
	 */
	utrdl_size = (sizeof(struct utp_transfer_req_desc) * hba->nutrs);
	hba->utrdl_base_addr = dmam_alloc_coherent(hba->dev,
						   utrdl_size,
						   &hba->utrdl_dma_addr,
						   GFP_KERNEL);
	if (!hba->utrdl_base_addr ||
	    WARN_ON(hba->utrdl_dma_addr & (PAGE_SIZE - 1))) {
		dev_err(hba->dev,
			"Transfer Descriptor Memory allocation failed\n");
		goto out;
	}

	/*
	 * Allocate memory for UTP Task Management descriptors
	 * UFSHCI requires 1024 byte alignment of UTMRD
	 */
	utmrdl_size = sizeof(struct utp_task_req_desc) * hba->nutmrs;
	hba->utmrdl_base_addr = dmam_alloc_coherent(hba->dev,
						    utmrdl_size,
						    &hba->utmrdl_dma_addr,
						    GFP_KERNEL);
	if (!hba->utmrdl_base_addr ||
	    WARN_ON(hba->utmrdl_dma_addr & (PAGE_SIZE - 1))) {
		dev_err(hba->dev,
		"Task Management Descriptor Memory allocation failed\n");
		goto out;
	}

	/* Allocate memory for local reference block */
	hba->lrb = devm_kcalloc(hba->dev,
				hba->nutrs, sizeof(struct ufshcd_lrb),
				GFP_KERNEL);
	if (!hba->lrb) {
		dev_err(hba->dev, "LRB Memory allocation failed\n");
		goto out;
	}
	/* bounce buffer size 4K * 128 * 32(Q-depth) */

	hba->bounce_buffer_addr = kmalloc((4096 * 128 * 8), GFP_KERNEL);
	hba->bounce_buffer_addr1 = kmalloc((4096 * 128 * 8), GFP_KERNEL);
	hba->bounce_buffer_addr2 = kmalloc((4096 * 128 * 8), GFP_KERNEL);
	hba->bounce_buffer_addr3 = kmalloc((4096 * 128 * 8), GFP_KERNEL);

	if (hba->bounce_buffer_addr) {
		dev_err(hba->dev, "ufs bounce_buffer_addr = 0x%px\n", hba->bounce_buffer_addr);
		memset(hba->bounce_buffer_addr, 0, (4096 * 128 * 8));
	} else {
		dev_err(hba->dev, "ufs bounce_buffer alloc fail\n");
		goto out;
	}

	if (hba->bounce_buffer_addr1) {
		dev_err(hba->dev, "ufs bounce_buffer_addr1 = 0x%px\n", hba->bounce_buffer_addr1);
		memset(hba->bounce_buffer_addr1, 0, (4096 * 128 * 8));
	} else {
		dev_info(hba->dev, "ufs bounce_buffer1 alloc fail\n");
		kfree(hba->bounce_buffer_addr);
		goto out;
	}

	if (hba->bounce_buffer_addr2) {
		dev_err(hba->dev, "ufs bounce_buffer_addr2 = 0x%px\n", hba->bounce_buffer_addr2);
		memset(hba->bounce_buffer_addr2, 0, (4096 * 128 * 8));
	} else {
		dev_err(hba->dev, "ufs bounce_buffer alloc fail\n");
		kfree(hba->bounce_buffer_addr);
		kfree(hba->bounce_buffer_addr1);
		goto out;
	}

	if (hba->bounce_buffer_addr3) {
		dev_err(hba->dev, "ufs bounce_buffer_addr3 = 0x%px\n", hba->bounce_buffer_addr3);
		memset(hba->bounce_buffer_addr3, 0, (4096 * 128 * 8));
	} else {
		dev_err(hba->dev, "ufs bounce_buffer3 alloc fail\n");
		kfree(hba->bounce_buffer_addr);
		kfree(hba->bounce_buffer_addr1);
		kfree(hba->bounce_buffer_addr2);
		goto out;
	}

	return 0;
out:
	return -ENOMEM;
}

/**
 * ufshcd_host_memory_configure - configure local reference block with
 *				memory offsets
 * @hba: per adapter instance
 *
 * Configure Host memory space
 * 1. Update Corresponding UTRD.UCDBA and UTRD.UCDBAU with UCD DMA
 * address.
 * 2. Update each UTRD with Response UPIU offset, Response UPIU length
 * and PRDT offset.
 * 3. Save the corresponding addresses of UTRD, UCD.CMD, UCD.RSP and UCD.PRDT
 * into local reference block.
 */
static void ufshcd_host_memory_configure(struct ufs_hba *hba)
{
	struct utp_transfer_cmd_desc *cmd_descp;
	struct utp_transfer_req_desc *utrdlp;
	dma_addr_t cmd_desc_dma_addr;
	dma_addr_t cmd_desc_element_addr;
	u16 response_offset;
	u16 prdt_offset;
	int cmd_desc_size;
	int i;

	utrdlp = hba->utrdl_base_addr;
	cmd_descp = hba->ucdl_base_addr;

	response_offset =
		offsetof(struct utp_transfer_cmd_desc, response_upiu);
	prdt_offset =
		offsetof(struct utp_transfer_cmd_desc, prd_table);

	cmd_desc_size = sizeof(struct utp_transfer_cmd_desc);
	cmd_desc_dma_addr = hba->ucdl_dma_addr;

	for (i = 0; i < hba->nutrs; i++) {
		/* Configure UTRD with command descriptor base address */
		cmd_desc_element_addr =
				(cmd_desc_dma_addr + (cmd_desc_size * i));
		utrdlp[i].command_desc_base_addr_lo =
				cpu_to_le32(lower_32_bits(cmd_desc_element_addr));
		utrdlp[i].command_desc_base_addr_hi =
				cpu_to_le32(upper_32_bits(cmd_desc_element_addr));

		/* Response upiu and prdt offset should be in double words */
		if (hba->quirks & UFSHCD_QUIRK_PRDT_BYTE_GRAN) {
			utrdlp[i].response_upiu_offset =
				cpu_to_le16(response_offset);
			utrdlp[i].prd_table_offset =
				cpu_to_le16(prdt_offset);
			utrdlp[i].response_upiu_length =
				cpu_to_le16(ALIGNED_UPIU_SIZE);
		} else {
			utrdlp[i].response_upiu_offset =
				cpu_to_le16((response_offset >> 2));
			utrdlp[i].prd_table_offset =
				cpu_to_le16((prdt_offset >> 2));
			utrdlp[i].response_upiu_length =
				cpu_to_le16(ALIGNED_UPIU_SIZE >> 2);
		}

		hba->lrb[i].utr_descriptor_ptr = (utrdlp + i);
		hba->lrb[i].utrd_dma_addr = hba->utrdl_dma_addr +
				(i * sizeof(struct utp_transfer_req_desc));
		hba->lrb[i].ucd_req_ptr =
			(struct utp_upiu_req *)(cmd_descp + i);
		hba->lrb[i].ucd_req_dma_addr = cmd_desc_element_addr;
		hba->lrb[i].ucd_rsp_ptr =
			(struct utp_upiu_rsp *)cmd_descp[i].response_upiu;
		hba->lrb[i].ucd_rsp_dma_addr = cmd_desc_element_addr +
				response_offset;
		hba->lrb[i].ucd_prdt_ptr =
			(struct ufshcd_sg_entry *)cmd_descp[i].prd_table;
		hba->lrb[i].ucd_prdt_dma_addr = cmd_desc_element_addr +
				prdt_offset;
	}
}

/**
 * ufshcd_dme_link_startup - Notify Unipro to perform link startup
 * @hba: per adapter instance
 *
 * UIC_CMD_DME_LINK_STARTUP command must be issued to Unipro layer,
 * in order to initialize the Unipro link startup procedure.
 * Once the Unipro links are up, the device connected to the controller
 * is detected.
 *
 * Returns 0 on success, non-zero value on failure
 */
static int ufshcd_dme_link_startup(struct ufs_hba *hba)
{
	struct uic_command uic_cmd = {0};
	int ret;

	uic_cmd.command = UIC_CMD_DME_LINK_STARTUP;

	ret = ufshcd_send_uic_cmd(hba, &uic_cmd);
	if (ret)
		dev_err(hba->dev,
			"dme-link-startup: error code %d\n", ret);
	return ret;
}
/**
 * ufshcd_dme_reset - UIC command for DME_RESET
 * @hba: per adapter instance
 *
 * DME_RESET command is issued in order to reset UniPro stack.
 * This function now deal with cold reset.
 *
 * Returns 0 on success, non-zero value on failure
 */
static int ufshcd_dme_reset(struct ufs_hba *hba)
{
	struct uic_command uic_cmd = {0};
	int ret;

	uic_cmd.command = UIC_CMD_DME_RESET;

	ret = ufshcd_send_uic_cmd(hba, &uic_cmd);
	if (ret)
		dev_err(hba->dev,
			"dme-reset: error code %d\n", ret);

	return ret;
}

/**
 * ufshcd_dme_enable - UIC command for DME_ENABLE
 * @hba: per adapter instance
 *
 * DME_ENABLE command is issued in order to enable UniPro stack.
 *
 * Returns 0 on success, non-zero value on failure
 */
static int ufshcd_dme_enable(struct ufs_hba *hba)
{
	struct uic_command uic_cmd = {0};
	int ret;

	uic_cmd.command = UIC_CMD_DME_ENABLE;

	ret = ufshcd_send_uic_cmd(hba, &uic_cmd);
	if (ret)
		dev_err(hba->dev,
			"dme-reset: error code %d\n", ret);

	return ret;
}

static inline void ufshcd_add_delay_before_dme_cmd(struct ufs_hba *hba)
{
	#define MIN_DELAY_BEFORE_DME_CMDS_US	1000
	unsigned long min_sleep_time_us;

	if (!(hba->quirks & UFSHCD_QUIRK_DELAY_BEFORE_DME_CMDS))
		return;

	/*
	 * last_dme_cmd_tstamp will be 0 only for 1st call to
	 * this function
	 */
	if (unlikely(!ktime_to_us(hba->last_dme_cmd_tstamp))) {
		min_sleep_time_us = MIN_DELAY_BEFORE_DME_CMDS_US;
	} else {
		unsigned long delta =
			(unsigned long) ktime_to_us(
				ktime_sub(ktime_get(),
				hba->last_dme_cmd_tstamp));

		if (delta < MIN_DELAY_BEFORE_DME_CMDS_US)
			min_sleep_time_us =
				MIN_DELAY_BEFORE_DME_CMDS_US - delta;
		else
			return; /* no more delay required */
	}

	/* allow sleep for extra 50us if needed */
	usleep_range(min_sleep_time_us, min_sleep_time_us + 50);
}

/**
 * ufshcd_dme_set_attr - UIC command for DME_SET, DME_PEER_SET
 * @hba: per adapter instance
 * @attr_sel: uic command argument1
 * @attr_set: attribute set type as uic command argument2
 * @mib_val: setting value as uic command argument3
 * @peer: indicate whether peer or local
 *
 * Returns 0 on success, non-zero value on failure
 */
int ufshcd_dme_set_attr(struct ufs_hba *hba, u32 attr_sel,
			u8 attr_set, u32 mib_val, u8 peer)
{
	struct uic_command uic_cmd = {0};
	static const char *const action[] = {
		"dme-set",
		"dme-peer-set"
	};
	const char *set = action[!!peer];
	int ret;
	int retries = UFS_UIC_COMMAND_RETRIES;

	uic_cmd.command = peer ?
		UIC_CMD_DME_PEER_SET : UIC_CMD_DME_SET;
	uic_cmd.argument1 = attr_sel;
	uic_cmd.argument2 = UIC_ARG_ATTR_TYPE(attr_set);
	uic_cmd.argument3 = mib_val;

	do {
		/* for peer attributes we retry upon failure */
		ret = ufshcd_send_uic_cmd(hba, &uic_cmd);
		if (ret)
			dev_dbg(hba->dev, "%s: attr-id 0x%x val 0x%x error code %d\n",
				set, UIC_GET_ATTR_ID(attr_sel), mib_val, ret);
	} while (ret && peer && --retries);

	if (ret) {
		dev_err(hba->dev, "%s: attr-id 0x%x val 0x%x failed %d retries\n",
			set, UIC_GET_ATTR_ID(attr_sel), mib_val,
			UFS_UIC_COMMAND_RETRIES - retries);

		if (hba->dbg_dump_chk == false) {
			exynos_ufs_show_uic_info(hba);
			ufshcd_print_host_state(hba);
			ufshcd_print_host_regs(hba);
			hba->dbg_dump_chk = true;
		}
	}
	return ret;
}
EXPORT_SYMBOL_GPL(ufshcd_dme_set_attr);

/**
 * ufshcd_dme_get_attr - UIC command for DME_GET, DME_PEER_GET
 * @hba: per adapter instance
 * @attr_sel: uic command argument1
 * @mib_val: the value of the attribute as returned by the UIC command
 * @peer: indicate whether peer or local
 *
 * Returns 0 on success, non-zero value on failure
 */
int ufshcd_dme_get_attr(struct ufs_hba *hba, u32 attr_sel,
			u32 *mib_val, u8 peer)
{
	struct uic_command uic_cmd = {0};
	static const char *const action[] = {
		"dme-get",
		"dme-peer-get"
	};
	const char *get = action[!!peer];
	int ret;
	int retries = UFS_UIC_COMMAND_RETRIES;
	struct ufs_pa_layer_attr orig_pwr_info;
	struct ufs_pa_layer_attr temp_pwr_info;
	bool pwr_mode_change = false;

	if (peer && (hba->quirks & UFSHCD_QUIRK_DME_PEER_ACCESS_AUTO_MODE)) {
		orig_pwr_info = hba->pwr_info;
		temp_pwr_info = orig_pwr_info;

		if (orig_pwr_info.pwr_tx == FAST_MODE ||
		    orig_pwr_info.pwr_rx == FAST_MODE) {
			temp_pwr_info.pwr_tx = FASTAUTO_MODE;
			temp_pwr_info.pwr_rx = FASTAUTO_MODE;
			pwr_mode_change = true;
		} else if (orig_pwr_info.pwr_tx == SLOW_MODE ||
		    orig_pwr_info.pwr_rx == SLOW_MODE) {
			temp_pwr_info.pwr_tx = SLOWAUTO_MODE;
			temp_pwr_info.pwr_rx = SLOWAUTO_MODE;
			pwr_mode_change = true;
		}
		if (pwr_mode_change) {
			ret = ufshcd_change_power_mode(hba, &temp_pwr_info);
			if (ret)
				goto out;
		}
	}

	uic_cmd.command = peer ?
		UIC_CMD_DME_PEER_GET : UIC_CMD_DME_GET;
	uic_cmd.argument1 = attr_sel;

	do {
		/* for peer attributes we retry upon failure */
		ret = ufshcd_send_uic_cmd(hba, &uic_cmd);
		if (ret)
			dev_dbg(hba->dev, "%s: attr-id 0x%x error code %d\n",
				get, UIC_GET_ATTR_ID(attr_sel), ret);
	} while (ret && peer && --retries);

	if (ret)
		dev_err(hba->dev, "%s: attr-id 0x%x failed %d retries\n",
			get, UIC_GET_ATTR_ID(attr_sel),
			UFS_UIC_COMMAND_RETRIES - retries);

	if (mib_val && !ret)
		*mib_val = uic_cmd.argument3;

	if (peer && (hba->quirks & UFSHCD_QUIRK_DME_PEER_ACCESS_AUTO_MODE)
	    && pwr_mode_change)
		ufshcd_change_power_mode(hba, &orig_pwr_info);
out:
	return ret;
}
EXPORT_SYMBOL_GPL(ufshcd_dme_get_attr);

/**
 * ufshcd_uic_pwr_ctrl - executes UIC commands (which affects the link power
 * state) and waits for it to take effect.
 *
 * @hba: per adapter instance
 * @cmd: UIC command to execute
 *
 * DME operations like DME_SET(PA_PWRMODE), DME_HIBERNATE_ENTER &
 * DME_HIBERNATE_EXIT commands take some time to take its effect on both host
 * and device UniPro link and hence it's final completion would be indicated by
 * dedicated status bits in Interrupt Status register (UPMS, UHES, UHXS) in
 * addition to normal UIC command completion Status (UCCS). This function only
 * returns after the relevant status bits indicate the completion.
 *
 * Returns 0 on success, non-zero value on failure
 */
static int ufshcd_uic_pwr_ctrl(struct ufs_hba *hba, struct uic_command *cmd)
{
	struct completion uic_async_done;
	unsigned long flags;
	u8 status;
	int ret;
	bool reenable_intr = false;

	mutex_lock(&hba->uic_cmd_mutex);
	init_completion(&uic_async_done);
	ufshcd_add_delay_before_dme_cmd(hba);

	spin_lock_irqsave(hba->host->host_lock, flags);
	hba->uic_async_done = &uic_async_done;
	if (ufshcd_readl(hba, REG_INTERRUPT_ENABLE) & UIC_COMMAND_COMPL) {
		ufshcd_disable_intr(hba, UIC_COMMAND_COMPL);
		/*
		 * Make sure UIC command completion interrupt is disabled before
		 * issuing UIC command.
		 */
		wmb();
		reenable_intr = true;
	}
	ret = __ufshcd_send_uic_cmd(hba, cmd, false);
	spin_unlock_irqrestore(hba->host->host_lock, flags);
	if (ret) {
		dev_err(hba->dev,
			"pwr ctrl cmd 0x%x with mode 0x%x uic error %d\n",
			cmd->command, cmd->argument3, ret);
		goto out;
	}

	if (!wait_for_completion_timeout(hba->uic_async_done,
					 msecs_to_jiffies(UIC_CMD_TIMEOUT))) {
		dev_err(hba->dev,
			"pwr ctrl cmd 0x%x with mode 0x%x completion timeout\n",
			cmd->command, cmd->argument3);
		ret = -ETIMEDOUT;
		goto out;
	}

	status = ufshcd_get_upmcrs(hba, cmd);
	if (status != PWR_LOCAL) {
		dev_err(hba->dev,
			"pwr ctrl cmd 0x%x failed, host upmcrs:0x%x\n",
			cmd->command, status);
		ret = (status != PWR_OK) ? status : -1;
	}
out:
	/* Dump debugging information to system memory */
	if (ret) {
#if defined(SEC_UFS_ERROR_COUNT)
		SEC_ufs_operation_check(hba, cmd->command);
#endif
		ufshcd_vops_dbg_register_dump(hba);
		exynos_ufs_show_uic_info(hba);
		ufshcd_print_host_state(hba);
		ufshcd_print_pwr_info(hba);
		ufshcd_print_host_regs(hba);
	}

	spin_lock_irqsave(hba->host->host_lock, flags);
	hba->active_uic_cmd = NULL;
	hba->uic_async_done = NULL;
	if (reenable_intr)
		ufshcd_enable_intr(hba, UIC_COMMAND_COMPL);
	spin_unlock_irqrestore(hba->host->host_lock, flags);
	mutex_unlock(&hba->uic_cmd_mutex);

	return ret;
}

/**
 * ufshcd_uic_change_pwr_mode - Perform the UIC power mode chage
 *				using DME_SET primitives.
 * @hba: per adapter instance
 * @mode: powr mode value
 *
 * Returns 0 on success, non-zero value on failure
 */
static int ufshcd_uic_change_pwr_mode(struct ufs_hba *hba, u8 mode)
{
	struct uic_command uic_cmd = {0};
	int ret;

	if (hba->quirks & UFSHCD_QUIRK_BROKEN_PA_RXHSUNTERMCAP) {
		ret = ufshcd_dme_set(hba,
				UIC_ARG_MIB_SEL(PA_RXHSUNTERMCAP, 0), 1);
		if (ret) {
			dev_err(hba->dev, "%s: failed to enable PA_RXHSUNTERMCAP ret %d\n",
						__func__, ret);
			goto out;
		}
	}

	uic_cmd.command = UIC_CMD_DME_SET;
	uic_cmd.argument1 = UIC_ARG_MIB(PA_PWRMODE);
	uic_cmd.argument3 = mode;
	ufshcd_hold(hba, false);
	ret = ufshcd_uic_pwr_ctrl(hba, &uic_cmd);
	ufshcd_release(hba);

out:
	return ret;
}

static int ufshcd_link_recovery(struct ufs_hba *hba)
{
	int ret;
	unsigned long flags;

	spin_lock_irqsave(hba->host->host_lock, flags);
	hba->ufshcd_state = UFSHCD_STATE_RESET;
	ufshcd_set_eh_in_progress(hba);
	spin_unlock_irqrestore(hba->host->host_lock, flags);

	ret = ufshcd_host_reset_and_restore(hba);

	spin_lock_irqsave(hba->host->host_lock, flags);
	if (ret)
		hba->ufshcd_state = UFSHCD_STATE_ERROR;
	ufshcd_clear_eh_in_progress(hba);
	spin_unlock_irqrestore(hba->host->host_lock, flags);

	if (ret)
		dev_err(hba->dev, "%s: link recovery failed, err %d",
			__func__, ret);

	return ret;
}

static int __ufshcd_uic_hibern8_enter(struct ufs_hba *hba)
{
	int ret;
	struct uic_command uic_cmd = {0};
	ktime_t start = ktime_get();

	uic_cmd.command = UIC_CMD_DME_HIBER_ENTER;
	ret = ufshcd_uic_pwr_ctrl(hba, &uic_cmd);
	trace_ufshcd_profile_hibern8(dev_name(hba->dev), "enter",
			     ktime_to_us(ktime_sub(ktime_get(), start)), ret);

	if (ret) {
		dev_err(hba->dev, "%s: hibern8 enter failed. ret = %d\n",
			__func__, ret);
		ssleep(2);
		/*
		 * If link recovery fails then return error so that caller
		 * don't retry the hibern8 enter again.
		 */
		if (ufshcd_link_recovery(hba))
			ret = -ENOLINK;
	} else
		SEC_ufs_update_h8_info(hba, true);

	return ret;
}

static int ufshcd_uic_hibern8_enter(struct ufs_hba *hba)
{
	int ret = 0, retries;

	for (retries = UIC_HIBERN8_ENTER_RETRIES; retries > 0; retries--) {
		ret = __ufshcd_uic_hibern8_enter(hba);
		if (!ret || ret == -ENOLINK)
			goto out;
	}
out:
	return ret;
}

static int ufshcd_uic_hibern8_exit(struct ufs_hba *hba)
{
	struct uic_command uic_cmd = {0};
	int ret;
	ktime_t start = ktime_get();


	uic_cmd.command = UIC_CMD_DME_HIBER_EXIT;
	ret = ufshcd_uic_pwr_ctrl(hba, &uic_cmd);
	trace_ufshcd_profile_hibern8(dev_name(hba->dev), "exit",
			     ktime_to_us(ktime_sub(ktime_get(), start)), ret);

	if (ret) {
		dev_err(hba->dev, "%s: hibern8 exit failed. ret = %d\n",
			__func__, ret);
		ret = ufshcd_link_recovery(hba);
	} else {

		hba->ufs_stats.last_hibern8_exit_tstamp = ktime_get();
		hba->ufs_stats.hibern8_exit_cnt++;
		SEC_ufs_update_h8_info(hba, false);
	}

	return ret;
}

static void ufshcd_auto_hibern8_enable(struct ufs_hba *hba)
{
	unsigned long flags;

	if (!(hba->capabilities & MASK_AUTO_HIBERN8_SUPPORT) || !hba->ahit)
		return;

	spin_lock_irqsave(hba->host->host_lock, flags);
	ufshcd_writel(hba, hba->ahit, REG_AUTO_HIBERNATE_IDLE_TIMER);
	spin_unlock_irqrestore(hba->host->host_lock, flags);
}

 /**
 * ufshcd_init_pwr_info - setting the POR (power on reset)
 * values in hba power info
 * @hba: per-adapter instance
 */
static void ufshcd_init_pwr_info(struct ufs_hba *hba)
{
	hba->pwr_info.gear_rx = UFS_PWM_G1;
	hba->pwr_info.gear_tx = UFS_PWM_G1;
	hba->pwr_info.lane_rx = 1;
	hba->pwr_info.lane_tx = 1;
	hba->pwr_info.pwr_rx = SLOWAUTO_MODE;
	hba->pwr_info.pwr_tx = SLOWAUTO_MODE;
	hba->pwr_info.hs_rate = 0;
}

static int ufshcd_link_hibern8_ctrl(struct ufs_hba *hba, bool en)
{
	int ret = 0;

	if (hba->vops && hba->vops->hibern8_notify)
		hba->vops->hibern8_notify(hba, en, PRE_CHANGE);

	if (en) {
		ret = ufshcd_uic_hibern8_enter(hba);
		if (ret)
			goto err_chk;

		if (hba->vops && hba->vops->hibern8_prepare)
			ret = hba->vops->hibern8_prepare(hba, en, POST_CHANGE);

	} else {
		if (hba->vops && hba->vops->hibern8_prepare)
			ret = hba->vops->hibern8_prepare(hba, en, PRE_CHANGE);

		if (ret) {
			/*
			 * When an hibern8_prepare error occurs,
			 * the recovery does not work, so added
			 * the link recovery.
			 */
			ret = ufshcd_link_recovery(hba);
			if (!ret)
				goto out;
		} else
			ret = ufshcd_uic_hibern8_exit(hba);
	}

err_chk:
	if (ret || (hba->saved_err & INT_FATAL_ERRORS) ||
		((hba->saved_err & UIC_ERROR) &&
		((hba->saved_uic_err & UFSHCD_UIC_DL_PA_INIT_ERROR) ||
		(hba->saved_uic_err & UFSHCD_UIC_DL_ERROR)))) {

		if (!ret)
			ret = hba->saved_err;
		goto out;
	}

	if (hba->monitor.flag & UFSHCD_MONITOR_LEVEL2) {
		if (en)
			dev_info(hba->dev, "H8+\n");
		else
			dev_info(hba->dev, "H8-\n");
	}

	if (hba->vops && hba->vops->hibern8_notify)
		hba->vops->hibern8_notify(hba, en, POST_CHANGE);
out:
	hba->tcx_replay_timer_expired_cnt = 0;
	hba->fcx_protection_timer_expired_cnt = 0;

	return ret;
}

/**
 * ufshcd_get_max_pwr_mode - reads the max power mode negotiated with device
 * @hba: per-adapter instance
 */
static int ufshcd_get_max_pwr_mode(struct ufs_hba *hba)
{
	struct ufs_pa_layer_attr *pwr_info = &hba->max_pwr_info.info;

	if (hba->max_pwr_info.is_valid)
		return 0;

	pwr_info->pwr_tx = FAST_MODE;
	pwr_info->pwr_rx = FAST_MODE;
	pwr_info->hs_rate = PA_HS_MODE_B;

	/* Get the connected lane count */
	ufshcd_dme_get(hba, UIC_ARG_MIB(PA_CONNECTEDRXDATALANES),
			&pwr_info->lane_rx);
	ufshcd_dme_get(hba, UIC_ARG_MIB(PA_CONNECTEDTXDATALANES),
			&pwr_info->lane_tx);

	if (!pwr_info->lane_rx || !pwr_info->lane_tx) {
		dev_err(hba->dev, "%s: invalid connected lanes value. rx=%d, tx=%d\n",
				__func__,
				pwr_info->lane_rx,
				pwr_info->lane_tx);
		return -EINVAL;
	}

	hba->tcx_replay_timer_expired_cnt = 0;
	hba->fcx_protection_timer_expired_cnt = 0;

	/* Get the peer available lane count */
	ufshcd_dme_peer_get(hba, UIC_ARG_MIB(PA_AVAILRXDATALANES),
			&pwr_info->peer_available_lane_rx);
	ufshcd_dme_peer_get(hba, UIC_ARG_MIB(PA_AVAILTXDATALANES),
			&pwr_info->peer_available_lane_tx);

	if (!pwr_info->peer_available_lane_rx || !pwr_info->peer_available_lane_tx) {
		dev_err(hba->dev, "%s: invalid peer available lanes value. rx=%d, tx=%d\n",
				__func__,
				pwr_info->peer_available_lane_rx,
				pwr_info->peer_available_lane_tx);
		return -EINVAL;
	}

	/*
	 * First, get the maximum gears of HS speed.
	 * If a zero value, it means there is no HSGEAR capability.
	 * Then, get the maximum gears of PWM speed.
	 */
	ufshcd_dme_get(hba, UIC_ARG_MIB(PA_MAXRXHSGEAR), &pwr_info->gear_rx);
	if (!pwr_info->gear_rx) {
		ufshcd_dme_get(hba, UIC_ARG_MIB(PA_MAXRXPWMGEAR),
				&pwr_info->gear_rx);
		if (!pwr_info->gear_rx) {
			dev_err(hba->dev, "%s: invalid max pwm rx gear read = %d\n",
				__func__, pwr_info->gear_rx);
			return -EINVAL;
		}
		pwr_info->pwr_rx = SLOW_MODE;
	}

	ufshcd_dme_peer_get(hba, UIC_ARG_MIB(PA_MAXRXHSGEAR),
			&pwr_info->gear_tx);
	if (!pwr_info->gear_tx) {
		ufshcd_dme_peer_get(hba, UIC_ARG_MIB(PA_MAXRXPWMGEAR),
				&pwr_info->gear_tx);
		if (!pwr_info->gear_tx) {
			dev_err(hba->dev, "%s: invalid max pwm tx gear read = %d\n",
				__func__, pwr_info->gear_tx);
			return -EINVAL;
		}
		pwr_info->pwr_tx = SLOW_MODE;
	}

	hba->max_pwr_info.is_valid = true;
	return 0;
}

static int ufshcd_change_power_mode(struct ufs_hba *hba,
			     struct ufs_pa_layer_attr *pwr_mode)
{
	int ret;
	u32 uecdl_mask = 0;

	uecdl_mask |= (1 << PA_ERROR_IND_RECEIVED);
	ufshcd_dme_set(hba, UIC_ARG_MIB(DBG_DL_ERROR_IRQ_MASK), uecdl_mask);

	/* if already configured to the requested pwr_mode */
	if (pwr_mode->gear_rx == hba->pwr_info.gear_rx &&
	    pwr_mode->gear_tx == hba->pwr_info.gear_tx &&
	    pwr_mode->lane_rx == hba->pwr_info.lane_rx &&
	    pwr_mode->lane_tx == hba->pwr_info.lane_tx &&
	    pwr_mode->pwr_rx == hba->pwr_info.pwr_rx &&
	    pwr_mode->pwr_tx == hba->pwr_info.pwr_tx &&
	    pwr_mode->hs_rate == hba->pwr_info.hs_rate) {
		dev_dbg(hba->dev, "%s: power already configured\n", __func__);
		return 0;
	}

	/*
	 * Configure attributes for power mode change with below.
	 * - PA_RXGEAR, PA_ACTIVERXDATALANES, PA_RXTERMINATION,
	 * - PA_TXGEAR, PA_ACTIVETXDATALANES, PA_TXTERMINATION,
	 * - PA_HSSERIES
	 */
	ufshcd_dme_set(hba, UIC_ARG_MIB(PA_RXGEAR), pwr_mode->gear_rx);
	ufshcd_dme_set(hba, UIC_ARG_MIB(PA_ACTIVERXDATALANES),
			pwr_mode->lane_rx);
	if (pwr_mode->pwr_rx == FASTAUTO_MODE ||
			pwr_mode->pwr_rx == FAST_MODE)
		ufshcd_dme_set(hba, UIC_ARG_MIB(PA_RXTERMINATION), TRUE);
	else
		ufshcd_dme_set(hba, UIC_ARG_MIB(PA_RXTERMINATION), FALSE);

	ufshcd_dme_set(hba, UIC_ARG_MIB(PA_TXGEAR), pwr_mode->gear_tx);
	ufshcd_dme_set(hba, UIC_ARG_MIB(PA_ACTIVETXDATALANES),
			pwr_mode->lane_tx);
	if (pwr_mode->pwr_tx == FASTAUTO_MODE ||
			pwr_mode->pwr_tx == FAST_MODE)
		ufshcd_dme_set(hba, UIC_ARG_MIB(PA_TXTERMINATION), TRUE);
	else
		ufshcd_dme_set(hba, UIC_ARG_MIB(PA_TXTERMINATION), FALSE);

	if (pwr_mode->pwr_rx == FASTAUTO_MODE ||
	    pwr_mode->pwr_tx == FASTAUTO_MODE ||
	    pwr_mode->pwr_rx == FAST_MODE ||
	    pwr_mode->pwr_tx == FAST_MODE)
		ufshcd_dme_set(hba, UIC_ARG_MIB(PA_HSSERIES),
						pwr_mode->hs_rate);

	ret = ufshcd_uic_change_pwr_mode(hba, pwr_mode->pwr_rx << 4
			| pwr_mode->pwr_tx);

	if (ret) {
		dev_err(hba->dev,
			"%s: power mode change failed %d\n", __func__, ret);
	} else {
		ufshcd_hold(hba, false);
		ret = ufshcd_vops_pwr_change_notify(hba, POST_CHANGE, NULL,
								pwr_mode);
		ufshcd_release(hba);
		if (ret)
			goto out;

		memcpy(&hba->pwr_info, pwr_mode,
			sizeof(struct ufs_pa_layer_attr));
	}

out:
	return ret;
}

/**
 * ufshcd_config_pwr_mode - configure a new power mode
 * @hba: per-adapter instance
 * @desired_pwr_mode: desired power configuration
 */
int ufshcd_config_pwr_mode(struct ufs_hba *hba,
		struct ufs_pa_layer_attr *desired_pwr_mode)
{
	struct ufs_pa_layer_attr final_params = { 0 };
	int ret;

	ufshcd_hold(hba, false);
	ret = ufshcd_vops_pwr_change_notify(hba, PRE_CHANGE,
					desired_pwr_mode, &final_params);

	if (ret) {
		if (ret == -ENOTSUPP)
			memcpy(&final_params, desired_pwr_mode, sizeof(final_params));
		else
			goto out;
	}

	ret = ufshcd_change_power_mode(hba, &final_params);
	if (!ret)
		ufshcd_print_pwr_info(hba);
out:
	ufshcd_release(hba);
	return ret;
}
EXPORT_SYMBOL_GPL(ufshcd_config_pwr_mode);

/**
 * ufshcd_complete_dev_init() - checks device readiness
 * @hba: per-adapter instance
 *
 * Set fDeviceInit flag and poll until device toggles it.
 */
static int ufshcd_complete_dev_init(struct ufs_hba *hba)
{
	int err;
	bool flag_res = 1;
	unsigned long timeout;

	err = ufshcd_query_flag_retry(hba, UPIU_QUERY_OPCODE_SET_FLAG,
		QUERY_FLAG_IDN_FDEVICEINIT, NULL);
	if (err) {
		dev_err(hba->dev,
			"%s setting fDeviceInit flag failed with error %d\n",
			__func__, err);
		goto out;
	}

	/* Poll fDeviceInit flag to be cleared */
	timeout = jiffies + msecs_to_jiffies(DEV_INIT_COMPL_TIMEOUT);

	do {
		err = ufshcd_query_flag(hba, UPIU_QUERY_OPCODE_READ_FLAG,
					QUERY_FLAG_IDN_FDEVICEINIT, &flag_res);
		if (!flag_res)
			break;
		usleep_range(1000, 1000);
	} while (time_before(jiffies, timeout));

	if (err) {
		dev_err(hba->dev,
			"%s reading fDeviceInit flag failed with error %d\n",
			__func__, err);
		goto out;
	}

	if (flag_res) {
		dev_err(hba->dev,
			"%s fDeviceInit was not cleared by the device\n",
			__func__);
		err = -EBUSY;
	}

out:
	return err;
}

/**
 * ufshcd_make_hba_operational - Make UFS controller operational
 * @hba: per adapter instance
 *
 * To bring UFS host controller to operational state,
 * 1. Enable required interrupts
 * 2. Configure interrupt aggregation
 * 3. Program UTRL and UTMRL base address
 * 4. Configure run-stop-registers
 *
 * Returns 0 on success, non-zero value on failure
 */
static int ufshcd_make_hba_operational(struct ufs_hba *hba)
{
	int err = 0;
	u32 reg;

	/* Enable required interrupts */
	ufshcd_enable_intr(hba, UFSHCD_ENABLE_INTRS);

	/* Configure interrupt aggregation */
	if (ufshcd_is_intr_aggr_allowed(hba))
		ufshcd_config_intr_aggr(hba, hba->nutrs - 1, INT_AGGR_DEF_TO);
	else
		ufshcd_disable_intr_aggr(hba);

	/* Configure UTRL and UTMRL base address registers */
	ufshcd_writel(hba, lower_32_bits(hba->utrdl_dma_addr),
			REG_UTP_TRANSFER_REQ_LIST_BASE_L);
	ufshcd_writel(hba, upper_32_bits(hba->utrdl_dma_addr),
			REG_UTP_TRANSFER_REQ_LIST_BASE_H);
	ufshcd_writel(hba, lower_32_bits(hba->utmrdl_dma_addr),
			REG_UTP_TASK_REQ_LIST_BASE_L);
	ufshcd_writel(hba, upper_32_bits(hba->utmrdl_dma_addr),
			REG_UTP_TASK_REQ_LIST_BASE_H);

	/*
	 * Make sure base address and interrupt setup are updated before
	 * enabling the run/stop registers below.
	 */
	wmb();

	/*
	 * UCRDY, UTMRLDY and UTRLRDY bits must be 1
	 */
	reg = ufshcd_readl(hba, REG_CONTROLLER_STATUS);
	if (!(ufshcd_get_lists_status(reg))) {
		ufshcd_enable_run_stop_reg(hba);
	} else {
		dev_err(hba->dev,
			"Host controller not ready to process requests");
		err = -EIO;
		goto out;
	}

out:
	return err;
}

/**
 * ufshcd_hba_stop - Send controller to reset state
 * @hba: per adapter instance
 * @can_sleep: perform sleep or just spin
 */
static inline void ufshcd_hba_stop(struct ufs_hba *hba, bool can_sleep)
{
	int err;

	ufshcd_crypto_disable(hba);

	ufshcd_writel(hba, CONTROLLER_DISABLE,  REG_CONTROLLER_ENABLE);
	err = ufshcd_wait_for_register(hba, REG_CONTROLLER_ENABLE,
					CONTROLLER_ENABLE, CONTROLLER_DISABLE,
					10, 1, can_sleep);
	if (err)
		dev_err(hba->dev, "%s: Controller disable failed\n", __func__);
}

/**
 * ufshcd_hba_execute_hce - initialize the controller
 * @hba: per adapter instance
 *
 * The controller resets itself and controller firmware initialization
 * sequence kicks off. When controller is ready it will set
 * the Host Controller Enable bit to 1.
 *
 * Returns 0 on success, non-zero value on failure
 */
static int ufshcd_hba_execute_hce(struct ufs_hba *hba)
{
	int retry;
	int ret = 0;

	/*
	 * msleep of 1 and 5 used in this function might result in msleep(20),
	 * but it was necessary to send the UFS FPGA to reset mode during
	 * development and testing of this driver. msleep can be changed to
	 * mdelay and retry count can be reduced based on the controller.
	 */
	if (!ufshcd_is_hba_active(hba))
		/* change controller state to "reset state" */
		ufshcd_hba_stop(hba, true);

	/* UniPro link is disabled at this point */
	ufshcd_set_link_off(hba);

	ufshcd_vops_hce_enable_notify(hba, PRE_CHANGE);

	/* start controller initialization sequence */
	ufshcd_hba_start(hba);

	/*
	 * To initialize a UFS host controller HCE bit must be set to 1.
	 * During initialization the HCE bit value changes from 1->0->1.
	 * When the host controller completes initialization sequence
	 * it sets the value of HCE bit to 1. The same HCE bit is read back
	 * to check if the controller has completed initialization sequence.
	 * So without this delay the value HCE = 1, set in the previous
	 * instruction might be read back.
	 * This delay can be changed based on the controller.
	 */
	msleep(1);

	/* wait for the host controller to complete initialization */
	retry = 10;
	while (ufshcd_is_hba_active(hba)) {
		if (retry) {
			retry--;
		} else {
			dev_err(hba->dev,
				"Controller enable failed\n");
			return -EIO;
		}
		msleep(5);
	}

	/* enable UIC related interrupts */
	ufshcd_enable_intr(hba, UFSHCD_UIC_MASK);

	ret = ufshcd_vops_hce_enable_notify(hba, POST_CHANGE);

	return ret;
}

static int ufshcd_hba_enable(struct ufs_hba *hba)
{
	int ret;
	unsigned long flags;

	ufshcd_hold(hba, false);

	spin_lock_irqsave(hba->host->host_lock, flags);
	hba->ufshcd_state = UFSHCD_STATE_RESET;
	spin_unlock_irqrestore(hba->host->host_lock, flags);

	if (hba->vops && hba->vops->host_reset)
		hba->vops->host_reset(hba);

	if (hba->quirks & UFSHCI_QUIRK_BROKEN_HCE) {
		ufshcd_set_link_off(hba);
		ufshcd_vops_hce_enable_notify(hba, PRE_CHANGE);

		/* enable UIC related interrupts */
		ufshcd_enable_intr(hba, UFSHCD_UIC_MASK);
		ret = ufshcd_dme_reset(hba);
		if (!ret) {
			ret = ufshcd_dme_enable(hba);
			if (!ret)
				ufshcd_vops_hce_enable_notify(hba, POST_CHANGE);
			if (ret)
				dev_err(hba->dev,
					"Host controller enable failed with non-hce\n");
		}
	} else {
		ret = ufshcd_hba_execute_hce(hba);
	}

	ufshcd_release(hba);

	if (ret)
		dev_err(hba->dev, "Host controller enable failed\n");

	return ret;
}
static int ufshcd_disable_tx_lcc(struct ufs_hba *hba, bool peer)
{
	int tx_lanes, i, err = 0;

	if (!peer)
		ufshcd_dme_get(hba, UIC_ARG_MIB(PA_CONNECTEDTXDATALANES),
			       &tx_lanes);
	else
		ufshcd_dme_peer_get(hba, UIC_ARG_MIB(PA_CONNECTEDTXDATALANES),
				    &tx_lanes);
	for (i = 0; i < tx_lanes; i++) {
		if (!peer)
			err = ufshcd_dme_set(hba,
				UIC_ARG_MIB_SEL(TX_LCC_ENABLE,
					UIC_ARG_MPHY_TX_GEN_SEL_INDEX(i)),
					0);
		else
			err = ufshcd_dme_peer_set(hba,
				UIC_ARG_MIB_SEL(TX_LCC_ENABLE,
					UIC_ARG_MPHY_TX_GEN_SEL_INDEX(i)),
					0);
		if (err) {
			dev_err(hba->dev, "%s: TX LCC Disable failed, peer = %d, lane = %d, err = %d",
				__func__, peer, i, err);
			break;
		}
	}

	return err;
}

static inline int ufshcd_disable_device_tx_lcc(struct ufs_hba *hba)
{
	return ufshcd_disable_tx_lcc(hba, true);
}

/**
 * ufshcd_link_startup - Initialize unipro link startup
 * @hba: per adapter instance
 *
 * Returns 0 for success, non-zero in case of failure
 */
static int ufshcd_link_startup(struct ufs_hba *hba)
{
	int ret;
	int retries = DME_LINKSTARTUP_RETRIES;

	ufshcd_hold(hba, false);

	do {
		ufshcd_vops_link_startup_notify(hba, PRE_CHANGE);

		ret = ufshcd_dme_link_startup(hba);

#if defined(CONFIG_SCSI_UFS_UNIPRO_DEBUG)
		if (ret && (retries == DME_LINKSTARTUP_RETRIES)) {
			if (hba->unipro_dbg_op) {
				exynos_ufs_dump_uic_info(hba);

				/* Debug option disable */
				ufshcd_dme_set(hba, PA_DBG_OPTION_SUITE_1,
						DBG_SUITE1_DISABLE);
				ufshcd_dme_set(hba, PA_DBG_OPTION_SUITE_2,
						DBG_SUITE2_DISABLE);

				ufshcd_dme_reset(hba);
				hba->unipro_dbg_op = false;
			}
		}
#endif
		/* check if device is detected by inter-connect layer */
		if (!ret && !ufshcd_is_device_present(hba)) {
			dev_err(hba->dev, "%s: Device not present\n", __func__);
			ret = -ENXIO;
			goto out;
		}

		/*
		 * DME link lost indication is only received when link is up,
		 * but we can't be sure if the link is up until link startup
		 * succeeds. So reset the local Uni-Pro and try again.
		 */
		if ((ret && !retries) || (ret && ufshcd_hba_enable(hba)))
			goto out;
	} while (ret && retries--);

	if (ret)
		/* failed to get the link up... retire */
		goto out;

	/* Mark that link is up in PWM-G1, 1-lane, SLOW-AUTO mode */
	ufshcd_init_pwr_info(hba);
	ufshcd_print_pwr_info(hba);

	if (hba->quirks & UFSHCD_QUIRK_BROKEN_LCC) {
		ret = ufshcd_disable_device_tx_lcc(hba);
		if (ret)
			goto out;
	}

	/* Include any host controller configuration via UIC commands */
	ret = ufshcd_vops_link_startup_notify(hba, POST_CHANGE);
	if (ret)
		goto out;

	ret = ufshcd_make_hba_operational(hba);
out:
	ufshcd_release(hba);
	if (ret) {
#if defined(SEC_UFS_ERROR_COUNT)
		SEC_ufs_operation_check(hba, UIC_CMD_DME_LINK_STARTUP);
#endif
		dev_err(hba->dev, "link startup failed %d\n", ret);
		ufshcd_print_host_state(hba);
		ufshcd_print_pwr_info(hba);
		ufshcd_print_host_regs(hba);
	}
	return ret;
}

/**
 * ufshcd_verify_dev_init() - Verify device initialization
 * @hba: per-adapter instance
 *
 * Send NOP OUT UPIU and wait for NOP IN response to check whether the
 * device Transport Protocol (UTP) layer is ready after a reset.
 * If the UTP layer at the device side is not initialized, it may
 * not respond with NOP IN UPIU within timeout of %NOP_OUT_TIMEOUT
 * and we retry sending NOP OUT for %NOP_OUT_RETRIES iterations.
 */
static int ufshcd_verify_dev_init(struct ufs_hba *hba)
{
	int err = 0;
	int retries;

	ufshcd_hold(hba, false);
	mutex_lock(&hba->dev_cmd.lock);
	for (retries = NOP_OUT_RETRIES; retries > 0; retries--) {
		err = ufshcd_exec_dev_cmd(hba, DEV_CMD_TYPE_NOP,
					       NOP_OUT_TIMEOUT);

		if (!err || err == -ETIMEDOUT)
			break;

		dev_dbg(hba->dev, "%s: error %d retrying\n", __func__, err);
	}
	mutex_unlock(&hba->dev_cmd.lock);
	ufshcd_release(hba);

	if (err) {
#if defined(SEC_UFS_ERROR_COUNT)
		SEC_ufs_query_error_check(hba, DEV_CMD_TYPE_NOP);
#endif
		dev_err(hba->dev, "%s: NOP OUT failed %d\n", __func__, err);
	}
	return err;
}

/**
 * ufshcd_set_queue_depth - set lun queue depth
 * @sdev: pointer to SCSI device
 *
 * Read bLUQueueDepth value and activate scsi tagged command
 * queueing. For WLUN, queue depth is set to 1. For best-effort
 * cases (bLUQueueDepth = 0) the queue depth is set to a maximum
 * value that host can queue.
 */
static void ufshcd_set_queue_depth(struct scsi_device *sdev)
{
	int ret = 0;
	u8 lun_qdepth;
	struct ufs_hba *hba;

	hba = shost_priv(sdev->host);

	lun_qdepth = hba->nutrs;
	ret = ufshcd_read_unit_desc_param(hba,
					  ufshcd_scsi_to_upiu_lun(sdev->lun),
					  UNIT_DESC_PARAM_LU_Q_DEPTH,
					  &lun_qdepth,
					  sizeof(lun_qdepth));

	/* Some WLUN doesn't support unit descriptor */
	if (ret == -EOPNOTSUPP)
		lun_qdepth = 1;
	else if (!lun_qdepth)
		/* eventually, we can figure out the real queue depth */
		lun_qdepth = hba->nutrs;
	else
		lun_qdepth = min_t(int, lun_qdepth, hba->nutrs);

	dev_dbg(hba->dev, "%s: activate tcq with queue depth %d\n",
			__func__, lun_qdepth);
	scsi_change_queue_depth(sdev, lun_qdepth);
}

/**
 * ufshcd_get_twbuf_unit - get tw buffer alloc units
 * @sdev: pointer to SCSI device
 *
 * Read dLUNumTurboWriteBufferAllocUnits in UNIT Descriptor
 * to check if LU supports turbo write feature
 */
 static void ufshcd_get_twbuf_unit(struct scsi_device *sdev)
{
	int ret = 0;
	u32 dLUNumTurboWriteBufferAllocUnits = 0;
	u8 desc_buf[4];
	struct ufs_hba *hba;

	hba = shost_priv(sdev->host);
	if (!hba->support_tw)
		return;

	ret = ufshcd_read_unit_desc_param(hba,
					  ufshcd_scsi_to_upiu_lun(sdev->lun),
					  UNIT_DESC_PARAM_TW_BUF_ALLOC_UNIT,
					  desc_buf,
					  sizeof(dLUNumTurboWriteBufferAllocUnits));

	/* Some WLUN doesn't support unit descriptor */
	if ((ret == -EOPNOTSUPP) || scsi_is_wlun(sdev->lun)){
		sdev->support_tw_lu = false;
		return;
	}

	dLUNumTurboWriteBufferAllocUnits = ((desc_buf[0] << 24)|
								(desc_buf[1] << 16) |
								(desc_buf[2] << 8) |
								desc_buf[3]);

	if (dLUNumTurboWriteBufferAllocUnits) {
		sdev->support_tw_lu = true;
		dev_info(hba->dev, "%s: LU %d supports tw, twbuf unit : 0x%x\n",
				__func__, (int)sdev->lun, dLUNumTurboWriteBufferAllocUnits);
	} else
		sdev->support_tw_lu = false;
}
/**
 * ufshcd_get_boot_lun - get boot lun
 * @sdev: pointer to SCSI device
 *
 * Read bBootLunID in UNIT Descriptor to find boot LUN
 */
 static void ufshcd_get_bootlunID(struct scsi_device *sdev)
{
	int ret = 0;
	u8 bBootLunID = 0;
	struct ufs_hba *hba;

	hba = shost_priv(sdev->host);
	ret = ufshcd_read_unit_desc_param(hba,
					  ufshcd_scsi_to_upiu_lun(sdev->lun),
					  UNIT_DESC_PARAM_BOOT_LUN_ID,
					  &bBootLunID,
					  sizeof(bBootLunID));

	/* Some WLUN doesn't support unit descriptor */
	if (ret == -EOPNOTSUPP)
		bBootLunID = 0;
	else
		sdev->bootlunID = bBootLunID;
}

/*
 * ufshcd_get_lu_wp - returns the "b_lu_write_protect" from UNIT DESCRIPTOR
 * @hba: per-adapter instance
 * @lun: UFS device lun id
 * @b_lu_write_protect: pointer to buffer to hold the LU's write protect info
 *
 * Returns 0 in case of success and b_lu_write_protect status would be returned
 * @b_lu_write_protect parameter.
 * Returns -ENOTSUPP if reading b_lu_write_protect is not supported.
 * Returns -EINVAL in case of invalid parameters passed to this function.
 */
static int ufshcd_get_lu_wp(struct ufs_hba *hba,
			    u8 lun,
			    u8 *b_lu_write_protect)
{
	int ret;

	if (!b_lu_write_protect)
		ret = -EINVAL;
	/*
	 * According to UFS device spec, RPMB LU can't be write
	 * protected so skip reading bLUWriteProtect parameter for
	 * it. For other W-LUs, UNIT DESCRIPTOR is not available.
	 */
	else if (lun >= UFS_UPIU_MAX_GENERAL_LUN)
		ret = -ENOTSUPP;
	else
		ret = ufshcd_read_unit_desc_param(hba,
					  lun,
					  UNIT_DESC_PARAM_LU_WR_PROTECT,
					  b_lu_write_protect,
					  sizeof(*b_lu_write_protect));
	return ret;
}

/**
 * ufshcd_get_lu_power_on_wp_status - get LU's power on write protect
 * status
 * @hba: per-adapter instance
 * @sdev: pointer to SCSI device
 *
 */
static inline void ufshcd_get_lu_power_on_wp_status(struct ufs_hba *hba,
						    struct scsi_device *sdev)
{
	if (hba->dev_info.f_power_on_wp_en &&
	    !hba->dev_info.is_lu_power_on_wp) {
		u8 b_lu_write_protect;

		if (!ufshcd_get_lu_wp(hba, ufshcd_scsi_to_upiu_lun(sdev->lun),
				      &b_lu_write_protect) &&
		    (b_lu_write_protect == UFS_LU_POWER_ON_WP))
			hba->dev_info.is_lu_power_on_wp = true;
	}
}

static void ufshcd_done(struct request *rq)
{
	struct scsi_cmnd *cmd = rq->special;
	scsi_dma_unmap(cmd);
	scsi_softirq_done(rq);
}

/**
 * ufshcd_slave_alloc - handle initial SCSI device configurations
 * @sdev: pointer to SCSI device
 *
 * Returns success
 */
static int ufshcd_slave_alloc(struct scsi_device *sdev)
{
	struct ufs_hba *hba;

	hba = shost_priv(sdev->host);

	/* Mode sense(6) is not supported by UFS, so use Mode sense(10) */
	sdev->use_10_for_ms = 1;

	/* allow SCSI layer to restart the device in case of errors */
	sdev->allow_restart = 1;

	/* REPORT SUPPORTED OPERATION CODES is not supported */
	sdev->no_report_opcodes = 1;

	/* WRITE_SAME command is not supported */
	sdev->no_write_same = 1;

	ufshcd_set_queue_depth(sdev);

	ufshcd_get_lu_power_on_wp_status(hba, sdev);

	ufshcd_get_bootlunID(sdev);

	ufshcd_get_twbuf_unit(sdev);

	blk_queue_softirq_done(sdev->request_queue, ufshcd_done);

	blk_queue_update_dma_alignment(sdev->request_queue, PAGE_SIZE - 1);

	return 0;
}

/**
 * ufshcd_change_queue_depth - change queue depth
 * @sdev: pointer to SCSI device
 * @depth: required depth to set
 *
 * Change queue depth and make sure the max. limits are not crossed.
 */
static int ufshcd_change_queue_depth(struct scsi_device *sdev, int depth)
{
	struct ufs_hba *hba = shost_priv(sdev->host);

	if (depth > hba->nutrs)
		depth = hba->nutrs;
	return scsi_change_queue_depth(sdev, depth);
}

/**
 * ufshcd_slave_configure - adjust SCSI device configurations
 * @sdev: pointer to SCSI device
 */
static int ufshcd_slave_configure(struct scsi_device *sdev)
{
	struct ufs_hba *hba = shost_priv(sdev->host);
	struct request_queue *q = sdev->request_queue;
#if defined(CONFIG_UFSFEATURE)
	struct ufs_hba *hba = shost_priv(sdev->host);
	struct ufsf_feature *ufsf = &hba->ufsf;

	if (ufsf_is_valid_lun(sdev->lun)) {
		ufsf->sdev_ufs_lu[sdev->lun] = sdev;
		ufsf->slave_conf_cnt++;
		printk(KERN_ERR "%s: ufsfeature set lun %d sdev %p q %p\n",
		       __func__, (int)sdev->lun, sdev, sdev->request_queue);
	}
#endif
	blk_queue_update_dma_pad(q, PRDT_DATA_BYTE_COUNT_PAD - 1);
	blk_queue_max_segment_size(q, PRDT_DATA_BYTE_COUNT_MAX);
	blk_queue_update_dma_alignment(q, PAGE_SIZE - 1);

	if (ufshcd_is_rpm_autosuspend_allowed(hba))
		sdev->rpm_autosuspend = 1;

	ufshcd_crypto_setup_rq_keyslot_manager(hba, q);

	return 0;
}

/**
 * ufshcd_slave_destroy - remove SCSI device configurations
 * @sdev: pointer to SCSI device
 */
static void ufshcd_slave_destroy(struct scsi_device *sdev)
{
	struct ufs_hba *hba;
	struct request_queue *q = sdev->request_queue;

	hba = shost_priv(sdev->host);
	/* Drop the reference as it won't be needed anymore */
	if (ufshcd_scsi_to_upiu_lun(sdev->lun) == UFS_UPIU_UFS_DEVICE_WLUN) {
		unsigned long flags;

		spin_lock_irqsave(hba->host->host_lock, flags);
		hba->sdev_ufs_device = NULL;
		spin_unlock_irqrestore(hba->host->host_lock, flags);
	}

	ufshcd_crypto_destroy_rq_keyslot_manager(hba, q);
}

/**
 * ufshcd_task_req_compl - handle task management request completion
 * @hba: per adapter instance
 * @index: index of the completed request
 * @resp: task management service response
 *
 * Returns non-zero value on error, zero on success
 */
static int ufshcd_task_req_compl(struct ufs_hba *hba, u32 index, u8 *resp)
{
	struct utp_task_req_desc *task_req_descp;
	struct utp_upiu_task_rsp *task_rsp_upiup;
	unsigned long flags;
	int ocs_value;
	int task_result;

	spin_lock_irqsave(hba->host->host_lock, flags);

	task_req_descp = hba->utmrdl_base_addr;
	ocs_value = ufshcd_get_tmr_ocs(&task_req_descp[index]);

	if (ocs_value == OCS_SUCCESS) {
		task_rsp_upiup = (struct utp_upiu_task_rsp *)
				task_req_descp[index].task_rsp_upiu;
		task_result = be32_to_cpu(task_rsp_upiup->output_param1);
		task_result = task_result & MASK_TM_SERVICE_RESP;
		if (resp)
			*resp = (u8)task_result;
	} else {
		dev_err(hba->dev, "%s: failed, ocs = 0x%x\n",
				__func__, ocs_value);
	}
	spin_unlock_irqrestore(hba->host->host_lock, flags);

	return ocs_value;
}

/**
 * ufshcd_scsi_cmd_status - Update SCSI command result based on SCSI status
 * @lrbp: pointer to local reference block of completed command
 * @scsi_status: SCSI command status
 *
 * Returns value base on SCSI command status
 */
static inline int
ufshcd_scsi_cmd_status(struct ufshcd_lrb *lrbp, int scsi_status)
{
	int result = 0;

	switch (scsi_status) {
	case SAM_STAT_CHECK_CONDITION:
		ufshcd_copy_sense_data(lrbp);
	case SAM_STAT_GOOD:
		result |= DID_OK << 16 |
			  COMMAND_COMPLETE << 8 |
			  scsi_status;
		break;
	case SAM_STAT_TASK_SET_FULL:
	case SAM_STAT_BUSY:
	case SAM_STAT_TASK_ABORTED:
		ufshcd_copy_sense_data(lrbp);
		result |= scsi_status;
		break;
	default:
		result |= DID_ERROR << 16;
		printk("%s unexpected scsi status Tag : %d , scsi_status : 0x%x\n",
			__func__, lrbp->task_tag, scsi_status);
		break;
	} /* end of switch */

	return result;
}

/**
 * ufshcd_transfer_rsp_status - Get overall status of the response
 * @hba: per adapter instance
 * @lrbp: pointer to local reference block of completed command
 *
 * Returns result of the command to notify SCSI midlayer
 */
static inline int
ufshcd_transfer_rsp_status(struct ufs_hba *hba, struct ufshcd_lrb *lrbp)
{
	int result = 0;
	int scsi_status;
	int ocs;

	/* overall command status of utrd */
	ocs = ufshcd_get_tr_ocs(lrbp);

	switch (ocs) {
	case OCS_SUCCESS:
	case OCS_FATAL_ERROR:
		result = ufshcd_get_req_rsp(lrbp->ucd_rsp_ptr);
		hba->ufs_stats.last_hibern8_exit_tstamp = ktime_set(0, 0);
		switch (result) {
		case UPIU_TRANSACTION_RESPONSE:
			/*
			 * get the response UPIU result to extract
			 * the SCSI command status
			 */
			result = ufshcd_get_rsp_upiu_result(lrbp->ucd_rsp_ptr);

			/*
			 * get the result based on SCSI status response
			 * to notify the SCSI midlayer of the command status
			 */
			scsi_status = result & MASK_SCSI_STATUS;
			result = ufshcd_scsi_cmd_status(lrbp, scsi_status);

			if (hba->dev_quirks & UFS_DEVICE_QUIRK_SUPPORT_QUERY_FATAL_MODE) {
				if (scsi_status == SAM_STAT_CHECK_CONDITION) {
					int sense_key = (0x0F & lrbp->sense_buffer[2]);

					dev_err(hba->dev, "%s: CHECK CONDITION sense key = %d",
							__func__, sense_key);
					if ((sense_key == MEDIUM_ERROR) && !hba->UFS_fatal_mode_done)
						schedule_work(&hba->fatal_mode_work);
				}
			}

			/*
			 * Currently we are only supporting BKOPs exception
			 * events hence we can ignore BKOPs exception event
			 * during power management callbacks. BKOPs exception
			 * event is not expected to be raised in runtime suspend
			 * callback as it allows the urgent bkops.
			 * During system suspend, we are anyway forcefully
			 * disabling the bkops and if urgent bkops is needed
			 * it will be enabled on system resume. Long term
			 * solution could be to abort the system suspend if
			 * UFS device needs urgent BKOPs.
			 */
			if (!hba->pm_op_in_progress &&
				ufshcd_is_exception_event(lrbp->ucd_rsp_ptr) &&
				scsi_host_in_recovery(hba->host)) {
				schedule_work(&hba->eeh_work);
				dev_info(hba->dev, "execption event reported\n");
			}

#if defined(CONFIG_UFSFEATURE)
			if (scsi_status == SAM_STAT_GOOD)
				ufsf_hpb_noti_rb(&hba->ufsf, lrbp);
#endif
			break;
		case UPIU_TRANSACTION_REJECT_UPIU:
			/* TODO: handle Reject UPIU Response */
			result = DID_ERROR << 16;
			dev_err(hba->dev,
				"Reject UPIU not fully implemented\n");
			break;
		default:
			result = DID_ERROR << 16;
			dev_err(hba->dev,
				"Unexpected request response code = 0x%x\n",
				result);
			break;
		}
		break;
	case OCS_ABORTED:
		result |= DID_ABORT << 16;
		break;
	case OCS_INVALID_COMMAND_STATUS:
		result |= DID_REQUEUE << 16;
		break;
	case OCS_INVALID_CMD_TABLE_ATTR:
	case OCS_INVALID_PRDT_ATTR:
	case OCS_MISMATCH_DATA_BUF_SIZE:
	case OCS_MISMATCH_RESP_UPIU_SIZE:
	case OCS_PEER_COMM_FAILURE:
<<<<<<< HEAD
=======
	case OCS_FATAL_ERROR:
	case OCS_INVALID_CRYPTO_CONFIG:
	case OCS_GENERAL_CRYPTO_ERROR:
>>>>>>> 2700cf83
	default:
		result |= DID_ERROR << 16;
		dev_err(hba->dev,
				"OCS error from controller = 0x%x for tag %d\n",
				ocs, lrbp->task_tag);
		ufshcd_print_host_regs(hba);
		ufshcd_print_host_state(hba);
		break;
	} /* end of switch */

	if (hba->quirks & UFSHCD_QUIRK_DUMP_DEBUG_INFO)
	if (host_byte(result) != DID_OK)
		ufshcd_print_trs(hba, 1 << lrbp->task_tag, true);
	return result;
}

/**
 * ufshcd_uic_cmd_compl - handle completion of uic command
 * @hba: per adapter instance
 * @intr_status: interrupt status generated by the controller
 */
static void ufshcd_uic_cmd_compl(struct ufs_hba *hba, u32 intr_status)
{
	if ((intr_status & UIC_COMMAND_COMPL) && hba->active_uic_cmd) {
		hba->active_uic_cmd->argument2 |=
			ufshcd_get_uic_cmd_result(hba);
		hba->active_uic_cmd->argument3 =
			ufshcd_get_dme_attr_val(hba);
		complete(&hba->active_uic_cmd->done);
	}

	if ((intr_status & UFSHCD_UIC_PWR_MASK) && hba->uic_async_done)
		complete(hba->uic_async_done);
}

/**
 * __ufshcd_transfer_req_compl - handle SCSI and query command completion
 * @hba: per adapter instance
 * @completed_reqs: requests to complete
 */
static void __ufshcd_transfer_req_compl(struct ufs_hba *hba, int reason,
					unsigned long completed_reqs)
{
	struct ufshcd_lrb *lrbp;
	struct scsi_cmnd *cmd;
	int result;
	int index;
	int i;
	u32 offset;
	void *dma_phy_addr;
	int cpu = raw_smp_processor_id();
	unsigned int dump_index;

#if defined(CONFIG_UFS_DATA_LOG)
#if defined(CONFIG_UFS_DATA_LOG_MAGIC_CODE)
	struct scatterlist *sg;
	int sg_segments;
	unsigned long magicword_rb = 0;
#endif
#endif

	for_each_set_bit(index, &completed_reqs, hba->nutrs) {
		lrbp = &hba->lrb[index];
		cmd = lrbp->cmd;
		if (cmd) {
			if (lrbp->mem_check) {
				if (lrbp->data_trans == DATA_READ) {
					offset = ((lrbp->task_tag) % 8) * TAG_MAX_SIZE;
			
					for (i = 0 ; i < (lrbp->bu_sg_len + 1); i++) {
						if (lrbp->task_tag < 8) {
							dma_phy_addr = phys_to_virt(lrbp->backup_addr[i]);
							memcpy(dma_phy_addr,
									(hba->bounce_buffer_addr + offset),
									lrbp->backup_size[i]);
							offset += lrbp->backup_size[i];
						} else if (lrbp->task_tag > 7 && lrbp->task_tag < 16) {
							dma_phy_addr = phys_to_virt(lrbp->backup_addr[i]);
							memcpy(dma_phy_addr,
									(hba->bounce_buffer_addr1 + offset),
									lrbp->backup_size[i]);
							offset += lrbp->backup_size[i];
						} else if (lrbp->task_tag > 15 && lrbp->task_tag < 24) {
							dma_phy_addr = phys_to_virt(lrbp->backup_addr[i]);
							memcpy(dma_phy_addr,
									(hba->bounce_buffer_addr2 + offset),
									lrbp->backup_size[i]);
							offset += lrbp->backup_size[i];
						} else if (lrbp->task_tag > 23 && lrbp->task_tag < 32) {
							dma_phy_addr = phys_to_virt(lrbp->backup_addr[i]);
							memcpy(dma_phy_addr,
									(hba->bounce_buffer_addr3 + offset),
									lrbp->backup_size[i]);
							offset += lrbp->backup_size[i];
						}
					}
				}
			}

			ufshcd_add_command_trace(hba, index, "complete");
			result = ufshcd_vops_crypto_engine_clear(hba, lrbp);
			if (result) {
				dev_err(hba->dev,
					"%s: failed to clear crypto engine (%d)\n",
					__func__, result);
			}
			result = ufshcd_transfer_rsp_status(hba, lrbp);
			
			if (ufshcd_is_tw_on(hba) && (rq_data_dir(cmd->request) == WRITE)) {
				int transfer_len = 0;
				transfer_len = be32_to_cpu(lrbp->ucd_req_ptr->sc.exp_data_transfer_len);
				SEC_ufs_update_tw_info(hba, transfer_len);
			}
#if defined(CONFIG_UFSFEATURE) && defined(CONFIG_UFSHPB)
			if (hba->ufsf.hpb_dev_info.hpb_device && (cmd->cmnd[0] == READ_16)) {
				int transfer_len = 0;
				transfer_len = be32_to_cpu(lrbp->ucd_req_ptr->sc.exp_data_transfer_len);
				SEC_ufs_update_hpb_info(hba, transfer_len);
			}
#endif
#if defined(CONFIG_UFS_DATA_LOG)
			if (cmd->request && hba->host->ufs_sys_log_en){
				/*condition of data log*/
				if (rq_data_dir(cmd->request) == READ &&
						cmd->request->__sector >= hba->host->ufs_system_start &&
						cmd->request->__sector < hba->host->ufs_system_end) {
					dump_index = queuing_req[cmd->request->tag];
					queuing_req[cmd->request->tag] = 0;
					ufs_data_log[dump_index].end_time = cpu_clock(cpu);
					sg_segments = scsi_sg_count(cmd);
					ufs_data_log[dump_index].segments_cnt = sg_segments;
					ufs_data_log[dump_index].done = 0xF;
#if defined(CONFIG_UFS_DATA_LOG_MAGIC_CODE)
					scsi_for_each_sg(cmd, sg, sg_segments, i) {
						/*
						 * Attempt to SG element for check magic word.
						 * If magic word should have been overwritten in read case,
						 * memory location will not be updated.
						 */
						ufs_data_log[dump_index].virt_addr = sg_virt(sg);
						memcpy(&ufs_data_log[dump_index].datbuf, sg_virt(sg), UFS_DATA_BUF_SIZE);
						memcpy(&magicword_rb, sg_virt(sg), UFS_DATA_BUF_SIZE);
						if (magicword_rb == 0x1F5E3A7069245CBE) {
							printk(KERN_ALERT "tag%d:sg[%d]:%p: page_link=%lx, offset=%d, length=%d\n",
								index, i, sg, sg->page_link, sg->offset, sg->length);
						}
					}
#endif
				}
			}
#endif

			cmd->result = result;
<<<<<<< HEAD
			if (reason)
				set_host_byte(cmd, reason);
=======
			ufshcd_complete_lrbp_crypto(hba, cmd, lrbp);
>>>>>>> 2700cf83
			/* Mark completed command as NULL in LRB */
			lrbp->cmd = NULL;
			clear_bit_unlock(index, &hba->lrb_in_use);
			/* Do not touch lrbp after scsi done */
			cmd->scsi_done(cmd);
#ifdef CONFIG_SCSI_UFS_CMD_LOGGING
			exynos_ufs_cmd_log_end(hba, index);
#endif
			__ufshcd_release(hba);
			if (hba->monitor.flag & UFSHCD_MONITOR_LEVEL1)
				dev_info(hba->dev, "Transfer Done(%d)\n",
						index);
		} else if (lrbp->command_type == UTP_CMD_TYPE_DEV_MANAGE ||
			lrbp->command_type == UTP_CMD_TYPE_UFS_STORAGE) {
			if (hba->dev_cmd.complete) {
				ufshcd_add_command_trace(hba, index,
						"dev_complete");
				complete(hba->dev_cmd.complete);
			}
		}
		if (ufshcd_is_clkscaling_supported(hba))
			hba->clk_scaling.active_reqs--;

		lrbp->compl_time_stamp = ktime_get();
	}

	/* clear corresponding bits of completed commands */
	hba->outstanding_reqs ^= completed_reqs;
#if defined(CONFIG_PM_DEVFREQ)
	ufshcd_clk_scaling_update_busy(hba);
#endif
	/* we might have free'd some tags above */
	wake_up(&hba->dev_cmd.tag_wq);
}

/**
 * ufshcd_transfer_req_compl - handle SCSI and query command completion
 * @hba: per adapter instance
 */
static void ufshcd_transfer_req_compl(struct ufs_hba *hba, int reason)
{
	unsigned long completed_reqs;
	u32 tr_doorbell;

	/* Resetting interrupt aggregation counters first and reading the
	 * DOOR_BELL afterward allows us to handle all the completed requests.
	 * In order to prevent other interrupts starvation the DB is read once
	 * after reset. The down side of this solution is the possibility of
	 * false interrupt if device completes another request after resetting
	 * aggregation and before reading the DB.
	 */
	if (!ufshcd_can_reset_intr_aggr(hba) && ufshcd_is_intr_aggr_allowed(hba))
		ufshcd_reset_intr_aggr(hba);

	tr_doorbell = ufshcd_readl(hba, REG_UTP_TRANSFER_REQ_DOOR_BELL);
	completed_reqs = tr_doorbell ^ hba->outstanding_reqs;

	__ufshcd_transfer_req_compl(hba, reason, completed_reqs);

#if defined(CONFIG_UFSFEATURE)
	ufsf_hpb_wakeup_worker_on_idle(&hba->ufsf);
#endif
}

/**
 * ufshcd_disable_ee - disable exception event
 * @hba: per-adapter instance
 * @mask: exception event to disable
 *
 * Disables exception event in the device so that the EVENT_ALERT
 * bit is not set.
 *
 * Returns zero on success, non-zero error value on failure.
 */
static int ufshcd_disable_ee(struct ufs_hba *hba, u16 mask)
{
	int err = 0;
	u32 val;

	if (!(hba->ee_ctrl_mask & mask))
		goto out;

	val = hba->ee_ctrl_mask & ~mask;
	val &= MASK_EE_STATUS;
	err = ufshcd_query_attr_retry(hba, UPIU_QUERY_OPCODE_WRITE_ATTR,
			QUERY_ATTR_IDN_EE_CONTROL, 0, 0, &val);
	if (!err)
		hba->ee_ctrl_mask &= ~mask;
out:
	return err;
}

/**
 * ufshcd_enable_ee - enable exception event
 * @hba: per-adapter instance
 * @mask: exception event to enable
 *
 * Enable corresponding exception event in the device to allow
 * device to alert host in critical scenarios.
 *
 * Returns zero on success, non-zero error value on failure.
 */
static int ufshcd_enable_ee(struct ufs_hba *hba, u16 mask)
{
	int err = 0;
	u32 val;

	if (hba->ee_ctrl_mask & mask)
		goto out;

	val = hba->ee_ctrl_mask | mask;
	val &= MASK_EE_STATUS;
	err = ufshcd_query_attr_retry(hba, UPIU_QUERY_OPCODE_WRITE_ATTR,
			QUERY_ATTR_IDN_EE_CONTROL, 0, 0, &val);
	if (!err)
		hba->ee_ctrl_mask |= mask;
out:
	return err;
}

/**
 * ufshcd_enable_auto_bkops - Allow device managed BKOPS
 * @hba: per-adapter instance
 *
 * Allow device to manage background operations on its own. Enabling
 * this might lead to inconsistent latencies during normal data transfers
 * as the device is allowed to manage its own way of handling background
 * operations.
 *
 * Returns zero on success, non-zero on failure.
 */
static int ufshcd_enable_auto_bkops(struct ufs_hba *hba)
{
	int err = 0;

	if (hba->auto_bkops_enabled)
		goto out;

	err = ufshcd_query_flag_retry(hba, UPIU_QUERY_OPCODE_SET_FLAG,
			QUERY_FLAG_IDN_BKOPS_EN, NULL);
	if (err) {
		dev_err(hba->dev, "%s: failed to enable bkops %d\n",
				__func__, err);
		goto out;
	}

	hba->auto_bkops_enabled = true;
	trace_ufshcd_auto_bkops_state(dev_name(hba->dev), "Enabled");

	/* No need of URGENT_BKOPS exception from the device */
	err = ufshcd_disable_ee(hba, MASK_EE_URGENT_BKOPS);
	if (err)
		dev_err(hba->dev, "%s: failed to disable exception event %d\n",
				__func__, err);
out:
	return err;
}

/**
 * ufshcd_disable_auto_bkops - block device in doing background operations
 * @hba: per-adapter instance
 *
 * Disabling background operations improves command response latency but
 * has drawback of device moving into critical state where the device is
 * not-operable. Make sure to call ufshcd_enable_auto_bkops() whenever the
 * host is idle so that BKOPS are managed effectively without any negative
 * impacts.
 *
 * Returns zero on success, non-zero on failure.
 */
static int ufshcd_disable_auto_bkops(struct ufs_hba *hba)
{
	int err = 0;

	if (!hba->auto_bkops_enabled)
		goto out;

	/*
	 * If host assisted BKOPs is to be enabled, make sure
	 * urgent bkops exception is allowed.
	 */
	err = ufshcd_enable_ee(hba, MASK_EE_URGENT_BKOPS);
	if (err) {
		dev_err(hba->dev, "%s: failed to enable exception event %d\n",
				__func__, err);
		goto out;
	}

	err = ufshcd_query_flag_retry(hba, UPIU_QUERY_OPCODE_CLEAR_FLAG,
			QUERY_FLAG_IDN_BKOPS_EN, NULL);
	if (err) {
		dev_err(hba->dev, "%s: failed to disable bkops %d\n",
				__func__, err);
		ufshcd_disable_ee(hba, MASK_EE_URGENT_BKOPS);
		goto out;
	}

	hba->auto_bkops_enabled = false;
	trace_ufshcd_auto_bkops_state(dev_name(hba->dev), "Disabled");
out:
	return err;
}

/**
 * ufshcd_force_reset_auto_bkops - force reset auto bkops state
 * @hba: per adapter instance
 *
 * After a device reset the device may toggle the BKOPS_EN flag
 * to default value. The s/w tracking variables should be updated
 * as well. This function would change the auto-bkops state based on
 * UFSHCD_CAP_KEEP_AUTO_BKOPS_ENABLED_EXCEPT_SUSPEND.
 */
static void ufshcd_force_reset_auto_bkops(struct ufs_hba *hba)
{
	if (ufshcd_keep_autobkops_enabled_except_suspend(hba)) {
		hba->auto_bkops_enabled = false;
		hba->ee_ctrl_mask |= MASK_EE_URGENT_BKOPS;
		ufshcd_enable_auto_bkops(hba);
	} else {
		hba->auto_bkops_enabled = true;
		hba->ee_ctrl_mask &= ~MASK_EE_URGENT_BKOPS;
		ufshcd_disable_auto_bkops(hba);
	}
}

static inline int ufshcd_get_bkops_status(struct ufs_hba *hba, u32 *status)
{
	return ufshcd_query_attr_retry(hba, UPIU_QUERY_OPCODE_READ_ATTR,
			QUERY_ATTR_IDN_BKOPS_STATUS, 0, 0, status);
}

/**
 * ufshcd_bkops_ctrl - control the auto bkops based on current bkops status
 * @hba: per-adapter instance
 * @status: bkops_status value
 *
 * Read the bkops_status from the UFS device and Enable fBackgroundOpsEn
 * flag in the device to permit background operations if the device
 * bkops_status is greater than or equal to "status" argument passed to
 * this function, disable otherwise.
 *
 * Returns 0 for success, non-zero in case of failure.
 *
 * NOTE: Caller of this function can check the "hba->auto_bkops_enabled" flag
 * to know whether auto bkops is enabled or disabled after this function
 * returns control to it.
 */
static int ufshcd_bkops_ctrl(struct ufs_hba *hba,
			     enum bkops_status status)
{
	int err;
	u32 curr_status = 0;

	err = ufshcd_get_bkops_status(hba, &curr_status);
	if (err) {
		dev_err(hba->dev, "%s: failed to get BKOPS status %d\n",
				__func__, err);
		goto out;
	} else if (curr_status > BKOPS_STATUS_MAX) {
		dev_err(hba->dev, "%s: invalid BKOPS status %d\n",
				__func__, curr_status);
		err = -EINVAL;
		goto out;
	}

	if (curr_status >= status) {
		err = ufshcd_enable_auto_bkops(hba);
		if (!err)
			dev_info(hba->dev, "%s: auto_bkops enabled, status : %d\n",
				__func__, curr_status);
	} else
		err = ufshcd_disable_auto_bkops(hba);
out:
	return err;
}

/**
 * ufshcd_urgent_bkops - handle urgent bkops exception event
 * @hba: per-adapter instance
 *
 * Enable fBackgroundOpsEn flag in the device to permit background
 * operations.
 *
 * If BKOPs is enabled, this function returns 0, 1 if the bkops in not enabled
 * and negative error value for any other failure.
 */
static int ufshcd_urgent_bkops(struct ufs_hba *hba)
{
	return ufshcd_bkops_ctrl(hba, hba->urgent_bkops_lvl);
}

static inline int ufshcd_get_ee_status(struct ufs_hba *hba, u32 *status)
{
	return ufshcd_query_attr_retry(hba, UPIU_QUERY_OPCODE_READ_ATTR,
			QUERY_ATTR_IDN_EE_STATUS, 0, 0, status);
}

static void ufshcd_bkops_exception_event_handler(struct ufs_hba *hba)
{
	int err;
	u32 curr_status = 0;

	if (hba->is_urgent_bkops_lvl_checked)
		goto enable_auto_bkops;

	err = ufshcd_get_bkops_status(hba, &curr_status);
	if (err) {
		dev_err(hba->dev, "%s: failed to get BKOPS status %d\n",
				__func__, err);
		goto out;
	} else
		 dev_info(hba->dev, "%s: urgent bkops(status:%d)", 
								  __func__, curr_status);

	/*
	 * We are seeing that some devices are raising the urgent bkops
	 * exception events even when BKOPS status doesn't indicate performace
	 * impacted or critical. Handle these device by determining their urgent
	 * bkops status at runtime.
	 */
	if (curr_status < BKOPS_STATUS_PERF_IMPACT) {
		dev_err(hba->dev, "%s: device raised urgent BKOPS exception for bkops status %d\n",
				__func__, curr_status);
		/* update the current status as the urgent bkops level */
		//hba->urgent_bkops_lvl = curr_status;
		//hba->is_urgent_bkops_lvl_checked = true;
		
		/*SEC does not follow this policy that BKOPS is enabled for these events*/
		goto out;
	}

enable_auto_bkops:
	err = ufshcd_enable_auto_bkops(hba);
	if (!err)
		dev_info(hba->dev, "%s: auto bkops is enabled\n", __func__);
out:
	if (err < 0)
		dev_err(hba->dev, "%s: failed to handle urgent bkops %d\n",
				__func__, err);
}

/**
 * ufshcd_exception_event_handler - handle exceptions raised by device
 * @work: pointer to work data
 *
 * Read bExceptionEventStatus attribute from the device and handle the
 * exception event accordingly.
 */
static void ufshcd_exception_event_handler(struct work_struct *work)
{
	struct ufs_hba *hba;
	int err;
	u32 status = 0;
	hba = container_of(work, struct ufs_hba, eeh_work);

	pm_runtime_get_sync(hba->dev);
	scsi_block_requests(hba->host);
	err = ufshcd_get_ee_status(hba, &status);
	if (err) {
		dev_err(hba->dev, "%s: failed to get exception status %d\n",
				__func__, err);
		goto out;
	}

	status &= hba->ee_ctrl_mask;

	if (status & MASK_EE_URGENT_BKOPS)
		ufshcd_bkops_exception_event_handler(hba);

out:
	scsi_unblock_requests(hba->host);
	pm_runtime_put_sync(hba->dev);
	return;
}

/* Complete requests that have door-bell cleared */
static void ufshcd_complete_requests(struct ufs_hba *hba)
{
	ufshcd_transfer_req_compl(hba, 0);
	ufshcd_tmc_handler(hba);
}

/**
 * ufshcd_quirk_dl_nac_errors - This function checks if error handling is
 *				to recover from the DL NAC errors or not.
 * @hba: per-adapter instance
 *
 * Returns true if error handling is required, false otherwise
 */
static bool ufshcd_quirk_dl_nac_errors(struct ufs_hba *hba)
{
	unsigned long flags;
	bool err_handling = true;

	spin_lock_irqsave(hba->host->host_lock, flags);
	/*
	 * UFS_DEVICE_QUIRK_RECOVERY_FROM_DL_NAC_ERRORS only workaround the
	 * device fatal error and/or DL NAC & REPLAY timeout errors.
	 */
	if (hba->saved_err & (CONTROLLER_FATAL_ERROR | SYSTEM_BUS_FATAL_ERROR))
		goto out;

	if ((hba->saved_err & DEVICE_FATAL_ERROR) ||
	    ((hba->saved_err & UIC_ERROR) &&
	     (hba->saved_uic_err & UFSHCD_UIC_DL_TCx_REPLAY_ERROR)))
		goto out;

	if ((hba->saved_err & UIC_ERROR) &&
	    (hba->saved_uic_err & UFSHCD_UIC_DL_NAC_RECEIVED_ERROR)) {
		int err;
		/*
		 * wait for 50ms to see if we can get any other errors or not.
		 */
		spin_unlock_irqrestore(hba->host->host_lock, flags);
		msleep(50);
		spin_lock_irqsave(hba->host->host_lock, flags);

		/*
		 * now check if we have got any other severe errors other than
		 * DL NAC error?
		 */
		if ((hba->saved_err & INT_FATAL_ERRORS) ||
		    ((hba->saved_err & UIC_ERROR) &&
		    (hba->saved_uic_err & ~UFSHCD_UIC_DL_NAC_RECEIVED_ERROR)))
			goto out;

		/*
		 * As DL NAC is the only error received so far, send out NOP
		 * command to confirm if link is still active or not.
		 *   - If we don't get any response then do error recovery.
		 *   - If we get response then clear the DL NAC error bit.
		 */

		spin_unlock_irqrestore(hba->host->host_lock, flags);
		err = ufshcd_verify_dev_init(hba);
		spin_lock_irqsave(hba->host->host_lock, flags);

		if (err)
			goto out;

		/* Link seems to be alive hence ignore the DL NAC errors */
		if (hba->saved_uic_err == UFSHCD_UIC_DL_NAC_RECEIVED_ERROR)
			hba->saved_err &= ~UIC_ERROR;
		/* clear NAC error */
		hba->saved_uic_err &= ~UFSHCD_UIC_DL_NAC_RECEIVED_ERROR;
		if (!hba->saved_uic_err) {
			err_handling = false;
			goto out;
		}
	}
out:
	spin_unlock_irqrestore(hba->host->host_lock, flags);
	return err_handling;
}

/**
 * ufshcd_err_handler - handle UFS errors that require s/w attention
 * @work: pointer to work structure
 */
static void ufshcd_err_handler(struct work_struct *work)
{
	struct ufs_hba *hba;
	struct exynos_ufs *ufs;
	unsigned long flags;
	u32 err_xfer = 0;
	u32 err_tm = 0;
	int err = 0;
	int tag;
	bool needs_reset = false;

	hba = container_of(work, struct ufs_hba, eh_work);

	pm_runtime_get_sync(hba->dev);
	ufshcd_hold(hba, false);

	ufs = to_exynos_ufs(hba);
	if (hba->saved_err & UIC_ERROR) {
		dev_err(hba->dev, ": CLKSTOP CTRL(0x%04x):\t\t\t\t0x%08x\n",
				HCI_CLKSTOP_CTRL, hci_readl(ufs, HCI_CLKSTOP_CTRL));
		dev_err(hba->dev, ": FORCE HCS(0x%04x):\t\t\t\t0x%08x\n",
				HCI_FORCE_HCS, hci_readl(ufs, HCI_FORCE_HCS));
	}

	/* Dump debugging information to system memory */
	ufshcd_vops_dbg_register_dump(hba);
	spin_lock_irqsave(hba->host->host_lock, flags);
	if (hba->ufshcd_state == UFSHCD_STATE_RESET)
		goto out;

	hba->ufshcd_state = UFSHCD_STATE_RESET;
	ufshcd_set_eh_in_progress(hba);
	exynos_ufs_show_uic_info(hba);

	/* Complete requests that have door-bell cleared by h/w */
	ufshcd_complete_requests(hba);

	if (hba->dev_quirks & UFS_DEVICE_QUIRK_RECOVERY_FROM_DL_NAC_ERRORS) {
		bool ret;

		spin_unlock_irqrestore(hba->host->host_lock, flags);
		/* release the lock as ufshcd_quirk_dl_nac_errors() may sleep */
		ret = ufshcd_quirk_dl_nac_errors(hba);
		spin_lock_irqsave(hba->host->host_lock, flags);
		if (!ret)
			goto skip_err_handling;
	}
	if ((hba->saved_err & INT_FATAL_ERRORS) ||
	    ((hba->saved_err & UIC_ERROR) &&
	    (hba->saved_uic_err & (UFSHCD_UIC_DL_PA_INIT_ERROR |
				   UFSHCD_UIC_DL_ERROR |
				   UFSHCD_UIC_DL_NAC_RECEIVED_ERROR |
				   UFSHCD_UIC_DL_TCx_REPLAY_ERROR))))
		needs_reset = true;

	/*
	 * if host reset is required then skip clearing the pending
	 * transfers forcefully because they will automatically get
	 * cleared after link startup.
	 */
	if (needs_reset)
		goto skip_pending_xfer_clear;

	/* release lock as clear command might sleep */
	spin_unlock_irqrestore(hba->host->host_lock, flags);
	/* Clear pending transfer requests */
	for_each_set_bit(tag, &hba->outstanding_reqs, hba->nutrs) {
		if (ufshcd_clear_cmd(hba, tag)) {
			err_xfer = true;
			goto lock_skip_pending_xfer_clear;
		}
	}

	/* Clear pending task management requests */
	for_each_set_bit(tag, &hba->outstanding_tasks, hba->nutmrs) {
		if (ufshcd_clear_tm_cmd(hba, tag)) {
			err_tm = true;
			goto lock_skip_pending_xfer_clear;
		}
	}

lock_skip_pending_xfer_clear:
	spin_lock_irqsave(hba->host->host_lock, flags);

	/* Complete the requests that are cleared by s/w */
	ufshcd_complete_requests(hba);

	if (err_xfer || err_tm)
		needs_reset = true;

skip_pending_xfer_clear:
	/* Fatal errors need reset */
	if (needs_reset) {
		unsigned long max_doorbells = (1UL << hba->nutrs) - 1;

		/*
		 * ufshcd_reset_and_restore() does the link reinitialization
		 * which will need atleast one empty doorbell slot to send the
		 * device management commands (NOP and query commands).
		 * If there is no slot empty at this moment then free up last
		 * slot forcefully.
		 */
		if (hba->outstanding_reqs == max_doorbells)
			__ufshcd_transfer_req_compl(hba, 0,
						    (1UL << (hba->nutrs - 1)));

		spin_unlock_irqrestore(hba->host->host_lock, flags);

		/* Fatal errors need reset */
		if (err_xfer || err_tm || (hba->saved_err & INT_FATAL_ERRORS) ||
				((hba->saved_err & UIC_ERROR) &&
				((hba->saved_uic_err & UFSHCD_UIC_DL_PA_INIT_ERROR) ||
				 (hba->saved_uic_err & UFSHCD_UIC_DL_ERROR))))
					dev_err(hba->dev,
					"%s: saved_err:0x%x, saved_uic_err:0x%x\n",
					__func__, hba->saved_err, hba->saved_uic_err);

		err = ufshcd_reset_and_restore(hba);
		spin_lock_irqsave(hba->host->host_lock, flags);
		if (err) {
			spin_lock_irqsave(hba->host->host_lock, flags);
			hba->ufshcd_state = UFSHCD_STATE_ERROR;
			spin_unlock_irqrestore(hba->host->host_lock, flags);
			dev_err(hba->dev, "%s: reset and restore failed\n",
					__func__);
		}
		hba->saved_err = 0;
		hba->saved_uic_err = 0;
	}

skip_err_handling:
	if (!needs_reset) {
		hba->ufshcd_state = UFSHCD_STATE_OPERATIONAL;
		if (hba->saved_err || hba->saved_uic_err)
			dev_err_ratelimited(hba->dev, "%s: exit: saved_err 0x%x saved_uic_err 0x%x",
			    __func__, hba->saved_err, hba->saved_uic_err);
	}

	ufshcd_clear_eh_in_progress(hba);

out:
	spin_unlock_irqrestore(hba->host->host_lock, flags);
	ufshcd_scsi_unblock_requests(hba);
	ufshcd_release(hba);
	pm_runtime_put_sync(hba->dev);
}

static void ufshcd_fatal_mode_handler(struct work_struct *work)
{
	struct ufs_hba *hba;

	hba = container_of(work, struct ufs_hba, fatal_mode_work);

	scsi_block_requests(hba->host);
	hba->ufshcd_state = UFSHCD_STATE_FATAL_MODE;

	dev_err(hba->dev, "fatal mode %04x.\n", hba->manufacturer_id);
	if (hba->manufacturer_id == UFS_VENDOR_TOSHIBA)
		UFS_Toshiba_K2_query_fatal_mode(hba);

	scsi_unblock_requests(hba->host);
	return;
}

static void ufshcd_update_uic_reg_hist(struct ufs_uic_err_reg_hist *reg_hist,
		u32 reg)
{
	reg_hist->reg[reg_hist->pos] = reg;
	reg_hist->tstamp[reg_hist->pos] = ktime_get();
	reg_hist->pos = (reg_hist->pos + 1) % UIC_ERR_REG_HIST_LENGTH;
}

/**
 * ufshcd_update_uic_error - check and set fatal UIC error flags.
 * @hba: per-adapter instance
 */
static void ufshcd_update_uic_error(struct ufs_hba *hba)
{
	u32 reg;

	/* PHY layer lane error */
	reg = ufshcd_readl(hba, REG_UIC_ERROR_CODE_PHY_ADAPTER_LAYER);
	/* Ignore LINERESET indication, as this is not an error */
	if ((reg & UIC_PHY_ADAPTER_LAYER_ERROR) &&
			(reg & UIC_PHY_ADAPTER_LAYER_LANE_ERR_MASK)) {
		/*
		 * To know whether this error is fatal or not, DB timeout
		 * must be checked but this error is handled separately.
		 */
		dev_dbg(hba->dev, "%s: UIC Lane error reported\n", __func__);
		ufshcd_update_uic_reg_hist(&hba->ufs_stats.pa_err, reg);
	}

	/* PA_INIT_ERROR is fatal and needs UIC reset */
	reg = ufshcd_readl(hba, REG_UIC_ERROR_CODE_DATA_LINK_LAYER);
	if (reg)
		ufshcd_update_uic_reg_hist(&hba->ufs_stats.dl_err, reg);

	if (reg & UIC_DATA_LINK_LAYER_ERROR_PA_INIT)
		hba->uic_error |= UFSHCD_UIC_DL_PA_INIT_ERROR;
	else if (hba->dev_quirks &
		   UFS_DEVICE_QUIRK_RECOVERY_FROM_DL_NAC_ERRORS) {
		if (reg & UIC_DATA_LINK_LAYER_ERROR_NAC_RECEIVED)
			hba->uic_error |=
				UFSHCD_UIC_DL_NAC_RECEIVED_ERROR;
		else if (reg & UIC_DATA_LINK_LAYER_ERROR_TCx_REPLAY_TIMEOUT)
			hba->uic_error |= UFSHCD_UIC_DL_TCx_REPLAY_ERROR;
	}

	if (reg & UIC_DATA_LINK_LAYER_ERROR_TCX_REP_TIMER_EXP)
		hba->tcx_replay_timer_expired_cnt++;

	if (reg & UIC_DATA_LINK_LAYER_ERROR_FCX_PRO_TIMER_EXP)
		hba->fcx_protection_timer_expired_cnt++;

	if (hba->tcx_replay_timer_expired_cnt >= 2 ||
	    hba->fcx_protection_timer_expired_cnt >= 2)
		hba->uic_error |= UFSHCD_UIC_DL_ERROR;

	/* UIC NL/TL/DME errors needs software retry */
	reg = ufshcd_readl(hba, REG_UIC_ERROR_CODE_NETWORK_LAYER);
	if (reg) {
		ufshcd_update_uic_reg_hist(&hba->ufs_stats.nl_err, reg);
		hba->uic_error |= UFSHCD_UIC_NL_ERROR;
	}

	reg = ufshcd_readl(hba, REG_UIC_ERROR_CODE_TRANSPORT_LAYER);
	if (reg) {
		ufshcd_update_uic_reg_hist(&hba->ufs_stats.tl_err, reg);
		hba->uic_error |= UFSHCD_UIC_TL_ERROR;
	}

	reg = ufshcd_readl(hba, REG_UIC_ERROR_CODE_DME);
	if (reg) {
		ufshcd_update_uic_reg_hist(&hba->ufs_stats.dme_err, reg);
		hba->uic_error |= UFSHCD_UIC_DME_ERROR;
	}

	dev_dbg(hba->dev, "%s: UIC error flags = 0x%08x\n",
			__func__, hba->uic_error);
#if defined(SEC_UFS_ERROR_COUNT)
	if (hba->uic_error)
		SEC_ufs_uic_error_check(hba, true, false);
#endif
}

/**
 * ufshcd_check_errors - Check for errors that need s/w attention
 * @hba: per-adapter instance
 */
static void ufshcd_check_errors(struct ufs_hba *hba)
{
	bool queue_eh_work = false;

	if (hba->errors & INT_FATAL_ERRORS) {
		queue_eh_work = true;
#if defined(SEC_UFS_ERROR_COUNT)
		SEC_ufs_uic_error_check(hba, false, true);
#endif
	}

	if (hba->errors & UIC_ERROR) {
		hba->uic_error = 0;
		ufshcd_update_uic_error(hba);
		if (hba->uic_error)
			queue_eh_work = true;
	}

	if (queue_eh_work) {
		/*
		 * update the transfer error masks to sticky bits, let's do this
		 * irrespective of current ufshcd_state.
		 */
		hba->saved_err |= hba->errors;
		hba->saved_uic_err |= hba->uic_error;

		/* handle fatal errors only when link is functional */
		if (hba->ufshcd_state == UFSHCD_STATE_OPERATIONAL) {
			/* block commands from scsi mid-layer */
			ufshcd_scsi_block_requests(hba);

			hba->ufshcd_state = UFSHCD_STATE_EH_SCHEDULED;

			/* dump controller state before resetting */
			if (hba->saved_err & (INT_FATAL_ERRORS | UIC_ERROR)) {
				bool pr_prdt = !!(hba->saved_err &
						SYSTEM_BUS_FATAL_ERROR);

				dev_err(hba->dev, "%s: saved_err 0x%x saved_uic_err 0x%x\n",
					__func__, hba->saved_err,
					hba->saved_uic_err);

				ufshcd_print_host_regs(hba);
				ufshcd_print_pwr_info(hba);

				if (hba->quirks & UFSHCD_QUIRK_DUMP_DEBUG_INFO) {
					ufshcd_print_tmrs(hba, hba->outstanding_tasks);
					ufshcd_print_trs(hba, hba->outstanding_reqs,
								pr_prdt);
				}
			}
			schedule_work(&hba->eh_work);
		}
	}
	/*
	 * if (!queue_eh_work) -
	 * Other errors are either non-fatal where host recovers
	 * itself without s/w intervention or errors that will be
	 * handled by the SCSI core layer.
	 */
}

/**
 * ufshcd_tmc_handler - handle task management function completion
 * @hba: per adapter instance
 */
static void ufshcd_tmc_handler(struct ufs_hba *hba)
{
	u32 tm_doorbell;

	tm_doorbell = ufshcd_readl(hba, REG_UTP_TASK_REQ_DOOR_BELL);
	hba->tm_condition = tm_doorbell ^ hba->outstanding_tasks;
	hba->outstanding_tasks ^= hba->tm_condition;
	wake_up(&hba->tm_wq);
}

/**
 * ufshcd_sl_intr - Interrupt service routine
 * @hba: per adapter instance
 * @intr_status: contains interrupts generated by the controller
 */
static void ufshcd_sl_intr(struct ufs_hba *hba, u32 intr_status)
{
	hba->errors = UFSHCD_ERROR_MASK & intr_status;
	if (hba->errors)
		ufshcd_check_errors(hba);

	if (intr_status & UFSHCD_UIC_MASK)
		ufshcd_uic_cmd_compl(hba, intr_status);

	if (intr_status & UTP_TASK_REQ_COMPL)
		ufshcd_tmc_handler(hba);

	if (intr_status & UTP_TRANSFER_REQ_COMPL)
		ufshcd_transfer_req_compl(hba, 0);

}

/**
 * ufshcd_intr - Main interrupt service routine
 * @irq: irq number
 * @__hba: pointer to adapter instance
 *
 * Returns IRQ_HANDLED - If interrupt is valid
 *		IRQ_NONE - If invalid interrupt
 */
static irqreturn_t ufshcd_intr(int irq, void *__hba)
{
	u32 intr_status, enabled_intr_status;
	irqreturn_t retval = IRQ_NONE;
	struct ufs_hba *hba = __hba;
	int retries = hba->nutrs;

	spin_lock(hba->host->host_lock);
	intr_status = ufshcd_readl(hba, REG_INTERRUPT_STATUS);

	/*
	 * There could be max of hba->nutrs reqs in flight and in worst case
	 * if the reqs get finished 1 by 1 after the interrupt status is
	 * read, make sure we handle them by checking the interrupt status
	 * again in a loop until we process all of the reqs before returning.
	 */
	do {
		enabled_intr_status =
			intr_status & ufshcd_readl(hba, REG_INTERRUPT_ENABLE);
		if (intr_status)
			ufshcd_writel(hba, intr_status, REG_INTERRUPT_STATUS);
		if (enabled_intr_status) {
			ufshcd_sl_intr(hba, enabled_intr_status);
			retval = IRQ_HANDLED;
		}

		intr_status = ufshcd_readl(hba, REG_INTERRUPT_STATUS);
	} while (intr_status && --retries);

	spin_unlock(hba->host->host_lock);
	return retval;
}

static int ufshcd_clear_tm_cmd(struct ufs_hba *hba, int tag)
{
	int err = 0;
	u32 mask = 1 << tag;
	unsigned long flags;

	spin_lock_irqsave(hba->host->host_lock, flags);
	ufshcd_utmrl_clear(hba, tag);
	spin_unlock_irqrestore(hba->host->host_lock, flags);

	/* poll for max. 1 sec to clear door bell register by h/w */
	err = ufshcd_wait_for_register(hba,
			REG_UTP_TASK_REQ_DOOR_BELL,
			mask, 0, 1000, 1000, true);
	return err;
}

/**
 * ufshcd_issue_tm_cmd - issues task management commands to controller
 * @hba: per adapter instance
 * @lun_id: LUN ID to which TM command is sent
 * @task_id: task ID to which the TM command is applicable
 * @tm_function: task management function opcode
 * @tm_response: task management service response return value
 *
 * Returns non-zero value on error, zero on success.
 */
static int ufshcd_issue_tm_cmd(struct ufs_hba *hba, int lun_id, int task_id,
		u8 tm_function, u8 *tm_response)
{
	struct utp_task_req_desc *task_req_descp;
	struct utp_upiu_task_req *task_req_upiup;
	struct Scsi_Host *host;
	unsigned long flags;
	int free_slot;
	int err;
	int task_tag;

	host = hba->host;

	/*
	 * Get free slot, sleep if slots are unavailable.
	 * Even though we use wait_event() which sleeps indefinitely,
	 * the maximum wait time is bounded by %TM_CMD_TIMEOUT.
	 */
	wait_event(hba->tm_tag_wq, ufshcd_get_tm_free_slot(hba, &free_slot));
	ufshcd_hold(hba, false);

	spin_lock_irqsave(host->host_lock, flags);
	task_req_descp = hba->utmrdl_base_addr;
	task_req_descp += free_slot;

	/* Configure task request descriptor */
	task_req_descp->header.dword_0 = cpu_to_le32(UTP_REQ_DESC_INT_CMD);
	task_req_descp->header.dword_2 =
			cpu_to_le32(OCS_INVALID_COMMAND_STATUS);

	/* Configure task request UPIU */
	task_req_upiup =
		(struct utp_upiu_task_req *) task_req_descp->task_req_upiu;
	task_tag = hba->nutrs + free_slot;
	task_req_upiup->header.dword_0 =
		UPIU_HEADER_DWORD(UPIU_TRANSACTION_TASK_REQ, 0,
					      lun_id, task_tag);
	task_req_upiup->header.dword_1 =
		UPIU_HEADER_DWORD(0, tm_function, 0, 0);
	/*
	 * The host shall provide the same value for LUN field in the basic
	 * header and for Input Parameter.
	 */
	task_req_upiup->input_param1 = cpu_to_be32(lun_id);
	task_req_upiup->input_param2 = cpu_to_be32(task_id);

	/* send command to the controller */
	if (hba->vops && hba->vops->set_nexus_t_task_mgmt)
		hba->vops->set_nexus_t_task_mgmt(hba, free_slot, tm_function);
	__set_bit(free_slot, &hba->outstanding_tasks);

	/* Make sure descriptors are ready before ringing the task doorbell */
	wmb();

	ufshcd_writel(hba, 1 << free_slot, REG_UTP_TASK_REQ_DOOR_BELL);
	/* Make sure that doorbell is committed immediately */
	wmb();

	spin_unlock_irqrestore(host->host_lock, flags);

	ufshcd_add_tm_upiu_trace(hba, task_tag, "tm_send");

	/* wait until the task management command is completed */
	err = wait_event_timeout(hba->tm_wq,
			test_bit(free_slot, &hba->tm_condition),
			msecs_to_jiffies(TM_CMD_TIMEOUT));
	if (!err) {
		ufshcd_add_tm_upiu_trace(hba, task_tag, "tm_complete_err");
		dev_err(hba->dev, "%s: task management cmd 0x%.2x timed-out, intsts : 0x%x\n",
				__func__, tm_function, ufshcd_readl(hba, REG_INTERRUPT_STATUS));
		if (!ufshcd_clear_tm_cmd(hba, free_slot)) {
			spin_lock_irqsave(hba->host->host_lock, flags);
			__clear_bit(free_slot, &hba->outstanding_tasks);
			spin_unlock_irqrestore(hba->host->host_lock, flags);
		} else {
			dev_WARN(hba->dev, "%s: unable clear tm cmd (slot %d) after timeout\n",
					__func__, free_slot);
		}
		err = -ETIMEDOUT;
	} else {
		err = ufshcd_task_req_compl(hba, free_slot, tm_response);
		ufshcd_add_tm_upiu_trace(hba, task_tag, "tm_complete");
	}

	clear_bit(free_slot, &hba->tm_condition);
	ufshcd_put_tm_slot(hba, free_slot);
	wake_up(&hba->tm_tag_wq);

	ufshcd_release(hba);
	return err;
}

/**
 * ufshcd_eh_device_reset_handler - device reset handler registered to
 *                                    scsi layer.
 * @cmd: SCSI command pointer
 *
 * Returns SUCCESS/FAILED
 */
static int ufshcd_eh_device_reset_handler(struct scsi_cmnd *cmd)
{
	struct Scsi_Host *host;
	struct ufs_hba *hba;
	unsigned int tag;
	u32 pos;
	int err;
	u8 resp = 0xF;
	struct ufshcd_lrb *lrbp;
	unsigned long flags;

	host = cmd->device->host;
	hba = shost_priv(host);
	tag = cmd->request->tag;

	exynos_ufs_dump_cport_log(hba);

	/* Dump debugging information to system memory */
	ufshcd_vops_dbg_register_dump(hba);
	exynos_ufs_show_uic_info(hba);

	lrbp = &hba->lrb[tag];
	err = ufshcd_issue_tm_cmd(hba, lrbp->lun, 0, UFS_LOGICAL_RESET, &resp);
	if (err || resp != UPIU_TASK_MANAGEMENT_FUNC_COMPL) {
		if (!err)
			err = resp;
		goto out;
	}

	/* clear the commands that were pending for corresponding LUN */
	for_each_set_bit(pos, &hba->outstanding_reqs, hba->nutrs) {
		if (hba->lrb[pos].lun == lrbp->lun) {
			err = ufshcd_clear_cmd(hba, pos);
			if (err)
				break;
		}
	}
	spin_lock_irqsave(host->host_lock, flags);
	ufshcd_transfer_req_compl(hba, DID_RESET);
	spin_unlock_irqrestore(host->host_lock, flags);

out:
	hba->req_abort_count = 0;
	if (!err) {
#if defined(CONFIG_UFSFEATURE)
		ufsf_hpb_reset_lu(&hba->ufsf);
#endif
		dev_info(hba->dev, "%s: LU reset succeeded\n", __func__);
		err = SUCCESS;
	} else {
		dev_err(hba->dev, "%s: failed with err %d\n", __func__, err);
		err = FAILED;
	}
	return err;
}

static void ufshcd_set_req_abort_skip(struct ufs_hba *hba, unsigned long bitmap)
{
	struct ufshcd_lrb *lrbp;
	int tag;

	for_each_set_bit(tag, &bitmap, hba->nutrs) {
		lrbp = &hba->lrb[tag];
		lrbp->req_abort_skip = true;
	}
}

/**
 * ufshcd_abort - abort a specific command
 * @cmd: SCSI command pointer
 *
 * Abort the pending command in device by sending UFS_ABORT_TASK task management
 * command, and in host controller by clearing the door-bell register. There can
 * be race between controller sending the command to the device while abort is
 * issued. To avoid that, first issue UFS_QUERY_TASK to check if the command is
 * really issued and then try to abort it.
 *
 * Returns SUCCESS/FAILED
 */
static int ufshcd_abort(struct scsi_cmnd *cmd)
{
	struct Scsi_Host *host;
	struct ufs_hba *hba;
	unsigned long flags;
	unsigned int tag;
	int err = 0;
	int poll_cnt;
	u8 resp = 0xF;
	struct ufshcd_lrb *lrbp;
	u32 reg;

	host = cmd->device->host;
	hba = shost_priv(host);
	tag = cmd->request->tag;
	lrbp = &hba->lrb[tag];
	if (!ufshcd_valid_tag(hba, tag)) {
		dev_err(hba->dev,
			"%s: invalid command tag %d: cmd=0x%p, cmd->request=0x%p",
			__func__, tag, cmd, cmd->request);
		BUG();
	}

	exynos_ufs_dump_cport_log(hba);

	/*
	 * Task abort to the device W-LUN is illegal. When this command
	 * will fail, due to spec violation, scsi err handling next step
	 * will be to send LU reset which, again, is a spec violation.
	 * To avoid these unnecessary/illegal step we skip to the last error
	 * handling stage: reset and restore.
	 */
	if (lrbp->lun == UFS_UPIU_UFS_DEVICE_WLUN)
		return ufshcd_eh_host_reset_handler(cmd);

	if (cmd->cmnd[0] == READ_10 || cmd->cmnd[0] == WRITE_10) {
		unsigned long lba = (cmd->cmnd[2] << 24) |
					(cmd->cmnd[3] << 16) |
					(cmd->cmnd[4] << 8) |
					(cmd->cmnd[5] << 0);
		unsigned int sct = (cmd->cmnd[7] << 8) |
					(cmd->cmnd[8] << 0);

		dev_err(hba->dev, "%s: tag:%d, cmd:0x%x, "
				"lba:0x%08lx, sct:0x%04x, retries %d\n",
				__func__, tag, cmd->cmnd[0], lba, sct, cmd->retries);
	} else {
		dev_err(hba->dev, "%s: tag:%d, cmd:0x%x, retries %d\n",
				__func__, tag, cmd->cmnd[0], cmd->retries);
	}

#if defined(SEC_UFS_ERROR_COUNT)
	SEC_ufs_utp_error_check(hba, cmd, false, 0);
#if defined(CONFIG_UFSFEATURE) && defined(CONFIG_UFSHPB)
	if (hba->ufsf.hpb_dev_info.hpb_device &&
			((cmd->cmnd[0] == READ_16) || (((cmd->cmnd[0] >> 4) & 0xF) == 0xF))) {
		SEC_ufs_hpb_error_check(hba, cmd);
	}
#endif
#endif

	ufshcd_hold(hba, false);
	/* Dump debugging information to system memory */
	ufshcd_vops_dbg_register_dump(hba);

	/* check smu abort */
	err = ufshcd_vops_access_control_abort(hba);
	if (err == ACCESS_CONTROL_ABORT)
		dev_err(hba->dev, "%s: Access Control Abort, newly initialized",
					__func__);
	else if (err && (err != ACCESS_CONTROL_ABORT))
		dev_err(hba->dev, "%s: Fail to check Access Control status (%d)",
					__func__, err);

	reg = ufshcd_readl(hba, REG_UTP_TRANSFER_REQ_DOOR_BELL);
	/* If command is already aborted/completed, return SUCCESS */
	if (!(test_bit(tag, &hba->outstanding_reqs))) {
		dev_err(hba->dev,
			"%s: cmd at tag %d already completed, outstanding=0x%lx, doorbell=0x%x\n",
			__func__, tag, hba->outstanding_reqs, reg);
		goto out;
	}

	if (!(reg & (1 << tag))) {
		dev_err(hba->dev,
		"%s: cmd was completed, but without a notifying intr, tag = %d",
		__func__, tag);
		goto clean;
	}

	/* Print Transfer Request of aborted task */
	dev_err(hba->dev, "%s: Device abort task at tag %d\n", __func__, tag);

	/*
	 * Print detailed info about aborted request.
	 * As more than one request might get aborted at the same time,
	 * print full information only for the first aborted request in order
	 * to reduce repeated printouts. For other aborted requests only print
	 * basic details.
	 */
	scsi_print_command(hba->lrb[tag].cmd);
	if (!hba->req_abort_count) {
		ufshcd_print_host_regs(hba);
		ufshcd_print_host_state(hba);
		ufshcd_print_pwr_info(hba);
		if (hba->quirks & UFSHCD_QUIRK_DUMP_DEBUG_INFO)
			ufshcd_print_trs(hba, 1 << tag, true);
	} else {
		if (hba->quirks & UFSHCD_QUIRK_DUMP_DEBUG_INFO)
			ufshcd_print_trs(hba, 1 << tag, false);
	}
	hba->req_abort_count++;

	/* Skip task abort in case previous aborts failed and report failure */
	if (lrbp->req_abort_skip) {
		err = -EIO;
		goto out;
	}

	for (poll_cnt = 100; poll_cnt; poll_cnt--) {
		err = ufshcd_issue_tm_cmd(hba, lrbp->lun, lrbp->task_tag,
				UFS_QUERY_TASK, &resp);
		if (!err && resp == UPIU_TASK_MANAGEMENT_FUNC_SUCCEEDED) {
			/* cmd pending in the device */
			dev_err(hba->dev, "%s: cmd pending in the device. tag = %d\n",
				__func__, tag);
			break;
		} else if (!err && resp == UPIU_TASK_MANAGEMENT_FUNC_COMPL) {
			/*
			 * cmd not pending in the device, check if it is
			 * in transition.
			 */
			dev_err(hba->dev, "%s: cmd at tag %d not pending in the device.\n",
				__func__, tag);
			reg = ufshcd_readl(hba, REG_UTP_TRANSFER_REQ_DOOR_BELL);
			if (reg & (1 << tag)) {
				/* sleep for max. 200us to stabilize */
				usleep_range(100, 200);
				continue;
			}
			/* command completed already */
			dev_err(hba->dev, "%s: cmd at tag %d successfully cleared from DB.\n",
				__func__, tag);
			goto out;
		} else {
			dev_err(hba->dev,
				"%s: no response from device. tag = %d, err %d\n",
				__func__, tag, err);
			if (!err)
				err = resp; /* service response error */
			dev_err(hba->dev,
				"%s: query task failed with err %d\n",
				__func__, err);
#if defined(SEC_UFS_ERROR_COUNT)
			SEC_ufs_utp_error_check(hba, NULL, true, UFS_QUERY_TASK);
#endif
			goto out;
		}
	}

	if (!poll_cnt) {
		err = -EBUSY;
		dev_err(hba->dev,
			"%s: cmd might be missed, not pending in device\n",
			__func__);
		goto out;
	}

	err = ufshcd_issue_tm_cmd(hba, lrbp->lun, lrbp->task_tag,
			UFS_ABORT_TASK, &resp);
	if (err || resp != UPIU_TASK_MANAGEMENT_FUNC_COMPL) {
		if (!err) {
			err = resp; /* service response error */
			dev_err(hba->dev, "%s: issued. tag = %d, err %d\n",
				__func__, tag, err);
		}
#if defined(SEC_UFS_ERROR_COUNT)
		SEC_ufs_utp_error_check(hba, NULL, true, UFS_ABORT_TASK);
#endif
		goto out;
	}

	err = ufshcd_clear_cmd(hba, tag);
	if (err) {
		dev_err(hba->dev, "%s: Failed clearing cmd at tag %d, err %d\n",
			__func__, tag, err);
		goto out;
	}

clean:
	scsi_dma_unmap(cmd);

	spin_lock_irqsave(host->host_lock, flags);
	ufshcd_outstanding_req_clear(hba, tag);
	hba->lrb[tag].cmd = NULL;
	spin_unlock_irqrestore(host->host_lock, flags);

	clear_bit_unlock(tag, &hba->lrb_in_use);
	wake_up(&hba->dev_cmd.tag_wq);

out:
	if (!err) {
		err = SUCCESS;
		if ((hba->dev_quirks & UFS_DEVICE_QUIRK_SUPPORT_QUERY_FATAL_MODE) &&
				!hba->UFS_fatal_mode_done) {
			unsigned long max_doorbells = (1UL << hba->nutrs) - 1;
			if (hba->outstanding_reqs == max_doorbells)
				__ufshcd_transfer_req_compl(hba, 0,
						(1UL << (hba->nutrs - 1)));
			schedule_work(&hba->fatal_mode_work);
		}
	} else {
		dev_err(hba->dev, "%s: failed with err %d\n", __func__, err);
		ufshcd_set_req_abort_skip(hba, hba->outstanding_reqs);
		err = FAILED;
	}

	/*
	 * This ufshcd_release() corresponds to the original scsi cmd that got
	 * aborted here (as we won't get any IRQ for it).
	 */
	ufshcd_release(hba);
	return err;
}

/**
 * ufshcd_host_reset_and_restore - reset and restore host controller
 * @hba: per-adapter instance
 *
 * Note that host controller reset may issue DME_RESET to
 * local and remote (device) Uni-Pro stack and the attributes
 * are reset to default state.
 *
 * Returns zero on success, non-zero on failure
 */
static int ufshcd_host_reset_and_restore(struct ufs_hba *hba)
{
	int err = 0;
	unsigned long flags;

	/* Reset the host controller */
	spin_lock_irqsave(hba->host->host_lock, flags);
	hba->ufshcd_state = UFSHCD_STATE_RESET;
	ufshcd_set_eh_in_progress(hba);
	ufshcd_hba_stop(hba, false);
#if defined(CONFIG_UFSFEATURE)
	ufsf_hpb_reset_host(&hba->ufsf);
#endif
	spin_unlock_irqrestore(hba->host->host_lock, flags);

	/* scale up clocks to max frequency before full reinitialization */
	ufshcd_scale_clks(hba, true);

	/* Establish the link again and restore the device */
#ifdef CONFIG_SCSI_UFS_ASYNC_RELINK
	if (hba->pm_op_in_progress)
		async_schedule(ufshcd_async_scan, hba);
	else
#endif
	{
	err = ufshcd_probe_hba(hba);

		if (!err && (hba->ufshcd_state != UFSHCD_STATE_OPERATIONAL)) {
			dev_err(hba->dev, "%s: failed\n", __func__);
			err = -EIO;
		}
	}

	spin_lock_irqsave(hba->host->host_lock, flags);
	ufshcd_clear_eh_in_progress(hba);
	spin_unlock_irqrestore(hba->host->host_lock, flags);

	return err;
}

/**
 * ufshcd_reset_and_restore - reset and re-initialize host/device
 * @hba: per-adapter instance
 *
 * Reset and recover device, host and re-establish link. This
 * is helpful to recover the communication in fatal error conditions.
 *
 * Returns zero on success, non-zero on failure
 */
static int ufshcd_reset_and_restore(struct ufs_hba *hba)
{
	int err = 0;
	unsigned long flags;
	int retries = MAX_HOST_RESET_RETRIES;

	int tag;

	for_each_set_bit(tag, &hba->outstanding_reqs, hba->nutrs)
		ufshcd_clear_cmd(hba, tag);

	spin_lock_irqsave(hba->host->host_lock, flags);
	ufshcd_transfer_req_compl(hba, DID_RESET);
	spin_unlock_irqrestore(hba->host->host_lock, flags);

	ufshcd_reset_tw(hba, false);

	ssleep(2);
#if defined(SEC_UFS_ERROR_COUNT)
	SEC_ufs_operation_check(hba, SEC_UFS_HW_RESET);
#endif

	do {
		err = ufshcd_host_reset_and_restore(hba);
	} while (err && --retries);

	/*
	 * After reset the door-bell might be cleared, complete
	 * outstanding requests in s/w here.
	 */
	spin_lock_irqsave(hba->host->host_lock, flags);
	ufshcd_transfer_req_compl(hba, DID_RESET);
	ufshcd_tmc_handler(hba);
	spin_unlock_irqrestore(hba->host->host_lock, flags);

	return err;
}

/**
 * ufshcd_eh_host_reset_handler - host reset handler registered to scsi layer
 * @cmd: SCSI command pointer
 *
 * Returns SUCCESS/FAILED
 */
static int ufshcd_eh_host_reset_handler(struct scsi_cmnd *cmd)
{
	int err;
	unsigned long flags;
	struct ufs_hba *hba;

	hba = shost_priv(cmd->device->host);

	ufshcd_hold(hba, false);
	/*
	 * Check if there is any race with fatal error handling.
	 * If so, wait for it to complete. Even though fatal error
	 * handling does reset and restore in some cases, don't assume
	 * anything out of it. We are just avoiding race here.
	 */
	do {
		spin_lock_irqsave(hba->host->host_lock, flags);
		if (!(work_pending(&hba->eh_work) ||
			    hba->ufshcd_state == UFSHCD_STATE_RESET ||
			    hba->ufshcd_state == UFSHCD_STATE_EH_SCHEDULED))
			break;
		spin_unlock_irqrestore(hba->host->host_lock, flags);
		dev_dbg(hba->dev, "%s: reset in progress\n", __func__);
		flush_work(&hba->eh_work);
	} while (1);

	hba->ufshcd_state = UFSHCD_STATE_RESET;
	ufshcd_set_eh_in_progress(hba);
	spin_unlock_irqrestore(hba->host->host_lock, flags);

	err = ufshcd_reset_and_restore(hba);

	spin_lock_irqsave(hba->host->host_lock, flags);
	if (!err) {
		err = SUCCESS;
		hba->ufshcd_state = UFSHCD_STATE_OPERATIONAL;
	} else {
		err = FAILED;
		hba->ufshcd_state = UFSHCD_STATE_ERROR;
	}
	ufshcd_clear_eh_in_progress(hba);
	spin_unlock_irqrestore(hba->host->host_lock, flags);

	ufshcd_release(hba);
	return err;
}

/**
 * ufshcd_get_max_icc_level - calculate the ICC level
 * @sup_curr_uA: max. current supported by the regulator
 * @start_scan: row at the desc table to start scan from
 * @buff: power descriptor buffer
 *
 * Returns calculated max ICC level for specific regulator
 */
static u32 ufshcd_get_max_icc_level(int sup_curr_uA, u32 start_scan, char *buff)
{
	int i;
	int curr_uA;
	u16 data;
	u16 unit;

	for (i = start_scan; i >= 0; i--) {
		data = be16_to_cpup((__be16 *)&buff[2 * i]);
		unit = (data & ATTR_ICC_LVL_UNIT_MASK) >>
						ATTR_ICC_LVL_UNIT_OFFSET;
		curr_uA = data & ATTR_ICC_LVL_VALUE_MASK;
		switch (unit) {
		case UFSHCD_NANO_AMP:
			curr_uA = curr_uA / 1000;
			break;
		case UFSHCD_MILI_AMP:
			curr_uA = curr_uA * 1000;
			break;
		case UFSHCD_AMP:
			curr_uA = curr_uA * 1000 * 1000;
			break;
		case UFSHCD_MICRO_AMP:
		default:
			break;
		}
		if (sup_curr_uA >= curr_uA)
			break;
	}
	if (i < 0) {
		i = 0;
		pr_err("%s: Couldn't find valid icc_level = %d", __func__, i);
	}

	return (u32)i;
}

/**
 * ufshcd_calc_icc_level - calculate the max ICC level
 * In case regulators are not initialized we'll return 0
 * @hba: per-adapter instance
 * @desc_buf: power descriptor buffer to extract ICC levels from.
 * @len: length of desc_buff
 *
 * Returns calculated ICC level
 */
static u32 ufshcd_find_max_sup_active_icc_level(struct ufs_hba *hba,
							u8 *desc_buf, int len)
{
	u32 icc_level = 0;

	if (!hba->vreg_info.vcc || !hba->vreg_info.vccq ||
						!hba->vreg_info.vccq2) {
		dev_err(hba->dev,
			"%s: Regulator capability was not set, actvIccLevel=%d",
							__func__, icc_level);
		goto out;
	}

	if (hba->vreg_info.vcc && hba->vreg_info.vcc->max_uA)
		icc_level = ufshcd_get_max_icc_level(
				hba->vreg_info.vcc->max_uA,
				POWER_DESC_MAX_ACTV_ICC_LVLS - 1,
				&desc_buf[PWR_DESC_ACTIVE_LVLS_VCC_0]);

	if (hba->vreg_info.vccq && hba->vreg_info.vccq->max_uA)
		icc_level = ufshcd_get_max_icc_level(
				hba->vreg_info.vccq->max_uA,
				icc_level,
				&desc_buf[PWR_DESC_ACTIVE_LVLS_VCCQ_0]);

	if (hba->vreg_info.vccq2 && hba->vreg_info.vccq2->max_uA)
		icc_level = ufshcd_get_max_icc_level(
				hba->vreg_info.vccq2->max_uA,
				icc_level,
				&desc_buf[PWR_DESC_ACTIVE_LVLS_VCCQ2_0]);
out:
	return icc_level;
}

static void ufshcd_init_icc_levels(struct ufs_hba *hba)
{
	int ret;
	int buff_len = hba->desc_size.pwr_desc;
	u8 *desc_buf;

	desc_buf = kmalloc(buff_len, GFP_KERNEL);
	if (!desc_buf)
		return;

	ret = ufshcd_read_power_desc(hba, desc_buf, buff_len);
	if (ret) {
		dev_err(hba->dev,
			"%s: Failed reading power descriptor.len = %d ret = %d",
			__func__, buff_len, ret);
		goto out;
	}

	hba->init_prefetch_data.icc_level =
			ufshcd_find_max_sup_active_icc_level(hba,
			desc_buf, buff_len);
	dev_dbg(hba->dev, "%s: setting icc_level 0x%x",
			__func__, hba->init_prefetch_data.icc_level);

	ret = ufshcd_query_attr_retry(hba, UPIU_QUERY_OPCODE_WRITE_ATTR,
		QUERY_ATTR_IDN_ACTIVE_ICC_LVL, 0, 0,
		&hba->init_prefetch_data.icc_level);

	if (ret)
		dev_err(hba->dev,
			"%s: Failed configuring bActiveICCLevel = %d ret = %d",
			__func__, hba->init_prefetch_data.icc_level , ret);

out:
	kfree(desc_buf);
}

/**
 * ufshcd_scsi_add_wlus - Adds required W-LUs
 * @hba: per-adapter instance
 *
 * UFS device specification requires the UFS devices to support 4 well known
 * logical units:
 *	"REPORT_LUNS" (address: 01h)
 *	"UFS Device" (address: 50h)
 *	"RPMB" (address: 44h)
 *	"BOOT" (address: 30h)
 * UFS device's power management needs to be controlled by "POWER CONDITION"
 * field of SSU (START STOP UNIT) command. But this "power condition" field
 * will take effect only when its sent to "UFS device" well known logical unit
 * hence we require the scsi_device instance to represent this logical unit in
 * order for the UFS host driver to send the SSU command for power management.
 *
 * We also require the scsi_device instance for "RPMB" (Replay Protected Memory
 * Block) LU so user space process can control this LU. User space may also
 * want to have access to BOOT LU.
 *
 * This function adds scsi device instances for each of all well known LUs
 * (except "REPORT LUNS" LU).
 *
 * Returns zero on success (all required W-LUs are added successfully),
 * non-zero error value on failure (if failed to add any of the required W-LU).
 */
static int ufshcd_scsi_add_wlus(struct ufs_hba *hba)
{
	int ret = 0;
	struct scsi_device *sdev_boot;

	hba->sdev_ufs_device = __scsi_add_device(hba->host, 0, 0,
		ufshcd_upiu_wlun_to_scsi_wlun(UFS_UPIU_UFS_DEVICE_WLUN), NULL);
	if (IS_ERR(hba->sdev_ufs_device)) {
		ret = PTR_ERR(hba->sdev_ufs_device);
		hba->sdev_ufs_device = NULL;
		goto out;
	}
	scsi_device_put(hba->sdev_ufs_device);

	hba->sdev_rpmb = __scsi_add_device(hba->host, 0, 0,
		ufshcd_upiu_wlun_to_scsi_wlun(UFS_UPIU_RPMB_WLUN), NULL);
	if (IS_ERR(hba->sdev_rpmb)) {
		ret = PTR_ERR(hba->sdev_rpmb);
		goto remove_sdev_ufs_device;
	}
	scsi_device_put(hba->sdev_rpmb);

	sdev_boot = __scsi_add_device(hba->host, 0, 0,
		ufshcd_upiu_wlun_to_scsi_wlun(UFS_UPIU_BOOT_WLUN), NULL);
	if (IS_ERR(sdev_boot))
		dev_err(hba->dev, "%s: BOOT WLUN not found\n", __func__);
	else
		scsi_device_put(sdev_boot);
	goto out;

remove_sdev_ufs_device:
	scsi_remove_device(hba->sdev_ufs_device);
out:
	return ret;
}

static int ufs_get_device_desc(struct ufs_hba *hba,
			       struct ufs_dev_desc *dev_desc)
{
	int err;
	size_t buff_len;
	u8 model_index;
	u8 serial_num_index;
	u8 str_desc_buf[hba->desc_size.str_desc + 1];
	u8 health_buf[hba->desc_size.hlth_desc];
	u8 *desc_buf;
	bool ascii_type;

	buff_len = max_t(size_t, hba->desc_size.dev_desc,
			 QUERY_DESC_MAX_SIZE + 1);
	desc_buf = kmalloc(buff_len, GFP_KERNEL);
	if (!desc_buf) {
		err = -ENOMEM;
		goto out;
	}

	err = ufshcd_read_device_desc(hba, desc_buf, hba->desc_size.dev_desc);
	if (err) {
		dev_err(hba->dev, "%s: Failed reading Device Desc. err = %d\n",
			__func__, err);
		goto out;
	}

	/*
	 * getting vendor (manufacturerID) and Bank Index in big endian
	 * format
	 */
	dev_desc->wmanufacturerid = desc_buf[DEVICE_DESC_PARAM_MANF_ID] << 8 |
				     desc_buf[DEVICE_DESC_PARAM_MANF_ID + 1];

	hba->manufacturer_id = dev_desc->wmanufacturerid;
	model_index = desc_buf[DEVICE_DESC_PARAM_PRDCT_NAME];

	memset(str_desc_buf, 0, hba->desc_size.str_desc);
	err = ufshcd_read_string_desc(hba, model_index, str_desc_buf,
				      hba->desc_size.str_desc, true/*ASCII*/);
	if (err) {
		dev_err(hba->dev, "%s: Failed reading Product Name. err = %d\n",
			__func__, err);
		goto out;
	}

	str_desc_buf[hba->desc_size.str_desc] = '\0';
	strlcpy(dev_desc->model, (str_desc_buf + QUERY_DESC_HDR_SIZE),
		min_t(u8, str_desc_buf[QUERY_DESC_LENGTH_OFFSET],
		      MAX_MODEL_LEN));

	/* Null terminate the model string */
	dev_desc->model[MAX_MODEL_LEN] = '\0';

	/*serial number*/
	serial_num_index = desc_buf[DEVICE_DESC_PARAM_SN];
	memset(str_desc_buf, 0, hba->desc_size.str_desc);

	/*spec is unicode but sec use hex data*/
	ascii_type = UTF16_STD;

	err = ufshcd_read_string_desc(hba, serial_num_index, str_desc_buf,
		 hba->desc_size.str_desc, ascii_type);

	if (err)
		goto out;
	str_desc_buf[hba->desc_size.str_desc] = '\0';

	ufs_set_sec_unique_number(hba, str_desc_buf, desc_buf);

	err = ufshcd_read_health_desc(hba, health_buf,
					hba->desc_size.hlth_desc);
	if (err)
		goto out;

	/* getting Life Time at Device Health DESC*/
	dev_desc->lifetime = health_buf[HEALTH_DEVICE_DESC_PARAM_LIFETIMEA];

	dev_info(hba->dev,"LT: 0x%02x \n", health_buf[3]<<4|health_buf[4]);

	hba->lifetime = dev_desc->lifetime;

	/* the device desc size of ufs 3.1 is different with the one of prev ver. */ 
	if (hba->desc_size.dev_desc < (DEVICE_DESC_PARAM_EXT_FEAT_SUPPORT + 3)) { 
		hba->support_tw = false; 
		dev_info(hba->dev,"%s: ufs not support tw\n", __func__); 
		goto out;
	}

	dev_desc->dextfeatsupport = ((desc_buf[DEVICE_DESC_PARAM_EXT_FEAT_SUPPORT] << 24)|
			(desc_buf[DEVICE_DESC_PARAM_EXT_FEAT_SUPPORT + 1] << 16) |
			(desc_buf[DEVICE_DESC_PARAM_EXT_FEAT_SUPPORT + 2] << 8) |
			desc_buf[DEVICE_DESC_PARAM_EXT_FEAT_SUPPORT + 3]);
	if (dev_desc->dextfeatsupport & 0x100) {
		dev_info(hba->dev,"%s: ufs device supports turbo write\n", __func__);
		if (hba->lifetime < UFS_TW_DISABLE_THRESHOLD) {
			/* if device supports tw, enable hibern flush */
			err = ufshcd_query_flag_retry(hba, UPIU_QUERY_OPCODE_SET_FLAG,
				QUERY_FLAG_IDN_TW_FLUSH_HIBERN, NULL);
			if (err) {
				dev_err(hba->dev, "%s: Failed to enable tw hibern flush. err = %d\n",
					__func__, err); 
				goto out;
			}

			hba->support_tw = true;
			dev_info(hba->dev,"%s: ufs turbo write is enabled\n", __func__);
		} else
			hba->support_tw = false;
	}
out:
	kfree(desc_buf);
	return err;
}

static void ufs_fixup_device_setup(struct ufs_hba *hba,
				   struct ufs_dev_desc *dev_desc)
{
	struct ufs_dev_fix *f;

	for (f = ufs_fixups; f->quirk; f++) {
		if ((f->card.wmanufacturerid == dev_desc->wmanufacturerid ||
		     f->card.wmanufacturerid == UFS_ANY_VENDOR) &&
		    (STR_PRFX_EQUAL(f->card.model, dev_desc->model) ||
		     !strcmp(f->card.model, UFS_ANY_MODEL)))
			hba->dev_quirks |= f->quirk;
	}
}

/**
 * ufshcd_tune_pa_tactivate - Tunes PA_TActivate of local UniPro
 * @hba: per-adapter instance
 *
 * PA_TActivate parameter can be tuned manually if UniPro version is less than
 * 1.61. PA_TActivate needs to be greater than or equal to peerM-PHY's
 * RX_MIN_ACTIVATETIME_CAPABILITY attribute. This optimal value can help reduce
 * the hibern8 exit latency.
 *
 * Returns zero on success, non-zero error value on failure.
 */
static int ufshcd_tune_pa_tactivate(struct ufs_hba *hba)
{
	int ret = 0;
	u32 peer_rx_min_activatetime = 0, tuned_pa_tactivate;

	ret = ufshcd_dme_peer_get(hba,
				  UIC_ARG_MIB_SEL(
					RX_MIN_ACTIVATETIME_CAPABILITY,
					UIC_ARG_MPHY_RX_GEN_SEL_INDEX(0)),
				  &peer_rx_min_activatetime);
	if (ret)
		goto out;

	/* make sure proper unit conversion is applied */
	tuned_pa_tactivate =
		((peer_rx_min_activatetime * RX_MIN_ACTIVATETIME_UNIT_US)
		 / PA_TACTIVATE_TIME_UNIT_US);
	ret = ufshcd_dme_set(hba, UIC_ARG_MIB(PA_TACTIVATE),
			     tuned_pa_tactivate);

out:
	return ret;
}

/**
 * ufshcd_tune_pa_hibern8time - Tunes PA_Hibern8Time of local UniPro
 * @hba: per-adapter instance
 *
 * PA_Hibern8Time parameter can be tuned manually if UniPro version is less than
 * 1.61. PA_Hibern8Time needs to be maximum of local M-PHY's
 * TX_HIBERN8TIME_CAPABILITY & peer M-PHY's RX_HIBERN8TIME_CAPABILITY.
 * This optimal value can help reduce the hibern8 exit latency.
 *
 * Returns zero on success, non-zero error value on failure.
 */
static int ufshcd_tune_pa_hibern8time(struct ufs_hba *hba)
{
	int ret = 0;
	u32 local_tx_hibern8_time_cap = 0, peer_rx_hibern8_time_cap = 0;
	u32 max_hibern8_time, tuned_pa_hibern8time;

	ret = ufshcd_dme_get(hba,
			     UIC_ARG_MIB_SEL(TX_HIBERN8TIME_CAPABILITY,
					UIC_ARG_MPHY_TX_GEN_SEL_INDEX(0)),
				  &local_tx_hibern8_time_cap);
	if (ret)
		goto out;

	ret = ufshcd_dme_peer_get(hba,
				  UIC_ARG_MIB_SEL(RX_HIBERN8TIME_CAPABILITY,
					UIC_ARG_MPHY_RX_GEN_SEL_INDEX(0)),
				  &peer_rx_hibern8_time_cap);
	if (ret)
		goto out;

	max_hibern8_time = max(local_tx_hibern8_time_cap,
			       peer_rx_hibern8_time_cap);
	/* make sure proper unit conversion is applied */
	tuned_pa_hibern8time = ((max_hibern8_time * HIBERN8TIME_UNIT_US)
				/ PA_HIBERN8_TIME_UNIT_US);
	ret = ufshcd_dme_set(hba, UIC_ARG_MIB(PA_HIBERN8TIME),
			     tuned_pa_hibern8time);
out:
	return ret;
}

static void ufshcd_tune_unipro_params(struct ufs_hba *hba)
{
	if (ufshcd_is_unipro_pa_params_tuning_req(hba)) {
		ufshcd_tune_pa_tactivate(hba);
		ufshcd_tune_pa_hibern8time(hba);
	}

	if (hba->dev_quirks & UFS_DEVICE_QUIRK_PA_TACTIVATE)
		/* set 1ms timeout for PA_TACTIVATE */
		ufshcd_dme_set(hba, UIC_ARG_MIB(PA_TACTIVATE), 10);


}

static void ufshcd_clear_dbg_ufs_stats(struct ufs_hba *hba)
{
	int err_reg_hist_size = sizeof(struct ufs_uic_err_reg_hist);

	hba->ufs_stats.hibern8_exit_cnt = 0;
	hba->ufs_stats.last_hibern8_exit_tstamp = ktime_set(0, 0);

	memset(&hba->ufs_stats.pa_err, 0, err_reg_hist_size);
	memset(&hba->ufs_stats.dl_err, 0, err_reg_hist_size);
	memset(&hba->ufs_stats.nl_err, 0, err_reg_hist_size);
	memset(&hba->ufs_stats.tl_err, 0, err_reg_hist_size);
	memset(&hba->ufs_stats.dme_err, 0, err_reg_hist_size);

	hba->req_abort_count = 0;
}

static void ufshcd_init_desc_sizes(struct ufs_hba *hba)
{
	int err;

	err = ufshcd_read_desc_length(hba, QUERY_DESC_IDN_DEVICE, 0,
		&hba->desc_size.dev_desc);
	if (err)
		hba->desc_size.dev_desc = QUERY_DESC_DEVICE_DEF_SIZE;

	err = ufshcd_read_desc_length(hba, QUERY_DESC_IDN_POWER, 0,
		&hba->desc_size.pwr_desc);
	if (err)
		hba->desc_size.pwr_desc = QUERY_DESC_POWER_DEF_SIZE;

	err = ufshcd_read_desc_length(hba, QUERY_DESC_IDN_INTERCONNECT, 0,
		&hba->desc_size.interc_desc);
	if (err)
		hba->desc_size.interc_desc = QUERY_DESC_INTERCONNECT_DEF_SIZE;

	err = ufshcd_read_desc_length(hba, QUERY_DESC_IDN_CONFIGURATION, 0,
		&hba->desc_size.conf_desc);
	if (err)
		hba->desc_size.conf_desc = QUERY_DESC_CONFIGURATION_DEF_SIZE;

	err = ufshcd_read_desc_length(hba, QUERY_DESC_IDN_UNIT, 0,
		&hba->desc_size.unit_desc);
	if (err)
		hba->desc_size.unit_desc = QUERY_DESC_UNIT_DEF_SIZE;

	err = ufshcd_read_desc_length(hba, QUERY_DESC_IDN_GEOMETRY, 0,
		&hba->desc_size.geom_desc);
	if (err)
		hba->desc_size.geom_desc = QUERY_DESC_GEOMETRY_DEF_SIZE;
	err = ufshcd_read_desc_length(hba, QUERY_DESC_IDN_HEALTH, 0,
		&hba->desc_size.hlth_desc);
	if (err)
		hba->desc_size.hlth_desc = QUERY_DESC_HEALTH_DEF_SIZE;
}

static void ufshcd_def_desc_sizes(struct ufs_hba *hba)
{
	hba->desc_size.dev_desc = QUERY_DESC_DEVICE_DEF_SIZE;
	hba->desc_size.pwr_desc = QUERY_DESC_POWER_DEF_SIZE;
	hba->desc_size.interc_desc = QUERY_DESC_INTERCONNECT_DEF_SIZE;
	hba->desc_size.conf_desc = QUERY_DESC_CONFIGURATION_DEF_SIZE;
	hba->desc_size.unit_desc = QUERY_DESC_UNIT_DEF_SIZE;
	hba->desc_size.geom_desc = QUERY_DESC_GEOMETRY_DEF_SIZE;
	hba->desc_size.hlth_desc = QUERY_DESC_HEALTH_DEF_SIZE;
	hba->desc_size.str_desc = QUERY_DESC_STRING_DEF_SIZE;
}

/**
 * ufshcd_probe_hba - probe hba to detect device and initialize
 * @hba: per-adapter instance
 *
 * Execute link-startup and verify device initialization
 */
static int ufshcd_probe_hba(struct ufs_hba *hba)
{
	struct ufs_dev_desc card = {0};
	struct ufs_pa_layer_attr *pwr_info = &hba->max_pwr_info.info;
	int re_cnt = 0;
	int ret;
	ktime_t start = ktime_get();
	unsigned long flags;

retry:
	ret = ufshcd_hba_enable(hba);
	if (ret)
		goto out;

	ret = ufshcd_link_startup(hba);
	if (ret)
		goto out;

	dev_info(hba->dev, "UFS link established\n");

	/* set the default level for urgent bkops */
	hba->urgent_bkops_lvl = BKOPS_STATUS_PERF_IMPACT;
	hba->is_urgent_bkops_lvl_checked = false;

	/* Debug counters initialization */
	ufshcd_clear_dbg_ufs_stats(hba);

	/* UniPro link is active now */
	ufshcd_set_link_active(hba);

	/* Enable Auto-Hibernate if configured */
	ufshcd_auto_hibern8_enable(hba);

	ret = ufshcd_verify_dev_init(hba);
	if (ret)
		goto out;

	ret = ufshcd_complete_dev_init(hba);
	if (ret)
		goto out;

	dev_info(hba->dev, "UFS device initialized\n");

	/* Init check for device descriptor sizes */
	ufshcd_init_desc_sizes(hba);

	ret = ufs_get_device_desc(hba, &card);
	if (ret) {
		dev_err(hba->dev, "%s: Failed getting device info. err = %d\n",
			__func__, ret);
		goto out;
	}

	ufs_fixup_device_setup(hba, &card);
	ufshcd_tune_unipro_params(hba);

	ret = ufshcd_set_vccq_rail_unused(hba,
		(hba->dev_quirks & UFS_DEVICE_NO_VCCQ) ? true : false);
	if (ret)
		goto out;

	/* UFS device is also active now */
	ufshcd_set_ufs_dev_active(hba);
	ufshcd_force_reset_auto_bkops(hba);
	hba->wlun_dev_clr_ua = true;

	if (ufshcd_get_max_pwr_mode(hba)) {
		dev_err(hba->dev,
			"%s: Failed getting max supported power mode\n",
			__func__);
	} else {
		if (pwr_info->lane_rx != min(pwr_info->peer_available_lane_rx,
					pwr_info->available_lane_rx)) {
			dev_err(hba->dev,
				"%s: connected lane rx= %d, peer_available lane rx= %d\n",
				__func__, pwr_info->lane_rx,
				pwr_info->peer_available_lane_rx);
			goto out;
		}

		if (pwr_info->lane_tx != min(pwr_info->peer_available_lane_tx,
					pwr_info->available_lane_tx)) {
			dev_err(hba->dev,
				"%s: connected lane tx= %d, peer_available lane tx= %d\n",
				__func__, pwr_info->lane_tx,
				pwr_info->peer_available_lane_tx);
			goto out;
		}

		ret = ufshcd_config_pwr_mode(hba, &hba->max_pwr_info.info);
		if (ret) {
			dev_err(hba->dev, "%s: Failed setting power mode, err = %d\n",
					__func__, ret);
			goto out;
		}

		if (hba->max_pwr_info.info.pwr_rx == FAST_MODE ||
			hba->max_pwr_info.info.pwr_tx == FAST_MODE ||
			hba->max_pwr_info.info.pwr_rx == FASTAUTO_MODE ||
			hba->max_pwr_info.info.pwr_tx == FASTAUTO_MODE)
			dev_info(hba->dev, "HS mode configured\n");
	}

	/* set the state as operational after switching to desired gear */
	spin_lock_irqsave(hba->host->host_lock, flags);
	hba->ufshcd_state = UFSHCD_STATE_OPERATIONAL;
	spin_unlock_irqrestore(hba->host->host_lock, flags);

	hba->saved_err = 0;
	hba->saved_uic_err = 0;

	if (hba->support_tw) {
		if (!ufshcd_eh_in_progress(hba) && !hba->pm_op_in_progress
				&& !hba->async_resume) {
			hba->SEC_tw_info.tw_state_ts = jiffies;
			get_monotonic_boottime(&(hba->SEC_tw_info_old.timestamp));
		}
	}

	/*
	 * If we are in error handling context or in power management callbacks
	 * context, no need to scan the host
	 */
	hba->host->wlun_clr_uac = true;

	if (!ufshcd_eh_in_progress(hba) && !hba->pm_op_in_progress
			&& !hba->async_resume) {
		bool flag;

		/* clear any previous UFS device information */
		memset(&hba->dev_info, 0, sizeof(hba->dev_info));
		if (!ufshcd_query_flag_retry(hba, UPIU_QUERY_OPCODE_READ_FLAG,
				QUERY_FLAG_IDN_PWR_ON_WPE, &flag))
			hba->dev_info.f_power_on_wp_en = flag;

		if (!hba->is_init_prefetch)
			ufshcd_init_icc_levels(hba);

		/* Add required well known logical units to scsi mid layer */
		ret = ufshcd_scsi_add_wlus(hba);
		if (ret) {
			dev_warn(hba->dev, "%s failed to add w-lus %d\n",
				__func__, ret);
			ret = 0;
		}

		scsi_scan_host(hba->host);
#if defined(CONFIG_UFSFEATURE)
		ufsf_device_check(hba);
		ufsf_hpb_init(&hba->ufsf);
		if (hba->ufsf.hpb_dev_info.hpb_device) {
			ufshcd_add_hpb_info_sysfs_node(hba);
			get_monotonic_boottime(&(hba->SEC_hpb_info.timestamp_old));
		}
#endif

		/* Initialize devfreq after UFS device is detected */
		if (ufshcd_is_clkscaling_supported(hba)) {
			memcpy(&hba->clk_scaling.saved_pwr_info.info,
				&hba->pwr_info,
				sizeof(struct ufs_pa_layer_attr));
			hba->clk_scaling.saved_pwr_info.is_valid = true;
			if (!hba->devfreq) {
				ret = ufshcd_devfreq_init(hba);
				if (ret)
					goto out;
			}
			hba->clk_scaling.is_allowed = true;
		}

		pm_runtime_put_sync(hba->dev);
	}

	if (!hba->is_init_prefetch)
		hba->is_init_prefetch = true;

out:
	if (ret && re_cnt++ < UFS_LINK_SETUP_RETRIES) {
		dev_err(hba->dev, "%s failed with err %d, retrying:%d\n",
			__func__, ret, re_cnt);
#if defined(CONFIG_SCSI_UFS_TEST_MODE)
		ufshcd_vops_dbg_register_dump(hba);
#endif
		goto retry;
	} else if (ret && re_cnt >= UFS_LINK_SETUP_RETRIES) {
		dev_err(hba->dev, "%s failed after retries with err %d\n",
			__func__, ret);

#if defined(CONFIG_SCSI_UFS_UNIPRO_DEBUG)
		if (hba->unipro_dbg_op)
			exynos_ufs_dump_uic_info(hba);
		else
			exynos_ufs_show_uic_info(hba);
#else
		exynos_ufs_dump_uic_info(hba);
#endif

		spin_lock_irqsave(hba->host->host_lock, flags);
		hba->ufshcd_state = UFSHCD_STATE_ERROR;
		spin_unlock_irqrestore(hba->host->host_lock, flags);
	}

	/*
	 * If we failed to initialize the device or the device is not
	 * present, turn off the power/clocks etc.
	 */
	if (ret && !ufshcd_eh_in_progress(hba) && !hba->pm_op_in_progress) {
		pm_runtime_put_sync(hba->dev);
		ufshcd_exit_clk_scaling(hba);
		ufshcd_hba_exit(hba);
	}

#if defined(CONFIG_UFSFEATURE)
	ufsf_hpb_reset(&hba->ufsf);
#endif

	trace_ufshcd_init(dev_name(hba->dev), ret,
		ktime_to_us(ktime_sub(ktime_get(), start)),
		hba->curr_dev_pwr_mode, hba->uic_link_state);

	if (!ret) {
		/*
		 * Inform scsi mid-layer that we did reset and allow to handle
		 * Unit Attention properly.
		 */
		spin_lock_irqsave(hba->host->host_lock, flags);
		scsi_report_bus_reset(hba->host, 0);
		spin_unlock_irqrestore(hba->host->host_lock, flags);
	}

	hba->async_resume = false;

	return ret;
}

/**
 * ufshcd_async_scan - asynchronous execution for probing hba
 * @data: data pointer to pass to this function
 * @cookie: cookie data
 */
static void ufshcd_async_scan(void *data, async_cookie_t cookie)
{
	struct ufs_hba *hba = (struct ufs_hba *)data;
	int err = 0;

	if (hba->async_resume) {
		scsi_block_requests(hba->host);
		err = ufshcd_probe_hba(hba);
		if (err)
			goto err;

		if (!ufshcd_is_ufs_dev_active(hba)) {
			scsi_unblock_requests(hba->host);
			ufshcd_set_dev_pwr_mode(hba, UFS_ACTIVE_PWR_MODE);
			scsi_block_requests(hba->host);
		}

		/*
		 * If BKOPs operations are urgently needed at this moment then
		 * keep auto-bkops enabled or else disable it.
		 */
		ufshcd_urgent_bkops(hba);
err:
		scsi_unblock_requests(hba->host);
	} else {
		ufshcd_probe_hba(hba);
	}
}

static enum blk_eh_timer_return ufshcd_eh_timed_out(struct scsi_cmnd *scmd)
{
	unsigned long flags;
	struct Scsi_Host *host;
	struct ufs_hba *hba;
	int index;
	bool found = false;

	if (!scmd || !scmd->device || !scmd->device->host)
		return BLK_EH_DONE;

	host = scmd->device->host;
	hba = shost_priv(host);
	if (!hba)
		return BLK_EH_DONE;

	spin_lock_irqsave(host->host_lock, flags);

	for_each_set_bit(index, &hba->outstanding_reqs, hba->nutrs) {
		if (hba->lrb[index].cmd == scmd) {
			found = true;
			break;
		}
	}

	spin_unlock_irqrestore(host->host_lock, flags);

	/*
	 * Bypass SCSI error handling and reset the block layer timer if this
	 * SCSI command was not actually dispatched to UFS driver, otherwise
	 * let SCSI layer handle the error as usual.
	 */
	return found ? BLK_EH_DONE : BLK_EH_RESET_TIMER;
}

static const struct attribute_group *ufshcd_driver_groups[] = {
	&ufs_sysfs_unit_descriptor_group,
	&ufs_sysfs_lun_attributes_group,
	NULL,
};


/**
 * ufshcd_query_ioctl - perform user read queries
 * @hba: per-adapter instance
 * @lun: used for lun specific queries
 * @buffer: user space buffer for reading and submitting query data and params
 * @return: 0 for success negative error code otherwise
 *
 * Expected/Submitted buffer structure is struct ufs_ioctl_query_data.
 * It will read the opcode, idn and buf_length parameters, and, put the
 * response in the buffer field while updating the used size in buf_length.
 */
static int ufshcd_query_ioctl(struct ufs_hba *hba, u8 lun, void __user *buffer)
{
	struct ufs_ioctl_query_data *ioctl_data;
	int err = 0;
	int length = 0;
	void *data_ptr;
	bool flag;
	u32 att;
	u8 index;
	u8 *desc = NULL;

	ioctl_data = kzalloc(sizeof(struct ufs_ioctl_query_data), GFP_KERNEL);
	if (!ioctl_data) {
		dev_err(hba->dev, "%s: Failed allocating %zu bytes\n", __func__,
				sizeof(struct ufs_ioctl_query_data));
		err = -ENOMEM;
		goto out;
	}

	/* extract params from user buffer */
	err = copy_from_user(ioctl_data, buffer,
			sizeof(struct ufs_ioctl_query_data));
	if (err) {
		dev_err(hba->dev,
			"%s: Failed copying buffer from user, err %d\n",
			__func__, err);
		goto out_release_mem;
	}

#if defined(CONFIG_UFSFEATURE)
	if (ufsf_check_query(ioctl_data->opcode)) {
		err = ufsf_query_ioctl(&hba->ufsf, lun, buffer, ioctl_data,
				       UFSFEATURE_SELECTOR);
		goto out_release_mem;
	}
#endif

	/* verify legal parameters & send query */
	switch (ioctl_data->opcode) {
	case UPIU_QUERY_OPCODE_READ_DESC:
		switch (ioctl_data->idn) {
		case QUERY_DESC_IDN_DEVICE:
		case QUERY_DESC_IDN_CONFIGURATION:
		case QUERY_DESC_IDN_INTERCONNECT:
		case QUERY_DESC_IDN_GEOMETRY:
		case QUERY_DESC_IDN_POWER:
		case QUERY_DESC_IDN_HEALTH:
			index = 0;
			break;
		case QUERY_DESC_IDN_STRING:
			index = 0;
			if (ioctl_data->buf_size > 0) {
				/* extract params from user buffer */
				err = copy_from_user(&index,
						buffer + sizeof(struct ufs_ioctl_query_data),
						sizeof(u8));
				if (err) {
					dev_err(hba->dev,
						"%s: Failed copying buffer from user, err %d\n",
						__func__, err);
					goto out_release_mem;
				}
			}
			break;
		case QUERY_DESC_IDN_UNIT:
			if (!ufs_is_valid_unit_desc_lun(lun)) {
				dev_err(hba->dev,
					"%s: No unit descriptor for lun 0x%x\n",
					__func__, lun);
				err = -EINVAL;
				goto out_release_mem;
			}
			index = lun;
			break;
		default:
			goto out_einval;
		}
		length = min_t(int, QUERY_DESC_MAX_SIZE,
				ioctl_data->buf_size);
		desc = kzalloc(length, GFP_KERNEL);
		if (!desc) {
			dev_err(hba->dev, "%s: Failed allocating %d bytes\n",
					__func__, length);
			err = -ENOMEM;
			goto out_release_mem;
		}
		err = ufshcd_query_descriptor_retry(hba, ioctl_data->opcode,
				ioctl_data->idn, index, 0, desc, &length);
		break;
	case UPIU_QUERY_OPCODE_READ_ATTR:
		switch (ioctl_data->idn) {
		case QUERY_ATTR_IDN_BOOT_LU_EN:
		case QUERY_ATTR_IDN_POWER_MODE:
		case QUERY_ATTR_IDN_ACTIVE_ICC_LVL:
		case QUERY_ATTR_IDN_OOO_DATA_EN:
		case QUERY_ATTR_IDN_BKOPS_STATUS:
		case QUERY_ATTR_IDN_PURGE_STATUS:
		case QUERY_ATTR_IDN_MAX_DATA_IN:
		case QUERY_ATTR_IDN_MAX_DATA_OUT:
		case QUERY_ATTR_IDN_REF_CLK_FREQ:
		case QUERY_ATTR_IDN_CONF_DESC_LOCK:
		case QUERY_ATTR_IDN_MAX_NUM_OF_RTT:
		case QUERY_ATTR_IDN_EE_CONTROL:
		case QUERY_ATTR_IDN_EE_STATUS:
		case QUERY_ATTR_IDN_SECONDS_PASSED:
			index = 0;
			break;
		case QUERY_ATTR_IDN_DYN_CAP_NEEDED:
		case QUERY_ATTR_IDN_CORR_PRG_BLK_NUM:
			index = lun;
			break;
		default:
			goto out_einval;
		}
		err = ufshcd_query_attr_retry(hba, ioctl_data->opcode,
					ioctl_data->idn, index, 0, &att);
		break;
	case UPIU_QUERY_OPCODE_READ_FLAG:
		switch (ioctl_data->idn) {
		case QUERY_FLAG_IDN_FDEVICEINIT:
		case QUERY_FLAG_IDN_PERMANENT_WPE:
		case QUERY_FLAG_IDN_PWR_ON_WPE:
		case QUERY_FLAG_IDN_BKOPS_EN:
		case QUERY_FLAG_IDN_PURGE_ENABLE:
		case QUERY_FLAG_IDN_FPHYRESOURCEREMOVAL:
		case QUERY_FLAG_IDN_BUSY_RTC:
			break;
		default:
			goto out_einval;
		}
		err = ufshcd_query_flag_retry(hba, ioctl_data->opcode,
					ioctl_data->idn, &flag);
		break;
	default:
		goto out_einval;
	}

	if (err) {
		dev_err(hba->dev, "%s: Query for idn %d failed\n", __func__,
					ioctl_data->idn);
		goto out_release_mem;
	}

	/*
	 * copy response data
	 * As we might end up reading less data then what is specified in
	 * "ioct_data->buf_size". So we are updating "ioct_data->
	 * buf_size" to what exactly we have read.
	 */
	switch (ioctl_data->opcode) {
	case UPIU_QUERY_OPCODE_READ_DESC:
		ioctl_data->buf_size = min_t(int, ioctl_data->buf_size, length);
		data_ptr = desc;
		break;
	case UPIU_QUERY_OPCODE_READ_ATTR:
		ioctl_data->buf_size = sizeof(u32);
		data_ptr = &att;
		break;
	case UPIU_QUERY_OPCODE_READ_FLAG:
		ioctl_data->buf_size = 1;
		data_ptr = &flag;
		break;
	default:
		BUG_ON(true);
	}

	/* copy to user */
	err = copy_to_user(buffer, ioctl_data,
			sizeof(struct ufs_ioctl_query_data));
	if (err)
		dev_err(hba->dev, "%s: Failed copying back to user.\n",
			__func__);
	err = copy_to_user(buffer + sizeof(struct ufs_ioctl_query_data),
			data_ptr, ioctl_data->buf_size);
	if (err)
		dev_err(hba->dev, "%s: err %d copying back to user.\n",
				__func__, err);
	goto out_release_mem;

out_einval:
	dev_err(hba->dev,
		"%s: illegal ufs query ioctl data, opcode 0x%x, idn 0x%x\n",
		__func__, ioctl_data->opcode, (unsigned int)ioctl_data->idn);
	err = -EINVAL;
out_release_mem:
	kfree(ioctl_data);
	kfree(desc);
out:
	return err;
}

/**
 * ufshcd_ioctl - ufs ioctl callback registered in scsi_host
 * @dev: scsi device required for per LUN queries
 * @cmd: command opcode
 * @buffer: user space buffer for transferring data
 *
 * Supported commands:
 * UFS_IOCTL_QUERY
 */
static int ufshcd_ioctl(struct scsi_device *dev, int cmd, void __user *buffer)
{
	struct ufs_hba *hba = shost_priv(dev->host);
	int err = 0;

	BUG_ON(!hba);
	if (!buffer) {
		if (cmd != SCSI_UFS_REQUEST_SENSE) {
			dev_err(hba->dev, "%s: User buffer is NULL!\n", __func__);
			return -EINVAL;
		}
	}
	switch (cmd) {
	case SCSI_UFS_REQUEST_SENSE:
		err = ufshcd_send_request_sense(hba, hba->sdev_rpmb);
		if (err) {
			dev_warn(hba->dev, "%s failed to clear uac on rpmb(w-lu) %d\n",
					__func__, err);
			}
		hba->host->wlun_clr_uac = false;
		break;
	case UFS_IOCTL_QUERY:
		//pm_runtime_get_sync(hba->dev);
		err = ufshcd_query_ioctl(hba, ufshcd_scsi_to_upiu_lun(dev->lun),
				buffer);
		//pm_runtime_put_sync(hba->dev);
		break;
	case UFS_IOCTL_BLKROSET:
		err = -ENOIOCTLCMD;
		break;
	default:
		err = -EINVAL;
		dev_err(hba->dev, "%s: Illegal ufs-IOCTL cmd %d\n", __func__,
				cmd);
		break;
	}

	return err;
}

static struct scsi_host_template ufshcd_driver_template = {
	.module			= THIS_MODULE,
	.name			= UFSHCD,
	.proc_name		= UFSHCD,
	.queuecommand		= ufshcd_queuecommand,
	.slave_alloc		= ufshcd_slave_alloc,
	.slave_configure	= ufshcd_slave_configure,
	.slave_destroy		= ufshcd_slave_destroy,
	.change_queue_depth	= ufshcd_change_queue_depth,
	.eh_abort_handler	= ufshcd_abort,
	.eh_device_reset_handler = ufshcd_eh_device_reset_handler,
	.eh_host_reset_handler   = ufshcd_eh_host_reset_handler,
	.eh_timed_out		= ufshcd_eh_timed_out,
	.tw_ctrl		= ufshcd_tw_ctrl,
	.ioctl			= ufshcd_ioctl,
	.this_id		= -1,
	.sg_tablesize		= SG_ALL,
	.cmd_per_lun		= UFSHCD_CMD_PER_LUN,
	.can_queue		= UFSHCD_CAN_QUEUE,
	.max_host_blocked	= 1,
	.skip_settle_delay	= 1,
	.track_queue_depth	= 1,
	.sdev_groups		= ufshcd_driver_groups,
	.rpm_autosuspend_delay	= RPM_AUTOSUSPEND_DELAY_MS,
};

static int ufshcd_config_vreg_load(struct device *dev, struct ufs_vreg *vreg,
				   int ua)
{
	int ret;

	if (!vreg)
		return 0;

	/*
	 * "set_load" operation shall be required on those regulators
	 * which specifically configured current limitation. Otherwise
	 * zero max_uA may cause unexpected behavior when regulator is
	 * enabled or set as high power mode.
	 */
	if (!vreg->max_uA)
		return 0;

	ret = regulator_set_load(vreg->reg, ua);
	if (ret < 0) {
		dev_err(dev, "%s: %s set load (ua=%d) failed, err=%d\n",
				__func__, vreg->name, ua, ret);
	}

	return ret;
}

static inline int ufshcd_config_vreg_lpm(struct ufs_hba *hba,
					 struct ufs_vreg *vreg)
{
	if (!vreg)
		return 0;
	else if (vreg->unused)
		return 0;
	else
		return ufshcd_config_vreg_load(hba->dev, vreg,
					       UFS_VREG_LPM_LOAD_UA);
}

static inline int ufshcd_config_vreg_hpm(struct ufs_hba *hba,
					 struct ufs_vreg *vreg)
{
	if (!vreg)
		return 0;
	else if (vreg->unused)
		return 0;
	else
		return ufshcd_config_vreg_load(hba->dev, vreg, vreg->max_uA);
}

static int ufshcd_config_vreg(struct device *dev,
		struct ufs_vreg *vreg, bool on)
{
	int ret = 0;
	struct regulator *reg;
	const char *name;
	int min_uV, uA_load;

	BUG_ON(!vreg);

	reg = vreg->reg;
	name = vreg->name;

	if (regulator_count_voltages(reg) > 0) {
		if (vreg->min_uV && vreg->max_uV) {
			min_uV = on ? vreg->min_uV : 0;
			ret = regulator_set_voltage(reg, min_uV, vreg->max_uV);
			if (ret) {
				dev_err(dev,
					"%s: %s set voltage failed, err=%d\n",
					__func__, name, ret);
				goto out;
			}
		}

		uA_load = on ? vreg->max_uA : 0;
		ret = ufshcd_config_vreg_load(dev, vreg, uA_load);
		if (ret)
			goto out;
	}
out:
	return ret;
}

static int ufshcd_enable_vreg(struct device *dev, struct ufs_vreg *vreg)
{
	int ret = 0;

	if (!vreg)
		goto out;
	else if (vreg->enabled || vreg->unused)
		goto out;

	ret = ufshcd_config_vreg(dev, vreg, true);
	if (!ret)
		ret = regulator_enable(vreg->reg);

	if (!ret)
		vreg->enabled = true;
	else
		dev_err(dev, "%s: %s enable failed, err=%d\n",
				__func__, vreg->name, ret);
out:
	return ret;
}

static int ufshcd_disable_vreg(struct device *dev, struct ufs_vreg *vreg)
{
	int ret = 0;

	if (!vreg)
		goto out;
	else if (!vreg->enabled || vreg->unused)
		goto out;

	ret = regulator_disable(vreg->reg);

	if (!ret) {
		/* ignore errors on applying disable config */
		ufshcd_config_vreg(dev, vreg, false);
		vreg->enabled = false;
	} else {
		dev_err(dev, "%s: %s disable failed, err=%d\n",
				__func__, vreg->name, ret);
	}
out:
	return ret;
}

static int ufshcd_setup_vreg(struct ufs_hba *hba, bool on)
{
	int ret = 0;
	struct device *dev = hba->dev;
	struct ufs_vreg_info *info = &hba->vreg_info;

	if (!info)
		goto out;

	ret = ufshcd_toggle_vreg(dev, info->vcc, on);
	if (ret)
		goto out;

	ret = ufshcd_toggle_vreg(dev, info->vccq, on);
	if (ret)
		goto out;

	ret = ufshcd_toggle_vreg(dev, info->vccq2, on);
	if (ret)
		goto out;

out:
	if (ret) {
		ufshcd_toggle_vreg(dev, info->vccq2, false);
		ufshcd_toggle_vreg(dev, info->vccq, false);
		ufshcd_toggle_vreg(dev, info->vcc, false);
	}
	return ret;
}

static int ufshcd_setup_hba_vreg(struct ufs_hba *hba, bool on)
{
	struct ufs_vreg_info *info = &hba->vreg_info;

	if (info)
		return ufshcd_toggle_vreg(hba->dev, info->vdd_hba, on);

	return 0;
}

static int ufshcd_get_vreg(struct device *dev, struct ufs_vreg *vreg)
{
	int ret = 0;

	if (!vreg)
		goto out;

	vreg->reg = devm_regulator_get(dev, vreg->name);
	if (IS_ERR(vreg->reg)) {
		ret = PTR_ERR(vreg->reg);
		dev_err(dev, "%s: %s get failed, err=%d\n",
				__func__, vreg->name, ret);
	}
out:
	return ret;
}

static int ufshcd_init_vreg(struct ufs_hba *hba)
{
	int ret = 0;
	struct device *dev = hba->dev;
	struct ufs_vreg_info *info = &hba->vreg_info;

	if (!info)
		goto out;

	ret = ufshcd_get_vreg(dev, info->vcc);
	if (ret)
		goto out;

	ret = ufshcd_get_vreg(dev, info->vccq);
	if (ret)
		goto out;

	ret = ufshcd_get_vreg(dev, info->vccq2);
out:
	return ret;
}

static int ufshcd_init_hba_vreg(struct ufs_hba *hba)
{
	struct ufs_vreg_info *info = &hba->vreg_info;

	if (info)
		return ufshcd_get_vreg(hba->dev, info->vdd_hba);

	return 0;
}

static int ufshcd_set_vccq_rail_unused(struct ufs_hba *hba, bool unused)
{
	int ret = 0;
	struct ufs_vreg_info *info = &hba->vreg_info;

	if (!info)
		goto out;
	else if (!info->vccq)
		goto out;

	if (unused) {
		/* shut off the rail here */
		ret = ufshcd_toggle_vreg(hba->dev, info->vccq, false);
		/*
		 * Mark this rail as no longer used, so it doesn't get enabled
		 * later by mistake
		 */
		if (!ret)
			info->vccq->unused = true;
	} else {
		/*
		 * rail should have been already enabled hence just make sure
		 * that unused flag is cleared.
		 */
		info->vccq->unused = false;
	}
out:
	return ret;
}

static int __ufshcd_setup_clocks(struct ufs_hba *hba, bool on,
					bool skip_ref_clk)
{
	int ret = 0;
	struct ufs_clk_info *clki;
	struct list_head *head = &hba->clk_list_head;
	const char *ref_clk = "ref_clk";
	unsigned long flags;
	ktime_t start = ktime_get();
	bool clk_state_changed = false;

	if (list_empty(head))
		goto out;

	ufshcd_vops_pre_setup_clocks(hba, on);

	list_for_each_entry(clki, head, list) {
		if (!IS_ERR_OR_NULL(clki->clk)) {
			if (skip_ref_clk &&
			    !strncmp(clki->name, ref_clk, strlen(ref_clk)))
				continue;

			clk_state_changed = on ^ clki->enabled;
			if (on && !clki->enabled) {
				ret = clk_prepare_enable(clki->clk);
				if (ret) {
					hba->clk_gating.state = CLKS_DISABLE;
					dev_err(hba->dev, "%s: %s prepare enable failed, %d\n",
						__func__, clki->name, ret);
					goto out;
				}
			} else if (!on && clki->enabled) {
				clk_disable_unprepare(clki->clk);
			}
			clki->enabled = on;
			dev_dbg(hba->dev, "%s: clk: %s %sabled\n", __func__,
					clki->name, on ? "en" : "dis");
		}
	}

	ret = ufshcd_vops_setup_clocks(hba, on);

out:
	if (ret) {
		list_for_each_entry(clki, head, list) {
			if (!IS_ERR_OR_NULL(clki->clk) && clki->enabled)
				clk_disable_unprepare(clki->clk);
		}
	} else if (!ret && on) {
		spin_lock_irqsave(hba->host->host_lock, flags);
		hba->clk_gating.state = CLKS_ON;
		trace_ufshcd_clk_gating(dev_name(hba->dev),
					hba->clk_gating.state);
		spin_unlock_irqrestore(hba->host->host_lock, flags);
	}

	if (clk_state_changed)
		trace_ufshcd_profile_clk_gating(dev_name(hba->dev),
			(on ? "on" : "off"),
			ktime_to_us(ktime_sub(ktime_get(), start)), ret);
	return ret;
}

static int ufshcd_setup_clocks(struct ufs_hba *hba, bool on)
{
	return  __ufshcd_setup_clocks(hba, on, false);
}

static int ufshcd_init_clocks(struct ufs_hba *hba)
{
	int ret = 0;
	struct ufs_clk_info *clki;
	struct device *dev = hba->dev;
	struct list_head *head = &hba->clk_list_head;

	if (list_empty(head))
		goto out;

	list_for_each_entry(clki, head, list) {
		if (!clki->name)
			continue;

		clki->clk = devm_clk_get(dev, clki->name);
		if (IS_ERR(clki->clk)) {
			ret = PTR_ERR(clki->clk);
			dev_err(dev, "%s: %s clk get failed, %d\n",
					__func__, clki->name, ret);
			goto out;
		}

		if (clki->max_freq) {
			ret = clk_set_rate(clki->clk, clki->max_freq);
			if (ret) {
				dev_err(hba->dev, "%s: %s clk set rate(%dHz) failed, %d\n",
					__func__, clki->name,
					clki->max_freq, ret);
				goto out;
			}
#if defined(CONFIG_PM_DEVFREQ)
			clki->curr_freq = clki->max_freq;
#endif
		}
		dev_dbg(dev, "%s: clk: %s, rate: %lu\n", __func__,
				clki->name, clk_get_rate(clki->clk));
	}
out:
	return ret;
}

static int ufshcd_variant_hba_init(struct ufs_hba *hba)
{
	int err = 0;

	if (!hba->vops)
		goto out;

	err = ufshcd_vops_init(hba);
	if (err)
		goto out;

	err = ufshcd_vops_setup_regulators(hba, true);
	if (err)
		goto out_exit;

	goto out;

out_exit:
	ufshcd_vops_exit(hba);
out:
	if (err)
		dev_err(hba->dev, "%s: variant %s init failed err %d\n",
			__func__, ufshcd_get_var_name(hba), err);
	return err;
}

static void ufshcd_variant_hba_exit(struct ufs_hba *hba)
{
	if (!hba->vops)
		return;

	ufshcd_vops_setup_regulators(hba, false);

	ufshcd_vops_exit(hba);
}

static int ufshcd_hba_init(struct ufs_hba *hba)
{
	int err;

	/*
	 * Handle host controller power separately from the UFS device power
	 * rails as it will help controlling the UFS host controller power
	 * collapse easily which is different than UFS device power collapse.
	 * Also, enable the host controller power before we go ahead with rest
	 * of the initialization here.
	 */
	err = ufshcd_init_hba_vreg(hba);
	if (err)
		goto out;

	err = ufshcd_setup_hba_vreg(hba, true);
	if (err)
		goto out;

	err = ufshcd_init_clocks(hba);
	if (err)
		goto out_disable_hba_vreg;

	err = ufshcd_setup_clocks(hba, true);
	if (err)
		goto out_disable_hba_vreg;

	err = ufshcd_init_vreg(hba);
	if (err)
		goto out_disable_clks;

	err = ufshcd_setup_vreg(hba, true);
	if (err)
		goto out_disable_clks;

	err = ufshcd_variant_hba_init(hba);
	if (err)
		goto out_disable_vreg;

	hba->is_powered = true;
	goto out;

out_disable_vreg:
	ufshcd_setup_vreg(hba, false);
out_disable_clks:
	ufshcd_setup_clocks(hba, false);
out_disable_hba_vreg:
	ufshcd_setup_hba_vreg(hba, false);
out:
	return err;
}

static void ufshcd_hba_exit(struct ufs_hba *hba)
{
	if (hba->is_powered) {
		ufshcd_variant_hba_exit(hba);
		ufshcd_setup_vreg(hba, false);
		ufshcd_suspend_clkscaling(hba);
		if (ufshcd_is_clkscaling_supported(hba))
			if (hba->devfreq)
				ufshcd_suspend_clkscaling(hba);
		ufshcd_setup_clocks(hba, false);
		ufshcd_setup_hba_vreg(hba, false);
		hba->is_powered = false;
	}
}

static int
ufshcd_send_request_sense(struct ufs_hba *hba, struct scsi_device *sdp)
{
	unsigned char cmd[6] = {REQUEST_SENSE,
				0,
				0,
				0,
				UFSHCD_REQ_SENSE_SIZE,
				0};
	char *buffer;
	int ret;

	buffer = kzalloc(UFSHCD_REQ_SENSE_SIZE, GFP_KERNEL);
	if (!buffer) {
		ret = -ENOMEM;
		goto out;
	}

	ret = scsi_execute(sdp, cmd, DMA_FROM_DEVICE, buffer,
			UFSHCD_REQ_SENSE_SIZE, NULL, NULL,
			msecs_to_jiffies(1000), 3, 0, RQF_PM, NULL);
	if (ret)
		pr_err("%s: failed with err %d\n", __func__, ret);

	kfree(buffer);
out:
	return ret;
}

/**
 * ufshcd_set_dev_pwr_mode - sends START STOP UNIT command to set device
 *			     power mode
 * @hba: per adapter instance
 * @pwr_mode: device power mode to set
 *
 * Returns 0 if requested power mode is set successfully
 * Returns non-zero if failed to set the requested power mode
 */
static int ufshcd_set_dev_pwr_mode(struct ufs_hba *hba,
				     enum ufs_dev_pwr_mode pwr_mode)
{
	unsigned char cmd[6] = { START_STOP };
	struct scsi_sense_hdr sshdr;
	struct scsi_device *sdp;
	unsigned long flags;
	int ret, retries;

	spin_lock_irqsave(hba->host->host_lock, flags);
	sdp = hba->sdev_ufs_device;
	if (sdp) {
		ret = scsi_device_get(sdp);
		if (!ret && !scsi_device_online(sdp)) {
			ret = -ENODEV;
			scsi_device_put(sdp);
		}
	} else {
		ret = -ENODEV;
	}
	spin_unlock_irqrestore(hba->host->host_lock, flags);

	if (ret)
		return ret;

	/*
	 * If scsi commands fail, the scsi mid-layer schedules scsi error-
	 * handling, which would wait for host to be resumed. Since we know
	 * we are functional while we are here, skip host resume in error
	 * handling context.
	 */
	hba->host->eh_noresume = 1;
	if (hba->wlun_dev_clr_ua) {
		ret = ufshcd_send_request_sense(hba, sdp);
		if (ret)
			goto out;
		/* Unit attention condition is cleared now */
		hba->wlun_dev_clr_ua = false;
	}

	cmd[4] = pwr_mode << 4;

	/*
	 * Current function would be generally called from the power management
	 * callbacks hence set the RQF_PM flag so that it doesn't resume the
	 * already suspended childs.
	 */
	for (retries = 0; retries < 3; retries++) {
		ret = scsi_execute(sdp, cmd, DMA_NONE, NULL, 0, NULL, &sshdr,
				UFS_START_STOP_TIMEOUT, 2, 0, RQF_PM, NULL);
		if (ret) {
			sdev_printk(KERN_WARNING, sdp,
					"START_STOP failed for power mode: %d, result 0x%x\n",
					pwr_mode, ret);
			if (driver_byte(ret) == DRIVER_SENSE)
				scsi_print_sense_hdr(sdp, NULL, &sshdr);
		} else {
			break;
		}

	}

	if (!ret)
		hba->curr_dev_pwr_mode = pwr_mode;
out:
	scsi_device_put(sdp);
	hba->host->eh_noresume = 0;
	return ret;
}

static int ufshcd_link_state_transition(struct ufs_hba *hba,
					enum uic_link_state req_link_state,
					int check_for_bkops)
{
	int ret = 0;

	if (req_link_state == hba->uic_link_state)
		return 0;

	if (req_link_state == UIC_LINK_HIBERN8_STATE ||
			req_link_state == UIC_LINK_OFF_STATE) {
		ufshcd_set_link_trans_hibern8(hba);
		ret = ufshcd_link_hibern8_ctrl(hba, true);
		if (!ret)
			ufshcd_set_link_hibern8(hba);
		else {
			unsigned long flags;
			bool saved_is_suspended = hba->clk_gating.is_suspended;

			spin_lock_irqsave(hba->host->host_lock, flags);
			hba->clk_gating.state = __CLKS_ON;
			spin_unlock_irqrestore(hba->host->host_lock, flags);

			hba->clk_gating.is_suspended = true;
			ufshcd_host_reset_and_restore(hba);
			spin_lock_irqsave(hba->host->host_lock, flags);
			hba->clk_gating.state = CLKS_ON;
			spin_unlock_irqrestore(hba->host->host_lock, flags);
			hba->clk_gating.is_suspended = saved_is_suspended;

			goto out;
		}

		/*
		 * If autobkops is enabled, link can't be turned off because
		 * turning off the link would also turn off the device.
		 */
		if ((req_link_state == UIC_LINK_OFF_STATE) &&
				(!check_for_bkops || (check_for_bkops &&
						      !hba->auto_bkops_enabled))) {
			unsigned long flags;

			/*
			 * Change controller state to "reset state" which
			 * should also put the link in off/reset state
			 */

			spin_lock_irqsave(hba->host->host_lock, flags);
			hba->ufshcd_state = UFSHCD_STATE_RESET;
			ufshcd_hba_stop(hba, true);
			spin_unlock_irqrestore(hba->host->host_lock, flags);
			/*
			 * TODO: Check if we need any delay to make sure that
			 * controller is reset
			 */
			ufshcd_set_link_off(hba);
		}
	}

out:
	return ret;
}

static void ufshcd_vreg_set_lpm(struct ufs_hba *hba)
{
	/*
	 * It seems some UFS devices may keep drawing more than sleep current
	 * (atleast for 500us) from UFS rails (especially from VCCQ rail).
	 * To avoid this situation, add 2ms delay before putting these UFS
	 * rails in LPM mode.
	 */
	if (!ufshcd_is_link_active(hba) &&
	    hba->dev_quirks & UFS_DEVICE_QUIRK_DELAY_BEFORE_LPM)
		usleep_range(2000, 2100);

	/*
	 * If UFS device is either in UFS_Sleep turn off VCC rail to save some
	 * power.
	 *
	 * If UFS device and link is in OFF state, all power supplies (VCC,
	 * VCCQ, VCCQ2) can be turned off if power on write protect is not
	 * required. If UFS link is inactive (Hibern8 or OFF state) and device
	 * is in sleep state, put VCCQ & VCCQ2 rails in LPM mode.
	 *
	 * Ignore the error returned by ufshcd_toggle_vreg() as device is anyway
	 * in low power state which would save some power.
	 */
	if (ufshcd_is_ufs_dev_poweroff(hba) && ufshcd_is_link_off(hba) &&
	    !hba->dev_info.is_lu_power_on_wp) {
		ufshcd_setup_vreg(hba, false);
	} else if (!ufshcd_is_ufs_dev_active(hba)) {
		ufshcd_toggle_vreg(hba->dev, hba->vreg_info.vcc, false);
		if (!ufshcd_is_link_active(hba)) {
			ufshcd_config_vreg_lpm(hba, hba->vreg_info.vccq);
			ufshcd_config_vreg_lpm(hba, hba->vreg_info.vccq2);
		}
	}
}

static int ufshcd_vreg_set_hpm(struct ufs_hba *hba)
{
	int ret = 0;

	if (ufshcd_is_ufs_dev_poweroff(hba) && ufshcd_is_link_off(hba) &&
	    !hba->dev_info.is_lu_power_on_wp) {
		ret = ufshcd_setup_vreg(hba, true);
	} else if (!ufshcd_is_ufs_dev_active(hba)) {
		if (!ret && !ufshcd_is_link_active(hba)) {
			ret = ufshcd_config_vreg_hpm(hba, hba->vreg_info.vccq);
			if (ret)
				goto vcc_disable;
			ret = ufshcd_config_vreg_hpm(hba, hba->vreg_info.vccq2);
			if (ret)
				goto vccq_lpm;
		}
		ret = ufshcd_toggle_vreg(hba->dev, hba->vreg_info.vcc, true);
	}
	goto out;

vccq_lpm:
	ufshcd_config_vreg_lpm(hba, hba->vreg_info.vccq);
vcc_disable:
	ufshcd_toggle_vreg(hba->dev, hba->vreg_info.vcc, false);
out:
	return ret;
}

static void ufshcd_hba_vreg_set_lpm(struct ufs_hba *hba)
{
	if (ufshcd_is_link_off(hba))
		ufshcd_setup_hba_vreg(hba, false);
}

static void ufshcd_hba_vreg_set_hpm(struct ufs_hba *hba)
{
	if (ufshcd_is_link_off(hba))
		ufshcd_setup_hba_vreg(hba, true);
}

/**
 * ufshcd_suspend - helper function for suspend operations
 * @hba: per adapter instance
 * @pm_op: desired low power operation type
 *
 * This function will try to put the UFS device and link into low power
 * mode based on the "rpm_lvl" (Runtime PM level) or "spm_lvl"
 * (System PM level).
 *
 * If this function is called during shutdown, it will make sure that
 * both UFS device and UFS link is powered off.
 *
 * NOTE: UFS device & link must be active before we enter in this function.
 *
 * Returns 0 for success and non-zero for failure
 */
static int ufshcd_suspend(struct ufs_hba *hba, enum ufs_pm_op pm_op)
{
	int ret = 0;
	enum ufs_pm_level pm_lvl;
	enum ufs_dev_pwr_mode req_dev_pwr_mode;
	enum uic_link_state req_link_state;
	bool gating_allowed = !ufshcd_can_fake_clkgating(hba);

	if (!mutex_trylock(&hba->tw_ctrl_mutex)) {
		dev_err(hba->dev, "%s has failed %d.\n", __func__, -EBUSY);
		return -EBUSY;
	}
	hba->pm_op_in_progress = 1;

	if (!ufshcd_is_shutdown_pm(pm_op)) {
		pm_lvl = ufshcd_is_runtime_pm(pm_op) ?
			 hba->rpm_lvl : hba->spm_lvl;
		req_dev_pwr_mode = ufs_get_pm_lvl_to_dev_pwr_mode(pm_lvl);
		req_link_state = ufs_get_pm_lvl_to_link_pwr_state(pm_lvl);
	} else {
		req_dev_pwr_mode = UFS_POWERDOWN_PWR_MODE;
		req_link_state = UIC_LINK_OFF_STATE;
	}

<<<<<<< HEAD
#if defined(CONFIG_UFSFEATURE)
	ufsf_hpb_suspend(&hba->ufsf);
#endif
=======
	ret = ufshcd_crypto_suspend(hba, pm_op);
	if (ret)
		goto out;
>>>>>>> 2700cf83

	/*
	 * If we can't transition into any of the low power modes
	 * just gate the clocks.
	 */
	ufshcd_hold(hba, false);
	hba->clk_gating.is_suspended = true;

	if (hba->clk_scaling.is_allowed) {
		cancel_work_sync(&hba->clk_scaling.suspend_work);
		cancel_work_sync(&hba->clk_scaling.resume_work);
		ufshcd_suspend_clkscaling(hba);
	}

	if (req_dev_pwr_mode == UFS_ACTIVE_PWR_MODE &&
			req_link_state == UIC_LINK_ACTIVE_STATE) {
		goto disable_clks;
	}

	if ((req_dev_pwr_mode == hba->curr_dev_pwr_mode) &&
	    (req_link_state == hba->uic_link_state))
		goto enable_gating;

	/* UFS device & link must be active before we enter in this function */
	if (!ufshcd_is_ufs_dev_active(hba) || !ufshcd_is_link_active(hba)) {
		ret = -EINVAL;
		goto enable_gating;
	}

	if (ufshcd_is_runtime_pm(pm_op)) {
		if (ufshcd_can_autobkops_during_suspend(hba)) {
			/*
			 * The device is idle with no requests in the queue,
			 * allow background operations if bkops status shows
			 * that performance might be impacted.
			 */
			ret = ufshcd_urgent_bkops(hba);
			if (ret)
				goto enable_gating;
		} else {
			/* make sure that auto bkops is disabled */
			ufshcd_disable_auto_bkops(hba);
		}
	}

#ifdef CONFIG_SCSI_UFS_SUPPORT_TW_MAN_GC
	if (!ufshcd_is_shutdown_pm(pm_op) && hba->support_tw)
		ufshcd_tw_flush_ctrl(hba);
#endif

	 if (ufshcd_is_system_pm(pm_op))
		ufshcd_reset_tw(hba, true);

	if ((req_dev_pwr_mode != hba->curr_dev_pwr_mode) &&
	     ((ufshcd_is_runtime_pm(pm_op) && !hba->auto_bkops_enabled) ||
	       !ufshcd_is_runtime_pm(pm_op))) {
		/* ensure that bkops is disabled */
		ufshcd_disable_auto_bkops(hba);
		ret = ufshcd_set_dev_pwr_mode(hba, req_dev_pwr_mode);
		if (ret)
			goto enable_gating;
	}

	ret = ufshcd_link_state_transition(hba, req_link_state, 1);
	if (ret)
		goto set_dev_active;

disable_clks:

	/*
	 * Flush pending works before clock is disabled
	 */
	cancel_work_sync(&hba->eh_work);
	cancel_work_sync(&hba->eeh_work);

	/*
	 * Disable the host irq as host controller as there won't be any
	 * host controller trasanction expected till resume.
	 */
	ufshcd_disable_irq(hba);

	ret = ufshcd_vops_reset_ctrl(hba, UFS_DEVICE_RESET_LOW); // hw reset set low
	if (ret)
		goto set_link_active;

	if (gating_allowed) {
		if (!ufshcd_is_link_active(hba))
			ufshcd_setup_clocks(hba, false);
		else
			/* If link is active, device ref_clk can't be switched off */
			__ufshcd_setup_clocks(hba, false, true);
	}

	hba->clk_gating.state = CLKS_OFF;
	trace_ufshcd_clk_gating(dev_name(hba->dev), hba->clk_gating.state);
	/*
	 * Call vendor specific suspend callback. As these callbacks may access
	 * vendor specific host controller register space call them before the
	 * host clocks are ON.
	 */
	ret = ufshcd_vops_suspend(hba, pm_op);
	if (ret)
		goto set_link_active;

	/* Put the host controller in low power mode if possible */
	ufshcd_hba_vreg_set_lpm(hba);

	ufshcd_vreg_set_lpm(hba);

	goto out;

set_link_active:
	if (hba->clk_scaling.is_allowed)
		ufshcd_resume_clkscaling(hba);

	if (ufshcd_is_shutdown_pm(pm_op))
		goto out;

	ret = ufshcd_enable_irq(hba);
	if (ret)
		goto out;
	if (ufshcd_is_link_hibern8(hba)) {
		ufshcd_set_link_trans_active(hba);
		if (!ufshcd_link_hibern8_ctrl(hba, false))
			ufshcd_set_link_active(hba);
		else
			ufshcd_set_link_off(hba);
	} else if (ufshcd_is_link_off(hba))
		ufshcd_host_reset_and_restore(hba);
set_dev_active:
	if (ufshcd_is_shutdown_pm(pm_op))
		goto out;

	if (!ufshcd_set_dev_pwr_mode(hba, UFS_ACTIVE_PWR_MODE))
		ufshcd_disable_auto_bkops(hba);
enable_gating:
	if (hba->clk_scaling.is_allowed)
		ufshcd_resume_clkscaling(hba);
	hba->clk_gating.is_suspended = false;
	ufshcd_release(hba);
<<<<<<< HEAD
#if defined(CONFIG_UFSFEATURE)
	ufsf_hpb_resume(&hba->ufsf);
#endif
=======
	ufshcd_crypto_resume(hba, pm_op);
>>>>>>> 2700cf83
out:
	if (!ret && ufshcd_is_system_pm(pm_op))
		hba->tw_state_not_allowed = true;

	hba->pm_op_in_progress = 0;
	mutex_unlock(&hba->tw_ctrl_mutex);

	if (hba->monitor.flag & UFSHCD_MONITOR_LEVEL1)
		dev_info(hba->dev, "UFS suspend done\n");

	return ret;
}

/**
 * ufshcd_resume - helper function for resume operations
 * @hba: per adapter instance
 * @pm_op: runtime PM or system PM
 *
 * This function basically brings the UFS device, UniPro link and controller
 * to active state.
 *
 * Returns 0 for success and non-zero for failure
 */
static int ufshcd_resume(struct ufs_hba *hba, enum ufs_pm_op pm_op)
{
	int ret;
	enum uic_link_state old_link_state;
<<<<<<< HEAD
	enum ufs_pm_level pm_lvl;
	bool gating_allowed = !ufshcd_can_fake_clkgating(hba);
	unsigned long flags;

	spin_lock_irqsave(hba->host->host_lock, flags);
	if ((!hba->lrb_in_use) && (hba->clk_gating.active_reqs != 1)) {
		dev_err(hba->dev, "%s: hba->clk_gating.active_reqs = %d\n",
				__func__, hba->clk_gating.active_reqs);
#if defined(CONFIG_SCSI_UFS_TEST_MODE)
		BUG();
#endif
	}
	spin_unlock_irqrestore(hba->host->host_lock, flags);
=======
	enum ufs_dev_pwr_mode old_pwr_mode;
>>>>>>> 2700cf83

	hba->pm_op_in_progress = 1;
	if (ufshcd_is_system_pm(pm_op))
		pm_lvl = hba->spm_lvl;
	else
		pm_lvl = hba->rpm_lvl;

	if (ufs_get_pm_lvl_to_link_pwr_state(pm_lvl) == UIC_LINK_OFF_STATE)
		hba->uic_link_state = UIC_LINK_OFF_STATE;
	old_link_state = hba->uic_link_state;
	old_pwr_mode = hba->curr_dev_pwr_mode;

	ufshcd_hba_vreg_set_hpm(hba);

	ret = ufshcd_vreg_set_hpm(hba);
	if (ret)
		goto disable_irq_and_vops_clks;

	/*
	 * Call vendor specific resume callback. As these callbacks may access
	 * vendor specific host controller register space call them when the
	 * host clocks are ON.
	 */
	ret = ufshcd_vops_resume(hba, pm_op);
	if (ret)
		goto disable_vreg;

	if (gating_allowed) {
		/* Make sure clocks are enabled before accessing controller */
		ret = ufshcd_setup_clocks(hba, true);
		if (ret)
			goto disable_vreg;
	}

	/* enable the host irq as host controller would be active soon */
	ret = ufshcd_enable_irq(hba);
	if (ret)
		goto disable_irq_and_vops_clks;

	if (ufshcd_is_link_hibern8(hba)) {
		ufshcd_set_link_trans_active(hba);
		ret = ufshcd_link_hibern8_ctrl(hba, false);
		if (!ret)
			ufshcd_set_link_active(hba);
		else {
			ufshcd_set_link_off(hba);
			goto vendor_suspend;
		}
	} else if (ufshcd_is_link_off(hba)) {
#ifdef CONFIG_SCSI_UFS_ASYNC_RELINK
		hba->async_resume = true;
		ret = ufshcd_host_reset_and_restore(hba);
		goto async_resume;
#else
		ret = ufshcd_host_reset_and_restore(hba);
#endif

		/*
		 * ufshcd_host_reset_and_restore() should have already
		 * set the link state as active
		 */
		if (ret || !ufshcd_is_link_active(hba))
			goto vendor_suspend;
	}

	if (!ufshcd_is_ufs_dev_active(hba)) {
		ret = ufshcd_set_dev_pwr_mode(hba, UFS_ACTIVE_PWR_MODE);
		if (ret)
			goto set_old_link_state;
	}

	ret = ufshcd_crypto_resume(hba, pm_op);
	if (ret)
		goto set_old_dev_pwr_mode;

	if (ufshcd_keep_autobkops_enabled_except_suspend(hba))
		ufshcd_enable_auto_bkops(hba);
	else
		/*
		 * If BKOPs operations are urgently needed at this moment then
		 * keep auto-bkops enabled or else disable it.
		 */
		ufshcd_urgent_bkops(hba);
#ifdef CONFIG_SCSI_UFS_ASYNC_RELINK
async_resume:
#endif
	hba->clk_gating.is_suspended = false;

#if defined(CONFIG_PM_DEVFREQ)
	if (hba->clk_scaling.is_allowed)
		ufshcd_resume_clkscaling(hba);
#endif

#if defined(CONFIG_UFSFEATURE)
	ufsf_hpb_resume(&hba->ufsf);
#endif

	/* Schedule clock gating in case of no access to UFS device yet */
	ufshcd_release(hba);

	/* Enable Auto-Hibernate if configured */
	ufshcd_auto_hibern8_enable(hba);

	goto out;

set_old_dev_pwr_mode:
	if (old_pwr_mode != hba->curr_dev_pwr_mode)
		ufshcd_set_dev_pwr_mode(hba, old_pwr_mode);
set_old_link_state:
	ufshcd_link_state_transition(hba, old_link_state, 0);
vendor_suspend:
	ufshcd_vops_suspend(hba, pm_op);
disable_irq_and_vops_clks:
	ufshcd_disable_irq(hba);
	if (hba->clk_scaling.is_allowed)
		ufshcd_suspend_clkscaling(hba);

	if (gating_allowed)
		ufshcd_setup_clocks(hba, false);
disable_vreg:
	ufshcd_vreg_set_lpm(hba);
out:
	hba->pm_op_in_progress = 0;

	if (hba->tw_state_not_allowed)
		hba->tw_state_not_allowed = false;

	if (hba->monitor.flag & UFSHCD_MONITOR_LEVEL1)
		dev_info(hba->dev, "UFS resume done\n");

	return ret;
}

/**
 * ufshcd_system_suspend - system suspend routine
 * @hba: per adapter instance
 *
 * Check the description of ufshcd_suspend() function for more details.
 *
 * Returns 0 for success and non-zero for failure
 */
int ufshcd_system_suspend(struct ufs_hba *hba)
{
	int ret = 0;
	ktime_t start = ktime_get();

	if (!hba || !hba->is_powered)
		return 0;

	if ((ufs_get_pm_lvl_to_dev_pwr_mode(hba->spm_lvl) ==
	     hba->curr_dev_pwr_mode) &&
	    (ufs_get_pm_lvl_to_link_pwr_state(hba->spm_lvl) ==
	     hba->uic_link_state))
		goto out;

	if (pm_runtime_suspended(hba->dev)) {
		/*
		 * UFS device and/or UFS link low power states during runtime
		 * suspend seems to be different than what is expected during
		 * system suspend. Hence runtime resume the devic & link and
		 * let the system suspend low power states to take effect.
		 * TODO: If resume takes longer time, we might have optimize
		 * it in future by not resuming everything if possible.
		 */
		ret = ufshcd_runtime_resume(hba);
		if (ret)
			goto out;
	}

	ret = ufshcd_suspend(hba, UFS_SYSTEM_PM);
out:
	trace_ufshcd_system_suspend(dev_name(hba->dev), ret,
		ktime_to_us(ktime_sub(ktime_get(), start)),
		hba->curr_dev_pwr_mode, hba->uic_link_state);
	if (!ret)
		hba->is_sys_suspended = true;
	return ret;
}
EXPORT_SYMBOL(ufshcd_system_suspend);

/**
 * ufshcd_system_resume - system resume routine
 * @hba: per adapter instance
 *
 * Returns 0 for success and non-zero for failure
 */

int ufshcd_system_resume(struct ufs_hba *hba)
{
	int ret = 0;
	ktime_t start = ktime_get();

	if (!hba)
		return -EINVAL;

	if (!hba->is_powered || pm_runtime_suspended(hba->dev))
		/*
		 * Let the runtime resume take care of resuming
		 * if runtime suspended.
		 */
		goto out;
	else
		ret = ufshcd_resume(hba, UFS_SYSTEM_PM);
out:
	trace_ufshcd_system_resume(dev_name(hba->dev), ret,
		ktime_to_us(ktime_sub(ktime_get(), start)),
		hba->curr_dev_pwr_mode, hba->uic_link_state);
	if (!ret)
		hba->is_sys_suspended = false;
	return ret;
}
EXPORT_SYMBOL(ufshcd_system_resume);

/**
 * ufshcd_runtime_suspend - runtime suspend routine
 * @hba: per adapter instance
 *
 * Check the description of ufshcd_suspend() function for more details.
 *
 * Returns 0 for success and non-zero for failure
 */
int ufshcd_runtime_suspend(struct ufs_hba *hba)
{
	int ret = 0;
	ktime_t start = ktime_get();

	if (!hba)
		return -EINVAL;

	if (!hba->is_powered)
		goto out;
	else
		ret = ufshcd_suspend(hba, UFS_RUNTIME_PM);
out:
	trace_ufshcd_runtime_suspend(dev_name(hba->dev), ret,
		ktime_to_us(ktime_sub(ktime_get(), start)),
		hba->curr_dev_pwr_mode, hba->uic_link_state);
	return ret;
}
EXPORT_SYMBOL(ufshcd_runtime_suspend);

/**
 * ufshcd_runtime_resume - runtime resume routine
 * @hba: per adapter instance
 *
 * This function basically brings the UFS device, UniPro link and controller
 * to active state. Following operations are done in this function:
 *
 * 1. Turn on all the controller related clocks
 * 2. Bring the UniPro link out of Hibernate state
 * 3. If UFS device is in sleep state, turn ON VCC rail and bring the UFS device
 *    to active state.
 * 4. If auto-bkops is enabled on the device, disable it.
 *
 * So following would be the possible power state after this function return
 * successfully:
 *	S1: UFS device in Active state with VCC rail ON
 *	    UniPro link in Active state
 *	    All the UFS/UniPro controller clocks are ON
 *
 * Returns 0 for success and non-zero for failure
 */
int ufshcd_runtime_resume(struct ufs_hba *hba)
{
	int ret = 0;
	ktime_t start = ktime_get();

	if (!hba)
		return -EINVAL;

	if (!hba->is_powered)
		goto out;
	else
		ret = ufshcd_resume(hba, UFS_RUNTIME_PM);
out:
	trace_ufshcd_runtime_resume(dev_name(hba->dev), ret,
		ktime_to_us(ktime_sub(ktime_get(), start)),
		hba->curr_dev_pwr_mode, hba->uic_link_state);
	return ret;
}
EXPORT_SYMBOL(ufshcd_runtime_resume);

int ufshcd_runtime_idle(struct ufs_hba *hba)
{
	return 0;
}
EXPORT_SYMBOL(ufshcd_runtime_idle);

static ssize_t ufshcd_unique_number_show(struct device *dev,
		struct device_attribute *attr, char *buf)
{
	struct Scsi_Host *host = container_of(dev, struct Scsi_Host, shost_dev);
	struct ufs_hba *hba = shost_priv(host);
	int curr_len;

	curr_len = snprintf(buf, PAGE_SIZE, "%s\n", hba->unique_number);

	return curr_len;
}

static void ufshcd_add_unique_number_sysfs_nodes(struct ufs_hba *hba)
{
	struct device *dev = &(hba->host->shost_dev);

	hba->unique_number_attr.show = ufshcd_unique_number_show;
	hba->unique_number_attr.store = NULL;
	sysfs_attr_init(&hba->unique_number_attr.attr);
	hba->unique_number_attr.attr.name = "unique_number";
	hba->unique_number_attr.attr.mode = S_IRUSR|S_IRGRP;
	if (device_create_file(dev, &hba->unique_number_attr))
		dev_err(hba->dev, "Failed to create sysfs for unique_number\n");
}

static ssize_t ufshcd_manufacturer_id_show(struct device *dev,
		struct device_attribute *attr, char *buf)
{
	struct Scsi_Host *host = container_of(dev, struct Scsi_Host, shost_dev);
	struct ufs_hba *hba = shost_priv(host);
	int curr_len;

	curr_len = snprintf(buf, PAGE_SIZE, "%04x\n", hba->manufacturer_id);

	return curr_len;
}

static void ufshcd_add_manufacturer_id_sysfs_nodes(struct ufs_hba *hba)
{
	struct device *dev = &(hba->host->shost_dev);

	hba->manufacturer_id_attr.show = ufshcd_manufacturer_id_show;
	hba->manufacturer_id_attr.store = NULL;
	sysfs_attr_init(&hba->manufacturer_id_attr.attr);
	hba->manufacturer_id_attr.attr.name = "man_id";
	hba->manufacturer_id_attr.attr.mode = S_IRUGO;
	if (device_create_file(dev, &hba->manufacturer_id_attr))
		dev_err(hba->dev, "Failed to create sysfs for manufacturer_id\n");
}

#if defined(SEC_UFS_ERROR_COUNT)
#define SEC_UFS_DATA_ATTR(name, fmt, args...)								\
static ssize_t SEC_UFS_##name##_show(struct device *dev, struct device_attribute *attr, char *buf)	\
{													\
	struct Scsi_Host *Shost = container_of(dev, struct Scsi_Host, shost_dev);			\
	struct ufs_hba *hba = shost_priv(Shost);							\
	struct SEC_UFS_counting *err_info = &(hba->SEC_err_info);					\
	return sprintf(buf, fmt, args);									\
}													\
static DEVICE_ATTR(name, (S_IRUGO|S_IWUSR|S_IWGRP), SEC_UFS_##name##_show, NULL)

SEC_UFS_DATA_ATTR(SEC_UFS_op_cnt, "\"HWRESET\":\"%u\",\"LINKFAIL\":\"%u\",\"H8ENTERFAIL\":\"%u\",\"H8EXITFAIL\":\"%u\"\n",
		err_info->op_count.HW_RESET_count, err_info->op_count.link_startup_count,
		err_info->op_count.Hibern8_enter_count, err_info->op_count.Hibern8_exit_count);

SEC_UFS_DATA_ATTR(SEC_UFS_uic_cmd_cnt, "\"TESTMODE\":\"%d\",\"DME_GET\":\"%d\",\"DME_SET\":\"%d\""
		",\"DME_PGET\":\"%d\",\"DME_PSET\":\"%d\",\"PWRON\":\"%d\",\"PWROFF\":\"%d\""
		",\"DME_EN\":\"%d\",\"DME_RST\":\"%d\",\"EPRST\":\"%d\",\"LINKSTARTUP\":\"%d\""
		",\"H8ENTER\":\"%d\",\"H8EXIT\":\"%d\"\n",
		err_info->UIC_cmd_count.DME_TEST_MODE_err,	// TEST_MODE
		err_info->UIC_cmd_count.DME_GET_err,		// DME_GET
		err_info->UIC_cmd_count.DME_SET_err,		// DME_SET
		err_info->UIC_cmd_count.DME_PEER_GET_err,	// DME_PEER_GET
		err_info->UIC_cmd_count.DME_PEER_SET_err,	// DME_PEER_SET
		err_info->UIC_cmd_count.DME_POWERON_err,	// DME_POWERON
		err_info->UIC_cmd_count.DME_POWEROFF_err,	// DME_POWEROFF
		err_info->UIC_cmd_count.DME_ENABLE_err,		// DME_ENABLE
		err_info->UIC_cmd_count.DME_RESET_err,		// DME_RESET
		err_info->UIC_cmd_count.DME_END_PT_RST_err,	// DME_END_PT_RST
		err_info->UIC_cmd_count.DME_LINK_STARTUP_err,	// DME_LINK_STARTUP
		err_info->UIC_cmd_count.DME_HIBER_ENTER_err,	// DME_HIBERN8_ENTER
		err_info->UIC_cmd_count.DME_HIBER_EXIT_err);	// DME_HIBERN8_EXIT

SEC_UFS_DATA_ATTR(SEC_UFS_uic_err_cnt, "\"PAERR\":\"%d\",\"DLPAINITERROR\":\"%d\",\"DLNAC\":\"%d\""
		",\"DLTCREPLAY\":\"%d\",\"NLERR\":\"%d\",\"TLERR\":\"%d\",\"DMEERR\":\"%d\"\n",
		err_info->UIC_err_count.PA_ERR_cnt,			// PA_ERR
		err_info->UIC_err_count.DL_PA_INIT_ERROR_cnt,		// DL_PA_INIT_ERROR
		err_info->UIC_err_count.DL_NAC_RECEIVED_ERROR_cnt,	// DL_NAC_RECEIVED
		err_info->UIC_err_count.DL_TC_REPLAY_ERROR_cnt,		// DL_TCx_REPLAY_ERROR
		err_info->UIC_err_count.NL_ERROR_cnt,			// NL_ERROR
		err_info->UIC_err_count.TL_ERROR_cnt,			// TL_ERROR
		err_info->UIC_err_count.DME_ERROR_cnt);			// DME_ERROR

SEC_UFS_DATA_ATTR(SEC_UFS_fatal_cnt, "\"DFE\":\"%d\",\"CFE\":\"%d\",\"SBFE\":\"%d\""
		",\"CEFE\":\"%d\",\"LLE\":\"%d\"\n",
		err_info->Fatal_err_count.DFE,		// Device_Fatal
		err_info->Fatal_err_count.CFE,		// Controller_Fatal
		err_info->Fatal_err_count.SBFE,		// System_Bus_Fatal
		err_info->Fatal_err_count.CEFE,		// Crypto_Engine_Fatal
		err_info->Fatal_err_count.LLE);		// Link_Lost

SEC_UFS_DATA_ATTR(SEC_UFS_utp_cnt, "\"UTMRQTASK\":\"%d\",\"UTMRATASK\":\"%d\",\"UTRR\":\"%d\""
		",\"UTRW\":\"%d\",\"UTRSYNCCACHE\":\"%d\",\"UTRUNMAP\":\"%d\",\"UTRETC\":\"%d\"\n",
		err_info->UTP_count.UTMR_query_task_count,	// QUERY_TASK
		err_info->UTP_count.UTMR_abort_task_count,	// ABORT_TASK
		err_info->UTP_count.UTR_read_err,		// READ_10
		err_info->UTP_count.UTR_write_err,		// WRITE_10
		err_info->UTP_count.UTR_sync_cache_err,		// SYNC_CACHE
		err_info->UTP_count.UTR_unmap_err,		// UNMAP
		err_info->UTP_count.UTR_etc_err);		// etc

SEC_UFS_DATA_ATTR(SEC_UFS_query_cnt, "\"NOPERR\":\"%d\",\"R_DESC\":\"%d\",\"W_DESC\":\"%d\""
		",\"R_ATTR\":\"%d\",\"W_ATTR\":\"%d\",\"R_FLAG\":\"%d\",\"S_FLAG\":\"%d\""
		",\"C_FLAG\":\"%d\",\"T_FLAG\":\"%d\"\n",
		err_info->query_count.NOP_err,
		err_info->query_count.R_Desc_err,		// R_Desc
		err_info->query_count.W_Desc_err,	// W_Desc
		err_info->query_count.R_Attr_err,	// R_Attr
		err_info->query_count.W_Attr_err,	// W_Attr
		err_info->query_count.R_Flag_err,	// R_Flag
		err_info->query_count.Set_Flag_err,	// Set_Flag
		err_info->query_count.Clear_Flag_err,	// Clear_Flag
		err_info->query_count.Toggle_Flag_err);	// Toggle_Flag

SEC_UFS_DATA_ATTR(SEC_UFS_err_sum, "\"OPERR\":\"%d\",\"UICCMD\":\"%d\",\"UICERR\":\"%d\""
		",\"FATALERR\":\"%d\",\"UTPERR\":\"%d\",\"QUERYERR\":\"%d\"\n",
		err_info->op_count.op_err,
		err_info->UIC_cmd_count.UIC_cmd_err,
		err_info->UIC_err_count.UIC_err,
		err_info->Fatal_err_count.Fatal_err,
		err_info->UTP_count.UTP_err,
		err_info->query_count.Query_err);
#endif

#ifdef CONFIG_BLK_TURBO_WRITE
static ssize_t SEC_UFS_TW_info_show(struct device *dev, struct device_attribute *attr, char *buf)
{
	struct Scsi_Host *Shost = container_of(dev, struct Scsi_Host, shost_dev);
	struct ufs_hba *hba = shost_priv(Shost);
	struct SEC_UFS_TW_info tw_info;
	struct SEC_UFS_TW_info *tw_info_old = &(hba->SEC_tw_info_old);
	struct SEC_UFS_TW_info *tw_info_new = &(hba->SEC_tw_info);
	long hours = 0;

	get_monotonic_boottime(&(tw_info_new->timestamp));
	hours = (tw_info_new->timestamp.tv_sec - tw_info_old->timestamp.tv_sec) / 60;	/* min */
	hours = (hours + 30) / 60;	/* round up to hours */

	SEC_UFS_TW_info_get_diff(&tw_info, tw_info_new, tw_info_old);

	return sprintf(buf, "\"TWCTRLCNT\":\"%llu\","
			"\"TWCTRLERRCNT\":\"%llu\","
			"\"TWDAILYMB\":\"%llu\","
			"\"TWTOTALMB\":\"%llu\","
			"\"H8CNT\":\"%llu\",\"H8MS\":\"%llu\","
			"\"H8CNT100MS\":\"%llu\",\"H8MS100MS\":\"%llu\","
			"\"H8MAXMS\":\"%llu\","
			"\"TWhours\":\"%ld\"\n",
			(tw_info.tw_enable_count + tw_info.tw_disable_count),
			tw_info_new->tw_setflag_error_count,    /* total error count */
			(tw_info.tw_amount_W_kb >> 10),         /* TW write daily : MB */
			(tw_info_new->tw_amount_W_kb >> 10),    /* TW write total : MB */
			tw_info.hibern8_enter_count, tw_info.hibern8_amount_ms,
			tw_info.hibern8_enter_count_100ms,
			tw_info.hibern8_amount_ms_100ms,
			tw_info.hibern8_max_ms,
			hours);
}													
static DEVICE_ATTR(SEC_UFS_TW_info, 0444, SEC_UFS_TW_info_show, NULL);
#endif

#if defined(CONFIG_UFSFEATURE) && defined(CONFIG_UFSHPB)
static ssize_t SEC_UFS_HPB_info_show(struct device *dev, struct device_attribute *attr, char *buf)
{
	struct Scsi_Host *Shost = container_of(dev, struct Scsi_Host, shost_dev);
	struct ufs_hba *hba = shost_priv(Shost);
	struct ufsf_feature *ufsf = &hba->ufsf;
	struct ufshpb_lu *hpb = ufsf->ufshpb_lup[0];
	struct SEC_UFS_HPB_info *hpb_info = &(hba->SEC_hpb_info);

	long long hit_cnt;
	long long miss_cnt;
	long long set_rt_cnt, unset_rt_cnt;

	int rt_pin_cnt = 0, act_cnt = 0;
	int rgn_idx;
	enum HPBREGION_STATE state;

	long long pinned_rb_cnt, active_rb_cnt;
	long long hpb_amount_R_kb_diff;
	long hours = 0;

	if (!hpb || !(ufsf->hpb_dev_info.hpb_device))
		return 0;

	if ((ufsf->ufshpb_state == HPB_FAILED) || (ufsf->ufshpb_state == HPB_NEED_INIT))
		return 0;

	hit_cnt = atomic64_read(&hpb->hit);
	miss_cnt = atomic64_read(&hpb->miss);
	set_rt_cnt = atomic64_read(&hpb->set_rt_req_cnt);
	unset_rt_cnt = atomic64_read(&hpb->unset_rt_req_cnt);

	for (rgn_idx = 0; rgn_idx < hpb->rgns_per_lu; rgn_idx++) {
		state = hpb->rgn_tbl[rgn_idx].rgn_state;
		if (state == HPBREGION_RT_PINNED)
			rt_pin_cnt++;
		else if (state == HPBREGION_ACTIVE)
			act_cnt++;
	}

	pinned_rb_cnt = atomic64_read(&(hpb_info->hpb_pinned_rb_cnt));
	active_rb_cnt = atomic64_read(&(hpb_info->hpb_active_rb_cnt));

	hpb_amount_R_kb_diff = hpb_info->hpb_amount_R_kb - hpb_info->hpb_amount_R_kb_old;
	hpb_info->hpb_amount_R_kb_old = hpb_info->hpb_amount_R_kb;

	get_monotonic_boottime(&(hpb_info->timestamp_new));
	hours = (hpb_info->timestamp_new.tv_sec - hpb_info->timestamp_old.tv_sec) / 60;	/* min */
	hours = (hours + 30) / 60;	/* round up to hours */
	get_monotonic_boottime(&(hpb_info->timestamp_old));	/* update timestamp */

	return sprintf(buf, "\"HCNT\":\"%llu\","
			"\"MCNT\":\"%llu\","
			"\"SRTCNT\":\"%llu\","
			"\"USRTCNT\":\"%llu\","
			"\"RTPCNT\":\"%d\","
			"\"ACTCNT\":\"%d\","
			"\"PINRBCNT\":\"%llu\","
			"\"ACTRBCNT\":\"%llu\","
			"\"HPBDAYMB\":\"%llu\","
			"\"HPBhours\":\"%ld\"\n",
			hit_cnt,
			miss_cnt,
			set_rt_cnt,
			unset_rt_cnt,
			rt_pin_cnt,
			act_cnt,
			pinned_rb_cnt,
			active_rb_cnt,
			(hpb_amount_R_kb_diff >> 10),
			hours);
}
static DEVICE_ATTR(SEC_UFS_HPB_info, 0444, SEC_UFS_HPB_info_show, NULL);

static ssize_t SEC_UFS_HPB_error_show(struct device *dev, struct device_attribute *attr, char *buf)
{
	struct Scsi_Host *Shost = container_of(dev, struct Scsi_Host, shost_dev);
	struct ufs_hba *hba = shost_priv(Shost);
	struct SEC_UFS_HPB_info *hpb_info = &(hba->SEC_hpb_info);

	if (!(hba->ufsf.hpb_dev_info.hpb_device))
		return 0;

	return sprintf(buf, "\"HPBRERR\":\"%u\","
			"\"RBRERR\":\"%u\","
			"\"RBSRTERR\":\"%u\","
			"\"WBPFERR\":\"%u\","
			"\"WBUSRTERR\":\"%u\","
			"\"WBUSRTAERR\":\"%u\"\n",
			hpb_info->hpb_read_err_count,
			hpb_info->hpb_RB_ID_READ_err_count,
			hpb_info->hpb_RB_ID_SET_RT_err_count,
			hpb_info->hpb_WB_ID_PREFETCH_err_count,
			hpb_info->hpb_WB_ID_UNSET_RT_err_count,
			hpb_info->hpb_WB_ID_UNSET_RT_ALL_err_count);
}
static DEVICE_ATTR(SEC_UFS_HPB_err_info, 0444, SEC_UFS_HPB_error_show, NULL);
#endif

UFS_DEV_ATTR(lt,  "%01x", hba->lifetime);
UFS_DEV_ATTR(sense_err_count, "\"MEDIUM\":\"%d\",\"HWERR\":\"%d\"\n",
						hba->host->medium_err_cnt, hba->host->hw_err_cnt); 
UFS_DEV_ATTR(sense_err_logging, "\"LBA0\":\"%lx\",\"LBA1\":\"%lx\",\"LBA2\":\"%lx\""
		",\"LBA3\":\"%lx\",\"LBA4\":\"%lx\",\"LBA5\":\"%lx\""
		",\"LBA6\":\"%lx\",\"LBA7\":\"%lx\",\"LBA8\":\"%lx\",\"LBA9\":\"%lx\""
		",\"REGIONMAP\":\"%016llx\"\n",
		hba->host->issue_LBA_list[0], hba->host->issue_LBA_list[1]
		, hba->host->issue_LBA_list[2], hba->host->issue_LBA_list[3]
		, hba->host->issue_LBA_list[4], hba->host->issue_LBA_list[5]
		, hba->host->issue_LBA_list[6], hba->host->issue_LBA_list[7]
		, hba->host->issue_LBA_list[8], hba->host->issue_LBA_list[9]
		, hba->host->issue_region_map);

static ssize_t ufs_lc_info_show(struct device *dev, struct device_attribute *attr, char *buf)
{
	struct Scsi_Host *host = container_of(dev, struct Scsi_Host, shost_dev);
	struct ufs_hba *hba = shost_priv(host);
	return sprintf(buf, "%u\n", hba->lc_info);
}

static ssize_t ufs_lc_info_store(struct device *dev,
		struct device_attribute *attr, const char *buf, size_t count)
{
	struct Scsi_Host *host = container_of(dev, struct Scsi_Host, shost_dev);
	struct ufs_hba *hba = shost_priv(host);
	unsigned int value;

	if (kstrtou32(buf, 0, &value))
		return -EINVAL;

	hba->lc_info = value;

	return count;
}

static DEVICE_ATTR(lc, 0664, ufs_lc_info_show, ufs_lc_info_store);

static struct attribute *ufs_attributes[] = {
	&dev_attr_lt.attr,
	&dev_attr_sense_err_count.attr,
	&dev_attr_lc.attr,
	&dev_attr_sense_err_logging.attr,
#if defined(SEC_UFS_ERROR_COUNT)
	&dev_attr_SEC_UFS_op_cnt.attr,
	&dev_attr_SEC_UFS_uic_cmd_cnt.attr,
	&dev_attr_SEC_UFS_uic_err_cnt.attr,
	&dev_attr_SEC_UFS_fatal_cnt.attr,
	&dev_attr_SEC_UFS_utp_cnt.attr,
	&dev_attr_SEC_UFS_query_cnt.attr,
	&dev_attr_SEC_UFS_err_sum.attr,
#endif
#ifdef CONFIG_BLK_TURBO_WRITE
		&dev_attr_SEC_UFS_TW_info.attr,
#endif
	NULL
};

static struct attribute_group ufs_attribute_group = {
	.attrs	= ufs_attributes,
};

static void ufshcd_add_lt_sysfs_node(struct ufs_hba *hba)
{
	int err  = -ENOMEM;

	struct device *dev = &(hba->host->shost_dev);
	err = sysfs_create_group(&dev->kobj, &ufs_attribute_group);

	if (err)
		printk("cannot create sysfs group err: %d\n", err);
}

static inline void ufshcd_add_sysfs_nodes(struct ufs_hba *hba)
{
	ufshcd_add_unique_number_sysfs_nodes(hba);
	ufshcd_add_lt_sysfs_node(hba);
	ufshcd_add_manufacturer_id_sysfs_nodes(hba);
}

static inline void ufshcd_remove_sysfs_nodes(struct ufs_hba *hba)
{
	struct device *dev = &(hba->host->shost_dev);

	device_remove_file(hba->dev, &hba->unique_number_attr);
	device_remove_file(hba->dev, &hba->manufacturer_id_attr);
	sysfs_remove_group(&dev->kobj, &ufs_attribute_group);
}

#if defined(CONFIG_UFSFEATURE) && defined(CONFIG_UFSHPB)
static struct attribute *ufs_hpb_attributes[] = {
	&dev_attr_SEC_UFS_HPB_info.attr,
	&dev_attr_SEC_UFS_HPB_err_info.attr,
	NULL
};

static struct attribute_group ufs_hpb_attribute_group = {
	.attrs  = ufs_hpb_attributes,
};

static void ufshcd_add_hpb_info_sysfs_node(struct ufs_hba *hba)
{
	int err  = -ENOMEM;
	struct device *dev = &(hba->host->shost_dev);

	err = sysfs_create_group(&dev->kobj, &ufs_hpb_attribute_group);

	if (err)
		dev_err(hba->dev, "cannot create hpb sysfs group err: %d\n", err);
}
#endif

/**
 * ufshcd_shutdown - shutdown routine
 * @hba: per adapter instance
 *
 * This function would power off both UFS device and UFS link.
 *
 * Returns 0 always to allow force shutdown even in case of errors.
 */
int ufshcd_shutdown(struct ufs_hba *hba)
{
	struct SEC_UFS_counting *err_info = &(hba->SEC_err_info);
	struct SEC_UFS_op_count *op_cnt = &(err_info->op_count);
	struct SEC_UFS_UIC_err_count *uic_err_cnt = &(err_info->UIC_err_count);
	struct SEC_UFS_UTP_count *utp_err = &(err_info->UTP_count);
	struct SEC_UFS_QUERY_count *query_cnt = &(err_info->query_count);
	int ret = 0;

	if (!hba->is_powered)
		goto out;

	if (ufshcd_is_ufs_dev_poweroff(hba) && ufshcd_is_link_off(hba))
		goto out;

	if (pm_runtime_suspended(hba->dev)) {
		ret = ufshcd_runtime_resume(hba);
		if (ret)
			goto out;
	}

	ret = ufshcd_suspend(hba, UFS_SHUTDOWN_PM);
out:
	if (ret)
		dev_err(hba->dev, "%s failed, err %d\n", __func__, ret);
	/* allow force shutdown even in case of errors */

	dev_err(hba->dev, "Count: %d UIC: %d  UTP:%d QUERY: %d\n",
		op_cnt->HW_RESET_count,
		uic_err_cnt->UIC_err,
		utp_err->UTP_err,
		query_cnt->Query_err);

	dev_err(hba->dev, "Sense Key: medium: %d, hw: %d\n",
		hba->host->medium_err_cnt, hba->host->hw_err_cnt);

	return 0;
}
EXPORT_SYMBOL(ufshcd_shutdown);

/**
 * ufshcd_remove - de-allocate SCSI host and host memory space
 *		data structure memory
 * @hba: per adapter instance
 */
void ufshcd_remove(struct ufs_hba *hba)
{
#if defined(CONFIG_UFSFEATURE)
	ufsf_hpb_release(&hba->ufsf);
#endif
	ufs_sysfs_remove_nodes(hba->dev);
	scsi_remove_host(hba->host);
	/* disable interrupts */
	ufshcd_disable_intr(hba, hba->intr_mask);
	ufshcd_hba_stop(hba, true);

	ufshcd_exit_clk_scaling(hba);
	ufshcd_exit_clk_gating(hba);
#if defined(CONFIG_PM_DEVFREQ)
	if (ufshcd_is_clkscaling_supported(hba))
		device_remove_file(hba->dev, &hba->clk_scaling.enable_attr);
#endif
	ufshcd_hba_exit(hba);
}
EXPORT_SYMBOL_GPL(ufshcd_remove);

/**
 * ufshcd_dealloc_host - deallocate Host Bus Adapter (HBA)
 * @hba: pointer to Host Bus Adapter (HBA)
 */
void ufshcd_dealloc_host(struct ufs_hba *hba)
{
	scsi_host_put(hba->host);
}
EXPORT_SYMBOL_GPL(ufshcd_dealloc_host);

/**
 * ufshcd_set_dma_mask - Set dma mask based on the controller
 *			 addressing capability
 * @hba: per adapter instance
 *
 * Returns 0 for success, non-zero for failure
 */
static int ufshcd_set_dma_mask(struct ufs_hba *hba)
{
	if (hba->capabilities & MASK_64_ADDRESSING_SUPPORT) {
		if (!dma_set_mask_and_coherent(hba->dev, DMA_BIT_MASK(64)))
			return 0;
	}
	return dma_set_mask_and_coherent(hba->dev, DMA_BIT_MASK(32));
}

/**
 * ufshcd_alloc_host - allocate Host Bus Adapter (HBA)
 * @dev: pointer to device handle
 * @hba_handle: driver private handle
 * Returns 0 on success, non-zero value on failure
 */
int ufshcd_alloc_host(struct device *dev, struct ufs_hba **hba_handle)
{
	struct Scsi_Host *host;
	struct ufs_hba *hba;
	int err = 0;

	if (!dev) {
		dev_err(dev,
		"Invalid memory reference for dev is NULL\n");
		err = -ENODEV;
		goto out_error;
	}

	host = scsi_host_alloc(&ufshcd_driver_template,
				sizeof(struct ufs_hba));
	if (!host) {
		dev_err(dev, "scsi_host_alloc failed\n");
		err = -ENOMEM;
		goto out_error;
	}

	/*
	 * Do not use blk-mq at this time because blk-mq does not support
	 * runtime pm.
	 */
	host->use_blk_mq = false;

	hba = shost_priv(host);
	hba->host = host;
	hba->dev = dev;
	*hba_handle = hba;

	INIT_LIST_HEAD(&hba->clk_list_head);

out_error:
	return err;
}
EXPORT_SYMBOL(ufshcd_alloc_host);

/**
 * ufs_sec_send_errinfo - Send UFS Error Information to AP
 * Format : U0H0L0X0Q0R0W0F0
 * U : UTP cmd ERRor count
 * H : HWRESET count
 * L : Link startup failure count
 * X : Link Lost Error count
 * Q : UTMR QUERY_TASK error count
 * R : READ error count
 * W : WRITE error count
 * F : Device Fatal Error count
 **/
 
static void ufs_sec_send_errinfo(void *data)
{
	static struct ufs_hba *hba;
	struct SEC_UFS_counting *err_info;
	char buf[23];

	if (data) {
		hba = (struct ufs_hba *)data;
		return;
	}
	if (!hba) {
		pr_err("%s: hba is not initialized\n", __func__);
		return;
	}
	if (&(hba->SEC_err_info)) {
		err_info = &(hba->SEC_err_info);
		sprintf(buf, "U%dH%dL%dX%dQ%dR%dW%dF%dSM%dSH%d",
				(err_info->UTP_count.UTP_err > 9)	/* UTP Error */
				? 9 : err_info->UTP_count.UTP_err,
				(err_info->op_count.HW_RESET_count > 9)	/* HW Reset */
				? 9 : err_info->op_count.HW_RESET_count,
				(err_info->op_count.link_startup_count > 9)	/* Link Startup Fail */
				? 9 : err_info->op_count.link_startup_count,
				(err_info->Fatal_err_count.LLE > 9)			/* Link Lost */
				? 9 : err_info->Fatal_err_count.LLE,
				(err_info->UTP_count.UTMR_query_task_count > 9)	/* Query task */
				? 9 : err_info->UTP_count.UTMR_query_task_count,
				(err_info->UTP_count.UTR_read_err > 9)			/* UTRR */
				? 9 : err_info->UTP_count.UTR_read_err,
				(err_info->UTP_count.UTR_write_err > 9)		/* UTRW */
				? 9 : err_info->UTP_count.UTR_write_err,
				(err_info->Fatal_err_count.DFE > 9)				/* Device Fatal Error */
				? 9 : err_info->Fatal_err_count.DFE,
				(hba->host->medium_err_cnt > 9)			/* Device Medium error */
				? 9 : hba->host->medium_err_cnt,
				(hba->host->hw_err_cnt > 9)			/* Device HW error */
				? 9 : hba->host->hw_err_cnt);
		pr_err("%s: Send UFS information to AP : %s\n", __func__, buf);
#ifdef CONFIG_SEC_DEBUG_EXTRA_INFO
		secdbg_exin_set_ufs_error(buf);
#endif
	}
	return;
}

/**
 * ufshcd_init - Driver initialization routine
 * @hba: per-adapter instance
 * @mmio_base: base register address
 * @irq: Interrupt line of device
 * Returns 0 on success, non-zero value on failure
 */
int ufshcd_init(struct ufs_hba *hba, void __iomem *mmio_base, unsigned int irq)
{
	int err;
	struct Scsi_Host *host = hba->host;
	struct device *dev = hba->dev;

	if (!mmio_base) {
		dev_err(hba->dev,
		"Invalid memory reference for mmio_base is NULL\n");
		err = -ENODEV;
		goto out_error;
	}

	hba->mmio_base = mmio_base;
	hba->irq = irq;

	/* Set descriptor lengths to specification defaults */
	ufshcd_def_desc_sizes(hba);

	err = ufshcd_hba_init(hba);
	if (err)
		goto out_error;

	/* Read capabilities registers */
	ufshcd_hba_capabilities(hba);

	/* Get UFS version supported by the controller */
	hba->ufs_version = ufshcd_get_ufs_version(hba);

	if ((hba->ufs_version != UFSHCI_VERSION_10) &&
	    (hba->ufs_version != UFSHCI_VERSION_11) &&
	    (hba->ufs_version != UFSHCI_VERSION_20) &&
	    (hba->ufs_version != UFSHCI_VERSION_21) &&
	    (hba->ufs_version != UFSHCI_VERSION_30))
		dev_err(hba->dev, "invalid UFS version 0x%x\n",
			hba->ufs_version);

	/* Get Interrupt bit mask per version */
	hba->intr_mask = ufshcd_get_intr_mask(hba);

	err = ufshcd_set_dma_mask(hba);
	if (err) {
		dev_err(hba->dev, "set dma mask failed\n");
		goto out_disable;
	}

	/* Allocate memory for host memory space */
	err = ufshcd_memory_alloc(hba);
	if (err) {
		dev_err(hba->dev, "Memory allocation failed\n");
		goto out_disable;
	}

	/* Configure LRB */
	ufshcd_host_memory_configure(hba);

	host->can_queue = hba->nutrs;
	host->cmd_per_lun = hba->nutrs;
	host->max_id = UFSHCD_MAX_ID;
	host->max_lun = UFS_MAX_LUNS;
	host->max_channel = UFSHCD_MAX_CHANNEL;
	host->unique_id = host->host_no;
	host->max_cmd_len = MAX_CDB_SIZE;
	host->by_ufs = 1;

	hba->max_pwr_info.is_valid = false;

	/* Initailize wait queue for task management */
	init_waitqueue_head(&hba->tm_wq);
	init_waitqueue_head(&hba->tm_tag_wq);

	/* Initialize work queues */
	INIT_WORK(&hba->eh_work, ufshcd_err_handler);
	INIT_WORK(&hba->eeh_work, ufshcd_exception_event_handler);
	INIT_WORK(&hba->fatal_mode_work, ufshcd_fatal_mode_handler);

	/* Initialize UIC command mutex */
	mutex_init(&hba->uic_cmd_mutex);

	/* Initialize mutex for device management commands */
	mutex_init(&hba->dev_cmd.lock);

	/* Initialize TW ctrl mutex */
	mutex_init(&hba->tw_ctrl_mutex);

	init_rwsem(&hba->clk_scaling_lock);

	/* Initialize device management tag acquire wait queue */
	init_waitqueue_head(&hba->dev_cmd.tag_wq);

	/* Initialize monitor */
	ufshcd_init_monitor(hba);

	err = ufshcd_init_clk_gating(hba);
	if (err) {
		dev_err(hba->dev, "init clk_gating failed\n");
		goto out_disable;
	}

	ufshcd_init_clk_scaling(hba);

	/*
	 * In order to avoid any spurious interrupt immediately after
	 * registering UFS controller interrupt handler, clear any pending UFS
	 * interrupt status and disable all the UFS interrupts.
	 */
	ufshcd_writel(hba, ufshcd_readl(hba, REG_INTERRUPT_STATUS),
		      REG_INTERRUPT_STATUS);
	ufshcd_writel(hba, 0, REG_INTERRUPT_ENABLE);
	/*
	 * Make sure that UFS interrupts are disabled and any pending interrupt
	 * status is cleared before registering UFS interrupt handler.
	 */
	mb();

	hba->dbg_dump_chk = false;

	/* IRQ registration */
	err = devm_request_irq(dev, irq, ufshcd_intr, IRQF_SHARED, UFSHCD, hba);
	if (err) {
		dev_err(hba->dev, "request irq failed\n");
		goto exit_gating;
	} else {
		hba->is_irq_enabled = true;
	}

	err = scsi_add_host(host, hba->dev);
	if (err) {
		dev_err(hba->dev, "scsi_add_host failed\n");
		goto exit_gating;
	}

<<<<<<< HEAD
#if defined(CONFIG_PM_DEVFREQ)
	if (ufshcd_is_clkscaling_supported(hba)) {
		char wq_name[sizeof("ufs_clkscaling_00")];
=======
	/* Init crypto */
	err = ufshcd_hba_init_crypto(hba);
	if (err) {
		dev_err(hba->dev, "crypto setup failed\n");
		goto out_remove_scsi_host;
	}

	/* Host controller enable */
	err = ufshcd_hba_enable(hba);
	if (err) {
		dev_err(hba->dev, "Host controller enable failed\n");
		ufshcd_print_host_regs(hba);
		ufshcd_print_host_state(hba);
		goto out_remove_scsi_host;
	}
>>>>>>> 2700cf83

		INIT_WORK(&hba->clk_scaling.suspend_work,
			  ufshcd_clk_scaling_suspend_work);
		INIT_WORK(&hba->clk_scaling.resume_work,
			  ufshcd_clk_scaling_resume_work);

		snprintf(wq_name, sizeof(wq_name), "ufs_clkscaling_%d",
			 host->host_no);
		hba->clk_scaling.workq = create_singlethread_workqueue(wq_name);

		ufshcd_clkscaling_init_sysfs(hba);
	}
#endif
#if defined(CONFIG_SCSI_UFS_TEST_MODE)
	dev_info(hba->dev, "UFS test mode enabled\n");
#endif

	/* Set the default auto-hiberate idle timer value to 150 ms */
	if (hba->capabilities & MASK_AUTO_HIBERN8_SUPPORT) {
		hba->ahit = FIELD_PREP(UFSHCI_AHIBERN8_TIMER_MASK, 150) |
			    FIELD_PREP(UFSHCI_AHIBERN8_SCALE_MASK, 3);
	}

	/* init ufs_sec_debug function */
	ufs_sec_send_errinfo(hba);
	ufs_debug_func = ufs_sec_send_errinfo;

	/* Hold auto suspend until async scan completes */
	pm_runtime_get_sync(dev);
	atomic_set(&hba->scsi_block_reqs_cnt, 0);
	/*
	 * The device-initialize-sequence hasn't been invoked yet.
	 * Set the device to power-off state
	 */
	ufshcd_set_ufs_dev_poweroff(hba);

#if defined(CONFIG_SCSI_UFS_UNIPRO_DEBUG)
	/* Unipro debug setting */
	hba->unipro_dbg_op = true;
	ufshcd_dme_set(hba, PA_DBG_OPTION_SUITE_1, DBG_SUITE1_ENABLE);
	ufshcd_dme_set(hba, PA_DBG_OPTION_SUITE_2, DBG_SUITE2_ENABLE);
#endif
#if defined(CONFIG_UFSFEATURE)
	ufsf_hpb_set_init_state(&hba->ufsf);
#if defined(CONFIG_UFSHPB)
	atomic64_set(&(hba->SEC_hpb_info.hpb_pinned_rb_cnt), 0);
	atomic64_set(&(hba->SEC_hpb_info.hpb_active_rb_cnt), 0);
#endif
#endif

	async_schedule(ufshcd_async_scan, hba);
	ufs_sysfs_add_nodes(hba->dev);
	ufshcd_add_sysfs_nodes(hba);

	return 0;

exit_gating:
	ufshcd_exit_clk_scaling(hba);
	ufshcd_exit_clk_gating(hba);
out_disable:
	hba->is_irq_enabled = false;
	ufshcd_hba_exit(hba);
out_error:
	return err;
}
EXPORT_SYMBOL_GPL(ufshcd_init);

MODULE_AUTHOR("Santosh Yaragnavi <santosh.sy@samsung.com>");
MODULE_AUTHOR("Vinayak Holikatti <h.vinayak@samsung.com>");
MODULE_DESCRIPTION("Generic UFS host controller driver Core");
MODULE_LICENSE("GPL");
MODULE_VERSION(UFSHCD_DRIVER_VERSION);<|MERGE_RESOLUTION|>--- conflicted
+++ resolved
@@ -53,13 +53,10 @@
 #include "ufs_quirks.h"
 #include "unipro.h"
 #include "ufs-sysfs.h"
-<<<<<<< HEAD
+#include "ufshcd-crypto.h"
 #if defined(CONFIG_SEC_ABC)  
 #include <linux/sti/abc_common.h>  
 #endif
-=======
-#include "ufshcd-crypto.h"
->>>>>>> 2700cf83
 
 #define CREATE_TRACE_POINTS
 #include <trace/events/ufs.h>
@@ -6216,7 +6213,6 @@
 	struct ufs_hba *hba = shost_priv(sdev->host);
 	struct request_queue *q = sdev->request_queue;
 #if defined(CONFIG_UFSFEATURE)
-	struct ufs_hba *hba = shost_priv(sdev->host);
 	struct ufsf_feature *ufsf = &hba->ufsf;
 
 	if (ufsf_is_valid_lun(sdev->lun)) {
@@ -6430,12 +6426,8 @@
 	case OCS_MISMATCH_DATA_BUF_SIZE:
 	case OCS_MISMATCH_RESP_UPIU_SIZE:
 	case OCS_PEER_COMM_FAILURE:
-<<<<<<< HEAD
-=======
-	case OCS_FATAL_ERROR:
 	case OCS_INVALID_CRYPTO_CONFIG:
 	case OCS_GENERAL_CRYPTO_ERROR:
->>>>>>> 2700cf83
 	default:
 		result |= DID_ERROR << 16;
 		dev_err(hba->dev,
@@ -6589,12 +6581,9 @@
 #endif
 
 			cmd->result = result;
-<<<<<<< HEAD
 			if (reason)
 				set_host_byte(cmd, reason);
-=======
 			ufshcd_complete_lrbp_crypto(hba, cmd, lrbp);
->>>>>>> 2700cf83
 			/* Mark completed command as NULL in LRB */
 			lrbp->cmd = NULL;
 			clear_bit_unlock(index, &hba->lrb_in_use);
@@ -9837,15 +9826,13 @@
 		req_link_state = UIC_LINK_OFF_STATE;
 	}
 
-<<<<<<< HEAD
+	ret = ufshcd_crypto_suspend(hba, pm_op);
+	if (ret)
+		goto out;
+
 #if defined(CONFIG_UFSFEATURE)
 	ufsf_hpb_suspend(&hba->ufsf);
 #endif
-=======
-	ret = ufshcd_crypto_suspend(hba, pm_op);
-	if (ret)
-		goto out;
->>>>>>> 2700cf83
 
 	/*
 	 * If we can't transition into any of the low power modes
@@ -9986,13 +9973,10 @@
 		ufshcd_resume_clkscaling(hba);
 	hba->clk_gating.is_suspended = false;
 	ufshcd_release(hba);
-<<<<<<< HEAD
+	ufshcd_crypto_resume(hba, pm_op);
 #if defined(CONFIG_UFSFEATURE)
 	ufsf_hpb_resume(&hba->ufsf);
 #endif
-=======
-	ufshcd_crypto_resume(hba, pm_op);
->>>>>>> 2700cf83
 out:
 	if (!ret && ufshcd_is_system_pm(pm_op))
 		hba->tw_state_not_allowed = true;
@@ -10020,7 +10004,7 @@
 {
 	int ret;
 	enum uic_link_state old_link_state;
-<<<<<<< HEAD
+	enum ufs_dev_pwr_mode old_pwr_mode;
 	enum ufs_pm_level pm_lvl;
 	bool gating_allowed = !ufshcd_can_fake_clkgating(hba);
 	unsigned long flags;
@@ -10034,9 +10018,6 @@
 #endif
 	}
 	spin_unlock_irqrestore(hba->host->host_lock, flags);
-=======
-	enum ufs_dev_pwr_mode old_pwr_mode;
->>>>>>> 2700cf83
 
 	hba->pm_op_in_progress = 1;
 	if (ufshcd_is_system_pm(pm_op))
@@ -11049,11 +11030,23 @@
 		goto exit_gating;
 	}
 
-<<<<<<< HEAD
 #if defined(CONFIG_PM_DEVFREQ)
 	if (ufshcd_is_clkscaling_supported(hba)) {
 		char wq_name[sizeof("ufs_clkscaling_00")];
-=======
+
+		INIT_WORK(&hba->clk_scaling.suspend_work,
+			  ufshcd_clk_scaling_suspend_work);
+		INIT_WORK(&hba->clk_scaling.resume_work,
+			  ufshcd_clk_scaling_resume_work);
+
+		snprintf(wq_name, sizeof(wq_name), "ufs_clkscaling_%d",
+			 host->host_no);
+		hba->clk_scaling.workq = create_singlethread_workqueue(wq_name);
+
+		ufshcd_clkscaling_init_sysfs(hba);
+	}
+#endif
+
 	/* Init crypto */
 	err = ufshcd_hba_init_crypto(hba);
 	if (err) {
@@ -11061,28 +11054,6 @@
 		goto out_remove_scsi_host;
 	}
 
-	/* Host controller enable */
-	err = ufshcd_hba_enable(hba);
-	if (err) {
-		dev_err(hba->dev, "Host controller enable failed\n");
-		ufshcd_print_host_regs(hba);
-		ufshcd_print_host_state(hba);
-		goto out_remove_scsi_host;
-	}
->>>>>>> 2700cf83
-
-		INIT_WORK(&hba->clk_scaling.suspend_work,
-			  ufshcd_clk_scaling_suspend_work);
-		INIT_WORK(&hba->clk_scaling.resume_work,
-			  ufshcd_clk_scaling_resume_work);
-
-		snprintf(wq_name, sizeof(wq_name), "ufs_clkscaling_%d",
-			 host->host_no);
-		hba->clk_scaling.workq = create_singlethread_workqueue(wq_name);
-
-		ufshcd_clkscaling_init_sysfs(hba);
-	}
-#endif
 #if defined(CONFIG_SCSI_UFS_TEST_MODE)
 	dev_info(hba->dev, "UFS test mode enabled\n");
 #endif
@@ -11126,6 +11097,8 @@
 
 	return 0;
 
+out_remove_scsi_host:
+	scsi_remove_host(hba->host);
 exit_gating:
 	ufshcd_exit_clk_scaling(hba);
 	ufshcd_exit_clk_gating(hba);
