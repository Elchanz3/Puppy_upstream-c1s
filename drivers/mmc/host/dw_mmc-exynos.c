/*
 * Exynos Specific Extensions for Synopsys DW Multimedia Card Interface driver
 *
 * Copyright (C) 2012, Samsung Electronics Co., Ltd.
 *
 * This program is free software; you can redistribute it and/or modify
 * it under the terms of the GNU General Public License as published by
 * the Free Software Foundation; either version 2 of the License, or
 * (at your option) any later version.
 */

#include <linux/module.h>
#include <linux/platform_device.h>
#include <linux/clk.h>
#include <linux/mmc/host.h>
#include <linux/mmc/mmc.h>
#include <linux/of.h>
#include <linux/of_gpio.h>
#include <linux/pm_runtime.h>
#include <linux/slab.h>
#include <linux/pinctrl/pinctrl.h>
#include <linux/pinctrl/pinconf.h>
#include <linux/smc.h>
#include <linux/sec_class.h>
#include <linux/regmap.h>
#include <linux/mfd/syscon.h>

#include "dw_mmc.h"
#include "dw_mmc-pltfm.h"
#include "dw_mmc-exynos.h"

extern int cal_pll_mmc_set_ssc(unsigned int mfr, unsigned int mrr, unsigned int ssc_on);
extern int cal_pll_mmc_check(void);

static void dw_mci_exynos_register_dump(struct dw_mci *host)
{
	dev_err(host->dev, ": EMMCP_BASE:	0x%08x\n",
		host->sfr_dump->fmp_emmcp_base = mci_readl(host, EMMCP_BASE));
	dev_err(host->dev, ": MPSECURITY:	0x%08x\n",
		host->sfr_dump->mpsecurity = mci_readl(host, MPSECURITY));
	dev_err(host->dev, ": MPSTAT:		0x%08x\n",
		host->sfr_dump->mpstat = mci_readl(host, MPSTAT));
	dev_err(host->dev, ": MPSBEGIN:		0x%08x\n",
		host->sfr_dump->mpsbegin = mci_readl(host, MPSBEGIN0));
	dev_err(host->dev, ": MPSEND:		0x%08x\n",
		host->sfr_dump->mpsend = mci_readl(host, MPSEND0));
	dev_err(host->dev, ": MPSCTRL:		0x%08x\n",
		host->sfr_dump->mpsctrl = mci_readl(host, MPSCTRL0));
	dev_err(host->dev, ": HS400_DQS_EN:  	0x%08x\n",
		host->sfr_dump->hs400_rdqs_en = mci_readl(host, HS400_DQS_EN));
	dev_err(host->dev, ": HS400_ASYNC_FIFO_CTRL:   0x%08x\n",
		host->sfr_dump->hs400_acync_fifo_ctrl = mci_readl(host, HS400_ASYNC_FIFO_CTRL));
	dev_err(host->dev, ": HS400_DLINE_CTRL:        0x%08x\n",
		host->sfr_dump->hs400_dline_ctrl = mci_readl(host, HS400_DLINE_CTRL));
}

void dw_mci_reg_dump(struct dw_mci *host)
{
	u32 reg;

	dev_err(host->dev, ": ============== REGISTER DUMP ==============\n");
	dev_err(host->dev, ": CTRL:	 0x%08x\n", host->sfr_dump->contrl = mci_readl(host, CTRL));
	dev_err(host->dev, ": PWREN:	 0x%08x\n", host->sfr_dump->pwren = mci_readl(host, PWREN));
	dev_err(host->dev, ": CLKDIV:	 0x%08x\n",
		host->sfr_dump->clkdiv = mci_readl(host, CLKDIV));
	dev_err(host->dev, ": CLKSRC:	 0x%08x\n",
		host->sfr_dump->clksrc = mci_readl(host, CLKSRC));
	dev_err(host->dev, ": CLKENA:	 0x%08x\n",
		host->sfr_dump->clkena = mci_readl(host, CLKENA));
	dev_err(host->dev, ": TMOUT:	 0x%08x\n", host->sfr_dump->tmout = mci_readl(host, TMOUT));
	dev_err(host->dev, ": CTYPE:	 0x%08x\n", host->sfr_dump->ctype = mci_readl(host, CTYPE));
	dev_err(host->dev, ": BLKSIZ:	 0x%08x\n",
		host->sfr_dump->blksiz = mci_readl(host, BLKSIZ));
	dev_err(host->dev, ": BYTCNT:	 0x%08x\n",
		host->sfr_dump->bytcnt = mci_readl(host, BYTCNT));
	dev_err(host->dev, ": INTMSK:	 0x%08x\n",
		host->sfr_dump->intmask = mci_readl(host, INTMASK));
	dev_err(host->dev, ": CMDARG:	 0x%08x\n",
		host->sfr_dump->cmdarg = mci_readl(host, CMDARG));
	dev_err(host->dev, ": CMD:	 0x%08x\n", host->sfr_dump->cmd = mci_readl(host, CMD));
	dev_err(host->dev, ": RESP0:	 0x%08x\n", mci_readl(host, RESP0));
	dev_err(host->dev, ": RESP1:	 0x%08x\n", mci_readl(host, RESP1));
	dev_err(host->dev, ": RESP2:	 0x%08x\n", mci_readl(host, RESP2));
	dev_err(host->dev, ": RESP3:	 0x%08x\n", mci_readl(host, RESP3));
	dev_err(host->dev, ": MINTSTS:	 0x%08x\n",
		host->sfr_dump->mintsts = mci_readl(host, MINTSTS));
	dev_err(host->dev, ": RINTSTS:	 0x%08x\n",
		host->sfr_dump->rintsts = mci_readl(host, RINTSTS));
	dev_err(host->dev, ": STATUS:	 0x%08x\n",
		host->sfr_dump->status = mci_readl(host, STATUS));
	dev_err(host->dev, ": FIFOTH:	 0x%08x\n",
		host->sfr_dump->fifoth = mci_readl(host, FIFOTH));
	dev_err(host->dev, ": CDETECT:	 0x%08x\n", mci_readl(host, CDETECT));
	dev_err(host->dev, ": WRTPRT:	 0x%08x\n", mci_readl(host, WRTPRT));
	dev_err(host->dev, ": GPIO:	 0x%08x\n", mci_readl(host, GPIO));
	dev_err(host->dev, ": TCBCNT:	 0x%08x\n",
		host->sfr_dump->tcbcnt = mci_readl(host, TCBCNT));
	dev_err(host->dev, ": TBBCNT:	 0x%08x\n",
		host->sfr_dump->tbbcnt = mci_readl(host, TBBCNT));
	dev_err(host->dev, ": DEBNCE:	 0x%08x\n", mci_readl(host, DEBNCE));
	dev_err(host->dev, ": USRID:	 0x%08x\n", mci_readl(host, USRID));
	dev_err(host->dev, ": VERID:	 0x%08x\n", mci_readl(host, VERID));
	dev_err(host->dev, ": HCON:	 0x%08x\n", mci_readl(host, HCON));
	dev_err(host->dev, ": UHS_REG:	 0x%08x\n",
		host->sfr_dump->uhs_reg = mci_readl(host, UHS_REG));
	dev_err(host->dev, ": BMOD:	 0x%08x\n", host->sfr_dump->bmod = mci_readl(host, BMOD));
	dev_err(host->dev, ": PLDMND:	 0x%08x\n", mci_readl(host, PLDMND));
	dev_err(host->dev, ": DBADDRL:	 0x%08x\n",
		host->sfr_dump->dbaddrl = mci_readl(host, DBADDRL));
	dev_err(host->dev, ": DBADDRU:	 0x%08x\n",
		host->sfr_dump->dbaddru = mci_readl(host, DBADDRU));
	dev_err(host->dev, ": DSCADDRL:	 0x%08x\n",
		host->sfr_dump->dscaddrl = mci_readl(host, DSCADDRL));
	dev_err(host->dev, ": DSCADDRU:	 0x%08x\n",
		host->sfr_dump->dscaddru = mci_readl(host, DSCADDRU));
	dev_err(host->dev, ": BUFADDR:	 0x%08x\n",
		host->sfr_dump->bufaddr = mci_readl(host, BUFADDR));
	dev_err(host->dev, ": BUFADDRU:	 0x%08x\n",
		host->sfr_dump->bufaddru = mci_readl(host, BUFADDRU));
	dev_err(host->dev, ": DBADDR:	 0x%08x\n",
		host->sfr_dump->dbaddr = mci_readl(host, DBADDR));
	dev_err(host->dev, ": DSCADDR:	 0x%08x\n",
		host->sfr_dump->dscaddr = mci_readl(host, DSCADDR));
	dev_err(host->dev, ": BUFADDR:	 0x%08x\n",
		host->sfr_dump->bufaddr = mci_readl(host, BUFADDR));
	dev_err(host->dev, ": CLKSEL:    0x%08x\n",
		host->sfr_dump->clksel = mci_readl(host, CLKSEL));
	dev_err(host->dev, ": IDSTS:	 0x%08x\n", mci_readl(host, IDSTS));
	dev_err(host->dev, ": IDSTS64:	 0x%08x\n",
		host->sfr_dump->idsts64 = mci_readl(host, IDSTS64));
	dev_err(host->dev, ": IDINTEN:	 0x%08x\n", mci_readl(host, IDINTEN));
	dev_err(host->dev, ": IDINTEN64: 0x%08x\n",
		host->sfr_dump->idinten64 = mci_readl(host, IDINTEN64));
	dev_err(host->dev, ": RESP_TAT: 0x%08x\n", mci_readl(host, RESP_TAT));
	dev_err(host->dev, ": FORCE_CLK_STOP: 0x%08x\n",
		host->sfr_dump->force_clk_stop = mci_readl(host, FORCE_CLK_STOP));
	dev_err(host->dev, ": CDTHRCTL: 0x%08x\n", mci_readl(host, CDTHRCTL));
	if (host->ch_id == 0)
		dw_mci_exynos_register_dump(host);
	dev_err(host->dev, ": ============== STATUS DUMP ================\n");
	dev_err(host->dev, ": cmd_status:      0x%08x\n",
		host->sfr_dump->cmd_status = host->cmd_status);
	dev_err(host->dev, ": data_status:     0x%08x\n",
		host->sfr_dump->force_clk_stop = host->data_status);
	dev_err(host->dev, ": pending_events:  0x%08lx\n",
		host->sfr_dump->pending_events = host->pending_events);
	dev_err(host->dev, ": completed_events:0x%08lx\n",
		host->sfr_dump->completed_events = host->completed_events);
	dev_err(host->dev, ": state:           %d\n", host->sfr_dump->host_state = host->state);
	dev_err(host->dev, ": gate-clk:            %s\n",
		atomic_read(&host->ciu_clk_cnt) ? "enable" : "disable");
	dev_err(host->dev, ": ciu_en_win:           %d\n", atomic_read(&host->ciu_en_win));
	reg = mci_readl(host, CMD);
	dev_err(host->dev, ": ================= CMD REG =================\n");
	if ((reg >> 9) & 0x1) {
		dev_err(host->dev, ": read/write        : %s\n",
			(reg & (0x1 << 10)) ? "write" : "read");
		dev_err(host->dev, ": data expected     : %d\n", (reg >> 9) & 0x1);
	}
	dev_err(host->dev, ": cmd index         : %d\n",
		host->sfr_dump->cmd_index = ((reg >> 0) & 0x3f));
	reg = mci_readl(host, STATUS);
	dev_err(host->dev, ": ================ STATUS REG ===============\n");
	dev_err(host->dev, ": fifocount         : %d\n",
		host->sfr_dump->fifo_count = ((reg >> 17) & 0x1fff));
	dev_err(host->dev, ": response index    : %d\n", (reg >> 11) & 0x3f);
	dev_err(host->dev, ": data state mc busy: %d\n", (reg >> 10) & 0x1);
	dev_err(host->dev, ": data busy         : %d\n",
		host->sfr_dump->data_busy = ((reg >> 9) & 0x1));
	dev_err(host->dev, ": data 3 state      : %d\n",
		host->sfr_dump->data_3_state = ((reg >> 8) & 0x1));
	dev_err(host->dev, ": command fsm state : %d\n", (reg >> 4) & 0xf);
	dev_err(host->dev, ": fifo full         : %d\n", (reg >> 3) & 0x1);
	dev_err(host->dev, ": fifo empty        : %d\n", (reg >> 2) & 0x1);
	dev_err(host->dev, ": fifo tx watermark : %d\n",
		host->sfr_dump->fifo_tx_watermark = ((reg >> 1) & 0x1));
	dev_err(host->dev, ": fifo rx watermark : %d\n",
		host->sfr_dump->fifo_rx_watermark = ((reg >> 0) & 0x1));
	dev_err(host->dev, ": ===========================================\n");
}

/* Variations in Exynos specific dw-mshc controller */
enum dw_mci_exynos_type {
	DW_MCI_TYPE_EXYNOS,
};

static struct dw_mci_exynos_compatible {
	char *compatible;
	enum dw_mci_exynos_type ctrl_type;
} exynos_compat[] = {
	{
.compatible = "samsung,exynos-dw-mshc",.ctrl_type = DW_MCI_TYPE_EXYNOS,},};

static inline u8 dw_mci_exynos_get_ciu_div(struct dw_mci *host)
{
	return SDMMC_CLKSEL_GET_DIV(mci_readl(host, CLKSEL)) + 1;
}

static int exynos_mmc_iocc_parse_dt(struct dw_mci *host)
{
	struct device_node *np;
	struct exynos_access_cxt *cxt = &host->cxt_coherency;
	int ret;
	const char *const name = {
		"mmc-io-coherency",
	};

	np = of_get_child_by_name(host->dev->of_node, name);
	if (!np) {
		dev_err(host->dev, "failed to get node(%s)\n", name);
		return 1;
	}
	ret = of_property_read_u32(np, "offset", &cxt->offset);
	if (IS_ERR(&cxt->offset)) {
		dev_err(host->dev, "failed to set cxt(%s) offset\n", name);
		return cxt->offset;
	}
	ret = of_property_read_u32(np, "mask", &cxt->mask);
	if (IS_ERR(&cxt->mask)) {
		dev_err(host->dev, "failed to set cxt(%s) mask\n", name);
		return cxt->mask;
	}
	ret = of_property_read_u32(np, "val", &cxt->val);
	if (IS_ERR(&cxt->val)) {
		dev_err(host->dev, "failed to set cxt(%s) val\n", name);
		return cxt->val;
	}
	return 0;

}

static int exynos_mmc_iocc_enable(struct dw_mci *host)
{
	struct device *dev = host->dev;
	int ret = 0;
	bool is_io_coherency;
	bool is_dma_coherent;

	is_io_coherency = !IS_ERR(host->sysreg);
	is_dma_coherent = !!of_find_property(dev->of_node, "dma-coherent", NULL);

	if (is_io_coherency != is_dma_coherent)
		BUG();

	if (!is_io_coherency)
		dev_err(dev, "Not configured to use IO coherency\n");
	else
		ret = regmap_update_bits(host->sysreg, host->cxt_coherency.offset,
				host->cxt_coherency.mask, host->cxt_coherency.val);
	return ret;
}

static int dw_mci_exynos_priv_init(struct dw_mci *host)
{
	struct dw_mci_exynos_priv_data *priv = host->priv;
	u32 temp;
	int ret = 0;

	priv->saved_strobe_ctrl = mci_readl(host, HS400_DLINE_CTRL);
	priv->saved_dqs_en = mci_readl(host, HS400_DQS_EN);
	priv->saved_dqs_en |= AXI_NON_BLOCKING_WR;
	mci_writel(host, HS400_DQS_EN, priv->saved_dqs_en);
	if (!priv->dqs_delay)
		priv->dqs_delay = DQS_CTRL_GET_RD_DELAY(priv->saved_strobe_ctrl);
#if defined(CONFIG_MMC_DW_64BIT_DESC)
	if (priv->voltage_int_extra != 0) {
		u32 reg = 0;
		reg = mci_readl(host, AXI_BURST_LEN);
		reg &= ~(0x7 << 24);
		reg |= (priv->voltage_int_extra << 24);
		mci_writel(host, AXI_BURST_LEN, reg);
	}
#endif
	temp = mci_readl(host, BLOCK_DMA_FOR_CI);
	temp &= ~(0x1 << 29);

	if (!host->extended_tmout)
		temp |= (0x1 << 29);
	mci_writel(host, BLOCK_DMA_FOR_CI, temp);

	if (exynos_mmc_iocc_parse_dt(host)) {
		dev_err(host->dev, "mmc iocc not enable\n");
	} else
		ret = exynos_mmc_iocc_enable(host);

	return ret;
}

static void dw_mci_exynos_ssclk_control(struct dw_mci *host, int enable)
{
	u32 err;

	if (!(host->pdata->quirks & DW_MCI_QUIRK_USE_SSC))
		return;

	if (enable) {
		if (cal_pll_mmc_check() == true)
			goto out;

		if (host->pdata->ssc_rate > 8) {
			dev_info(host->dev, "unvalid SSC rate value\n");
			goto out;
		}

		err = cal_pll_mmc_set_ssc(12, host->pdata->ssc_rate, 1);
		if (err)
			dev_info(host->dev, "SSC set fail.\n");
		else
			dev_info(host->dev, "SSC set enable.\n");
	} else {
		if (cal_pll_mmc_check() == false)
			goto out;

		err = cal_pll_mmc_set_ssc(0, 0, 0);
		if (err)
			dev_info(host->dev, "SSC set fail.\n");
		else
			dev_info(host->dev, "SSC set disable.\n");
	}
out:
	return;
}

static void dw_mci_exynos_set_clksel_timing(struct dw_mci *host, u32 timing)
{
	u32 clksel;

	clksel = mci_readl(host, CLKSEL);
	clksel = (clksel & ~SDMMC_CLKSEL_TIMING_MASK) | timing;

	if (!((host->pdata->io_mode == MMC_TIMING_MMC_HS400) ||
	      (host->pdata->io_mode == MMC_TIMING_MMC_HS400_ES)))
		clksel &= ~(BIT(30) | BIT(19));

	mci_writel(host, CLKSEL, clksel);
}

#ifdef CONFIG_PM
static int dw_mci_exynos_runtime_resume(struct device *dev)
{
	struct dw_mci *host = dev_get_drvdata(dev);

	if(exynos_mmc_iocc_enable(host))
		dev_err(host->dev,"mmc io coherency enable fail!\n");

	return dw_mci_runtime_resume(dev);
}
#endif /* CONFIG_PM */

#ifdef CONFIG_PM_SLEEP
#if 0
/**
 * dw_mci_exynos_suspend_noirq - Exynos-specific suspend code
 *
 * This ensures that device will be in runtime active state in
 * dw_mci_exynos_resume_noirq after calling pm_runtime_force_resume()
 */
static int dw_mci_exynos_suspend_noirq(struct device *dev)
{
	pm_runtime_get_noresume(dev);
	return pm_runtime_force_suspend(dev);
}

/**
 * dw_mci_exynos_resume_noirq - Exynos-specific resume code
 *
 * On exynos5420 there is a silicon errata that will sometimes leave the
 * WAKEUP_INT bit in the CLKSEL register asserted.  This bit is 1 to indicate
 * that it fired and we can clear it by writing a 1 back.  Clear it to prevent
 * interrupts from going off constantly.
 *
 * We run this code on all exynos variants because it doesn't hurt.
 */

static int dw_mci_exynos_resume_noirq(struct device *dev)
{
	struct dw_mci *host = dev_get_drvdata(dev);
	u32 clksel;

	clksel = mci_readl(host, CLKSEL);

	if (clksel & SDMMC_CLKSEL_WAKEUP_INT)
		mci_writel(host, CLKSEL, clksel);

	return 0;
}
#endif
#endif /* CONFIG_PM_SLEEP */

static void dw_mci_card_int_hwacg_ctrl(struct dw_mci *host, u32 flag)
{
	u32 reg;

	reg = mci_readl(host, FORCE_CLK_STOP);
	if (flag == HWACG_Q_ACTIVE_EN) {
		reg |= MMC_HWACG_CONTROL;
		host->qactive_check = HWACG_Q_ACTIVE_EN;
	} else {
		reg &= ~(MMC_HWACG_CONTROL);
		host->qactive_check = HWACG_Q_ACTIVE_DIS;
	}
	mci_writel(host, FORCE_CLK_STOP, reg);
}

static void dw_mci_exynos_config_hs400(struct dw_mci *host, u32 timing)
{
	struct dw_mci_exynos_priv_data *priv = host->priv;
	u32 dqs, strobe;

	/*
	 * Not supported to configure register
	 * related to HS400
	 */

	dqs = priv->saved_dqs_en;
	strobe = priv->saved_strobe_ctrl;

	if (timing == MMC_TIMING_MMC_HS400 || timing == MMC_TIMING_MMC_HS400_ES) {
		dqs &= ~(DWMCI_TXDT_CRC_TIMER_SET(0xFF, 0xFF));
		dqs |= (DWMCI_TXDT_CRC_TIMER_SET(priv->hs400_tx_t_fastlimit,
						 priv->hs400_tx_t_initval) | DWMCI_RDDQS_EN |
			DWMCI_AXI_NON_BLOCKING_WRITE);
		if (host->pdata->quirks & DW_MCI_QUIRK_ENABLE_ULP) {
			if (priv->delay_line || priv->tx_delay_line)
				strobe = DWMCI_WD_DQS_DELAY_CTRL(priv->tx_delay_line) |
				    DWMCI_FIFO_CLK_DELAY_CTRL(0x2) |
				    DWMCI_RD_DQS_DELAY_CTRL(priv->delay_line);
			else
				strobe = DWMCI_FIFO_CLK_DELAY_CTRL(0x2) |
				    DWMCI_RD_DQS_DELAY_CTRL(90);
		} else {
			if (priv->delay_line)
				strobe = DWMCI_FIFO_CLK_DELAY_CTRL(0x2) |
				    DWMCI_RD_DQS_DELAY_CTRL(priv->delay_line);
			else
				strobe = DWMCI_FIFO_CLK_DELAY_CTRL(0x2) |
				    DWMCI_RD_DQS_DELAY_CTRL(90);
		}
		dqs |= (DATA_STROBE_EN | DWMCI_AXI_NON_BLOCKING_WRITE);
		if (timing == MMC_TIMING_MMC_HS400_ES)
			dqs |= DWMCI_RESP_RCLK_MODE;
	} else {
		dqs &= ~DATA_STROBE_EN;
	}

	mci_writel(host, HS400_DQS_EN, dqs);
	mci_writel(host, HS400_DLINE_CTRL, strobe);
}

static void dw_mci_exynos_adjust_clock(struct dw_mci *host, unsigned int wanted)
{
	struct dw_mci_exynos_priv_data *priv = host->priv;
	unsigned long actual;
	u8 div;
	int ret;
	u32 clock;

	/*
	 * Don't care if wanted clock is zero or
	 * ciu clock is unavailable
	 */
	if (!wanted || IS_ERR(host->ciu_clk))
		return;

	/* Guaranteed minimum frequency for cclkin */
	if (wanted < EXYNOS_CCLKIN_MIN)
		wanted = EXYNOS_CCLKIN_MIN;

	div = dw_mci_exynos_get_ciu_div(host);

	if (wanted == priv->cur_speed) {
		clock = clk_get_rate(host->ciu_clk);
		if (clock == priv->cur_speed * div)
			return;
	}

	ret = clk_set_rate(host->ciu_clk, wanted * div);
	if (ret)
		dev_warn(host->dev, "failed to set clk-rate %u error: %d\n", wanted * div, ret);
	actual = clk_get_rate(host->ciu_clk);
	host->bus_hz = actual / div;
	priv->cur_speed = wanted;
	host->current_speed = 0;
}

#ifndef MHZ
#define MHZ (1000 * 1000)
#endif
#define KHZ (1000)

static void dw_mci_exynos_set_ios(struct dw_mci *host, struct mmc_ios *ios)
{
	struct dw_mci_exynos_priv_data *priv = host->priv;
	unsigned int wanted = ios->clock;
	u32 *clk_tbl = priv->ref_clk;
	u32 timing = ios->timing, clksel;
	u32 cclkin;

	cclkin = clk_tbl[timing];
	host->pdata->io_mode = timing;
	if (host->bus_hz != cclkin)
		wanted = cclkin;

	switch (timing) {
	case MMC_TIMING_MMC_HS400:
	case MMC_TIMING_MMC_HS400_ES:
		if (host->pdata->quirks & DW_MCI_QUIRK_ENABLE_ULP) {
			clksel = SDMMC_CLKSEL_UP_SAMPLE(priv->hs400_ulp_timing, priv->tuned_sample);
			clksel |= (BIT(30) | BIT(19));	/* ultra low powermode on */
		} else {
			clksel = SDMMC_CLKSEL_UP_SAMPLE(priv->hs400_timing, priv->tuned_sample);
			clksel &= ~(BIT(30) | BIT(19));	/* ultra low powermode on */
			wanted <<= 1;
		}
		if (host->pdata->is_fine_tuned)
			clksel |= BIT(6);
		break;
	case MMC_TIMING_MMC_DDR52:
	case MMC_TIMING_UHS_DDR50:
		clksel = priv->ddr_timing;
		/* Should be double rate for DDR mode */
		if (ios->bus_width == MMC_BUS_WIDTH_8)
			wanted <<= 1;
		break;
	case MMC_TIMING_MMC_HS200:
		clksel = SDMMC_CLKSEL_UP_SAMPLE(priv->hs200_timing, priv->tuned_sample);
		break;
	case MMC_TIMING_UHS_SDR104:
		if (priv->sdr104_timing)
			clksel = SDMMC_CLKSEL_UP_SAMPLE(priv->sdr104_timing, priv->tuned_sample);
		else {
			dev_info(host->dev, "Setting of SDR104 timing in not been!!\n");
			clksel = SDMMC_CLKSEL_UP_SAMPLE(priv->sdr_timing, priv->tuned_sample);
		}
		break;
	case MMC_TIMING_UHS_SDR50:
		if (priv->sdr50_timing)
			clksel = SDMMC_CLKSEL_UP_SAMPLE(priv->sdr50_timing, priv->tuned_sample);
		else {
			dev_info(host->dev, "Setting of SDR50 timing is not been!!\n");
			clksel = SDMMC_CLKSEL_UP_SAMPLE(priv->sdr_timing, priv->tuned_sample);
		}
		break;
	default:
		clksel = priv->sdr_timing;
	}

	if ((ios->clock > 0) && (ios->clock < 400 * KHZ))
		sample_path_sel_dis(host, AXI_BURST_LEN);

	if (host->pdata->quirks & DW_MCI_QUIRK_USE_SSC) {
		if ((ios->clock > 0) && (ios->clock < 100 * MHZ))
			dw_mci_exynos_ssclk_control(host, 0);
		else if (ios->clock)
			dw_mci_exynos_ssclk_control(host, 1);
	}

	host->cclk_in = wanted;

	/* Set clock timing for the requested speed mode */
	dw_mci_exynos_set_clksel_timing(host, clksel);

	/* Configure setting for HS400 */
	dw_mci_exynos_config_hs400(host, timing);

	/* Configure clock rate */
	dw_mci_exynos_adjust_clock(host, wanted);
}

static int dw_mci_exynos_parse_dt(struct dw_mci *host)
{
	struct dw_mci_exynos_priv_data *priv;
	struct device_node *np = host->dev->of_node;
	u32 timing[4];
	u32 div = 0, voltage_int_extra = 0;
	int idx;
	u32 ref_clk_size;
	u32 *ref_clk;
	u32 *ciu_clkin_values = NULL;
	int idx_ref;
	int ret = 0;
	int id = 0, i;

	priv = devm_kzalloc(host->dev, sizeof(*priv), GFP_KERNEL);
	if (!priv) {
		dev_err(host->dev, "mem alloc failed for private data\n");
		return -ENOMEM;
	}

	for (idx = 0; idx < ARRAY_SIZE(exynos_compat); idx++) {
		if (of_device_is_compatible(np, exynos_compat[idx].compatible))
			priv->ctrl_type = exynos_compat[idx].ctrl_type;
	}

	if (of_property_read_u32(np, "num-ref-clks", &ref_clk_size)) {
		dev_err(host->dev, "Getting a number of referece clock failed\n");
		ret = -ENODEV;
		goto err_ref_clk;
	}

	ref_clk = devm_kzalloc(host->dev, ref_clk_size * sizeof(*ref_clk), GFP_KERNEL);
	if (!ref_clk) {
		dev_err(host->dev, "Mem alloc failed for reference clock table\n");
		ret = -ENOMEM;
		goto err_ref_clk;
	}

	ciu_clkin_values = devm_kzalloc(host->dev,
					ref_clk_size * sizeof(*ciu_clkin_values), GFP_KERNEL);

	if (!ciu_clkin_values) {
		dev_err(host->dev, "Mem alloc failed for temporary clock values\n");
		ret = -ENOMEM;
		goto err_ref_clk;
	}
	if (of_property_read_u32_array(np, "ciu_clkin", ciu_clkin_values, ref_clk_size)) {
		dev_err(host->dev, "Getting ciu_clkin values faild\n");
		ret = -ENOMEM;
		goto err_ref_clk;
	}

	for (idx_ref = 0; idx_ref < ref_clk_size; idx_ref++, ref_clk++, ciu_clkin_values++) {
		if (*ciu_clkin_values > MHZ)
			*(ref_clk) = (*ciu_clkin_values);
		else
			*(ref_clk) = (*ciu_clkin_values) * MHZ;
	}

	ref_clk -= ref_clk_size;
	ciu_clkin_values -= ref_clk_size;
	priv->ref_clk = ref_clk;

	if (of_get_property(np, "card-detect", NULL))
		priv->cd_gpio = of_get_named_gpio(np, "card-detect", 0);
	else
		priv->cd_gpio = -1;

	/* Swapping clock drive strength */
	of_property_read_u32(np, "clk-drive-number", &priv->clk_drive_number);
	if (of_get_property(np, "sec-sd-slot-type", NULL))
		of_property_read_u32(np,
				"sec-sd-slot-type", &priv->sec_sd_slot_type);
	else {
		if (priv->cd_gpio != -1) /* treat default SD slot if cd_gpio is defined */
			priv->sec_sd_slot_type = SEC_HOTPLUG_SD_SLOT;
		else
			priv->sec_sd_slot_type = -1;
	}

	priv->pinctrl = devm_pinctrl_get(host->dev);

	if (IS_ERR(priv->pinctrl)) {
		priv->pinctrl = NULL;
	} else {
		priv->clk_drive_base = pinctrl_lookup_state(priv->pinctrl, "default");
		priv->clk_drive_str[0] = pinctrl_lookup_state(priv->pinctrl, "fast-slew-rate-1x");
		priv->clk_drive_str[1] = pinctrl_lookup_state(priv->pinctrl, "fast-slew-rate-2x");
		priv->clk_drive_str[2] = pinctrl_lookup_state(priv->pinctrl, "fast-slew-rate-3x");
		priv->clk_drive_str[3] = pinctrl_lookup_state(priv->pinctrl, "fast-slew-rate-4x");
		priv->clk_drive_str[4] = pinctrl_lookup_state(priv->pinctrl, "fast-slew-rate-5x");
		priv->clk_drive_str[5] = pinctrl_lookup_state(priv->pinctrl, "fast-slew-rate-6x");

		for (i = 0; i < 6; i++) {
			if (IS_ERR(priv->clk_drive_str[i]))
				priv->clk_drive_str[i] = NULL;
		}

		priv->pins_config[0] = pinctrl_lookup_state(priv->pinctrl, "pins-as-pdn");
		priv->pins_config[1] = pinctrl_lookup_state(priv->pinctrl, "pins-as-func");

		for (i = 0; i < 2; i++) {
			if (IS_ERR(priv->pins_config[i]))
				priv->pins_config[i] = NULL;
		}
	}

	of_property_read_u32(np, "samsung,dw-mshc-ciu-div", &div);
	priv->ciu_div = div;

	if (of_property_read_u32(np, "samsung,voltage-int-extra", &voltage_int_extra))
		priv->voltage_int_extra = voltage_int_extra;

	ret = of_property_read_u32_array(np, "samsung,dw-mshc-sdr-timing", timing, 4);
	if (ret)
		return ret;

	priv->sdr_timing = SDMMC_CLKSEL_TIMING(timing[0], timing[1], timing[2], timing[3]);

	ret = of_property_read_u32_array(np, "samsung,dw-mshc-ddr-timing", timing, 4);
	if (ret)
		return ret;

	priv->ddr_timing = SDMMC_CLKSEL_TIMING(timing[0], timing[1], timing[2], timing[3]);

	of_property_read_u32(np, "ignore-phase", &priv->ignore_phase);
	if (of_find_property(np, "bypass-for-allpass", NULL))
		priv->ctrl_flag |= DW_MMC_EXYNOS_BYPASS_FOR_ALL_PASS;
	if (of_find_property(np, "use-enable-shift", NULL))
		priv->ctrl_flag |= DW_MMC_EXYNOS_ENABLE_SHIFT;

	if (of_find_property(np, "extended_tmout", NULL))
		host->extended_tmout = true;
	else
		host->extended_tmout = false;

	host->sysreg = syscon_regmap_lookup_by_phandle(np, "samsung,sysreg-phandle");

	if (IS_ERR(host->sysreg)) {
		/*
		 * Currently, ufs driver gets sysreg for io coherency.
		 * Some architecture might not support this feature.
		 * So the device node might not exist.
		 */
		dev_err(host->dev, "sysreg regmap lookup failed.\n");
		return 0;
	}

	id = of_alias_get_id(host->dev->of_node, "mshc");
	switch (id) {
		/* dwmmc0 : eMMC    */
	case 0:
		ret = of_property_read_u32_array(np, "samsung,dw-mshc-hs200-timing", timing, 4);
		if (ret)
			goto err_ref_clk;
		priv->hs200_timing =
		    SDMMC_CLKSEL_TIMING(timing[0], timing[1], timing[2], timing[3]);

		ret = of_property_read_u32_array(np, "samsung,dw-mshc-hs400-timing", timing, 4);
		if (ret)
			goto err_ref_clk;

		priv->hs400_timing =
		    SDMMC_CLKSEL_TIMING(timing[0], timing[1], timing[2], timing[3]);

		ret = of_property_read_u32_array(np, "samsung,dw-mshc-hs400-ulp-timing", timing, 4);
		if (!ret)
			priv->hs400_ulp_timing =
			    SDMMC_CLKSEL_TIMING(timing[0], timing[1], timing[2], timing[3]);
		else
			ret = 0;

		/* Rx Delay Line */
		of_property_read_u32(np, "samsung,dw-mshc-hs400-delay-line", &priv->delay_line);

		/* Tx Delay Line */
		of_property_read_u32(np,
				     "samsung,dw-mshc-hs400-tx-delay-line", &priv->tx_delay_line);

		/* The fast RXCRC packet arrival time */
		of_property_read_u32(np,
				     "samsung,dw-mshc-txdt-crc-timer-fastlimit",
				     &priv->hs400_tx_t_fastlimit);

		/* Initial value of the timeout down counter for RXCRC packet */
		of_property_read_u32(np,
				     "samsung,dw-mshc-txdt-crc-timer-initval",
				     &priv->hs400_tx_t_initval);
		break;
		/* dwmmc1 : SDIO    */
	case 1:
		/* dwmmc2 : SD Card */
	case 2:
		ret = of_property_read_u32_array(np, "samsung,dw-mshc-sdr50-timing", timing, 4);	/* SDR50 100Mhz */
		if (!ret)
			priv->sdr50_timing =
			    SDMMC_CLKSEL_TIMING(timing[0], timing[1], timing[2], timing[3]);
		else {
			priv->sdr50_timing = priv->sdr_timing;
			ret = 0;
		}

		ret = of_property_read_u32_array(np, "samsung,dw-mshc-sdr104-timing", timing, 4);	/* SDR104 200mhz */
		if (!ret)
			priv->sdr104_timing =
			    SDMMC_CLKSEL_TIMING(timing[0], timing[1], timing[2], timing[3]);
		else {
			priv->sdr104_timing = priv->sdr_timing;
			ret = 0;
		}
		break;
	default:
		ret = -ENODEV;
	}
	host->priv = priv;
 err_ref_clk:
	return ret;
}

static inline u8 dw_mci_exynos_get_clksmpl(struct dw_mci *host)
{
	return SDMMC_CLKSEL_CCLK_SAMPLE(mci_readl(host, CLKSEL));
}

static inline void dw_mci_exynos_set_clksmpl(struct dw_mci *host, u8 sample)
{
	u32 clksel;

	clksel = mci_readl(host, CLKSEL);
	clksel = SDMMC_CLKSEL_UP_SAMPLE(clksel, sample);
	mci_writel(host, CLKSEL, clksel);
}

static inline u8 dw_mci_exynos_move_next_clksmpl(struct dw_mci *host)
{
	u32 clksel;
	u8 sample;

	clksel = mci_readl(host, CLKSEL);
	sample = (clksel + 1) & 0x7;
	clksel = (clksel & ~0x7) | sample;
	mci_writel(host, CLKSEL, clksel);
	return sample;
}

static void dw_mci_set_quirk_endbit(struct dw_mci *host, s8 mid)
{
	u32 clksel, phase;
	u32 shift;

	clksel = mci_readl(host, CLKSEL);
	phase = (((clksel >> 24) & 0x7) + 1) << 1;
	shift = 360 / phase;

	if (host->verid < DW_MMC_260A && (shift * mid) % 360 >= 225)
		host->quirks |= DW_MCI_QUIRK_NO_DETECT_EBIT;
	else
		host->quirks &= ~DW_MCI_QUIRK_NO_DETECT_EBIT;
}

static void dw_mci_exynos_set_enable_shift(struct dw_mci *host, u32 sample, bool fine_tune)
{
	u32 i, j, en_shift, en_shift_phase[3][4] = { {0, 0, 1, 0},
	{1, 2, 3, 3},
	{2, 4, 5, 5}
	};

	en_shift = mci_readl(host, HS400_ENABLE_SHIFT)
	    & ~(DWMCI_ENABLE_SHIFT_MASK);

	for (i = 0; i < 3; i++) {
		for (j = 1; j < 4; j++) {
			if (sample == en_shift_phase[i][j]) {
				en_shift |= DWMCI_ENABLE_SHIFT(en_shift_phase[i][0]);
				break;
			}
		}
	}
	if ((en_shift < 2) && fine_tune)
		en_shift += 1;
	mci_writel(host, HS400_ENABLE_SHIFT, en_shift);
}

static u8 dw_mci_tuning_sampling(struct dw_mci *host)
{
	struct dw_mci_exynos_priv_data *priv = host->priv;
	u32 clksel, i;
	u8 sample;

	clksel = mci_readl(host, CLKSEL);
	sample = (clksel + 1) & 0x7;
	clksel = SDMMC_CLKSEL_UP_SAMPLE(clksel, sample);

	if (priv->ignore_phase) {
		for (i = 0; i < 8; i++) {
			if (priv->ignore_phase & (0x1 << sample))
				sample = (sample + 1) & 0x7;
			else
				break;
		}
	}
	clksel = (clksel & 0xfffffff8) | sample;
	mci_writel(host, CLKSEL, clksel);

	if (phase6_en & (0x1 << sample) || phase7_en & (0x1 << sample))
		sample_path_sel_en(host, AXI_BURST_LEN);
	else
		sample_path_sel_dis(host, AXI_BURST_LEN);

	if (priv->ctrl_flag & DW_MMC_EXYNOS_ENABLE_SHIFT)
		dw_mci_exynos_set_enable_shift(host, sample, false);

	return sample;
}

/* initialize the clock sample to given value */
static void dw_mci_exynos_set_sample(struct dw_mci *host, u32 sample, bool tuning)
{
	struct dw_mci_exynos_priv_data *priv = host->priv;
	u32 clksel;

	clksel = mci_readl(host, CLKSEL);
	clksel = (clksel & ~0x7) | SDMMC_CLKSEL_CCLK_SAMPLE(sample);
	mci_writel(host, CLKSEL, clksel);
	if (sample == 6 || sample == 7)
		sample_path_sel_en(host, AXI_BURST_LEN);
	else
		sample_path_sel_dis(host, AXI_BURST_LEN);

	if (priv->ctrl_flag & DW_MMC_EXYNOS_ENABLE_SHIFT)
		dw_mci_exynos_set_enable_shift(host, sample, false);
	if (!tuning)
		dw_mci_set_quirk_endbit(host, clksel);
}

static void dw_mci_set_fine_tuning_bit(struct dw_mci *host, bool is_fine_tuning)
{
	struct dw_mci_exynos_priv_data *priv = host->priv;
	u32 clksel, sample;

	clksel = mci_readl(host, CLKSEL);
	clksel = (clksel & ~BIT(6));
	sample = (clksel & 0x7);

	if (is_fine_tuning) {
		host->pdata->is_fine_tuned = true;
		clksel |= BIT(6);
	} else
		host->pdata->is_fine_tuned = false;
	mci_writel(host, CLKSEL, clksel);
	if (priv->ctrl_flag & DW_MMC_EXYNOS_ENABLE_SHIFT) {
		if (((sample % 2) == 1) && is_fine_tuning && sample != 0x7)
			dw_mci_exynos_set_enable_shift(host, sample, true);
		else
			dw_mci_exynos_set_enable_shift(host, sample, false);
	}
}

/* read current clock sample offset */
static u32 dw_mci_exynos_get_sample(struct dw_mci *host)
{
	u32 clksel = mci_readl(host, CLKSEL);
	return SDMMC_CLKSEL_CCLK_SAMPLE(clksel);
}

static int __find_median_of_16bits(u32 orig_bits, u16 mask, u8 startbit)
{
	u32 i, testbits;

	testbits = orig_bits;
	for (i = startbit; i < (16 + startbit); i++, testbits >>= 1)
		if ((testbits & mask) == mask)
			return SDMMC_CLKSEL_CCLK_FINE_SAMPLE(i);
	return -1;
}

#define NUM_OF_MASK	7
static int find_median_of_16bits(struct dw_mci *host, unsigned int map, bool force)
{
	struct dw_mci_exynos_priv_data *priv = host->priv;
	u32 orig_bits;
	u8 i, divratio;
	int sel = -1;
	u16 mask[NUM_OF_MASK] = { 0x1fff, 0x7ff, 0x1ff, 0x7f, 0x1f, 0xf, 0x7 };
	/* Tuning during the center value is set to 3/2 */
	int optimum[NUM_OF_MASK] = { 9, 7, 6, 5, 3, 2, 1 };

	/* replicate the map so "arithimetic shift right" shifts in
	 * the same bits "again". e.g. portable "Rotate Right" bit operation.
	 */
	if (map == 0xFFFF && force == false)
		return sel;

	divratio = (mci_readl(host, CLKSEL) >> 24) & 0x7;
	dev_info(host->dev, "divratio: %d map: 0x %08x\n", divratio, map);

	orig_bits = map | (map << 16);

	if (divratio == 1) {
		if (!(priv->ctrl_flag & DW_MMC_EXYNOS_ENABLE_SHIFT))
			orig_bits = orig_bits & (orig_bits >> 8);
	}

<<<<<<< HEAD
	for (i = 0; i < NUM_OF_MASK; i++) {
		sel = __find_median_of_16bits(orig_bits, mask[i], optimum[i]);
		if (-1 != sel)
			break;
	}

	return sel;
}

static void exynos_dwmci_tuning_drv_st(struct dw_mci *host)
{
	struct dw_mci_exynos_priv_data *priv = host->priv;

	dev_info(host->dev, "Clock GPIO Drive Strength Value: x%d\n", (priv->clk_drive_tuning));

	if (priv->pinctrl && priv->clk_drive_str[priv->clk_drive_tuning - 1])
		pinctrl_select_state(priv->pinctrl,
				     priv->clk_drive_str[priv->clk_drive_tuning - 1]);
=======
	/*
	 * If there is no cadiates value, then it needs to return -EIO.
	 * If there are candiates values and don't find bset clk sample value,
	 * then use a first candiates clock sample value.
	 */
	for (i = 0; i < iter; i++) {
		__c = ror8(candiates, i);
		if ((__c & 0x1) == 0x1) {
			loc = i;
			goto out;
		}
	}
out:
	return loc;
>>>>>>> 086155f9
}

static void dw_mci_set_pins_state(struct dw_mci *host, int config)
{
	struct dw_mci_exynos_priv_data *priv = host->priv;

	if (priv->pinctrl && priv->pins_config[config])
		pinctrl_select_state(priv->pinctrl, priv->pins_config[config]);
}

/*
 * Test all 8 possible "Clock in" Sample timings.
 * Create a bitmap of which CLock sample values work and find the "median"
 * value. Apply it and remember that we found the best value.
 */
static int dw_mci_exynos_execute_tuning(struct dw_mci_slot *slot, u32 opcode,
					struct dw_mci_tuning_data *tuning_data)
{
	struct dw_mci *host = slot->host;
	struct dw_mci_exynos_priv_data *priv = host->priv;
	struct mmc_host *mmc = slot->mmc;
	unsigned int tuning_loop = MAX_TUNING_LOOP;
	unsigned int drv_str_retries;
	bool tuned = 0;
	int ret = 0;
	u8 *tuning_blk;		/* data read from device */

	unsigned int sample_good = 0;	/* bit map of clock sample (0-7) */
	u32 test_sample = -1;
	u32 orig_sample;
	int best_sample = 0, best_sample_ori = 0;
	u8 pass_index;
	bool is_fine_tuning = false;
	unsigned int abnormal_result = 0xFFFF;
	unsigned int temp_ignore_phase = priv->ignore_phase;
	int ffs_ignore_phase = 0;
	u8 all_pass_count = 0;
	bool bypass = false;

	while (temp_ignore_phase) {
		ffs_ignore_phase = ffs(temp_ignore_phase) - 1;
		abnormal_result &= ~(0x3 << (2 * ffs_ignore_phase));
		temp_ignore_phase &= ~(0x1 << ffs_ignore_phase);
	}

	/* Short circuit: don't tune again if we already did. */
	if (host->pdata->tuned) {
		host->drv_data->misc_control(host, CTRL_RESTORE_CLKSEL, NULL);
		mci_writel(host, CDTHRCTL, host->cd_rd_thr << 16 | 1);
		dev_info(host->dev, "EN_SHIFT 0x %08x CLKSEL 0x %08x\n",
			 mci_readl(host, HS400_ENABLE_SHIFT), mci_readl(host, CLKSEL));
		return 0;
	}

	tuning_blk = kmalloc(2 * tuning_data->blksz, GFP_KERNEL);
	if (!tuning_blk)
		return -ENOMEM;

	test_sample = orig_sample = dw_mci_exynos_get_sample(host);
	host->cd_rd_thr = 512;
	mci_writel(host, CDTHRCTL, host->cd_rd_thr << 16 | 1);

	/*
	 * eMMC 4.5 spec section 6.6.7.1 says the device is guaranteed to
	 * complete 40 iteration of CMD21 in 150ms. So this shouldn't take
	 * longer than about 30ms or so....at least assuming most values
	 * work and don't time out.
	 */

	if (host->pdata->io_mode == MMC_TIMING_MMC_HS400)
		host->quirks |= DW_MCI_QUIRK_NO_DETECT_EBIT;

	dev_info(host->dev, "Tuning Abnormal_result 0x%08x.\n", abnormal_result);

	priv->clk_drive_tuning = priv->clk_drive_number;
	drv_str_retries = priv->clk_drive_number;

	do {
		struct mmc_request mrq;
		struct mmc_command cmd;
		struct mmc_command stop;
		struct mmc_data data;
		struct scatterlist sg;

		if (!tuning_loop)
			break;

		memset(&cmd, 0, sizeof(cmd));
		cmd.opcode = opcode;
		cmd.arg = 0;
		cmd.flags = MMC_RSP_R1 | MMC_CMD_ADTC;
		cmd.error = 0;
		cmd.busy_timeout = 10;	/* 2x * (150ms/40 + setup overhead) */

		memset(&stop, 0, sizeof(stop));
		stop.opcode = MMC_STOP_TRANSMISSION;
		stop.arg = 0;
		stop.flags = MMC_RSP_R1B | MMC_CMD_AC;
		stop.error = 0;

		memset(&data, 0, sizeof(data));
		data.blksz = tuning_data->blksz;
		data.blocks = 1;
		data.flags = MMC_DATA_READ;
		data.sg = &sg;
		data.sg_len = 1;
		data.error = 0;

		memset(tuning_blk, ~0U, tuning_data->blksz);
		sg_init_one(&sg, tuning_blk, tuning_data->blksz);

		memset(&mrq, 0, sizeof(mrq));
		mrq.cmd = &cmd;
		mrq.stop = &stop;
		mrq.data = &data;
		host->mrq = &mrq;

		/*
		 * DDR200 tuning Sequence with fine tuning setup
		 *
		 * 0. phase 0 (0 degree) + no fine tuning setup
		 * - pass_index = 0
		 * 1. phase 0 + fine tuning setup
		 * - pass_index = 1
		 * 2. phase 1 (90 degree) + no fine tuning setup
		 * - pass_index = 2
		 * ..
		 * 15. phase 7 + fine tuning setup
		 * - pass_index = 15
		 *
		 */
		dw_mci_set_fine_tuning_bit(host, is_fine_tuning);

		dw_mci_set_timeout(host, dw_mci_calc_timeout(host));
		mmc_wait_for_req(mmc, &mrq);

		pass_index = (u8) test_sample *2;

		if (is_fine_tuning)
			pass_index++;

		if (!cmd.error && !data.error) {
			/*
			 * Verify the "tuning block" arrived (to host) intact.
			 * If yes, remember this sample value works.
			 */
			if (host->use_dma == 1) {
				sample_good |= (1 << pass_index);
			} else {
				if (!memcmp
				    (tuning_data->blk_pattern, tuning_blk, tuning_data->blksz))
					sample_good |= (1 << pass_index);
			}
		} else {
			dev_info(&mmc->class_dev,
				 "Tuning error: cmd.error:%d, data.error:%d CLKSEL = 0x%08x, EN_SHIFT = 0x%08x\n",
				 cmd.error, data.error,
				 mci_readl(host, CLKSEL), mci_readl(host, HS400_ENABLE_SHIFT));
		}

		if (is_fine_tuning)
			test_sample = dw_mci_tuning_sampling(host);

		is_fine_tuning = !is_fine_tuning;

		if (orig_sample == test_sample && !is_fine_tuning) {

			/*
			 * Get at middle clock sample values.
			 */
			if (sample_good == abnormal_result)
				all_pass_count++;

			if (priv->ctrl_flag & DW_MMC_EXYNOS_BYPASS_FOR_ALL_PASS)
				bypass = (all_pass_count > priv->clk_drive_number) ? true : false;

			if (bypass) {
				dev_info(host->dev, "Bypassed for all pass at %d times\n",
						priv->clk_drive_number);
				sample_good = abnormal_result & 0xFFFF;
				/*
				   previous tuning was all passed but retune triggered.
				   selected phase, 0x9, was marginal. remove from pass window.
				 */
				if (mmc->doing_retune && host->pdata->prev_all_pass)
					sample_good = sample_good & 0xFDFF;
				host->pdata->prev_all_pass = true;
				tuned = true;
			}

			best_sample = find_median_of_16bits(host, sample_good, bypass);

			if (best_sample >= 0) {
				dev_info(host->dev, "sample_good: 0x%02x best_sample: 0x%02x\n",
					 sample_good, best_sample);

				if (sample_good != abnormal_result || bypass) {
					tuned = true;
					break;
				}
			} else
				dev_info(host->dev,
					 "Failed to find median value in sample good (0x%02x)\n",
					 sample_good);

			if (drv_str_retries) {
				drv_str_retries--;
				if (priv->clk_drive_str[0]) {
					exynos_dwmci_tuning_drv_st(host);
					if (priv->clk_drive_tuning > 0)
						priv->clk_drive_tuning--;
				}
				sample_good = 0;
			} else
				break;
		}
		tuning_loop--;
	} while (!tuned);

	/*
	 * To set sample value with mid, the value should be divided by 2,
	 * because mid represents index in pass map extended.(8 -> 16 bits)
	 * And that mid is odd number, means the selected case includes
	 * using fine tuning.
	 */

	best_sample_ori = best_sample;
	best_sample /= 2;

	if (host->pdata->io_mode == MMC_TIMING_MMC_HS400)
		host->quirks &= ~DW_MCI_QUIRK_NO_DETECT_EBIT;

	if (tuned) {
		host->pdata->clk_smpl = priv->tuned_sample = best_sample;
		if (host->pdata->only_once_tune)
			host->pdata->tuned = true;

		if (best_sample_ori % 2)
			best_sample += 1;

		dw_mci_exynos_set_sample(host, best_sample, false);
		dw_mci_set_fine_tuning_bit(host, false);
	} else {
		/* Failed. Just restore and return error */
		dev_err(host->dev, "tuning err\n");
		mci_writel(host, CDTHRCTL, 0 << 16 | 0);
		dw_mci_exynos_set_sample(host, orig_sample, false);
		ret = -EIO;
		dev_warn(&mmc->class_dev,
			"There is no candiates value about clksmpl!\n");
	}

	if (!bypass)
		host->pdata->prev_all_pass = false;

	/* Rollback Clock drive strength */
	if (priv->pinctrl && priv->clk_drive_base)
		pinctrl_select_state(priv->pinctrl, priv->clk_drive_base);

	dev_info(host->dev, "CLKSEL = 0x%08x, EN_SHIFT = 0x%08x\n",
		 mci_readl(host, CLKSEL), mci_readl(host, HS400_ENABLE_SHIFT));

	kfree(tuning_blk);
	return ret;
}

static struct device *sd_detection_cmd_dev;

static ssize_t sd_detection_cmd_show(struct device *dev,
		struct device_attribute *attr, char *buf)
{
	struct dw_mci *host = dev_get_drvdata(dev);
	struct dw_mci_exynos_priv_data *priv = host->priv;

	if (priv->sec_sd_slot_type > 0 && !gpio_is_valid(priv->cd_gpio))
		goto gpio_error;

	if (gpio_get_value(priv->cd_gpio) ^ (host->pdata->use_gpio_invert)
			&& (priv->sec_sd_slot_type == SEC_HYBRID_SD_SLOT)) {
		dev_info(host->dev, "SD slot tray Removed.\n");
		return sprintf(buf, "Notray\n");
	}

	if (host->slot && host->slot->mmc && host->slot->mmc->card) {
		dev_info(host->dev, "SD card inserted.\n");
		return sprintf(buf, "Insert\n");
	}
	dev_info(host->dev, "SD card removed.\n");
	return sprintf(buf, "Remove\n");

gpio_error:
	dev_info(host->dev, "%s : External SD detect pin Error\n", __func__);
	return  sprintf(buf, "Error\n");
}

static ssize_t sd_detection_cnt_show(struct device *dev,
		struct device_attribute *attr, char *buf)
{
	struct dw_mci *host = dev_get_drvdata(dev);

	dev_info(host->dev, "%s : CD count is = %u\n", __func__, host->card_detect_cnt);
	return  sprintf(buf, "%u", host->card_detect_cnt);
}

static ssize_t sd_detection_maxmode_show(struct device *dev,
		struct device_attribute *attr, char *buf)
{
	struct dw_mci *host = dev_get_drvdata(dev);
	const char *uhs_bus_speed_mode = "";
	struct device_node *np = host->dev->of_node;

	if (of_find_property(np, "sd-uhs-sdr104", NULL))
		uhs_bus_speed_mode = "SDR104";
	else if (of_find_property(np, "sd-uhs-ddr50", NULL))
		uhs_bus_speed_mode = "DDR50";
	else if (of_find_property(np, "sd-uhs-sdr50", NULL))
		uhs_bus_speed_mode = "SDR50";
	else if (of_find_property(np, "sd-uhs-sdr25", NULL))
		uhs_bus_speed_mode = "SDR25";
	else if (of_find_property(np, "sd-uhs-sdr12", NULL))
		uhs_bus_speed_mode = "SDR12";
	else
		uhs_bus_speed_mode = "HS";

	dev_info(host->dev, "%s : Max supported Host Speed Mode = %s\n", __func__, uhs_bus_speed_mode);
	return  sprintf(buf, "%s\n", uhs_bus_speed_mode);
}
static ssize_t sd_detection_curmode_show(struct device *dev,
		struct device_attribute *attr, char *buf)
{
	struct dw_mci *host = dev_get_drvdata(dev);

	const char *uhs_bus_speed_mode = "";
	static const char *const uhs_speeds[] = {
		[UHS_SDR12_BUS_SPEED] = "SDR12",
		[UHS_SDR25_BUS_SPEED] = "SDR25",
		[UHS_SDR50_BUS_SPEED] = "SDR50",
		[UHS_SDR104_BUS_SPEED] = "SDR104",
		[UHS_DDR50_BUS_SPEED] = "DDR50",
	};

	if (host->slot && host->slot->mmc && host->slot->mmc->card) {
		if (mmc_card_uhs(host->slot->mmc->card))
			uhs_bus_speed_mode = uhs_speeds[host->slot->mmc->card->sd_bus_speed];
		else
			uhs_bus_speed_mode = "HS";
	} else
		uhs_bus_speed_mode = "No Card";

	dev_info(host->dev, "%s : Current SD Card Speed = %s\n", __func__, uhs_bus_speed_mode);
	return  sprintf(buf, "%s\n", uhs_bus_speed_mode);
}

static ssize_t sdcard_summary_show(struct device *dev,
		struct device_attribute *attr, char *buf)
{
	struct dw_mci *host = dev_get_drvdata(dev);
	struct mmc_card *card;
	const char *uhs_bus_speed_mode = "";
	static const char *const uhs_speeds[] = {
		[UHS_SDR12_BUS_SPEED] = "SDR12",
		[UHS_SDR25_BUS_SPEED] = "SDR25",
		[UHS_SDR50_BUS_SPEED] = "SDR50",
		[UHS_SDR104_BUS_SPEED] = "SDR104",
		[UHS_DDR50_BUS_SPEED] = "DDR50",
	};
	static const char *const unit[] = {"KB", "MB", "GB", "TB"};
	unsigned int size, serial;
	int	digit = 1;
	char ret_size[6];

	if (host->slot && host->slot->mmc && host->slot->mmc->card) {
		card = host->slot->mmc->card;

		/* MANID */
		/* SERIAL */
		serial = card->cid.serial & (0x0000FFFF);

		/*SIZE*/
		if (card->csd.read_blkbits == 9)			/* 1 Sector = 512 Bytes */
			size = (card->csd.capacity) >> 1;
		else if (card->csd.read_blkbits == 11)	/* 1 Sector = 2048 Bytes */
			size = (card->csd.capacity) << 1;
		else								/* 1 Sector = 1024 Bytes */
			size = card->csd.capacity;

		if (size >= 380000000 && size <= 410000000) {	/* QUIRK 400GB SD Card */ 
			sprintf(ret_size, "400GB"); 
		} else if(size >= 190000000 && size <= 210000000) {	/* QUIRK 200GB SD Card */
			sprintf(ret_size, "200GB");
		} else {
			while ((size >> 1) > 0) {
				size = size >> 1;
				digit++;
			}
			sprintf(ret_size, "%d%s", 1 << (digit%10), unit[digit/10]);
		}

		/* SPEEDMODE */
		if (mmc_card_uhs(card))
			uhs_bus_speed_mode = uhs_speeds[card->sd_bus_speed];
		else if (mmc_card_hs(card))
			uhs_bus_speed_mode = "HS";
		else
			uhs_bus_speed_mode = "DS";

		/* SUMMARY */
		dev_info(host->dev, "MANID : 0x%02X, SERIAL : %04X, SIZE : %s, SPEEDMODE : %s\n",
				card->cid.manfid, serial, ret_size, uhs_bus_speed_mode);
		return sprintf(buf, "\"MANID\":\"0x%02X\",\"SERIAL\":\"%04X\""\
				",\"SIZE\":\"%s\",\"SPEEDMODE\":\"%s\",\"NOTI\":\"%d\"\n",
				card->cid.manfid, serial, ret_size, uhs_bus_speed_mode,
				card->err_log[0].noti_cnt);
	} else {
		/* SUMMARY : No SD Card Case */
		dev_info(host->dev, "%s : No SD Card\n", __func__);
		return sprintf(buf, "\"MANID\":\"NoCard\",\"SERIAL\":\"NoCard\""\
			",\"SIZE\":\"NoCard\",\"SPEEDMODE\":\"NoCard\",\"NOTI\":\"NoCard\"\n");
	}
}

static struct device *sd_info_cmd_dev;
static ssize_t sd_count_show(struct device *dev,
		struct device_attribute *attr, char *buf)
{
	struct dw_mci *host = dev_get_drvdata(dev);
	struct mmc_card *cur_card = NULL;
	struct mmc_card_error_log *err_log;
	u64 total_cnt = 0;
	int len = 0;
	int i = 0;

	if (host->slot && host->slot->mmc && host->slot->mmc->card)
		cur_card = host->slot->mmc->card;
	else {
		len = snprintf(buf, PAGE_SIZE, "no card\n");
		goto out;
	}

	err_log = cur_card->err_log;

	for (i = 0; i < 6; i++) {
		if (total_cnt < MAX_CNT_U64)
			total_cnt += err_log[i].count;
	}
	len = snprintf(buf, PAGE_SIZE, "%lld\n", total_cnt);

out:
	return len;
}

static struct device *sd_data_cmd_dev;
static ssize_t sd_data_show(struct device *dev,
		struct device_attribute *attr, char *buf)
{
	struct dw_mci *host = dev_get_drvdata(dev);
	struct mmc_card *cur_card = NULL;
	struct mmc_card_error_log *err_log;
	u64 total_c_cnt = 0;
	u64 total_t_cnt = 0;
	int len = 0;
	int i = 0;

	if (host->slot && host->slot->mmc && host->slot->mmc->card)
		cur_card = host->slot->mmc->card;
	else {
		len = snprintf(buf, PAGE_SIZE,
			"\"GE\":\"0\",\"CC\":\"0\",\"ECC\":\"0\",\"WP\":\"0\"\
,\"OOR\":\"0\",\"CRC\":\"0\",\"TMO\":\"0\"\n");
		goto out;
	}

	err_log = cur_card->err_log;

	for (i = 0; i < 6; i++) {
		if (err_log[i].err_type == -EILSEQ && total_c_cnt < MAX_CNT_U64)
			total_c_cnt += err_log[i].count;
		if (err_log[i].err_type == -ETIMEDOUT && total_t_cnt < MAX_CNT_U64)
			total_t_cnt += err_log[i].count;
	}

	len = snprintf(buf, PAGE_SIZE,
		"\"GE\":\"%d\",\"CC\":\"%d\",\"ECC\":\"%d\",\"WP\":\"%d\"\
,\"OOR\":\"%d\",\"CRC\":\"%lld\",\"TMO\":\"%lld\"\n",
		err_log[0].ge_cnt, err_log[0].cc_cnt, err_log[0].ecc_cnt, err_log[0].wp_cnt,
		err_log[0].oor_cnt, total_c_cnt, total_t_cnt);
out:
	return len;
}

static ssize_t sd_cid_show(struct device *dev,
		struct device_attribute *attr, char *buf)
{
	struct dw_mci *host = dev_get_drvdata(dev);
	struct mmc_card *cur_card = NULL;
	int len = 0;

	if (host->slot && host->slot->mmc && host->slot->mmc->card)
		cur_card = host->slot->mmc->card;
	else {
		len = snprintf(buf, PAGE_SIZE, "No Card\n");
		goto out;
	}

	len = snprintf(buf, PAGE_SIZE,
			"%08x%08x%08x%08x\n",
			cur_card->raw_cid[0], cur_card->raw_cid[1],
			cur_card->raw_cid[2], cur_card->raw_cid[3]);
out:
	return len;
}

static ssize_t sd_health_show(struct device *dev,
		struct device_attribute *attr, char *buf)
{
	struct dw_mci *host = dev_get_drvdata(dev);
	struct mmc_card *cur_card = NULL;
	struct mmc_card_error_log *err_log;
	u64 total_c_cnt = 0;
	u64 total_t_cnt = 0;
	int len = 0;
	int i = 0;

	if (host->slot && host->slot->mmc && host->slot->mmc->card)
		cur_card = host->slot->mmc->card;

	if (!cur_card) {
		//There should be no spaces in 'No Card'(Vold Team).
		len = snprintf(buf, PAGE_SIZE, "NOCARD\n");
		goto out;
	}

	err_log = cur_card->err_log;

	for (i = 0; i < 6; i++) {
		if (err_log[i].err_type == -EILSEQ && total_c_cnt < MAX_CNT_U64)
			total_c_cnt += err_log[i].count;
		if (err_log[i].err_type == -ETIMEDOUT && total_t_cnt < MAX_CNT_U64)
			total_t_cnt += err_log[i].count;
	}

	if(err_log[0].ge_cnt > 100 || err_log[0].ecc_cnt > 0 || err_log[0].wp_cnt > 0 ||
	   err_log[0].oor_cnt > 10 || total_t_cnt > 100 || total_c_cnt > 100)
		len = snprintf(buf, PAGE_SIZE, "BAD\n");
	else
		len = snprintf(buf, PAGE_SIZE, "GOOD\n");

out:
	return len;
}

static DEVICE_ATTR(status, 0444, sd_detection_cmd_show, NULL);
static DEVICE_ATTR(cd_cnt, 0444, sd_detection_cnt_show, NULL);
static DEVICE_ATTR(max_mode, 0444, sd_detection_maxmode_show, NULL);
static DEVICE_ATTR(current_mode, 0444, sd_detection_curmode_show, NULL);
static DEVICE_ATTR(sdcard_summary, 0444, sdcard_summary_show, NULL);
static DEVICE_ATTR(sd_count, 0444, sd_count_show, NULL);
static DEVICE_ATTR(sd_data, 0444, sd_data_show, NULL);
static DEVICE_ATTR(data, 0444, sd_cid_show, NULL);
static DEVICE_ATTR(fc, 0444, sd_health_show, NULL);

/* Callback function for SD Card IO Error */
static int sdcard_uevent(struct mmc_card *card)
{
	pr_info("%s: Send Notification about SD Card IO Error\n", mmc_hostname(card->host));
	return kobject_uevent(&sd_detection_cmd_dev->kobj, KOBJ_CHANGE);
}

static int dw_mci_sdcard_uevent(struct device *dev, struct kobj_uevent_env *env)
{
	struct dw_mci *host = dev_get_drvdata(dev);
	struct mmc_card *card;
	int retval;
	bool card_exist;

	add_uevent_var(env, "DEVNAME=%s", dev->kobj.name);

	if (host->slot && host->slot->mmc && host->slot->mmc->card) {
		card_exist = true;
		card = host->slot->mmc->card;
	} else
		card_exist = false;

	retval = add_uevent_var(env, "IOERROR=%s", card_exist ? (
				((card->err_log[0].ge_cnt && !(card->err_log[0].ge_cnt % 1000)) ||
				 (card->err_log[0].ecc_cnt && !(card->err_log[0].ecc_cnt % 1000)) ||
				 (card->err_log[0].wp_cnt && !(card->err_log[0].wp_cnt % 100)) ||
				 (card->err_log[0].oor_cnt && !(card->err_log[0].oor_cnt % 100)))
				? "YES" : "NO")	: "NoCard");

	return retval;
}

static struct device_type sdcard_type = {
	.uevent = dw_mci_sdcard_uevent,
};

static int dw_mci_exynos_request_ext_irq(struct dw_mci *host, irq_handler_t func)
{
	struct dw_mci_exynos_priv_data *priv = host->priv;
	int ext_cd_irq = 0;

	if (gpio_is_valid(priv->cd_gpio) && !gpio_request(priv->cd_gpio, "DWMCI_EXT_CD")) {
		ext_cd_irq = gpio_to_irq(priv->cd_gpio);
		if (ext_cd_irq &&
		    devm_request_irq(host->dev, ext_cd_irq, func,
				     IRQF_TRIGGER_RISING |
				     IRQF_TRIGGER_FALLING |
				     IRQF_ONESHOT, "tflash_det", host) == 0) {
			dev_info(host->dev, "success to request irq for card detect.\n");
			enable_irq_wake(ext_cd_irq);
		} else
			dev_info(host->dev, "cannot request irq for card detect.\n");
	}

	return 0;
}

static int dw_mci_exynos_check_cd(struct dw_mci *host)
{
	int ret = -1;
	struct dw_mci_exynos_priv_data *priv = host->priv;

	if (gpio_is_valid(priv->cd_gpio)) {
		if (host->pdata->use_gpio_invert)
			ret = gpio_get_value(priv->cd_gpio) ? 1 : 0;
		else
			ret = gpio_get_value(priv->cd_gpio) ? 0 : 1;
	}
	return ret;
}

static void dw_mci_exynos_add_sysfs(struct dw_mci *host)
{
	struct dw_mci_exynos_priv_data *priv = host->priv;

	if ((priv->sec_sd_slot_type) >= 0) {
		if (!sd_detection_cmd_dev) {
			sd_detection_cmd_dev = sec_device_create(host, "sdcard");
			if (IS_ERR(sd_detection_cmd_dev))
				pr_err("Fail to create sysfs dev\n");

			sd_detection_cmd_dev->type = &sdcard_type;
			host->slot->mmc->sdcard_uevent = sdcard_uevent;
			if (device_create_file(sd_detection_cmd_dev,
						&dev_attr_status) < 0)
				pr_err("Fail to create status sysfs file\n");

			if (device_create_file(sd_detection_cmd_dev,
						&dev_attr_cd_cnt) < 0)
				pr_err("Fail to create cd_cnt sysfs file\n");

			if (device_create_file(sd_detection_cmd_dev,
						&dev_attr_max_mode) < 0)
				pr_err("Fail to create max_mode sysfs file\n");

			if (device_create_file(sd_detection_cmd_dev,
						&dev_attr_current_mode) < 0)
				pr_err("Fail to create current_mode sysfs file\n");

			if (device_create_file(sd_detection_cmd_dev,
						&dev_attr_sdcard_summary) < 0)
				pr_err("Fail to create sdcard_summary sysfs file\n");
		}

		if (!sd_info_cmd_dev) {
			sd_info_cmd_dev = sec_device_create(host, "sdinfo");
			if (IS_ERR(sd_info_cmd_dev))
				pr_err("Fail to create sysfs dev\n");
			if (device_create_file(sd_info_cmd_dev,
						&dev_attr_sd_count) < 0)
				pr_err("Fail to create status sysfs file\n");

			if (device_create_file(sd_info_cmd_dev,
						&dev_attr_data) < 0)
				pr_err("Fail to create status sysfs file\n");

			if (device_create_file(sd_info_cmd_dev,
						&dev_attr_fc) < 0)
				pr_err("%s : Failed to create device file(%s)!\n",
						__func__, dev_attr_fc.attr.name);
		}

		if (!sd_data_cmd_dev) {
			sd_data_cmd_dev = sec_device_create(host, "sddata");
			if (IS_ERR(sd_data_cmd_dev))
				pr_err("Fail to create sysfs dev\n");
			if (device_create_file(sd_data_cmd_dev,
						&dev_attr_sd_data) < 0)
				pr_err("Fail to create status sysfs file\n");
		}
	}
}

/* Common capabilities of Exynos4/Exynos5 SoC */
static unsigned long exynos_dwmmc_caps[4] = {
	MMC_CAP_1_8V_DDR | MMC_CAP_8_BIT_DATA | MMC_CAP_CMD23,
	MMC_CAP_CMD23,
	MMC_CAP_CMD23,
	MMC_CAP_CMD23,
};

static int dw_mci_exynos_misc_control(struct dw_mci *host,
				      enum dw_mci_misc_control control, void *priv)
{
	int ret = 0;

	switch (control) {
	case CTRL_RESTORE_CLKSEL:
		dw_mci_exynos_set_sample(host, host->pdata->clk_smpl, false);
		dw_mci_set_fine_tuning_bit(host, host->pdata->is_fine_tuned);
		break;
	case CTRL_REQUEST_EXT_IRQ:
		ret = dw_mci_exynos_request_ext_irq(host, (irq_handler_t) priv);
		break;
	case CTRL_CHECK_CD:
		ret = dw_mci_exynos_check_cd(host);
		break;
	case CTRL_ADD_SYSFS:
			dw_mci_exynos_add_sysfs(host);
			break;
	default:
		dev_err(host->dev, "dw_mmc exynos: wrong case\n");
		ret = -ENODEV;
	}
	return ret;
}

#ifdef CONFIG_MMC_DW_EXYNOS_FMP
static struct bio *get_bio(struct dw_mci *host,
				struct mmc_data *data, bool cmdq_enabled)
{
	struct bio *bio = NULL;
	struct dw_mci_exynos_priv_data *priv;

	if (!host || !data) {
		pr_err("%s: Invalid MMC:%p data:%p\n", __func__, host, data);
		return NULL;
	}

	priv = host->priv;
	if (priv->fmp == SMU_ID_MAX)
		return NULL;

	if (cmdq_enabled) {
		pr_err("%s: no support cmdq yet:%p\n", __func__, host, data);
		bio = NULL;
	} else {
		struct mmc_queue_req *mq_rq;
		struct request *req;
		struct mmc_blk_request *brq;

		brq = container_of(data, struct mmc_blk_request, data);
		if (!brq)
			return NULL;

		mq_rq = container_of(brq, struct mmc_queue_req, brq);
		if (virt_addr_valid(mq_rq))
			req = mmc_queue_req_to_req(mq_rq);
			if (virt_addr_valid(req))
				bio = req->bio;
	}
	return bio;
}

static int dw_mci_exynos_crypto_engine_cfg(struct dw_mci *host,
					void *desc, struct mmc_data *data,
					struct page *page, int page_index,
					int sector_offset, bool cmdq_enabled)
{
	struct bio *bio = get_bio(host, host->data, cmdq_enabled);

	if (!bio)
		return 0;

	return exynos_fmp_crypt_cfg(bio, desc, page_index, sector_offset);
}

static int dw_mci_exynos_crypto_engine_clear(struct dw_mci *host,
					void *desc, bool cmdq_enabled)
{
	struct bio *bio = get_bio(host, host->data, cmdq_enabled);

	if (!bio)
		return 0;

	return exynos_fmp_crypt_clear(bio, desc);
}

static int dw_mci_exynos_crypto_sec_cfg(struct dw_mci *host, bool init)
{
	struct dw_mci_exynos_priv_data *priv = host->priv;

	if (!priv)
		return -EINVAL;

	return exynos_fmp_sec_cfg(priv->fmp, priv->smu, init);
}

static int dw_mci_exynos_access_control_abort(struct dw_mci *host)
{
	struct dw_mci_exynos_priv_data *priv = host->priv;

	if (!priv)
		return -EINVAL;

	return exynos_fmp_smu_abort(priv->smu);
}
#endif

static const struct dw_mci_drv_data exynos_drv_data = {
	.caps = exynos_dwmmc_caps,
	.init = dw_mci_exynos_priv_init,
	.set_ios = dw_mci_exynos_set_ios,
	.parse_dt = dw_mci_exynos_parse_dt,
	.execute_tuning = dw_mci_exynos_execute_tuning,
	.hwacg_control = dw_mci_card_int_hwacg_ctrl,
	.misc_control = dw_mci_exynos_misc_control,
	.pins_control = dw_mci_set_pins_state,
#ifdef CONFIG_MMC_DW_EXYNOS_FMP
	.crypto_engine_cfg = dw_mci_exynos_crypto_engine_cfg,
	.crypto_engine_clear = dw_mci_exynos_crypto_engine_clear,
	.crypto_sec_cfg = dw_mci_exynos_crypto_sec_cfg,
	.access_control_abort = dw_mci_exynos_access_control_abort,
#endif
	.ssclk_control = dw_mci_exynos_ssclk_control,
};

static const struct of_device_id dw_mci_exynos_match[] = {
	{.compatible = "samsung,exynos-dw-mshc",
	 .data = &exynos_drv_data,},
	{},
};

MODULE_DEVICE_TABLE(of, dw_mci_exynos_match);

static int dw_mci_exynos_probe(struct platform_device *pdev)
{
	const struct dw_mci_drv_data *drv_data;
	const struct of_device_id *match;
	int ret;

	match = of_match_node(dw_mci_exynos_match, pdev->dev.of_node);
	drv_data = match->data;

	pm_runtime_get_noresume(&pdev->dev);
	pm_runtime_set_active(&pdev->dev);
	pm_runtime_enable(&pdev->dev);

	ret = dw_mci_pltfm_register(pdev, drv_data);
	if (ret) {
		pm_runtime_disable(&pdev->dev);
		pm_runtime_set_suspended(&pdev->dev);
		pm_runtime_put_noidle(&pdev->dev);

		return ret;
	}

	return 0;
}

static int dw_mci_exynos_remove(struct platform_device *pdev)
{
	pm_runtime_disable(&pdev->dev);
	pm_runtime_set_suspended(&pdev->dev);
	pm_runtime_put_noidle(&pdev->dev);

	return dw_mci_pltfm_remove(pdev);
}

static const struct dev_pm_ops dw_mci_exynos_pmops = {
	SET_SYSTEM_SLEEP_PM_OPS(pm_runtime_force_suspend,
			pm_runtime_force_resume)
	SET_RUNTIME_PM_OPS(dw_mci_runtime_suspend,
			dw_mci_exynos_runtime_resume, NULL)
};

static struct platform_driver dw_mci_exynos_pltfm_driver = {
	.probe		= dw_mci_exynos_probe,
	.remove		= dw_mci_exynos_remove,
	.driver		= {
		.name		= "dwmmc_exynos",
		.of_match_table	= dw_mci_exynos_match,
		.pm		= &dw_mci_exynos_pmops,
	},
};

module_platform_driver(dw_mci_exynos_pltfm_driver);

MODULE_DESCRIPTION("Samsung Specific DW-MSHC Driver Extension");
MODULE_AUTHOR("Thomas Abraham <thomas.ab@samsung.com");
MODULE_LICENSE("GPL v2");
MODULE_ALIAS("platform:dwmmc_exynos");<|MERGE_RESOLUTION|>--- conflicted
+++ resolved
@@ -970,7 +970,6 @@
 			orig_bits = orig_bits & (orig_bits >> 8);
 	}
 
-<<<<<<< HEAD
 	for (i = 0; i < NUM_OF_MASK; i++) {
 		sel = __find_median_of_16bits(orig_bits, mask[i], optimum[i]);
 		if (-1 != sel)
@@ -989,22 +988,6 @@
 	if (priv->pinctrl && priv->clk_drive_str[priv->clk_drive_tuning - 1])
 		pinctrl_select_state(priv->pinctrl,
 				     priv->clk_drive_str[priv->clk_drive_tuning - 1]);
-=======
-	/*
-	 * If there is no cadiates value, then it needs to return -EIO.
-	 * If there are candiates values and don't find bset clk sample value,
-	 * then use a first candiates clock sample value.
-	 */
-	for (i = 0; i < iter; i++) {
-		__c = ror8(candiates, i);
-		if ((__c & 0x1) == 0x1) {
-			loc = i;
-			goto out;
-		}
-	}
-out:
-	return loc;
->>>>>>> 086155f9
 }
 
 static void dw_mci_set_pins_state(struct dw_mci *host, int config)
