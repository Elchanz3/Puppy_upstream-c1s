--- conflicted
+++ resolved
@@ -84,11 +84,7 @@
 
 config CNIC
 	tristate "QLogic CNIC support"
-<<<<<<< HEAD
-	depends on PCI
-=======
 	depends on PCI && (IPV6 || IPV6=n)
->>>>>>> 9e82bf01
 	select BNX2
 	select UIO
 	---help---
