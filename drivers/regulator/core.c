/*
 * core.c  --  Voltage/Current Regulator framework.
 *
 * Copyright 2007, 2008 Wolfson Microelectronics PLC.
 * Copyright 2008 SlimLogic Ltd.
 *
 * Author: Liam Girdwood <lrg@slimlogic.co.uk>
 *
 *  This program is free software; you can redistribute  it and/or modify it
 *  under  the terms of  the GNU General  Public License as published by the
 *  Free Software Foundation;  either version 2 of the  License, or (at your
 *  option) any later version.
 *
 */

#include <linux/kernel.h>
#include <linux/init.h>
#include <linux/debugfs.h>
#include <linux/device.h>
#include <linux/slab.h>
#include <linux/async.h>
#include <linux/err.h>
#include <linux/mutex.h>
#include <linux/suspend.h>
#include <linux/delay.h>
#include <linux/gpio.h>
#include <linux/gpio/consumer.h>
#include <linux/of.h>
#include <linux/regmap.h>
#include <linux/regulator/of_regulator.h>
#include <linux/regulator/consumer.h>
#include <linux/regulator/driver.h>
#include <linux/regulator/machine.h>
#include <linux/module.h>

#define CREATE_TRACE_POINTS
#include <trace/events/regulator.h>

#include "dummy.h"
#include "internal.h"

#define rdev_crit(rdev, fmt, ...)					\
	pr_crit("%s: " fmt, rdev_get_name(rdev), ##__VA_ARGS__)
#define rdev_err(rdev, fmt, ...)					\
	pr_err("%s: " fmt, rdev_get_name(rdev), ##__VA_ARGS__)
#define rdev_warn(rdev, fmt, ...)					\
	pr_warn("%s: " fmt, rdev_get_name(rdev), ##__VA_ARGS__)
#define rdev_info(rdev, fmt, ...)					\
	pr_info("%s: " fmt, rdev_get_name(rdev), ##__VA_ARGS__)
#define rdev_dbg(rdev, fmt, ...)					\
	pr_debug("%s: " fmt, rdev_get_name(rdev), ##__VA_ARGS__)

static DEFINE_MUTEX(regulator_list_mutex);
static LIST_HEAD(regulator_map_list);
static LIST_HEAD(regulator_ena_gpio_list);
static LIST_HEAD(regulator_supply_alias_list);
static bool has_full_constraints;

static struct dentry *debugfs_root;

/*
 * struct regulator_map
 *
 * Used to provide symbolic supply names to devices.
 */
struct regulator_map {
	struct list_head list;
	const char *dev_name;   /* The dev_name() for the consumer */
	const char *supply;
	struct regulator_dev *regulator;
};

/*
 * struct regulator_enable_gpio
 *
 * Management for shared enable GPIO pin
 */
struct regulator_enable_gpio {
	struct list_head list;
	struct gpio_desc *gpiod;
	u32 enable_count;	/* a number of enabled shared GPIO */
	u32 request_count;	/* a number of requested shared GPIO */
	unsigned int ena_gpio_invert:1;
};

/*
 * struct regulator_supply_alias
 *
 * Used to map lookups for a supply onto an alternative device.
 */
struct regulator_supply_alias {
	struct list_head list;
	struct device *src_dev;
	const char *src_supply;
	struct device *alias_dev;
	const char *alias_supply;
};

static int _regulator_is_enabled(struct regulator_dev *rdev);
static int _regulator_disable(struct regulator_dev *rdev);
static int _regulator_get_voltage(struct regulator_dev *rdev);
static int _regulator_get_current_limit(struct regulator_dev *rdev);
static unsigned int _regulator_get_mode(struct regulator_dev *rdev);
static int _notifier_call_chain(struct regulator_dev *rdev,
				  unsigned long event, void *data);
static int _regulator_do_set_voltage(struct regulator_dev *rdev,
				     int min_uV, int max_uV);
static struct regulator *create_regulator(struct regulator_dev *rdev,
					  struct device *dev,
					  const char *supply_name);
static void _regulator_put(struct regulator *regulator);

static const char *rdev_get_name(struct regulator_dev *rdev)
{
	if (rdev->constraints && rdev->constraints->name)
		return rdev->constraints->name;
	else if (rdev->desc->name)
		return rdev->desc->name;
	else
		return "";
}

static bool have_full_constraints(void)
{
	return has_full_constraints || of_have_populated_dt();
}

static bool regulator_ops_is_valid(struct regulator_dev *rdev, int ops)
{
	if (!rdev->constraints) {
		rdev_err(rdev, "no constraints\n");
		return false;
	}

	if (rdev->constraints->valid_ops_mask & ops)
		return true;

	return false;
}

static inline struct regulator_dev *rdev_get_supply(struct regulator_dev *rdev)
{
	if (rdev && rdev->supply)
		return rdev->supply->rdev;

	return NULL;
}

/**
 * regulator_lock_nested - lock a single regulator
 * @rdev:		regulator source
 * @subclass:		mutex subclass used for lockdep
 *
 * This function can be called many times by one task on
 * a single regulator and its mutex will be locked only
 * once. If a task, which is calling this function is other
 * than the one, which initially locked the mutex, it will
 * wait on mutex.
 */
static void regulator_lock_nested(struct regulator_dev *rdev,
				  unsigned int subclass)
{
	if (!mutex_trylock(&rdev->mutex)) {
		if (rdev->mutex_owner == current) {
			rdev->ref_cnt++;
			return;
		}
		mutex_lock_nested(&rdev->mutex, subclass);
	}

	rdev->ref_cnt = 1;
	rdev->mutex_owner = current;
}

static inline void regulator_lock(struct regulator_dev *rdev)
{
	regulator_lock_nested(rdev, 0);
}

/**
 * regulator_unlock - unlock a single regulator
 * @rdev:		regulator_source
 *
 * This function unlocks the mutex when the
 * reference counter reaches 0.
 */
static void regulator_unlock(struct regulator_dev *rdev)
{
	if (rdev->ref_cnt != 0) {
		rdev->ref_cnt--;

		if (!rdev->ref_cnt) {
			rdev->mutex_owner = NULL;
			mutex_unlock(&rdev->mutex);
		}
	}
}

/**
 * regulator_lock_supply - lock a regulator and its supplies
 * @rdev:         regulator source
 */
static void regulator_lock_supply(struct regulator_dev *rdev)
{
	int i;

	for (i = 0; rdev; rdev = rdev_get_supply(rdev), i++)
		regulator_lock_nested(rdev, i);
}

/**
 * regulator_unlock_supply - unlock a regulator and its supplies
 * @rdev:         regulator source
 */
static void regulator_unlock_supply(struct regulator_dev *rdev)
{
	struct regulator *supply;

	while (1) {
		regulator_unlock(rdev);
		supply = rdev->supply;

		if (!rdev->supply)
			return;

		rdev = supply->rdev;
	}
}

/**
 * of_get_child_regulator - get a child regulator device node
 * based on supply name
 * @parent: Parent device node
 * @prop_name: Combination regulator supply name and "-supply"
 *
 * Traverse all child nodes.
 * Extract the child regulator device node corresponding to the supply name.
 * returns the device node corresponding to the regulator if found, else
 * returns NULL.
 */
static struct device_node *of_get_child_regulator(struct device_node *parent,
						  const char *prop_name)
{
	struct device_node *regnode = NULL;
	struct device_node *child = NULL;

	for_each_child_of_node(parent, child) {
		regnode = of_parse_phandle(child, prop_name, 0);

		if (!regnode) {
			regnode = of_get_child_regulator(child, prop_name);
			if (regnode)
				return regnode;
		} else {
			return regnode;
		}
	}
	return NULL;
}

/**
 * of_get_regulator - get a regulator device node based on supply name
 * @dev: Device pointer for the consumer (of regulator) device
 * @supply: regulator supply name
 *
 * Extract the regulator device node corresponding to the supply name.
 * returns the device node corresponding to the regulator if found, else
 * returns NULL.
 */
static struct device_node *of_get_regulator(struct device *dev, const char *supply)
{
	struct device_node *regnode = NULL;
	char prop_name[256];

	dev_dbg(dev, "Looking up %s-supply from device tree\n", supply);

	snprintf(prop_name, sizeof(prop_name), "%s-supply", supply);
	regnode = of_parse_phandle(dev->of_node, prop_name, 0);

	if (!regnode) {
		regnode = of_get_child_regulator(dev->of_node, prop_name);
		if (regnode)
			return regnode;

		dev_dbg(dev, "Looking up %s property in node %pOF failed\n",
				prop_name, dev->of_node);
		return NULL;
	}
	return regnode;
}

/* Platform voltage constraint check */
static int regulator_check_voltage(struct regulator_dev *rdev,
				   int *min_uV, int *max_uV)
{
	BUG_ON(*min_uV > *max_uV);

	if (!regulator_ops_is_valid(rdev, REGULATOR_CHANGE_VOLTAGE)) {
		rdev_err(rdev, "voltage operation not allowed\n");
		return -EPERM;
	}

	if (*max_uV > rdev->constraints->max_uV)
		*max_uV = rdev->constraints->max_uV;
	if (*min_uV < rdev->constraints->min_uV)
		*min_uV = rdev->constraints->min_uV;

	if (*min_uV > *max_uV) {
		rdev_err(rdev, "unsupportable voltage range: %d-%duV\n",
			 *min_uV, *max_uV);
		return -EINVAL;
	}

	return 0;
}

/* return 0 if the state is valid */
static int regulator_check_states(suspend_state_t state)
{
	return (state > PM_SUSPEND_MAX || state == PM_SUSPEND_TO_IDLE);
}

/* Make sure we select a voltage that suits the needs of all
 * regulator consumers
 */
static int regulator_check_consumers(struct regulator_dev *rdev,
				     int *min_uV, int *max_uV,
				     suspend_state_t state)
{
	struct regulator *regulator;
	struct regulator_voltage *voltage;

	list_for_each_entry(regulator, &rdev->consumer_list, list) {
		voltage = &regulator->voltage[state];
		/*
		 * Assume consumers that didn't say anything are OK
		 * with anything in the constraint range.
		 */
		if (!voltage->min_uV && !voltage->max_uV)
			continue;

		if (*max_uV > voltage->max_uV)
			*max_uV = voltage->max_uV;
		if (*min_uV < voltage->min_uV)
			*min_uV = voltage->min_uV;
	}

	if (*min_uV > *max_uV) {
		rdev_err(rdev, "Restricting voltage, %u-%uuV\n",
			*min_uV, *max_uV);
		return -EINVAL;
	}

	return 0;
}

/* current constraint check */
static int regulator_check_current_limit(struct regulator_dev *rdev,
					int *min_uA, int *max_uA)
{
	BUG_ON(*min_uA > *max_uA);

	if (!regulator_ops_is_valid(rdev, REGULATOR_CHANGE_CURRENT)) {
		rdev_err(rdev, "current operation not allowed\n");
		return -EPERM;
	}

	if (*max_uA > rdev->constraints->max_uA)
		*max_uA = rdev->constraints->max_uA;
	if (*min_uA < rdev->constraints->min_uA)
		*min_uA = rdev->constraints->min_uA;

	if (*min_uA > *max_uA) {
		rdev_err(rdev, "unsupportable current range: %d-%duA\n",
			 *min_uA, *max_uA);
		return -EINVAL;
	}

	return 0;
}

/* operating mode constraint check */
static int regulator_mode_constrain(struct regulator_dev *rdev,
				    unsigned int *mode)
{
	switch (*mode) {
	case REGULATOR_MODE_FAST:
	case REGULATOR_MODE_NORMAL:
	case REGULATOR_MODE_IDLE:
	case REGULATOR_MODE_STANDBY:
		break;
	default:
		rdev_err(rdev, "invalid mode %x specified\n", *mode);
		return -EINVAL;
	}

	if (!regulator_ops_is_valid(rdev, REGULATOR_CHANGE_MODE)) {
		rdev_err(rdev, "mode operation not allowed\n");
		return -EPERM;
	}

	/* The modes are bitmasks, the most power hungry modes having
	 * the lowest values. If the requested mode isn't supported
	 * try higher modes. */
	while (*mode) {
		if (rdev->constraints->valid_modes_mask & *mode)
			return 0;
		*mode /= 2;
	}

	return -EINVAL;
}

static inline struct regulator_state *
regulator_get_suspend_state(struct regulator_dev *rdev, suspend_state_t state)
{
	if (rdev->constraints == NULL)
		return NULL;

	switch (state) {
	case PM_SUSPEND_STANDBY:
		return &rdev->constraints->state_standby;
	case PM_SUSPEND_MEM:
		return &rdev->constraints->state_mem;
	case PM_SUSPEND_MAX:
		return &rdev->constraints->state_disk;
	default:
		return NULL;
	}
}

static ssize_t regulator_uV_show(struct device *dev,
				struct device_attribute *attr, char *buf)
{
	struct regulator_dev *rdev = dev_get_drvdata(dev);
	ssize_t ret;

	regulator_lock(rdev);
	ret = sprintf(buf, "%d\n", _regulator_get_voltage(rdev));
	regulator_unlock(rdev);

	return ret;
}
static DEVICE_ATTR(microvolts, 0444, regulator_uV_show, NULL);

static ssize_t regulator_uA_show(struct device *dev,
				struct device_attribute *attr, char *buf)
{
	struct regulator_dev *rdev = dev_get_drvdata(dev);

	return sprintf(buf, "%d\n", _regulator_get_current_limit(rdev));
}
static DEVICE_ATTR(microamps, 0444, regulator_uA_show, NULL);

static ssize_t name_show(struct device *dev, struct device_attribute *attr,
			 char *buf)
{
	struct regulator_dev *rdev = dev_get_drvdata(dev);

	return sprintf(buf, "%s\n", rdev_get_name(rdev));
}
static DEVICE_ATTR_RO(name);

static ssize_t regulator_print_opmode(char *buf, int mode)
{
	switch (mode) {
	case REGULATOR_MODE_FAST:
		return sprintf(buf, "fast\n");
	case REGULATOR_MODE_NORMAL:
		return sprintf(buf, "normal\n");
	case REGULATOR_MODE_IDLE:
		return sprintf(buf, "idle\n");
	case REGULATOR_MODE_STANDBY:
		return sprintf(buf, "standby\n");
	}
	return sprintf(buf, "unknown\n");
}

static ssize_t regulator_opmode_show(struct device *dev,
				    struct device_attribute *attr, char *buf)
{
	struct regulator_dev *rdev = dev_get_drvdata(dev);

	return regulator_print_opmode(buf, _regulator_get_mode(rdev));
}
static DEVICE_ATTR(opmode, 0444, regulator_opmode_show, NULL);

static ssize_t regulator_print_state(char *buf, int state)
{
	if (state > 0)
		return sprintf(buf, "enabled\n");
	else if (state == 0)
		return sprintf(buf, "disabled\n");
	else
		return sprintf(buf, "unknown\n");
}

static ssize_t regulator_state_show(struct device *dev,
				   struct device_attribute *attr, char *buf)
{
	struct regulator_dev *rdev = dev_get_drvdata(dev);
	ssize_t ret;

	regulator_lock(rdev);
	ret = regulator_print_state(buf, _regulator_is_enabled(rdev));
	regulator_unlock(rdev);

	return ret;
}
static DEVICE_ATTR(state, 0444, regulator_state_show, NULL);

static ssize_t regulator_status_show(struct device *dev,
				   struct device_attribute *attr, char *buf)
{
	struct regulator_dev *rdev = dev_get_drvdata(dev);
	int status;
	char *label;

	status = rdev->desc->ops->get_status(rdev);
	if (status < 0)
		return status;

	switch (status) {
	case REGULATOR_STATUS_OFF:
		label = "off";
		break;
	case REGULATOR_STATUS_ON:
		label = "on";
		break;
	case REGULATOR_STATUS_ERROR:
		label = "error";
		break;
	case REGULATOR_STATUS_FAST:
		label = "fast";
		break;
	case REGULATOR_STATUS_NORMAL:
		label = "normal";
		break;
	case REGULATOR_STATUS_IDLE:
		label = "idle";
		break;
	case REGULATOR_STATUS_STANDBY:
		label = "standby";
		break;
	case REGULATOR_STATUS_BYPASS:
		label = "bypass";
		break;
	case REGULATOR_STATUS_UNDEFINED:
		label = "undefined";
		break;
	default:
		return -ERANGE;
	}

	return sprintf(buf, "%s\n", label);
}
static DEVICE_ATTR(status, 0444, regulator_status_show, NULL);

static ssize_t regulator_min_uA_show(struct device *dev,
				    struct device_attribute *attr, char *buf)
{
	struct regulator_dev *rdev = dev_get_drvdata(dev);

	if (!rdev->constraints)
		return sprintf(buf, "constraint not defined\n");

	return sprintf(buf, "%d\n", rdev->constraints->min_uA);
}
static DEVICE_ATTR(min_microamps, 0444, regulator_min_uA_show, NULL);

static ssize_t regulator_max_uA_show(struct device *dev,
				    struct device_attribute *attr, char *buf)
{
	struct regulator_dev *rdev = dev_get_drvdata(dev);

	if (!rdev->constraints)
		return sprintf(buf, "constraint not defined\n");

	return sprintf(buf, "%d\n", rdev->constraints->max_uA);
}
static DEVICE_ATTR(max_microamps, 0444, regulator_max_uA_show, NULL);

static ssize_t regulator_min_uV_show(struct device *dev,
				    struct device_attribute *attr, char *buf)
{
	struct regulator_dev *rdev = dev_get_drvdata(dev);

	if (!rdev->constraints)
		return sprintf(buf, "constraint not defined\n");

	return sprintf(buf, "%d\n", rdev->constraints->min_uV);
}
static DEVICE_ATTR(min_microvolts, 0444, regulator_min_uV_show, NULL);

static ssize_t regulator_max_uV_show(struct device *dev,
				    struct device_attribute *attr, char *buf)
{
	struct regulator_dev *rdev = dev_get_drvdata(dev);

	if (!rdev->constraints)
		return sprintf(buf, "constraint not defined\n");

	return sprintf(buf, "%d\n", rdev->constraints->max_uV);
}
static DEVICE_ATTR(max_microvolts, 0444, regulator_max_uV_show, NULL);

static ssize_t regulator_total_uA_show(struct device *dev,
				      struct device_attribute *attr, char *buf)
{
	struct regulator_dev *rdev = dev_get_drvdata(dev);
	struct regulator *regulator;
	int uA = 0;

	regulator_lock(rdev);
	list_for_each_entry(regulator, &rdev->consumer_list, list)
		uA += regulator->uA_load;
	regulator_unlock(rdev);
	return sprintf(buf, "%d\n", uA);
}
static DEVICE_ATTR(requested_microamps, 0444, regulator_total_uA_show, NULL);

static ssize_t num_users_show(struct device *dev, struct device_attribute *attr,
			      char *buf)
{
	struct regulator_dev *rdev = dev_get_drvdata(dev);
	return sprintf(buf, "%d\n", rdev->use_count);
}
static DEVICE_ATTR_RO(num_users);

static ssize_t type_show(struct device *dev, struct device_attribute *attr,
			 char *buf)
{
	struct regulator_dev *rdev = dev_get_drvdata(dev);

	switch (rdev->desc->type) {
	case REGULATOR_VOLTAGE:
		return sprintf(buf, "voltage\n");
	case REGULATOR_CURRENT:
		return sprintf(buf, "current\n");
	}
	return sprintf(buf, "unknown\n");
}
static DEVICE_ATTR_RO(type);

static ssize_t regulator_suspend_mem_uV_show(struct device *dev,
				struct device_attribute *attr, char *buf)
{
	struct regulator_dev *rdev = dev_get_drvdata(dev);

	return sprintf(buf, "%d\n", rdev->constraints->state_mem.uV);
}
static DEVICE_ATTR(suspend_mem_microvolts, 0444,
		regulator_suspend_mem_uV_show, NULL);

static ssize_t regulator_suspend_disk_uV_show(struct device *dev,
				struct device_attribute *attr, char *buf)
{
	struct regulator_dev *rdev = dev_get_drvdata(dev);

	return sprintf(buf, "%d\n", rdev->constraints->state_disk.uV);
}
static DEVICE_ATTR(suspend_disk_microvolts, 0444,
		regulator_suspend_disk_uV_show, NULL);

static ssize_t regulator_suspend_standby_uV_show(struct device *dev,
				struct device_attribute *attr, char *buf)
{
	struct regulator_dev *rdev = dev_get_drvdata(dev);

	return sprintf(buf, "%d\n", rdev->constraints->state_standby.uV);
}
static DEVICE_ATTR(suspend_standby_microvolts, 0444,
		regulator_suspend_standby_uV_show, NULL);

static ssize_t regulator_suspend_mem_mode_show(struct device *dev,
				struct device_attribute *attr, char *buf)
{
	struct regulator_dev *rdev = dev_get_drvdata(dev);

	return regulator_print_opmode(buf,
		rdev->constraints->state_mem.mode);
}
static DEVICE_ATTR(suspend_mem_mode, 0444,
		regulator_suspend_mem_mode_show, NULL);

static ssize_t regulator_suspend_disk_mode_show(struct device *dev,
				struct device_attribute *attr, char *buf)
{
	struct regulator_dev *rdev = dev_get_drvdata(dev);

	return regulator_print_opmode(buf,
		rdev->constraints->state_disk.mode);
}
static DEVICE_ATTR(suspend_disk_mode, 0444,
		regulator_suspend_disk_mode_show, NULL);

static ssize_t regulator_suspend_standby_mode_show(struct device *dev,
				struct device_attribute *attr, char *buf)
{
	struct regulator_dev *rdev = dev_get_drvdata(dev);

	return regulator_print_opmode(buf,
		rdev->constraints->state_standby.mode);
}
static DEVICE_ATTR(suspend_standby_mode, 0444,
		regulator_suspend_standby_mode_show, NULL);

static ssize_t regulator_suspend_mem_state_show(struct device *dev,
				   struct device_attribute *attr, char *buf)
{
	struct regulator_dev *rdev = dev_get_drvdata(dev);

	return regulator_print_state(buf,
			rdev->constraints->state_mem.enabled);
}
static DEVICE_ATTR(suspend_mem_state, 0444,
		regulator_suspend_mem_state_show, NULL);

static ssize_t regulator_suspend_disk_state_show(struct device *dev,
				   struct device_attribute *attr, char *buf)
{
	struct regulator_dev *rdev = dev_get_drvdata(dev);

	return regulator_print_state(buf,
			rdev->constraints->state_disk.enabled);
}
static DEVICE_ATTR(suspend_disk_state, 0444,
		regulator_suspend_disk_state_show, NULL);

static ssize_t regulator_suspend_standby_state_show(struct device *dev,
				   struct device_attribute *attr, char *buf)
{
	struct regulator_dev *rdev = dev_get_drvdata(dev);

	return regulator_print_state(buf,
			rdev->constraints->state_standby.enabled);
}
static DEVICE_ATTR(suspend_standby_state, 0444,
		regulator_suspend_standby_state_show, NULL);

static ssize_t regulator_bypass_show(struct device *dev,
				     struct device_attribute *attr, char *buf)
{
	struct regulator_dev *rdev = dev_get_drvdata(dev);
	const char *report;
	bool bypass;
	int ret;

	ret = rdev->desc->ops->get_bypass(rdev, &bypass);

	if (ret != 0)
		report = "unknown";
	else if (bypass)
		report = "enabled";
	else
		report = "disabled";

	return sprintf(buf, "%s\n", report);
}
static DEVICE_ATTR(bypass, 0444,
		   regulator_bypass_show, NULL);

/* Calculate the new optimum regulator operating mode based on the new total
 * consumer load. All locks held by caller */
static int drms_uA_update(struct regulator_dev *rdev)
{
	struct regulator *sibling;
	int current_uA = 0, output_uV, input_uV, err;
	unsigned int regulator_curr_mode, mode;

	lockdep_assert_held_once(&rdev->mutex);

	/*
	 * first check to see if we can set modes at all, otherwise just
	 * tell the consumer everything is OK.
	 */
	if (!regulator_ops_is_valid(rdev, REGULATOR_CHANGE_DRMS))
		return 0;

	if (!rdev->desc->ops->get_optimum_mode &&
	    !rdev->desc->ops->set_load)
		return 0;

	if (!rdev->desc->ops->set_mode &&
	    !rdev->desc->ops->set_load)
		return -EINVAL;

	/* calc total requested load */
	list_for_each_entry(sibling, &rdev->consumer_list, list)
		current_uA += sibling->uA_load;

	current_uA += rdev->constraints->system_load;

	if (rdev->desc->ops->set_load) {
		/* set the optimum mode for our new total regulator load */
		err = rdev->desc->ops->set_load(rdev, current_uA);
		if (err < 0)
			rdev_err(rdev, "failed to set load %d\n", current_uA);
	} else {
		/* get output voltage */
		output_uV = _regulator_get_voltage(rdev);
		if (output_uV <= 0) {
			rdev_err(rdev, "invalid output voltage found\n");
			return -EINVAL;
		}

		/* get input voltage */
		input_uV = 0;
		if (rdev->supply)
			input_uV = regulator_get_voltage(rdev->supply);
		if (input_uV <= 0)
			input_uV = rdev->constraints->input_uV;
		if (input_uV <= 0) {
			rdev_err(rdev, "invalid input voltage found\n");
			return -EINVAL;
		}

		/* now get the optimum mode for our new total regulator load */
		mode = rdev->desc->ops->get_optimum_mode(rdev, input_uV,
							 output_uV, current_uA);

		/* check the new mode is allowed */
		err = regulator_mode_constrain(rdev, &mode);
		if (err < 0) {
			rdev_err(rdev, "failed to get optimum mode @ %d uA %d -> %d uV\n",
				 current_uA, input_uV, output_uV);
			return err;
		}
		/* return if the same mode is requested */
		if (rdev->desc->ops->get_mode) {
			regulator_curr_mode = rdev->desc->ops->get_mode(rdev);
			if (regulator_curr_mode == mode)
				return 0;
		} else {
			return 0;
		}

		err = rdev->desc->ops->set_mode(rdev, mode);
		if (err < 0)
			rdev_err(rdev, "failed to set optimum mode %x\n", mode);
	}

	return err;
}

static int suspend_set_state(struct regulator_dev *rdev,
				    suspend_state_t state)
{
	int ret = 0;
	struct regulator_state *rstate;

	rstate = regulator_get_suspend_state(rdev, state);
	if (rstate == NULL)
		return 0;

	/* If we have no suspend mode configration don't set anything;
	 * only warn if the driver implements set_suspend_voltage or
	 * set_suspend_mode callback.
	 */
	if (rstate->enabled != ENABLE_IN_SUSPEND &&
	    rstate->enabled != DISABLE_IN_SUSPEND) {
		if (rdev->desc->ops->set_suspend_voltage ||
		    rdev->desc->ops->set_suspend_mode)
			rdev_warn(rdev, "No configuration\n");
		return 0;
	}

	if (rstate->enabled == ENABLE_IN_SUSPEND &&
		rdev->desc->ops->set_suspend_enable)
		ret = rdev->desc->ops->set_suspend_enable(rdev);
	else if (rstate->enabled == DISABLE_IN_SUSPEND &&
		rdev->desc->ops->set_suspend_disable)
		ret = rdev->desc->ops->set_suspend_disable(rdev);
	else /* OK if set_suspend_enable or set_suspend_disable is NULL */
		ret = 0;

	if (ret < 0) {
		rdev_err(rdev, "failed to enabled/disable\n");
		return ret;
	}

	if (rdev->desc->ops->set_suspend_voltage && rstate->uV > 0) {
		ret = rdev->desc->ops->set_suspend_voltage(rdev, rstate->uV);
		if (ret < 0) {
			rdev_err(rdev, "failed to set voltage\n");
			return ret;
		}
	}

	if (rdev->desc->ops->set_suspend_mode && rstate->mode > 0) {
		ret = rdev->desc->ops->set_suspend_mode(rdev, rstate->mode);
		if (ret < 0) {
			rdev_err(rdev, "failed to set mode\n");
			return ret;
		}
	}

	return ret;
}

static void print_constraints(struct regulator_dev *rdev)
{
	struct regulation_constraints *constraints = rdev->constraints;
	char buf[160] = "";
	size_t len = sizeof(buf) - 1;
	int count = 0;
	int ret;

	if (constraints->min_uV && constraints->max_uV) {
		if (constraints->min_uV == constraints->max_uV)
			count += scnprintf(buf + count, len - count, "%d mV ",
					   constraints->min_uV / 1000);
		else
			count += scnprintf(buf + count, len - count,
					   "%d <--> %d mV ",
					   constraints->min_uV / 1000,
					   constraints->max_uV / 1000);
	}

	if (!constraints->min_uV ||
	    constraints->min_uV != constraints->max_uV) {
		ret = _regulator_get_voltage(rdev);
		if (ret > 0)
			count += scnprintf(buf + count, len - count,
					   "at %d mV ", ret / 1000);
	}

	if (constraints->uV_offset)
		count += scnprintf(buf + count, len - count, "%dmV offset ",
				   constraints->uV_offset / 1000);

	if (constraints->min_uA && constraints->max_uA) {
		if (constraints->min_uA == constraints->max_uA)
			count += scnprintf(buf + count, len - count, "%d mA ",
					   constraints->min_uA / 1000);
		else
			count += scnprintf(buf + count, len - count,
					   "%d <--> %d mA ",
					   constraints->min_uA / 1000,
					   constraints->max_uA / 1000);
	}

	if (!constraints->min_uA ||
	    constraints->min_uA != constraints->max_uA) {
		ret = _regulator_get_current_limit(rdev);
		if (ret > 0)
			count += scnprintf(buf + count, len - count,
					   "at %d mA ", ret / 1000);
	}

	if (constraints->valid_modes_mask & REGULATOR_MODE_FAST)
		count += scnprintf(buf + count, len - count, "fast ");
	if (constraints->valid_modes_mask & REGULATOR_MODE_NORMAL)
		count += scnprintf(buf + count, len - count, "normal ");
	if (constraints->valid_modes_mask & REGULATOR_MODE_IDLE)
		count += scnprintf(buf + count, len - count, "idle ");
	if (constraints->valid_modes_mask & REGULATOR_MODE_STANDBY)
		count += scnprintf(buf + count, len - count, "standby");

	if (!count)
		scnprintf(buf, len, "no parameters");

	rdev_dbg(rdev, "%s\n", buf);

	if ((constraints->min_uV != constraints->max_uV) &&
	    !regulator_ops_is_valid(rdev, REGULATOR_CHANGE_VOLTAGE))
		rdev_warn(rdev,
			  "Voltage range but no REGULATOR_CHANGE_VOLTAGE\n");
}

static int machine_constraints_voltage(struct regulator_dev *rdev,
	struct regulation_constraints *constraints)
{
	const struct regulator_ops *ops = rdev->desc->ops;
	int ret;

	/* do we need to apply the constraint voltage */
	if (rdev->constraints->apply_uV &&
	    rdev->constraints->min_uV && rdev->constraints->max_uV) {
		int target_min, target_max;
		int current_uV = _regulator_get_voltage(rdev);

		if (current_uV == -ENOTRECOVERABLE) {
			/* This regulator can't be read and must be initted */
			rdev_info(rdev, "Setting %d-%duV\n",
				  rdev->constraints->min_uV,
				  rdev->constraints->max_uV);
			_regulator_do_set_voltage(rdev,
						  rdev->constraints->min_uV,
						  rdev->constraints->max_uV);
			current_uV = _regulator_get_voltage(rdev);
		}

		if (current_uV < 0) {
			rdev_err(rdev,
				 "failed to get the current voltage(%d)\n",
				 current_uV);
			return current_uV;
		}

		/*
		 * If we're below the minimum voltage move up to the
		 * minimum voltage, if we're above the maximum voltage
		 * then move down to the maximum.
		 */
		target_min = current_uV;
		target_max = current_uV;

		if (current_uV < rdev->constraints->min_uV) {
			target_min = rdev->constraints->min_uV;
			target_max = rdev->constraints->min_uV;
		}

		if (current_uV > rdev->constraints->max_uV) {
			target_min = rdev->constraints->max_uV;
			target_max = rdev->constraints->max_uV;
		}

		if (target_min != current_uV || target_max != current_uV) {
			rdev_info(rdev, "Bringing %duV into %d-%duV\n",
				  current_uV, target_min, target_max);
			ret = _regulator_do_set_voltage(
				rdev, target_min, target_max);
			if (ret < 0) {
				rdev_err(rdev,
					"failed to apply %d-%duV constraint(%d)\n",
					target_min, target_max, ret);
				return ret;
			}
		}
	}

	/* constrain machine-level voltage specs to fit
	 * the actual range supported by this regulator.
	 */
	if (ops->list_voltage && rdev->desc->n_voltages) {
		int	count = rdev->desc->n_voltages;
		int	i;
		int	min_uV = INT_MAX;
		int	max_uV = INT_MIN;
		int	cmin = constraints->min_uV;
		int	cmax = constraints->max_uV;

		/* it's safe to autoconfigure fixed-voltage supplies
		   and the constraints are used by list_voltage. */
		if (count == 1 && !cmin) {
			cmin = 1;
			cmax = INT_MAX;
			constraints->min_uV = cmin;
			constraints->max_uV = cmax;
		}

		/* voltage constraints are optional */
		if ((cmin == 0) && (cmax == 0))
			return 0;

		/* else require explicit machine-level constraints */
		if (cmin <= 0 || cmax <= 0 || cmax < cmin) {
			rdev_err(rdev, "invalid voltage constraints\n");
			return -EINVAL;
		}

		/* initial: [cmin..cmax] valid, [min_uV..max_uV] not */
		for (i = 0; i < count; i++) {
			int	value;

			value = ops->list_voltage(rdev, i);
			if (value <= 0)
				continue;

			/* maybe adjust [min_uV..max_uV] */
			if (value >= cmin && value < min_uV)
				min_uV = value;
			if (value <= cmax && value > max_uV)
				max_uV = value;
		}

		/* final: [min_uV..max_uV] valid iff constraints valid */
		if (max_uV < min_uV) {
			rdev_err(rdev,
				 "unsupportable voltage constraints %u-%uuV\n",
				 min_uV, max_uV);
			return -EINVAL;
		}

		/* use regulator's subset of machine constraints */
		if (constraints->min_uV < min_uV) {
			rdev_dbg(rdev, "override min_uV, %d -> %d\n",
				 constraints->min_uV, min_uV);
			constraints->min_uV = min_uV;
		}
		if (constraints->max_uV > max_uV) {
			rdev_dbg(rdev, "override max_uV, %d -> %d\n",
				 constraints->max_uV, max_uV);
			constraints->max_uV = max_uV;
		}
	}

	return 0;
}

static int machine_constraints_current(struct regulator_dev *rdev,
	struct regulation_constraints *constraints)
{
	const struct regulator_ops *ops = rdev->desc->ops;
	int ret;

	if (!constraints->min_uA && !constraints->max_uA)
		return 0;

	if (constraints->min_uA > constraints->max_uA) {
		rdev_err(rdev, "Invalid current constraints\n");
		return -EINVAL;
	}

	if (!ops->set_current_limit || !ops->get_current_limit) {
		rdev_warn(rdev, "Operation of current configuration missing\n");
		return 0;
	}

	/* Set regulator current in constraints range */
	ret = ops->set_current_limit(rdev, constraints->min_uA,
			constraints->max_uA);
	if (ret < 0) {
		rdev_err(rdev, "Failed to set current constraint, %d\n", ret);
		return ret;
	}

	return 0;
}

static int _regulator_do_enable(struct regulator_dev *rdev);

/**
 * set_machine_constraints - sets regulator constraints
 * @rdev: regulator source
 * @constraints: constraints to apply
 *
 * Allows platform initialisation code to define and constrain
 * regulator circuits e.g. valid voltage/current ranges, etc.  NOTE:
 * Constraints *must* be set by platform code in order for some
 * regulator operations to proceed i.e. set_voltage, set_current_limit,
 * set_mode.
 */
static int set_machine_constraints(struct regulator_dev *rdev,
	const struct regulation_constraints *constraints)
{
	int ret = 0;
	const struct regulator_ops *ops = rdev->desc->ops;

	if (constraints)
		rdev->constraints = kmemdup(constraints, sizeof(*constraints),
					    GFP_KERNEL);
	else
		rdev->constraints = kzalloc(sizeof(*constraints),
					    GFP_KERNEL);
	if (!rdev->constraints)
		return -ENOMEM;

	ret = machine_constraints_voltage(rdev, rdev->constraints);
	if (ret != 0)
		return ret;

	ret = machine_constraints_current(rdev, rdev->constraints);
	if (ret != 0)
		return ret;

	if (rdev->constraints->ilim_uA && ops->set_input_current_limit) {
		ret = ops->set_input_current_limit(rdev,
						   rdev->constraints->ilim_uA);
		if (ret < 0) {
			rdev_err(rdev, "failed to set input limit\n");
			return ret;
		}
	}

	/* do we need to setup our suspend state */
	if (rdev->constraints->initial_state) {
		ret = suspend_set_state(rdev, rdev->constraints->initial_state);
		if (ret < 0) {
			rdev_err(rdev, "failed to set suspend state\n");
			return ret;
		}
	}

	if (rdev->constraints->initial_mode) {
		if (!ops->set_mode) {
			rdev_err(rdev, "no set_mode operation\n");
			return -EINVAL;
		}

		ret = ops->set_mode(rdev, rdev->constraints->initial_mode);
		if (ret < 0) {
			rdev_err(rdev, "failed to set initial mode: %d\n", ret);
			return ret;
		}
	}

	/* If the constraints say the regulator should be on at this point
	 * and we have control then make sure it is enabled.
	 */
	if (rdev->constraints->always_on || rdev->constraints->boot_on) {
		ret = _regulator_do_enable(rdev);
		if (ret < 0 && ret != -EINVAL) {
			rdev_err(rdev, "failed to enable\n");
			return ret;
		}
	}

	if ((rdev->constraints->ramp_delay || rdev->constraints->ramp_disable)
		&& ops->set_ramp_delay) {
		ret = ops->set_ramp_delay(rdev, rdev->constraints->ramp_delay);
		if (ret < 0) {
			rdev_err(rdev, "failed to set ramp_delay\n");
			return ret;
		}
	}

	if (rdev->constraints->pull_down && ops->set_pull_down) {
		ret = ops->set_pull_down(rdev);
		if (ret < 0) {
			rdev_err(rdev, "failed to set pull down\n");
			return ret;
		}
	}

	if (rdev->constraints->soft_start && ops->set_soft_start) {
		ret = ops->set_soft_start(rdev);
		if (ret < 0) {
			rdev_err(rdev, "failed to set soft start\n");
			return ret;
		}
	}

	if (rdev->constraints->over_current_protection
		&& ops->set_over_current_protection) {
		ret = ops->set_over_current_protection(rdev);
		if (ret < 0) {
			rdev_err(rdev, "failed to set over current protection\n");
			return ret;
		}
	}

	if (rdev->constraints->active_discharge && ops->set_active_discharge) {
		bool ad_state = (rdev->constraints->active_discharge ==
			      REGULATOR_ACTIVE_DISCHARGE_ENABLE) ? true : false;

		ret = ops->set_active_discharge(rdev, ad_state);
		if (ret < 0) {
			rdev_err(rdev, "failed to set active discharge\n");
			return ret;
		}
	}

	print_constraints(rdev);
	return 0;
}

/**
 * set_supply - set regulator supply regulator
 * @rdev: regulator name
 * @supply_rdev: supply regulator name
 *
 * Called by platform initialisation code to set the supply regulator for this
 * regulator. This ensures that a regulators supply will also be enabled by the
 * core if it's child is enabled.
 */
static int set_supply(struct regulator_dev *rdev,
		      struct regulator_dev *supply_rdev)
{
	int err;

	rdev_info(rdev, "supplied by %s\n", rdev_get_name(supply_rdev));

	if (!try_module_get(supply_rdev->owner))
		return -ENODEV;

	rdev->supply = create_regulator(supply_rdev, &rdev->dev, "SUPPLY");
	if (rdev->supply == NULL) {
		err = -ENOMEM;
		return err;
	}
	supply_rdev->open_count++;

	return 0;
}

/**
 * set_consumer_device_supply - Bind a regulator to a symbolic supply
 * @rdev:         regulator source
 * @consumer_dev_name: dev_name() string for device supply applies to
 * @supply:       symbolic name for supply
 *
 * Allows platform initialisation code to map physical regulator
 * sources to symbolic names for supplies for use by devices.  Devices
 * should use these symbolic names to request regulators, avoiding the
 * need to provide board-specific regulator names as platform data.
 */
static int set_consumer_device_supply(struct regulator_dev *rdev,
				      const char *consumer_dev_name,
				      const char *supply)
{
	struct regulator_map *node;
	int has_dev;

	if (supply == NULL)
		return -EINVAL;

	if (consumer_dev_name != NULL)
		has_dev = 1;
	else
		has_dev = 0;

	list_for_each_entry(node, &regulator_map_list, list) {
		if (node->dev_name && consumer_dev_name) {
			if (strcmp(node->dev_name, consumer_dev_name) != 0)
				continue;
		} else if (node->dev_name || consumer_dev_name) {
			continue;
		}

		if (strcmp(node->supply, supply) != 0)
			continue;

		pr_debug("%s: %s/%s is '%s' supply; fail %s/%s\n",
			 consumer_dev_name,
			 dev_name(&node->regulator->dev),
			 node->regulator->desc->name,
			 supply,
			 dev_name(&rdev->dev), rdev_get_name(rdev));
		return -EBUSY;
	}

	node = kzalloc(sizeof(struct regulator_map), GFP_KERNEL);
	if (node == NULL)
		return -ENOMEM;

	node->regulator = rdev;
	node->supply = supply;

	if (has_dev) {
		node->dev_name = kstrdup(consumer_dev_name, GFP_KERNEL);
		if (node->dev_name == NULL) {
			kfree(node);
			return -ENOMEM;
		}
	}

	list_add(&node->list, &regulator_map_list);
	return 0;
}

static void unset_regulator_supplies(struct regulator_dev *rdev)
{
	struct regulator_map *node, *n;

	list_for_each_entry_safe(node, n, &regulator_map_list, list) {
		if (rdev == node->regulator) {
			list_del(&node->list);
			kfree(node->dev_name);
			kfree(node);
		}
	}
}

#ifdef CONFIG_DEBUG_FS
static ssize_t constraint_flags_read_file(struct file *file,
					  char __user *user_buf,
					  size_t count, loff_t *ppos)
{
	const struct regulator *regulator = file->private_data;
	const struct regulation_constraints *c = regulator->rdev->constraints;
	char *buf;
	ssize_t ret;

	if (!c)
		return 0;

	buf = kmalloc(PAGE_SIZE, GFP_KERNEL);
	if (!buf)
		return -ENOMEM;

	ret = snprintf(buf, PAGE_SIZE,
			"always_on: %u\n"
			"boot_on: %u\n"
			"apply_uV: %u\n"
			"ramp_disable: %u\n"
			"soft_start: %u\n"
			"pull_down: %u\n"
			"over_current_protection: %u\n",
			c->always_on,
			c->boot_on,
			c->apply_uV,
			c->ramp_disable,
			c->soft_start,
			c->pull_down,
			c->over_current_protection);

	ret = simple_read_from_buffer(user_buf, count, ppos, buf, ret);
	kfree(buf);

	return ret;
}

#endif

static const struct file_operations constraint_flags_fops = {
#ifdef CONFIG_DEBUG_FS
	.open = simple_open,
	.read = constraint_flags_read_file,
	.llseek = default_llseek,
#endif
};

#define REG_STR_SIZE	64

static struct regulator *create_regulator(struct regulator_dev *rdev,
					  struct device *dev,
					  const char *supply_name)
{
	struct regulator *regulator;
	char buf[REG_STR_SIZE];
	int err, size;

	regulator = kzalloc(sizeof(*regulator), GFP_KERNEL);
	if (regulator == NULL)
		return NULL;

	regulator_lock(rdev);
	regulator->rdev = rdev;
	list_add(&regulator->list, &rdev->consumer_list);

	if (dev) {
		regulator->dev = dev;

		/* Add a link to the device sysfs entry */
		size = snprintf(buf, REG_STR_SIZE, "%s-%s",
				dev->kobj.name, supply_name);
		if (size >= REG_STR_SIZE)
			goto overflow_err;

		regulator->supply_name = kstrdup(buf, GFP_KERNEL);
		if (regulator->supply_name == NULL)
			goto overflow_err;

		err = sysfs_create_link_nowarn(&rdev->dev.kobj, &dev->kobj,
					buf);
		if (err) {
			rdev_dbg(rdev, "could not add device link %s err %d\n",
				  dev->kobj.name, err);
			/* non-fatal */
		}
	} else {
		regulator->supply_name = kstrdup_const(supply_name, GFP_KERNEL);
		if (regulator->supply_name == NULL)
			goto overflow_err;
	}

	regulator->debugfs = debugfs_create_dir(regulator->supply_name,
						rdev->debugfs);
	if (!regulator->debugfs) {
		rdev_dbg(rdev, "Failed to create debugfs directory\n");
	} else {
		debugfs_create_u32("uA_load", 0444, regulator->debugfs,
				   &regulator->uA_load);
		debugfs_create_u32("min_uV", 0444, regulator->debugfs,
				   &regulator->voltage[PM_SUSPEND_ON].min_uV);
		debugfs_create_u32("max_uV", 0444, regulator->debugfs,
				   &regulator->voltage[PM_SUSPEND_ON].max_uV);
		debugfs_create_file("constraint_flags", 0444,
				    regulator->debugfs, regulator,
				    &constraint_flags_fops);
	}

	/*
	 * Check now if the regulator is an always on regulator - if
	 * it is then we don't need to do nearly so much work for
	 * enable/disable calls.
	 */
	if (!regulator_ops_is_valid(rdev, REGULATOR_CHANGE_STATUS) &&
	    _regulator_is_enabled(rdev))
		regulator->always_on = true;

	regulator_unlock(rdev);
	return regulator;
overflow_err:
	list_del(&regulator->list);
	kfree(regulator);
	regulator_unlock(rdev);
	return NULL;
}

static int _regulator_get_enable_time(struct regulator_dev *rdev)
{
	if (rdev->constraints && rdev->constraints->enable_time)
		return rdev->constraints->enable_time;
	if (!rdev->desc->ops->enable_time)
		return rdev->desc->enable_time;
	return rdev->desc->ops->enable_time(rdev);
}

static struct regulator_supply_alias *regulator_find_supply_alias(
		struct device *dev, const char *supply)
{
	struct regulator_supply_alias *map;

	list_for_each_entry(map, &regulator_supply_alias_list, list)
		if (map->src_dev == dev && strcmp(map->src_supply, supply) == 0)
			return map;

	return NULL;
}

static void regulator_supply_alias(struct device **dev, const char **supply)
{
	struct regulator_supply_alias *map;

	map = regulator_find_supply_alias(*dev, *supply);
	if (map) {
		dev_dbg(*dev, "Mapping supply %s to %s,%s\n",
				*supply, map->alias_supply,
				dev_name(map->alias_dev));
		*dev = map->alias_dev;
		*supply = map->alias_supply;
	}
}

static int regulator_match(struct device *dev, const void *data)
{
	struct regulator_dev *r = dev_to_rdev(dev);

	return strcmp(rdev_get_name(r), data) == 0;
}

static struct regulator_dev *regulator_lookup_by_name(const char *name)
{
	struct device *dev;

	dev = class_find_device(&regulator_class, NULL, name, regulator_match);

	return dev ? dev_to_rdev(dev) : NULL;
}

/**
 * regulator_dev_lookup - lookup a regulator device.
 * @dev: device for regulator "consumer".
 * @supply: Supply name or regulator ID.
 *
 * If successful, returns a struct regulator_dev that corresponds to the name
 * @supply and with the embedded struct device refcount incremented by one.
 * The refcount must be dropped by calling put_device().
 * On failure one of the following ERR-PTR-encoded values is returned:
 * -ENODEV if lookup fails permanently, -EPROBE_DEFER if lookup could succeed
 * in the future.
 */
static struct regulator_dev *regulator_dev_lookup(struct device *dev,
						  const char *supply)
{
	struct regulator_dev *r = NULL;
	struct device_node *node;
	struct regulator_map *map;
	const char *devname = NULL;

	regulator_supply_alias(&dev, &supply);

	/* first do a dt based lookup */
	if (dev && dev->of_node) {
		node = of_get_regulator(dev, supply);
		if (node) {
			r = of_find_regulator_by_node(node);
			if (r)
				return r;

			/*
			 * We have a node, but there is no device.
			 * assume it has not registered yet.
			 */
			return ERR_PTR(-EPROBE_DEFER);
		}
	}

	/* if not found, try doing it non-dt way */
	if (dev)
		devname = dev_name(dev);

	mutex_lock(&regulator_list_mutex);
	list_for_each_entry(map, &regulator_map_list, list) {
		/* If the mapping has a device set up it must match */
		if (map->dev_name &&
		    (!devname || strcmp(map->dev_name, devname)))
			continue;

		if (strcmp(map->supply, supply) == 0 &&
		    get_device(&map->regulator->dev)) {
			r = map->regulator;
			break;
		}
	}
	mutex_unlock(&regulator_list_mutex);

	if (r)
		return r;

	r = regulator_lookup_by_name(supply);
	if (r)
		return r;

	return ERR_PTR(-ENODEV);
}

static int regulator_resolve_supply(struct regulator_dev *rdev)
{
	struct regulator_dev *r;
	struct device *dev = rdev->dev.parent;
	int ret;

	/* No supply to resovle? */
	if (!rdev->supply_name)
		return 0;

	/* Supply already resolved? */
	if (rdev->supply)
		return 0;

	r = regulator_dev_lookup(dev, rdev->supply_name);
	if (IS_ERR(r)) {
		ret = PTR_ERR(r);

		/* Did the lookup explicitly defer for us? */
		if (ret == -EPROBE_DEFER)
			return ret;

		if (have_full_constraints()) {
			r = dummy_regulator_rdev;
			get_device(&r->dev);
		} else {
			dev_err(dev, "Failed to resolve %s-supply for %s\n",
				rdev->supply_name, rdev->desc->name);
			return -EPROBE_DEFER;
		}
	}

	/*
	 * If the supply's parent device is not the same as the
	 * regulator's parent device, then ensure the parent device
	 * is bound before we resolve the supply, in case the parent
	 * device get probe deferred and unregisters the supply.
	 */
	if (r->dev.parent && r->dev.parent != rdev->dev.parent) {
		if (!device_is_bound(r->dev.parent)) {
			put_device(&r->dev);
			return -EPROBE_DEFER;
		}
	}

	/* Recursively resolve the supply of the supply */
	ret = regulator_resolve_supply(r);
	if (ret < 0) {
		put_device(&r->dev);
		return ret;
	}

	ret = set_supply(rdev, r);
	if (ret < 0) {
		put_device(&r->dev);
		return ret;
	}

	return 0;
}

/* Internal regulator request function */
struct regulator *_regulator_get(struct device *dev, const char *id,
				 enum regulator_get_type get_type)
{
	struct regulator_dev *rdev;
	struct regulator *regulator;
	const char *devname = dev ? dev_name(dev) : "deviceless";
	int ret;

	if (get_type >= MAX_GET_TYPE) {
		dev_err(dev, "invalid type %d in %s\n", get_type, __func__);
		return ERR_PTR(-EINVAL);
	}

	if (id == NULL) {
		pr_err("get() with no identifier\n");
		return ERR_PTR(-EINVAL);
	}

	rdev = regulator_dev_lookup(dev, id);
	if (IS_ERR(rdev)) {
		ret = PTR_ERR(rdev);

		/*
		 * If regulator_dev_lookup() fails with error other
		 * than -ENODEV our job here is done, we simply return it.
		 */
		if (ret != -ENODEV)
			return ERR_PTR(ret);

		if (!have_full_constraints()) {
			dev_warn(dev,
				 "incomplete constraints, dummy supplies not allowed\n");
			return ERR_PTR(-ENODEV);
		}

		switch (get_type) {
		case NORMAL_GET:
			/*
			 * Assume that a regulator is physically present and
			 * enabled, even if it isn't hooked up, and just
			 * provide a dummy.
			 */
			dev_warn(dev,
				 "%s supply %s not found, using dummy regulator\n",
				 devname, id);
			rdev = dummy_regulator_rdev;
			get_device(&rdev->dev);
			break;

		case EXCLUSIVE_GET:
			dev_warn(dev,
				 "dummy supplies not allowed for exclusive requests\n");
			/* fall through */

		default:
			return ERR_PTR(-ENODEV);
		}
	}

	if (rdev->exclusive) {
		regulator = ERR_PTR(-EPERM);
		put_device(&rdev->dev);
		return regulator;
	}

	if (get_type == EXCLUSIVE_GET && rdev->open_count) {
		regulator = ERR_PTR(-EBUSY);
		put_device(&rdev->dev);
		return regulator;
	}

	ret = regulator_resolve_supply(rdev);
	if (ret < 0) {
		regulator = ERR_PTR(ret);
		put_device(&rdev->dev);
		return regulator;
	}

	if (!try_module_get(rdev->owner)) {
		regulator = ERR_PTR(-EPROBE_DEFER);
		put_device(&rdev->dev);
		return regulator;
	}

	regulator = create_regulator(rdev, dev, id);
	if (regulator == NULL) {
		regulator = ERR_PTR(-ENOMEM);
		module_put(rdev->owner);
		put_device(&rdev->dev);
		return regulator;
	}

	rdev->open_count++;
	if (get_type == EXCLUSIVE_GET) {
		rdev->exclusive = 1;

		ret = _regulator_is_enabled(rdev);
		if (ret > 0)
			rdev->use_count = 1;
		else
			rdev->use_count = 0;
	}

	device_link_add(dev, &rdev->dev, DL_FLAG_STATELESS);

	return regulator;
}

/**
 * regulator_get - lookup and obtain a reference to a regulator.
 * @dev: device for regulator "consumer"
 * @id: Supply name or regulator ID.
 *
 * Returns a struct regulator corresponding to the regulator producer,
 * or IS_ERR() condition containing errno.
 *
 * Use of supply names configured via regulator_set_device_supply() is
 * strongly encouraged.  It is recommended that the supply name used
 * should match the name used for the supply and/or the relevant
 * device pins in the datasheet.
 */
struct regulator *regulator_get(struct device *dev, const char *id)
{
	return _regulator_get(dev, id, NORMAL_GET);
}
EXPORT_SYMBOL_GPL(regulator_get);

/**
 * regulator_get_exclusive - obtain exclusive access to a regulator.
 * @dev: device for regulator "consumer"
 * @id: Supply name or regulator ID.
 *
 * Returns a struct regulator corresponding to the regulator producer,
 * or IS_ERR() condition containing errno.  Other consumers will be
 * unable to obtain this regulator while this reference is held and the
 * use count for the regulator will be initialised to reflect the current
 * state of the regulator.
 *
 * This is intended for use by consumers which cannot tolerate shared
 * use of the regulator such as those which need to force the
 * regulator off for correct operation of the hardware they are
 * controlling.
 *
 * Use of supply names configured via regulator_set_device_supply() is
 * strongly encouraged.  It is recommended that the supply name used
 * should match the name used for the supply and/or the relevant
 * device pins in the datasheet.
 */
struct regulator *regulator_get_exclusive(struct device *dev, const char *id)
{
	return _regulator_get(dev, id, EXCLUSIVE_GET);
}
EXPORT_SYMBOL_GPL(regulator_get_exclusive);

/**
 * regulator_get_optional - obtain optional access to a regulator.
 * @dev: device for regulator "consumer"
 * @id: Supply name or regulator ID.
 *
 * Returns a struct regulator corresponding to the regulator producer,
 * or IS_ERR() condition containing errno.
 *
 * This is intended for use by consumers for devices which can have
 * some supplies unconnected in normal use, such as some MMC devices.
 * It can allow the regulator core to provide stub supplies for other
 * supplies requested using normal regulator_get() calls without
 * disrupting the operation of drivers that can handle absent
 * supplies.
 *
 * Use of supply names configured via regulator_set_device_supply() is
 * strongly encouraged.  It is recommended that the supply name used
 * should match the name used for the supply and/or the relevant
 * device pins in the datasheet.
 */
struct regulator *regulator_get_optional(struct device *dev, const char *id)
{
	return _regulator_get(dev, id, OPTIONAL_GET);
}
EXPORT_SYMBOL_GPL(regulator_get_optional);

/* regulator_list_mutex lock held by regulator_put() */
static void _regulator_put(struct regulator *regulator)
{
	struct regulator_dev *rdev;

	if (IS_ERR_OR_NULL(regulator))
		return;

	lockdep_assert_held_once(&regulator_list_mutex);

	rdev = regulator->rdev;

	debugfs_remove_recursive(regulator->debugfs);

	if (regulator->dev) {
		int count = 0;
		struct regulator *r;

		list_for_each_entry(r, &rdev->consumer_list, list)
			if (r->dev == regulator->dev)
				count++;

		if (count == 1)
			device_link_remove(regulator->dev, &rdev->dev);

		/* remove any sysfs entries */
		sysfs_remove_link(&rdev->dev.kobj, regulator->supply_name);
	}

	regulator_lock(rdev);
	list_del(&regulator->list);

	rdev->open_count--;
	rdev->exclusive = 0;
	regulator_unlock(rdev);

	kfree_const(regulator->supply_name);
	kfree(regulator);

	module_put(rdev->owner);
	put_device(&rdev->dev);
}

/**
 * regulator_put - "free" the regulator source
 * @regulator: regulator source
 *
 * Note: drivers must ensure that all regulator_enable calls made on this
 * regulator source are balanced by regulator_disable calls prior to calling
 * this function.
 */
void regulator_put(struct regulator *regulator)
{
	mutex_lock(&regulator_list_mutex);
	_regulator_put(regulator);
	mutex_unlock(&regulator_list_mutex);
}
EXPORT_SYMBOL_GPL(regulator_put);

/**
 * regulator_register_supply_alias - Provide device alias for supply lookup
 *
 * @dev: device that will be given as the regulator "consumer"
 * @id: Supply name or regulator ID
 * @alias_dev: device that should be used to lookup the supply
 * @alias_id: Supply name or regulator ID that should be used to lookup the
 * supply
 *
 * All lookups for id on dev will instead be conducted for alias_id on
 * alias_dev.
 */
int regulator_register_supply_alias(struct device *dev, const char *id,
				    struct device *alias_dev,
				    const char *alias_id)
{
	struct regulator_supply_alias *map;

	map = regulator_find_supply_alias(dev, id);
	if (map)
		return -EEXIST;

	map = kzalloc(sizeof(struct regulator_supply_alias), GFP_KERNEL);
	if (!map)
		return -ENOMEM;

	map->src_dev = dev;
	map->src_supply = id;
	map->alias_dev = alias_dev;
	map->alias_supply = alias_id;

	list_add(&map->list, &regulator_supply_alias_list);

	pr_info("Adding alias for supply %s,%s -> %s,%s\n",
		id, dev_name(dev), alias_id, dev_name(alias_dev));

	return 0;
}
EXPORT_SYMBOL_GPL(regulator_register_supply_alias);

/**
 * regulator_unregister_supply_alias - Remove device alias
 *
 * @dev: device that will be given as the regulator "consumer"
 * @id: Supply name or regulator ID
 *
 * Remove a lookup alias if one exists for id on dev.
 */
void regulator_unregister_supply_alias(struct device *dev, const char *id)
{
	struct regulator_supply_alias *map;

	map = regulator_find_supply_alias(dev, id);
	if (map) {
		list_del(&map->list);
		kfree(map);
	}
}
EXPORT_SYMBOL_GPL(regulator_unregister_supply_alias);

/**
 * regulator_bulk_register_supply_alias - register multiple aliases
 *
 * @dev: device that will be given as the regulator "consumer"
 * @id: List of supply names or regulator IDs
 * @alias_dev: device that should be used to lookup the supply
 * @alias_id: List of supply names or regulator IDs that should be used to
 * lookup the supply
 * @num_id: Number of aliases to register
 *
 * @return 0 on success, an errno on failure.
 *
 * This helper function allows drivers to register several supply
 * aliases in one operation.  If any of the aliases cannot be
 * registered any aliases that were registered will be removed
 * before returning to the caller.
 */
int regulator_bulk_register_supply_alias(struct device *dev,
					 const char *const *id,
					 struct device *alias_dev,
					 const char *const *alias_id,
					 int num_id)
{
	int i;
	int ret;

	for (i = 0; i < num_id; ++i) {
		ret = regulator_register_supply_alias(dev, id[i], alias_dev,
						      alias_id[i]);
		if (ret < 0)
			goto err;
	}

	return 0;

err:
	dev_err(dev,
		"Failed to create supply alias %s,%s -> %s,%s\n",
		id[i], dev_name(dev), alias_id[i], dev_name(alias_dev));

	while (--i >= 0)
		regulator_unregister_supply_alias(dev, id[i]);

	return ret;
}
EXPORT_SYMBOL_GPL(regulator_bulk_register_supply_alias);

/**
 * regulator_bulk_unregister_supply_alias - unregister multiple aliases
 *
 * @dev: device that will be given as the regulator "consumer"
 * @id: List of supply names or regulator IDs
 * @num_id: Number of aliases to unregister
 *
 * This helper function allows drivers to unregister several supply
 * aliases in one operation.
 */
void regulator_bulk_unregister_supply_alias(struct device *dev,
					    const char *const *id,
					    int num_id)
{
	int i;

	for (i = 0; i < num_id; ++i)
		regulator_unregister_supply_alias(dev, id[i]);
}
EXPORT_SYMBOL_GPL(regulator_bulk_unregister_supply_alias);


/* Manage enable GPIO list. Same GPIO pin can be shared among regulators */
static int regulator_ena_gpio_request(struct regulator_dev *rdev,
				const struct regulator_config *config)
{
	struct regulator_enable_gpio *pin;
	struct gpio_desc *gpiod;
	int ret;

	if (config->ena_gpiod)
		gpiod = config->ena_gpiod;
	else
		gpiod = gpio_to_desc(config->ena_gpio);

	list_for_each_entry(pin, &regulator_ena_gpio_list, list) {
		if (pin->gpiod == gpiod) {
			rdev_dbg(rdev, "GPIO %d is already used\n",
				config->ena_gpio);
			goto update_ena_gpio_to_rdev;
		}
	}

	if (!config->ena_gpiod) {
		ret = gpio_request_one(config->ena_gpio,
				       GPIOF_DIR_OUT | config->ena_gpio_flags,
				       rdev_get_name(rdev));
		if (ret)
			return ret;
	}

	pin = kzalloc(sizeof(struct regulator_enable_gpio), GFP_KERNEL);
	if (pin == NULL) {
		if (!config->ena_gpiod)
			gpio_free(config->ena_gpio);
		return -ENOMEM;
	}

	pin->gpiod = gpiod;
	pin->ena_gpio_invert = config->ena_gpio_invert;
	list_add(&pin->list, &regulator_ena_gpio_list);

update_ena_gpio_to_rdev:
	pin->request_count++;
	rdev->ena_pin = pin;
	return 0;
}

static void regulator_ena_gpio_free(struct regulator_dev *rdev)
{
	struct regulator_enable_gpio *pin, *n;

	if (!rdev->ena_pin)
		return;

	/* Free the GPIO only in case of no use */
	list_for_each_entry_safe(pin, n, &regulator_ena_gpio_list, list) {
		if (pin->gpiod == rdev->ena_pin->gpiod) {
			if (pin->request_count <= 1) {
				pin->request_count = 0;
				gpiod_put(pin->gpiod);
				list_del(&pin->list);
				kfree(pin);
				rdev->ena_pin = NULL;
				return;
			} else {
				pin->request_count--;
			}
		}
	}
}

/**
 * regulator_ena_gpio_ctrl - balance enable_count of each GPIO and actual GPIO pin control
 * @rdev: regulator_dev structure
 * @enable: enable GPIO at initial use?
 *
 * GPIO is enabled in case of initial use. (enable_count is 0)
 * GPIO is disabled when it is not shared any more. (enable_count <= 1)
 */
static int regulator_ena_gpio_ctrl(struct regulator_dev *rdev, bool enable)
{
	struct regulator_enable_gpio *pin = rdev->ena_pin;

	if (!pin)
		return -EINVAL;

	if (enable) {
		/* Enable GPIO at initial use */
		if (pin->enable_count == 0)
			gpiod_set_value_cansleep(pin->gpiod,
						 !pin->ena_gpio_invert);

		pin->enable_count++;
	} else {
		if (pin->enable_count > 1) {
			pin->enable_count--;
			return 0;
		}

		/* Disable GPIO if not used */
		if (pin->enable_count <= 1) {
			gpiod_set_value_cansleep(pin->gpiod,
						 pin->ena_gpio_invert);
			pin->enable_count = 0;
		}
	}

	return 0;
}

/**
 * _regulator_enable_delay - a delay helper function
 * @delay: time to delay in microseconds
 *
 * Delay for the requested amount of time as per the guidelines in:
 *
 *     Documentation/timers/timers-howto.txt
 *
 * The assumption here is that regulators will never be enabled in
 * atomic context and therefore sleeping functions can be used.
 */
static void _regulator_enable_delay(unsigned int delay)
{
	unsigned int ms = delay / 1000;
	unsigned int us = delay % 1000;

	if (ms > 0) {
		/*
		 * For small enough values, handle super-millisecond
		 * delays in the usleep_range() call below.
		 */
		if (ms < 20)
			us += ms * 1000;
		else
			msleep(ms);
	}

	/*
	 * Give the scheduler some room to coalesce with any other
	 * wakeup sources. For delays shorter than 10 us, don't even
	 * bother setting up high-resolution timers and just busy-
	 * loop.
	 */
	if (us >= 10)
		usleep_range(us, us + 100);
	else
		udelay(us);
}

static int _regulator_do_enable(struct regulator_dev *rdev)
{
	int ret, delay;

	/* Query before enabling in case configuration dependent.  */
	ret = _regulator_get_enable_time(rdev);
	if (ret >= 0) {
		delay = ret;
	} else {
		rdev_warn(rdev, "enable_time() failed: %d\n", ret);
		delay = 0;
	}

	trace_regulator_enable(rdev_get_name(rdev));

	if (rdev->desc->off_on_delay) {
		/* if needed, keep a distance of off_on_delay from last time
		 * this regulator was disabled.
		 */
		unsigned long start_jiffy = jiffies;
		unsigned long intended, max_delay, remaining;

		max_delay = usecs_to_jiffies(rdev->desc->off_on_delay);
		intended = rdev->last_off_jiffy + max_delay;

		if (time_before(start_jiffy, intended)) {
			/* calc remaining jiffies to deal with one-time
			 * timer wrapping.
			 * in case of multiple timer wrapping, either it can be
			 * detected by out-of-range remaining, or it cannot be
			 * detected and we gets a panelty of
			 * _regulator_enable_delay().
			 */
			remaining = intended - start_jiffy;
			if (remaining <= max_delay)
				_regulator_enable_delay(
						jiffies_to_usecs(remaining));
		}
	}

	if (rdev->ena_pin) {
		if (!rdev->ena_gpio_state) {
			ret = regulator_ena_gpio_ctrl(rdev, true);
			if (ret < 0)
				return ret;
			rdev->ena_gpio_state = 1;
		}
	} else if (rdev->desc->ops->enable) {
		ret = rdev->desc->ops->enable(rdev);
		if (ret < 0)
			return ret;
	} else {
		return -EINVAL;
	}

	/* Allow the regulator to ramp; it would be useful to extend
	 * this for bulk operations so that the regulators can ramp
	 * together.  */
	trace_regulator_enable_delay(rdev_get_name(rdev));

	_regulator_enable_delay(delay);

	trace_regulator_enable_complete(rdev_get_name(rdev));

	return 0;
}

/* locks held by regulator_enable() */
static int _regulator_enable(struct regulator_dev *rdev)
{
	int ret;

	lockdep_assert_held_once(&rdev->mutex);

	/* check voltage and requested load before enabling */
	if (regulator_ops_is_valid(rdev, REGULATOR_CHANGE_DRMS))
		drms_uA_update(rdev);

	if (rdev->use_count == 0) {
		/* The regulator may on if it's not switchable or left on */
		ret = _regulator_is_enabled(rdev);
		if (ret == -EINVAL || ret == 0) {
			if (!regulator_ops_is_valid(rdev,
					REGULATOR_CHANGE_STATUS))
				return -EPERM;

			ret = _regulator_do_enable(rdev);
			if (ret < 0)
				return ret;

			_notifier_call_chain(rdev, REGULATOR_EVENT_ENABLE,
					     NULL);
		} else if (ret < 0) {
			rdev_err(rdev, "is_enabled() failed: %d\n", ret);
			return ret;
		}
		/* Fallthrough on positive return values - already enabled */
	}

	rdev->use_count++;

	return 0;
}

/**
 * regulator_enable - enable regulator output
 * @regulator: regulator source
 *
 * Request that the regulator be enabled with the regulator output at
 * the predefined voltage or current value.  Calls to regulator_enable()
 * must be balanced with calls to regulator_disable().
 *
 * NOTE: the output value can be set by other drivers, boot loader or may be
 * hardwired in the regulator.
 */
int regulator_enable(struct regulator *regulator)
{
	struct regulator_dev *rdev = regulator->rdev;
	int ret = 0;

	if (regulator->always_on)
		return 0;

	if (rdev->supply) {
		ret = regulator_enable(rdev->supply);
		if (ret != 0)
			return ret;
	}

	mutex_lock(&rdev->mutex);
	ret = _regulator_enable(rdev);
	mutex_unlock(&rdev->mutex);

	if (ret != 0 && rdev->supply)
		regulator_disable(rdev->supply);

	return ret;
}
EXPORT_SYMBOL_GPL(regulator_enable);

static int _regulator_do_disable(struct regulator_dev *rdev)
{
	int ret;

	trace_regulator_disable(rdev_get_name(rdev));

	if (rdev->ena_pin) {
		if (rdev->ena_gpio_state) {
			ret = regulator_ena_gpio_ctrl(rdev, false);
			if (ret < 0)
				return ret;
			rdev->ena_gpio_state = 0;
		}

	} else if (rdev->desc->ops->disable) {
		ret = rdev->desc->ops->disable(rdev);
		if (ret != 0)
			return ret;
	}

	/* cares about last_off_jiffy only if off_on_delay is required by
	 * device.
	 */
	if (rdev->desc->off_on_delay)
		rdev->last_off_jiffy = jiffies;

	trace_regulator_disable_complete(rdev_get_name(rdev));

	return 0;
}

/* locks held by regulator_disable() */
static int _regulator_disable(struct regulator_dev *rdev)
{
	int ret = 0;

	lockdep_assert_held_once(&rdev->mutex);

	if (WARN(rdev->use_count <= 0,
		 "unbalanced disables for %s\n", rdev_get_name(rdev)))
		return -EIO;

	/* are we the last user and permitted to disable ? */
	if (rdev->use_count == 1 &&
	    (rdev->constraints && !rdev->constraints->always_on)) {

		/* we are last user */
		if (regulator_ops_is_valid(rdev, REGULATOR_CHANGE_STATUS)) {
			ret = _notifier_call_chain(rdev,
						   REGULATOR_EVENT_PRE_DISABLE,
						   NULL);
			if (ret & NOTIFY_STOP_MASK)
				return -EINVAL;

			ret = _regulator_do_disable(rdev);
			if (ret < 0) {
				rdev_err(rdev, "failed to disable\n");
				_notifier_call_chain(rdev,
						REGULATOR_EVENT_ABORT_DISABLE,
						NULL);
				return ret;
			}
			_notifier_call_chain(rdev, REGULATOR_EVENT_DISABLE,
					NULL);
		}

		rdev->use_count = 0;
	} else if (rdev->use_count > 1) {
		if (regulator_ops_is_valid(rdev, REGULATOR_CHANGE_DRMS))
			drms_uA_update(rdev);

		rdev->use_count--;
	}

	return ret;
}

/**
 * regulator_disable - disable regulator output
 * @regulator: regulator source
 *
 * Disable the regulator output voltage or current.  Calls to
 * regulator_enable() must be balanced with calls to
 * regulator_disable().
 *
 * NOTE: this will only disable the regulator output if no other consumer
 * devices have it enabled, the regulator device supports disabling and
 * machine constraints permit this operation.
 */
int regulator_disable(struct regulator *regulator)
{
	struct regulator_dev *rdev = regulator->rdev;
	int ret = 0;

	if (regulator->always_on)
		return 0;

	mutex_lock(&rdev->mutex);
	ret = _regulator_disable(rdev);
	mutex_unlock(&rdev->mutex);

	if (ret == 0 && rdev->supply)
		regulator_disable(rdev->supply);

	return ret;
}
EXPORT_SYMBOL_GPL(regulator_disable);

/* locks held by regulator_force_disable() */
static int _regulator_force_disable(struct regulator_dev *rdev)
{
	int ret = 0;

	lockdep_assert_held_once(&rdev->mutex);

	ret = _notifier_call_chain(rdev, REGULATOR_EVENT_FORCE_DISABLE |
			REGULATOR_EVENT_PRE_DISABLE, NULL);
	if (ret & NOTIFY_STOP_MASK)
		return -EINVAL;

	ret = _regulator_do_disable(rdev);
	if (ret < 0) {
		rdev_err(rdev, "failed to force disable\n");
		_notifier_call_chain(rdev, REGULATOR_EVENT_FORCE_DISABLE |
				REGULATOR_EVENT_ABORT_DISABLE, NULL);
		return ret;
	}

	_notifier_call_chain(rdev, REGULATOR_EVENT_FORCE_DISABLE |
			REGULATOR_EVENT_DISABLE, NULL);

	return 0;
}

/**
 * regulator_force_disable - force disable regulator output
 * @regulator: regulator source
 *
 * Forcibly disable the regulator output voltage or current.
 * NOTE: this *will* disable the regulator output even if other consumer
 * devices have it enabled. This should be used for situations when device
 * damage will likely occur if the regulator is not disabled (e.g. over temp).
 */
int regulator_force_disable(struct regulator *regulator)
{
	struct regulator_dev *rdev = regulator->rdev;
	int ret;

	mutex_lock(&rdev->mutex);
	regulator->uA_load = 0;
	ret = _regulator_force_disable(regulator->rdev);
	mutex_unlock(&rdev->mutex);

	if (rdev->supply)
		while (rdev->open_count--)
			regulator_disable(rdev->supply);

	return ret;
}
EXPORT_SYMBOL_GPL(regulator_force_disable);

static void regulator_disable_work(struct work_struct *work)
{
	struct regulator_dev *rdev = container_of(work, struct regulator_dev,
						  disable_work.work);
	int count, i, ret;

	regulator_lock(rdev);

	BUG_ON(!rdev->deferred_disables);

	count = rdev->deferred_disables;
	rdev->deferred_disables = 0;

	/*
	 * Workqueue functions queue the new work instance while the previous
	 * work instance is being processed. Cancel the queued work instance
	 * as the work instance under processing does the job of the queued
	 * work instance.
	 */
	cancel_delayed_work(&rdev->disable_work);

	for (i = 0; i < count; i++) {
		ret = _regulator_disable(rdev);
		if (ret != 0)
			rdev_err(rdev, "Deferred disable failed: %d\n", ret);
	}

	regulator_unlock(rdev);

	if (rdev->supply) {
		for (i = 0; i < count; i++) {
			ret = regulator_disable(rdev->supply);
			if (ret != 0) {
				rdev_err(rdev,
					 "Supply disable failed: %d\n", ret);
			}
		}
	}
}

/**
 * regulator_disable_deferred - disable regulator output with delay
 * @regulator: regulator source
 * @ms: miliseconds until the regulator is disabled
 *
 * Execute regulator_disable() on the regulator after a delay.  This
 * is intended for use with devices that require some time to quiesce.
 *
 * NOTE: this will only disable the regulator output if no other consumer
 * devices have it enabled, the regulator device supports disabling and
 * machine constraints permit this operation.
 */
int regulator_disable_deferred(struct regulator *regulator, int ms)
{
	struct regulator_dev *rdev = regulator->rdev;

	if (regulator->always_on)
		return 0;

	if (!ms)
		return regulator_disable(regulator);

	regulator_lock(rdev);
	rdev->deferred_disables++;
	mod_delayed_work(system_power_efficient_wq, &rdev->disable_work,
			 msecs_to_jiffies(ms));
	regulator_unlock(rdev);

	return 0;
}
EXPORT_SYMBOL_GPL(regulator_disable_deferred);

static int _regulator_is_enabled(struct regulator_dev *rdev)
{
	/* A GPIO control always takes precedence */
	if (rdev->ena_pin)
		return rdev->ena_gpio_state;

	/* If we don't know then assume that the regulator is always on */
	if (!rdev->desc->ops->is_enabled)
		return 1;

	return rdev->desc->ops->is_enabled(rdev);
}

static int _regulator_list_voltage(struct regulator_dev *rdev,
				   unsigned selector, int lock)
{
	const struct regulator_ops *ops = rdev->desc->ops;
	int ret;

	if (rdev->desc->fixed_uV && rdev->desc->n_voltages == 1 && !selector)
		return rdev->desc->fixed_uV;

	if (ops->list_voltage) {
		if (selector >= rdev->desc->n_voltages)
			return -EINVAL;
		if (lock)
			regulator_lock(rdev);
		ret = ops->list_voltage(rdev, selector);
		if (lock)
			regulator_unlock(rdev);
	} else if (rdev->is_switch && rdev->supply) {
		ret = _regulator_list_voltage(rdev->supply->rdev,
					      selector, lock);
	} else {
		return -EINVAL;
	}

	if (ret > 0) {
		if (ret < rdev->constraints->min_uV)
			ret = 0;
		else if (ret > rdev->constraints->max_uV)
			ret = 0;
	}

	return ret;
}

/**
 * regulator_is_enabled - is the regulator output enabled
 * @regulator: regulator source
 *
 * Returns positive if the regulator driver backing the source/client
 * has requested that the device be enabled, zero if it hasn't, else a
 * negative errno code.
 *
 * Note that the device backing this regulator handle can have multiple
 * users, so it might be enabled even if regulator_enable() was never
 * called for this particular source.
 */
int regulator_is_enabled(struct regulator *regulator)
{
	int ret;

	if (regulator->always_on)
		return 1;

	mutex_lock(&regulator->rdev->mutex);
	ret = _regulator_is_enabled(regulator->rdev);
	mutex_unlock(&regulator->rdev->mutex);

	return ret;
}
EXPORT_SYMBOL_GPL(regulator_is_enabled);

/**
 * regulator_count_voltages - count regulator_list_voltage() selectors
 * @regulator: regulator source
 *
 * Returns number of selectors, or negative errno.  Selectors are
 * numbered starting at zero, and typically correspond to bitfields
 * in hardware registers.
 */
int regulator_count_voltages(struct regulator *regulator)
{
	struct regulator_dev	*rdev = regulator->rdev;

	if (rdev->desc->n_voltages)
		return rdev->desc->n_voltages;

	if (!rdev->is_switch || !rdev->supply)
		return -EINVAL;

	return regulator_count_voltages(rdev->supply);
}
EXPORT_SYMBOL_GPL(regulator_count_voltages);

/**
 * regulator_list_voltage - enumerate supported voltages
 * @regulator: regulator source
 * @selector: identify voltage to list
 * Context: can sleep
 *
 * Returns a voltage that can be passed to @regulator_set_voltage(),
 * zero if this selector code can't be used on this system, or a
 * negative errno.
 */
int regulator_list_voltage(struct regulator *regulator, unsigned selector)
{
	return _regulator_list_voltage(regulator->rdev, selector, 1);
}
EXPORT_SYMBOL_GPL(regulator_list_voltage);

/**
 * regulator_get_regmap - get the regulator's register map
 * @regulator: regulator source
 *
 * Returns the register map for the given regulator, or an ERR_PTR value
 * if the regulator doesn't use regmap.
 */
struct regmap *regulator_get_regmap(struct regulator *regulator)
{
	struct regmap *map = regulator->rdev->regmap;

	return map ? map : ERR_PTR(-EOPNOTSUPP);
}

/**
 * regulator_get_hardware_vsel_register - get the HW voltage selector register
 * @regulator: regulator source
 * @vsel_reg: voltage selector register, output parameter
 * @vsel_mask: mask for voltage selector bitfield, output parameter
 *
 * Returns the hardware register offset and bitmask used for setting the
 * regulator voltage. This might be useful when configuring voltage-scaling
 * hardware or firmware that can make I2C requests behind the kernel's back,
 * for example.
 *
 * On success, the output parameters @vsel_reg and @vsel_mask are filled in
 * and 0 is returned, otherwise a negative errno is returned.
 */
int regulator_get_hardware_vsel_register(struct regulator *regulator,
					 unsigned *vsel_reg,
					 unsigned *vsel_mask)
{
	struct regulator_dev *rdev = regulator->rdev;
	const struct regulator_ops *ops = rdev->desc->ops;

	if (ops->set_voltage_sel != regulator_set_voltage_sel_regmap)
		return -EOPNOTSUPP;

	*vsel_reg = rdev->desc->vsel_reg;
	*vsel_mask = rdev->desc->vsel_mask;

	 return 0;
}
EXPORT_SYMBOL_GPL(regulator_get_hardware_vsel_register);

/**
 * regulator_list_hardware_vsel - get the HW-specific register value for a selector
 * @regulator: regulator source
 * @selector: identify voltage to list
 *
 * Converts the selector to a hardware-specific voltage selector that can be
 * directly written to the regulator registers. The address of the voltage
 * register can be determined by calling @regulator_get_hardware_vsel_register.
 *
 * On error a negative errno is returned.
 */
int regulator_list_hardware_vsel(struct regulator *regulator,
				 unsigned selector)
{
	struct regulator_dev *rdev = regulator->rdev;
	const struct regulator_ops *ops = rdev->desc->ops;

	if (selector >= rdev->desc->n_voltages)
		return -EINVAL;
	if (ops->set_voltage_sel != regulator_set_voltage_sel_regmap)
		return -EOPNOTSUPP;

	return selector;
}
EXPORT_SYMBOL_GPL(regulator_list_hardware_vsel);

/**
 * regulator_get_linear_step - return the voltage step size between VSEL values
 * @regulator: regulator source
 *
 * Returns the voltage step size between VSEL values for linear
 * regulators, or return 0 if the regulator isn't a linear regulator.
 */
unsigned int regulator_get_linear_step(struct regulator *regulator)
{
	struct regulator_dev *rdev = regulator->rdev;

	return rdev->desc->uV_step;
}
EXPORT_SYMBOL_GPL(regulator_get_linear_step);

/**
 * regulator_is_supported_voltage - check if a voltage range can be supported
 *
 * @regulator: Regulator to check.
 * @min_uV: Minimum required voltage in uV.
 * @max_uV: Maximum required voltage in uV.
 *
 * Returns a boolean or a negative error code.
 */
int regulator_is_supported_voltage(struct regulator *regulator,
				   int min_uV, int max_uV)
{
	struct regulator_dev *rdev = regulator->rdev;
	int i, voltages, ret;

	/* If we can't change voltage check the current voltage */
	if (!regulator_ops_is_valid(rdev, REGULATOR_CHANGE_VOLTAGE)) {
		ret = regulator_get_voltage(regulator);
		if (ret >= 0)
			return min_uV <= ret && ret <= max_uV;
		else
			return ret;
	}

	/* Any voltage within constrains range is fine? */
	if (rdev->desc->continuous_voltage_range)
		return min_uV >= rdev->constraints->min_uV &&
				max_uV <= rdev->constraints->max_uV;

	ret = regulator_count_voltages(regulator);
	if (ret < 0)
		return ret;
	voltages = ret;

	for (i = 0; i < voltages; i++) {
		ret = regulator_list_voltage(regulator, i);

		if (ret >= min_uV && ret <= max_uV)
			return 1;
	}

	return 0;
}
EXPORT_SYMBOL_GPL(regulator_is_supported_voltage);

static int regulator_map_voltage(struct regulator_dev *rdev, int min_uV,
				 int max_uV)
{
	const struct regulator_desc *desc = rdev->desc;

	if (desc->ops->map_voltage)
		return desc->ops->map_voltage(rdev, min_uV, max_uV);

	if (desc->ops->list_voltage == regulator_list_voltage_linear)
		return regulator_map_voltage_linear(rdev, min_uV, max_uV);

	if (desc->ops->list_voltage == regulator_list_voltage_linear_range)
		return regulator_map_voltage_linear_range(rdev, min_uV, max_uV);

	return regulator_map_voltage_iterate(rdev, min_uV, max_uV);
}

static int _regulator_call_set_voltage(struct regulator_dev *rdev,
				       int min_uV, int max_uV,
				       unsigned *selector)
{
	struct pre_voltage_change_data data;
	int ret;

	data.old_uV = _regulator_get_voltage(rdev);
	data.min_uV = min_uV;
	data.max_uV = max_uV;
	ret = _notifier_call_chain(rdev, REGULATOR_EVENT_PRE_VOLTAGE_CHANGE,
				   &data);
	if (ret & NOTIFY_STOP_MASK)
		return -EINVAL;

	ret = rdev->desc->ops->set_voltage(rdev, min_uV, max_uV, selector);
	if (ret >= 0)
		return ret;

	_notifier_call_chain(rdev, REGULATOR_EVENT_ABORT_VOLTAGE_CHANGE,
			     (void *)data.old_uV);

	return ret;
}

static int _regulator_call_set_voltage_sel(struct regulator_dev *rdev,
					   int uV, unsigned selector)
{
	struct pre_voltage_change_data data;
	int ret;

	data.old_uV = _regulator_get_voltage(rdev);
	data.min_uV = uV;
	data.max_uV = uV;
	ret = _notifier_call_chain(rdev, REGULATOR_EVENT_PRE_VOLTAGE_CHANGE,
				   &data);
	if (ret & NOTIFY_STOP_MASK)
		return -EINVAL;

	ret = rdev->desc->ops->set_voltage_sel(rdev, selector);
	if (ret >= 0)
		return ret;

	_notifier_call_chain(rdev, REGULATOR_EVENT_ABORT_VOLTAGE_CHANGE,
			     (void *)data.old_uV);

	return ret;
}

static int _regulator_set_voltage_time(struct regulator_dev *rdev,
				       int old_uV, int new_uV)
{
	unsigned int ramp_delay = 0;

	if (rdev->constraints->ramp_delay)
		ramp_delay = rdev->constraints->ramp_delay;
	else if (rdev->desc->ramp_delay)
		ramp_delay = rdev->desc->ramp_delay;
	else if (rdev->constraints->settling_time)
		return rdev->constraints->settling_time;
	else if (rdev->constraints->settling_time_up &&
		 (new_uV > old_uV))
		return rdev->constraints->settling_time_up;
	else if (rdev->constraints->settling_time_down &&
		 (new_uV < old_uV))
		return rdev->constraints->settling_time_down;

	if (ramp_delay == 0) {
		rdev_dbg(rdev, "ramp_delay not set\n");
		return 0;
	}

	return DIV_ROUND_UP(abs(new_uV - old_uV), ramp_delay);
}

static int _regulator_do_set_voltage(struct regulator_dev *rdev,
				     int min_uV, int max_uV)
{
	int ret;
	int delay = 0;
	int best_val = 0;
	unsigned int selector;
	int old_selector = -1;
	const struct regulator_ops *ops = rdev->desc->ops;
	int old_uV = _regulator_get_voltage(rdev);

	trace_regulator_set_voltage(rdev_get_name(rdev), min_uV, max_uV);

	min_uV += rdev->constraints->uV_offset;
	max_uV += rdev->constraints->uV_offset;

	/*
	 * If we can't obtain the old selector there is not enough
	 * info to call set_voltage_time_sel().
	 */
	if (_regulator_is_enabled(rdev) &&
	    ops->set_voltage_time_sel && ops->get_voltage_sel) {
		old_selector = ops->get_voltage_sel(rdev);
		if (old_selector < 0)
			return old_selector;
	}

	if (ops->set_voltage) {
		ret = _regulator_call_set_voltage(rdev, min_uV, max_uV,
						  &selector);

		if (ret >= 0) {
			if (ops->list_voltage)
				best_val = ops->list_voltage(rdev,
							     selector);
			else
				best_val = _regulator_get_voltage(rdev);
		}

	} else if (ops->set_voltage_sel) {
		ret = regulator_map_voltage(rdev, min_uV, max_uV);
		if (ret >= 0) {
			best_val = ops->list_voltage(rdev, ret);
			if (min_uV <= best_val && max_uV >= best_val) {
				selector = ret;
				if (old_selector == selector)
					ret = 0;
				else
					ret = _regulator_call_set_voltage_sel(
						rdev, best_val, selector);
			} else {
				ret = -EINVAL;
			}
		}
	} else {
		ret = -EINVAL;
	}

	if (ret)
		goto out;

	if (ops->set_voltage_time_sel) {
		/*
		 * Call set_voltage_time_sel if successfully obtained
		 * old_selector
		 */
		if (old_selector >= 0 && old_selector != selector)
			delay = ops->set_voltage_time_sel(rdev, old_selector,
							  selector);
	} else {
		if (old_uV != best_val) {
			if (ops->set_voltage_time)
				delay = ops->set_voltage_time(rdev, old_uV,
							      best_val);
			else
				delay = _regulator_set_voltage_time(rdev,
								    old_uV,
								    best_val);
		}
	}

	if (delay < 0) {
		rdev_warn(rdev, "failed to get delay: %d\n", delay);
		delay = 0;
	}

	/* Insert any necessary delays */
	if (delay >= 1000) {
		mdelay(delay / 1000);
		udelay(delay % 1000);
	} else if (delay) {
		udelay(delay);
	}

	if (best_val >= 0) {
		unsigned long data = best_val;

		_notifier_call_chain(rdev, REGULATOR_EVENT_VOLTAGE_CHANGE,
				     (void *)data);
	}

out:
	trace_regulator_set_voltage_complete(rdev_get_name(rdev), best_val);

	return ret;
}

static int _regulator_do_set_suspend_voltage(struct regulator_dev *rdev,
				  int min_uV, int max_uV, suspend_state_t state)
{
	struct regulator_state *rstate;
	int uV, sel;

	rstate = regulator_get_suspend_state(rdev, state);
	if (rstate == NULL)
		return -EINVAL;

	if (min_uV < rstate->min_uV)
		min_uV = rstate->min_uV;
	if (max_uV > rstate->max_uV)
		max_uV = rstate->max_uV;

	sel = regulator_map_voltage(rdev, min_uV, max_uV);
	if (sel < 0)
		return sel;

	uV = rdev->desc->ops->list_voltage(rdev, sel);
	if (uV >= min_uV && uV <= max_uV)
		rstate->uV = uV;

	return 0;
}

static int regulator_set_voltage_unlocked(struct regulator *regulator,
					  int min_uV, int max_uV,
					  suspend_state_t state)
{
	struct regulator_dev *rdev = regulator->rdev;
	struct regulator_voltage *voltage = &regulator->voltage[state];
	int ret = 0;
	int old_min_uV, old_max_uV;
	int current_uV;
	int best_supply_uV = 0;
	int supply_change_uV = 0;

	/* If we're setting the same range as last time the change
	 * should be a noop (some cpufreq implementations use the same
	 * voltage for multiple frequencies, for example).
	 */
	if (voltage->min_uV == min_uV && voltage->max_uV == max_uV)
		goto out;

	/* If we're trying to set a range that overlaps the current voltage,
	 * return successfully even though the regulator does not support
	 * changing the voltage.
	 */
	if (!regulator_ops_is_valid(rdev, REGULATOR_CHANGE_VOLTAGE)) {
		current_uV = _regulator_get_voltage(rdev);
		if (min_uV <= current_uV && current_uV <= max_uV) {
			voltage->min_uV = min_uV;
			voltage->max_uV = max_uV;
			goto out;
		}
	}

	/* sanity check */
	if (!rdev->desc->ops->set_voltage &&
	    !rdev->desc->ops->set_voltage_sel) {
		ret = -EINVAL;
		goto out;
	}

	/* constraints check */
	ret = regulator_check_voltage(rdev, &min_uV, &max_uV);
	if (ret < 0)
		goto out;

	/* restore original values in case of error */
	old_min_uV = voltage->min_uV;
	old_max_uV = voltage->max_uV;
	voltage->min_uV = min_uV;
	voltage->max_uV = max_uV;

	ret = regulator_check_consumers(rdev, &min_uV, &max_uV, state);
	if (ret < 0)
		goto out2;

	if (rdev->supply &&
	    regulator_ops_is_valid(rdev->supply->rdev,
				   REGULATOR_CHANGE_VOLTAGE) &&
	    (rdev->desc->min_dropout_uV || !(rdev->desc->ops->get_voltage ||
					   rdev->desc->ops->get_voltage_sel))) {
		int current_supply_uV;
		int selector;

		selector = regulator_map_voltage(rdev, min_uV, max_uV);
		if (selector < 0) {
			ret = selector;
			goto out2;
		}

		best_supply_uV = _regulator_list_voltage(rdev, selector, 0);
		if (best_supply_uV < 0) {
			ret = best_supply_uV;
			goto out2;
		}

		best_supply_uV += rdev->desc->min_dropout_uV;

		current_supply_uV = _regulator_get_voltage(rdev->supply->rdev);
		if (current_supply_uV < 0) {
			ret = current_supply_uV;
			goto out2;
		}

		supply_change_uV = best_supply_uV - current_supply_uV;
	}

	if (supply_change_uV > 0) {
		ret = regulator_set_voltage_unlocked(rdev->supply,
				best_supply_uV, INT_MAX, state);
		if (ret) {
			dev_err(&rdev->dev, "Failed to increase supply voltage: %d\n",
					ret);
			goto out2;
		}
	}

	if (state == PM_SUSPEND_ON)
		ret = _regulator_do_set_voltage(rdev, min_uV, max_uV);
	else
		ret = _regulator_do_set_suspend_voltage(rdev, min_uV,
							max_uV, state);
	if (ret < 0)
		goto out2;

	if (supply_change_uV < 0) {
		ret = regulator_set_voltage_unlocked(rdev->supply,
				best_supply_uV, INT_MAX, state);
		if (ret)
			dev_warn(&rdev->dev, "Failed to decrease supply voltage: %d\n",
					ret);
		/* No need to fail here */
		ret = 0;
	}

out:
	return ret;
out2:
	voltage->min_uV = old_min_uV;
	voltage->max_uV = old_max_uV;

	return ret;
}

/**
 * regulator_set_voltage - set regulator output voltage
 * @regulator: regulator source
 * @min_uV: Minimum required voltage in uV
 * @max_uV: Maximum acceptable voltage in uV
 *
 * Sets a voltage regulator to the desired output voltage. This can be set
 * during any regulator state. IOW, regulator can be disabled or enabled.
 *
 * If the regulator is enabled then the voltage will change to the new value
 * immediately otherwise if the regulator is disabled the regulator will
 * output at the new voltage when enabled.
 *
 * NOTE: If the regulator is shared between several devices then the lowest
 * request voltage that meets the system constraints will be used.
 * Regulator system constraints must be set for this regulator before
 * calling this function otherwise this call will fail.
 */
int regulator_set_voltage(struct regulator *regulator, int min_uV, int max_uV)
{
	int ret = 0;

	regulator_lock_supply(regulator->rdev);

	ret = regulator_set_voltage_unlocked(regulator, min_uV, max_uV,
					     PM_SUSPEND_ON);

	regulator_unlock_supply(regulator->rdev);

	return ret;
}
EXPORT_SYMBOL_GPL(regulator_set_voltage);

static inline int regulator_suspend_toggle(struct regulator_dev *rdev,
					   suspend_state_t state, bool en)
{
	struct regulator_state *rstate;

	rstate = regulator_get_suspend_state(rdev, state);
	if (rstate == NULL)
		return -EINVAL;

	if (!rstate->changeable)
		return -EPERM;

	rstate->enabled = (en) ? ENABLE_IN_SUSPEND : DISABLE_IN_SUSPEND;

	return 0;
}

int regulator_suspend_enable(struct regulator_dev *rdev,
				    suspend_state_t state)
{
	return regulator_suspend_toggle(rdev, state, true);
}
EXPORT_SYMBOL_GPL(regulator_suspend_enable);

int regulator_suspend_disable(struct regulator_dev *rdev,
				     suspend_state_t state)
{
	struct regulator *regulator;
	struct regulator_voltage *voltage;

	/*
	 * if any consumer wants this regulator device keeping on in
	 * suspend states, don't set it as disabled.
	 */
	list_for_each_entry(regulator, &rdev->consumer_list, list) {
		voltage = &regulator->voltage[state];
		if (voltage->min_uV || voltage->max_uV)
			return 0;
	}

	return regulator_suspend_toggle(rdev, state, false);
}
EXPORT_SYMBOL_GPL(regulator_suspend_disable);

static int _regulator_set_suspend_voltage(struct regulator *regulator,
					  int min_uV, int max_uV,
					  suspend_state_t state)
{
	struct regulator_dev *rdev = regulator->rdev;
	struct regulator_state *rstate;

	rstate = regulator_get_suspend_state(rdev, state);
	if (rstate == NULL)
		return -EINVAL;

	if (rstate->min_uV == rstate->max_uV) {
		rdev_err(rdev, "The suspend voltage can't be changed!\n");
		return -EPERM;
	}

	return regulator_set_voltage_unlocked(regulator, min_uV, max_uV, state);
}

int regulator_set_suspend_voltage(struct regulator *regulator, int min_uV,
				  int max_uV, suspend_state_t state)
{
	int ret = 0;

	/* PM_SUSPEND_ON is handled by regulator_set_voltage() */
	if (regulator_check_states(state) || state == PM_SUSPEND_ON)
		return -EINVAL;

	regulator_lock_supply(regulator->rdev);

	ret = _regulator_set_suspend_voltage(regulator, min_uV,
					     max_uV, state);

	regulator_unlock_supply(regulator->rdev);

	return ret;
}
EXPORT_SYMBOL_GPL(regulator_set_suspend_voltage);

/**
 * regulator_set_voltage_time - get raise/fall time
 * @regulator: regulator source
 * @old_uV: starting voltage in microvolts
 * @new_uV: target voltage in microvolts
 *
 * Provided with the starting and ending voltage, this function attempts to
 * calculate the time in microseconds required to rise or fall to this new
 * voltage.
 */
int regulator_set_voltage_time(struct regulator *regulator,
			       int old_uV, int new_uV)
{
	struct regulator_dev *rdev = regulator->rdev;
	const struct regulator_ops *ops = rdev->desc->ops;
	int old_sel = -1;
	int new_sel = -1;
	int voltage;
	int i;

	if (ops->set_voltage_time)
		return ops->set_voltage_time(rdev, old_uV, new_uV);
	else if (!ops->set_voltage_time_sel)
		return _regulator_set_voltage_time(rdev, old_uV, new_uV);

	/* Currently requires operations to do this */
	if (!ops->list_voltage || !rdev->desc->n_voltages)
		return -EINVAL;

	for (i = 0; i < rdev->desc->n_voltages; i++) {
		/* We only look for exact voltage matches here */
		voltage = regulator_list_voltage(regulator, i);
		if (voltage < 0)
			return -EINVAL;
		if (voltage == 0)
			continue;
		if (voltage == old_uV)
			old_sel = i;
		if (voltage == new_uV)
			new_sel = i;
	}

	if (old_sel < 0 || new_sel < 0)
		return -EINVAL;

	return ops->set_voltage_time_sel(rdev, old_sel, new_sel);
}
EXPORT_SYMBOL_GPL(regulator_set_voltage_time);

/**
 * regulator_set_voltage_time_sel - get raise/fall time
 * @rdev: regulator source device
 * @old_selector: selector for starting voltage
 * @new_selector: selector for target voltage
 *
 * Provided with the starting and target voltage selectors, this function
 * returns time in microseconds required to rise or fall to this new voltage
 *
 * Drivers providing ramp_delay in regulation_constraints can use this as their
 * set_voltage_time_sel() operation.
 */
int regulator_set_voltage_time_sel(struct regulator_dev *rdev,
				   unsigned int old_selector,
				   unsigned int new_selector)
{
	int old_volt, new_volt;

	/* sanity check */
	if (!rdev->desc->ops->list_voltage)
		return -EINVAL;

	old_volt = rdev->desc->ops->list_voltage(rdev, old_selector);
	new_volt = rdev->desc->ops->list_voltage(rdev, new_selector);

	if (rdev->desc->ops->set_voltage_time)
		return rdev->desc->ops->set_voltage_time(rdev, old_volt,
							 new_volt);
	else
		return _regulator_set_voltage_time(rdev, old_volt, new_volt);
}
EXPORT_SYMBOL_GPL(regulator_set_voltage_time_sel);

/**
 * regulator_sync_voltage - re-apply last regulator output voltage
 * @regulator: regulator source
 *
 * Re-apply the last configured voltage.  This is intended to be used
 * where some external control source the consumer is cooperating with
 * has caused the configured voltage to change.
 */
int regulator_sync_voltage(struct regulator *regulator)
{
	struct regulator_dev *rdev = regulator->rdev;
	struct regulator_voltage *voltage = &regulator->voltage[PM_SUSPEND_ON];
	int ret, min_uV, max_uV;

	regulator_lock(rdev);

	if (!rdev->desc->ops->set_voltage &&
	    !rdev->desc->ops->set_voltage_sel) {
		ret = -EINVAL;
		goto out;
	}

	/* This is only going to work if we've had a voltage configured. */
	if (!voltage->min_uV && !voltage->max_uV) {
		ret = -EINVAL;
		goto out;
	}

	min_uV = voltage->min_uV;
	max_uV = voltage->max_uV;

	/* This should be a paranoia check... */
	ret = regulator_check_voltage(rdev, &min_uV, &max_uV);
	if (ret < 0)
		goto out;

	ret = regulator_check_consumers(rdev, &min_uV, &max_uV, 0);
	if (ret < 0)
		goto out;

	ret = _regulator_do_set_voltage(rdev, min_uV, max_uV);

out:
	regulator_unlock(rdev);
	return ret;
}
EXPORT_SYMBOL_GPL(regulator_sync_voltage);

static int _regulator_get_voltage(struct regulator_dev *rdev)
{
	int sel, ret;
	bool bypassed;

	if (rdev->desc->ops->get_bypass) {
		ret = rdev->desc->ops->get_bypass(rdev, &bypassed);
		if (ret < 0)
			return ret;
		if (bypassed) {
			/* if bypassed the regulator must have a supply */
			if (!rdev->supply) {
				rdev_err(rdev,
					 "bypassed regulator has no supply!\n");
				return -EPROBE_DEFER;
			}

			return _regulator_get_voltage(rdev->supply->rdev);
		}
	}

	if (rdev->desc->ops->get_voltage_sel) {
		sel = rdev->desc->ops->get_voltage_sel(rdev);
		if (sel < 0)
			return sel;
		ret = rdev->desc->ops->list_voltage(rdev, sel);
	} else if (rdev->desc->ops->get_voltage) {
		ret = rdev->desc->ops->get_voltage(rdev);
	} else if (rdev->desc->ops->list_voltage) {
		ret = rdev->desc->ops->list_voltage(rdev, 0);
	} else if (rdev->desc->fixed_uV && (rdev->desc->n_voltages == 1)) {
		ret = rdev->desc->fixed_uV;
	} else if (rdev->supply) {
		ret = _regulator_get_voltage(rdev->supply->rdev);
	} else {
		return -EINVAL;
	}

	if (ret < 0)
		return ret;
	return ret - rdev->constraints->uV_offset;
}

/**
 * regulator_get_voltage - get regulator output voltage
 * @regulator: regulator source
 *
 * This returns the current regulator voltage in uV.
 *
 * NOTE: If the regulator is disabled it will return the voltage value. This
 * function should not be used to determine regulator state.
 */
int regulator_get_voltage(struct regulator *regulator)
{
	int ret;

	regulator_lock_supply(regulator->rdev);

	ret = _regulator_get_voltage(regulator->rdev);

	regulator_unlock_supply(regulator->rdev);

	return ret;
}
EXPORT_SYMBOL_GPL(regulator_get_voltage);

#ifdef CONFIG_SEC_PM
int regulator_set_short_detection(struct regulator *regulator,
				  bool enable, int lv_uA)
{
	struct regulator_dev *rdev = regulator->rdev;
	int ret;

	mutex_lock(&rdev->mutex);

	if (!rdev->desc->ops->set_short_detection) {
		ret = -EINVAL;
		goto out;
	}

	ret = rdev->desc->ops->set_short_detection(rdev, enable, lv_uA);
out:
	mutex_unlock(&rdev->mutex);
	return ret;
}
EXPORT_SYMBOL_GPL(regulator_set_short_detection);
#endif /* CONFIG_SEC_PM */

/**
 * regulator_set_current_limit - set regulator output current limit
 * @regulator: regulator source
 * @min_uA: Minimum supported current in uA
 * @max_uA: Maximum supported current in uA
 *
 * Sets current sink to the desired output current. This can be set during
 * any regulator state. IOW, regulator can be disabled or enabled.
 *
 * If the regulator is enabled then the current will change to the new value
 * immediately otherwise if the regulator is disabled the regulator will
 * output at the new current when enabled.
 *
 * NOTE: Regulator system constraints must be set for this regulator before
 * calling this function otherwise this call will fail.
 */
int regulator_set_current_limit(struct regulator *regulator,
			       int min_uA, int max_uA)
{
	struct regulator_dev *rdev = regulator->rdev;
	int ret;

	regulator_lock(rdev);

	/* sanity check */
	if (!rdev->desc->ops->set_current_limit) {
		ret = -EINVAL;
		goto out;
	}

	/* constraints check */
	ret = regulator_check_current_limit(rdev, &min_uA, &max_uA);
	if (ret < 0)
		goto out;

	ret = rdev->desc->ops->set_current_limit(rdev, min_uA, max_uA);
out:
	regulator_unlock(rdev);
	return ret;
}
EXPORT_SYMBOL_GPL(regulator_set_current_limit);

static int _regulator_get_current_limit(struct regulator_dev *rdev)
{
	int ret;

	regulator_lock(rdev);

	/* sanity check */
	if (!rdev->desc->ops->get_current_limit) {
		ret = -EINVAL;
		goto out;
	}

	ret = rdev->desc->ops->get_current_limit(rdev);
out:
	regulator_unlock(rdev);
	return ret;
}

/**
 * regulator_get_current_limit - get regulator output current
 * @regulator: regulator source
 *
 * This returns the current supplied by the specified current sink in uA.
 *
 * NOTE: If the regulator is disabled it will return the current value. This
 * function should not be used to determine regulator state.
 */
int regulator_get_current_limit(struct regulator *regulator)
{
	return _regulator_get_current_limit(regulator->rdev);
}
EXPORT_SYMBOL_GPL(regulator_get_current_limit);

/**
 * regulator_set_mode - set regulator operating mode
 * @regulator: regulator source
 * @mode: operating mode - one of the REGULATOR_MODE constants
 *
 * Set regulator operating mode to increase regulator efficiency or improve
 * regulation performance.
 *
 * NOTE: Regulator system constraints must be set for this regulator before
 * calling this function otherwise this call will fail.
 */
int regulator_set_mode(struct regulator *regulator, unsigned int mode)
{
	struct regulator_dev *rdev = regulator->rdev;
	int ret;
	int regulator_curr_mode;

	regulator_lock(rdev);

	/* sanity check */
	if (!rdev->desc->ops->set_mode) {
		ret = -EINVAL;
		goto out;
	}

	/* return if the same mode is requested */
	if (rdev->desc->ops->get_mode) {
		regulator_curr_mode = rdev->desc->ops->get_mode(rdev);
		if (regulator_curr_mode == mode) {
			ret = 0;
			goto out;
		}
	}

	/* constraints check */
	ret = regulator_mode_constrain(rdev, &mode);
	if (ret < 0)
		goto out;

	ret = rdev->desc->ops->set_mode(rdev, mode);
out:
	regulator_unlock(rdev);
	return ret;
}
EXPORT_SYMBOL_GPL(regulator_set_mode);

static unsigned int _regulator_get_mode(struct regulator_dev *rdev)
{
	int ret;

	regulator_lock(rdev);

	/* sanity check */
	if (!rdev->desc->ops->get_mode) {
		ret = -EINVAL;
		goto out;
	}

	ret = rdev->desc->ops->get_mode(rdev);
out:
	regulator_unlock(rdev);
	return ret;
}

/**
 * regulator_get_mode - get regulator operating mode
 * @regulator: regulator source
 *
 * Get the current regulator operating mode.
 */
unsigned int regulator_get_mode(struct regulator *regulator)
{
	return _regulator_get_mode(regulator->rdev);
}
EXPORT_SYMBOL_GPL(regulator_get_mode);

static int _regulator_get_error_flags(struct regulator_dev *rdev,
					unsigned int *flags)
{
	int ret;

	regulator_lock(rdev);

	/* sanity check */
	if (!rdev->desc->ops->get_error_flags) {
		ret = -EINVAL;
		goto out;
	}

	ret = rdev->desc->ops->get_error_flags(rdev, flags);
out:
	regulator_unlock(rdev);
	return ret;
}

/**
 * regulator_get_error_flags - get regulator error information
 * @regulator: regulator source
 * @flags: pointer to store error flags
 *
 * Get the current regulator error information.
 */
int regulator_get_error_flags(struct regulator *regulator,
				unsigned int *flags)
{
	return _regulator_get_error_flags(regulator->rdev, flags);
}
EXPORT_SYMBOL_GPL(regulator_get_error_flags);

/**
 * regulator_set_load - set regulator load
 * @regulator: regulator source
 * @uA_load: load current
 *
 * Notifies the regulator core of a new device load. This is then used by
 * DRMS (if enabled by constraints) to set the most efficient regulator
 * operating mode for the new regulator loading.
 *
 * Consumer devices notify their supply regulator of the maximum power
 * they will require (can be taken from device datasheet in the power
 * consumption tables) when they change operational status and hence power
 * state. Examples of operational state changes that can affect power
 * consumption are :-
 *
 *    o Device is opened / closed.
 *    o Device I/O is about to begin or has just finished.
 *    o Device is idling in between work.
 *
 * This information is also exported via sysfs to userspace.
 *
 * DRMS will sum the total requested load on the regulator and change
 * to the most efficient operating mode if platform constraints allow.
 *
 * On error a negative errno is returned.
 */
int regulator_set_load(struct regulator *regulator, int uA_load)
{
	struct regulator_dev *rdev = regulator->rdev;
	int ret;

	regulator_lock(rdev);
	regulator->uA_load = uA_load;
	ret = drms_uA_update(rdev);
	regulator_unlock(rdev);

	return ret;
}
EXPORT_SYMBOL_GPL(regulator_set_load);

/**
 * regulator_allow_bypass - allow the regulator to go into bypass mode
 *
 * @regulator: Regulator to configure
 * @enable: enable or disable bypass mode
 *
 * Allow the regulator to go into bypass mode if all other consumers
 * for the regulator also enable bypass mode and the machine
 * constraints allow this.  Bypass mode means that the regulator is
 * simply passing the input directly to the output with no regulation.
 */
int regulator_allow_bypass(struct regulator *regulator, bool enable)
{
	struct regulator_dev *rdev = regulator->rdev;
	int ret = 0;

	if (!rdev->desc->ops->set_bypass)
		return 0;

	if (!regulator_ops_is_valid(rdev, REGULATOR_CHANGE_BYPASS))
		return 0;

	regulator_lock(rdev);

	if (enable && !regulator->bypass) {
		rdev->bypass_count++;

		if (rdev->bypass_count == rdev->open_count) {
			ret = rdev->desc->ops->set_bypass(rdev, enable);
			if (ret != 0)
				rdev->bypass_count--;
		}

	} else if (!enable && regulator->bypass) {
		rdev->bypass_count--;

		if (rdev->bypass_count != rdev->open_count) {
			ret = rdev->desc->ops->set_bypass(rdev, enable);
			if (ret != 0)
				rdev->bypass_count++;
		}
	}

	if (ret == 0)
		regulator->bypass = enable;

	regulator_unlock(rdev);

	return ret;
}
EXPORT_SYMBOL_GPL(regulator_allow_bypass);

/**
 * regulator_register_notifier - register regulator event notifier
 * @regulator: regulator source
 * @nb: notifier block
 *
 * Register notifier block to receive regulator events.
 */
int regulator_register_notifier(struct regulator *regulator,
			      struct notifier_block *nb)
{
	return blocking_notifier_chain_register(&regulator->rdev->notifier,
						nb);
}
EXPORT_SYMBOL_GPL(regulator_register_notifier);

/**
 * regulator_unregister_notifier - unregister regulator event notifier
 * @regulator: regulator source
 * @nb: notifier block
 *
 * Unregister regulator event notifier block.
 */
int regulator_unregister_notifier(struct regulator *regulator,
				struct notifier_block *nb)
{
	return blocking_notifier_chain_unregister(&regulator->rdev->notifier,
						  nb);
}
EXPORT_SYMBOL_GPL(regulator_unregister_notifier);

/* notify regulator consumers and downstream regulator consumers.
 * Note mutex must be held by caller.
 */
static int _notifier_call_chain(struct regulator_dev *rdev,
				  unsigned long event, void *data)
{
	/* call rdev chain first */
	return blocking_notifier_call_chain(&rdev->notifier, event, data);
}

/**
 * regulator_bulk_get - get multiple regulator consumers
 *
 * @dev:           Device to supply
 * @num_consumers: Number of consumers to register
 * @consumers:     Configuration of consumers; clients are stored here.
 *
 * @return 0 on success, an errno on failure.
 *
 * This helper function allows drivers to get several regulator
 * consumers in one operation.  If any of the regulators cannot be
 * acquired then any regulators that were allocated will be freed
 * before returning to the caller.
 */
int regulator_bulk_get(struct device *dev, int num_consumers,
		       struct regulator_bulk_data *consumers)
{
	int i;
	int ret;

	for (i = 0; i < num_consumers; i++)
		consumers[i].consumer = NULL;

	for (i = 0; i < num_consumers; i++) {
		consumers[i].consumer = regulator_get(dev,
						      consumers[i].supply);
		if (IS_ERR(consumers[i].consumer)) {
			ret = PTR_ERR(consumers[i].consumer);
			dev_err(dev, "Failed to get supply '%s': %d\n",
				consumers[i].supply, ret);
			consumers[i].consumer = NULL;
			goto err;
		}
	}

	return 0;

err:
	while (--i >= 0)
		regulator_put(consumers[i].consumer);

	return ret;
}
EXPORT_SYMBOL_GPL(regulator_bulk_get);

static void regulator_bulk_enable_async(void *data, async_cookie_t cookie)
{
	struct regulator_bulk_data *bulk = data;

	bulk->ret = regulator_enable(bulk->consumer);
}

/**
 * regulator_bulk_enable - enable multiple regulator consumers
 *
 * @num_consumers: Number of consumers
 * @consumers:     Consumer data; clients are stored here.
 * @return         0 on success, an errno on failure
 *
 * This convenience API allows consumers to enable multiple regulator
 * clients in a single API call.  If any consumers cannot be enabled
 * then any others that were enabled will be disabled again prior to
 * return.
 */
int regulator_bulk_enable(int num_consumers,
			  struct regulator_bulk_data *consumers)
{
	ASYNC_DOMAIN_EXCLUSIVE(async_domain);
	int i;
	int ret = 0;

	for (i = 0; i < num_consumers; i++) {
		if (consumers[i].consumer->always_on)
			consumers[i].ret = 0;
		else
			async_schedule_domain(regulator_bulk_enable_async,
					      &consumers[i], &async_domain);
	}

	async_synchronize_full_domain(&async_domain);

	/* If any consumer failed we need to unwind any that succeeded */
	for (i = 0; i < num_consumers; i++) {
		if (consumers[i].ret != 0) {
			ret = consumers[i].ret;
			goto err;
		}
	}

	return 0;

err:
	for (i = 0; i < num_consumers; i++) {
		if (consumers[i].ret < 0)
			pr_err("Failed to enable %s: %d\n", consumers[i].supply,
			       consumers[i].ret);
		else
			regulator_disable(consumers[i].consumer);
	}

	return ret;
}
EXPORT_SYMBOL_GPL(regulator_bulk_enable);

/**
 * regulator_bulk_disable - disable multiple regulator consumers
 *
 * @num_consumers: Number of consumers
 * @consumers:     Consumer data; clients are stored here.
 * @return         0 on success, an errno on failure
 *
 * This convenience API allows consumers to disable multiple regulator
 * clients in a single API call.  If any consumers cannot be disabled
 * then any others that were disabled will be enabled again prior to
 * return.
 */
int regulator_bulk_disable(int num_consumers,
			   struct regulator_bulk_data *consumers)
{
	int i;
	int ret, r;

	for (i = num_consumers - 1; i >= 0; --i) {
		ret = regulator_disable(consumers[i].consumer);
		if (ret != 0)
			goto err;
	}

	return 0;

err:
	pr_err("Failed to disable %s: %d\n", consumers[i].supply, ret);
	for (++i; i < num_consumers; ++i) {
		r = regulator_enable(consumers[i].consumer);
		if (r != 0)
			pr_err("Failed to re-enable %s: %d\n",
			       consumers[i].supply, r);
	}

	return ret;
}
EXPORT_SYMBOL_GPL(regulator_bulk_disable);

/**
 * regulator_bulk_force_disable - force disable multiple regulator consumers
 *
 * @num_consumers: Number of consumers
 * @consumers:     Consumer data; clients are stored here.
 * @return         0 on success, an errno on failure
 *
 * This convenience API allows consumers to forcibly disable multiple regulator
 * clients in a single API call.
 * NOTE: This should be used for situations when device damage will
 * likely occur if the regulators are not disabled (e.g. over temp).
 * Although regulator_force_disable function call for some consumers can
 * return error numbers, the function is called for all consumers.
 */
int regulator_bulk_force_disable(int num_consumers,
			   struct regulator_bulk_data *consumers)
{
	int i;
	int ret = 0;

	for (i = 0; i < num_consumers; i++) {
		consumers[i].ret =
			    regulator_force_disable(consumers[i].consumer);

		/* Store first error for reporting */
		if (consumers[i].ret && !ret)
			ret = consumers[i].ret;
	}

	return ret;
}
EXPORT_SYMBOL_GPL(regulator_bulk_force_disable);

/**
 * regulator_bulk_free - free multiple regulator consumers
 *
 * @num_consumers: Number of consumers
 * @consumers:     Consumer data; clients are stored here.
 *
 * This convenience API allows consumers to free multiple regulator
 * clients in a single API call.
 */
void regulator_bulk_free(int num_consumers,
			 struct regulator_bulk_data *consumers)
{
	int i;

	for (i = 0; i < num_consumers; i++) {
		regulator_put(consumers[i].consumer);
		consumers[i].consumer = NULL;
	}
}
EXPORT_SYMBOL_GPL(regulator_bulk_free);

/**
 * regulator_notifier_call_chain - call regulator event notifier
 * @rdev: regulator source
 * @event: notifier block
 * @data: callback-specific data.
 *
 * Called by regulator drivers to notify clients a regulator event has
 * occurred. We also notify regulator clients downstream.
 * Note lock must be held by caller.
 */
int regulator_notifier_call_chain(struct regulator_dev *rdev,
				  unsigned long event, void *data)
{
	lockdep_assert_held_once(&rdev->mutex);

	_notifier_call_chain(rdev, event, data);
	return NOTIFY_DONE;

}
EXPORT_SYMBOL_GPL(regulator_notifier_call_chain);

/**
 * regulator_mode_to_status - convert a regulator mode into a status
 *
 * @mode: Mode to convert
 *
 * Convert a regulator mode into a status.
 */
int regulator_mode_to_status(unsigned int mode)
{
	switch (mode) {
	case REGULATOR_MODE_FAST:
		return REGULATOR_STATUS_FAST;
	case REGULATOR_MODE_NORMAL:
		return REGULATOR_STATUS_NORMAL;
	case REGULATOR_MODE_IDLE:
		return REGULATOR_STATUS_IDLE;
	case REGULATOR_MODE_STANDBY:
		return REGULATOR_STATUS_STANDBY;
	default:
		return REGULATOR_STATUS_UNDEFINED;
	}
}
EXPORT_SYMBOL_GPL(regulator_mode_to_status);

static struct attribute *regulator_dev_attrs[] = {
	&dev_attr_name.attr,
	&dev_attr_num_users.attr,
	&dev_attr_type.attr,
	&dev_attr_microvolts.attr,
	&dev_attr_microamps.attr,
	&dev_attr_opmode.attr,
	&dev_attr_state.attr,
	&dev_attr_status.attr,
	&dev_attr_bypass.attr,
	&dev_attr_requested_microamps.attr,
	&dev_attr_min_microvolts.attr,
	&dev_attr_max_microvolts.attr,
	&dev_attr_min_microamps.attr,
	&dev_attr_max_microamps.attr,
	&dev_attr_suspend_standby_state.attr,
	&dev_attr_suspend_mem_state.attr,
	&dev_attr_suspend_disk_state.attr,
	&dev_attr_suspend_standby_microvolts.attr,
	&dev_attr_suspend_mem_microvolts.attr,
	&dev_attr_suspend_disk_microvolts.attr,
	&dev_attr_suspend_standby_mode.attr,
	&dev_attr_suspend_mem_mode.attr,
	&dev_attr_suspend_disk_mode.attr,
	NULL
};

/*
 * To avoid cluttering sysfs (and memory) with useless state, only
 * create attributes that can be meaningfully displayed.
 */
static umode_t regulator_attr_is_visible(struct kobject *kobj,
					 struct attribute *attr, int idx)
{
	struct device *dev = kobj_to_dev(kobj);
	struct regulator_dev *rdev = dev_to_rdev(dev);
	const struct regulator_ops *ops = rdev->desc->ops;
	umode_t mode = attr->mode;

	/* these three are always present */
	if (attr == &dev_attr_name.attr ||
	    attr == &dev_attr_num_users.attr ||
	    attr == &dev_attr_type.attr)
		return mode;

	/* some attributes need specific methods to be displayed */
	if (attr == &dev_attr_microvolts.attr) {
		if ((ops->get_voltage && ops->get_voltage(rdev) >= 0) ||
		    (ops->get_voltage_sel && ops->get_voltage_sel(rdev) >= 0) ||
		    (ops->list_voltage && ops->list_voltage(rdev, 0) >= 0) ||
		    (rdev->desc->fixed_uV && rdev->desc->n_voltages == 1))
			return mode;
		return 0;
	}

	if (attr == &dev_attr_microamps.attr)
		return ops->get_current_limit ? mode : 0;

	if (attr == &dev_attr_opmode.attr)
		return ops->get_mode ? mode : 0;

	if (attr == &dev_attr_state.attr)
		return (rdev->ena_pin || ops->is_enabled) ? mode : 0;

	if (attr == &dev_attr_status.attr)
		return ops->get_status ? mode : 0;

	if (attr == &dev_attr_bypass.attr)
		return ops->get_bypass ? mode : 0;

	/* some attributes are type-specific */
	if (attr == &dev_attr_requested_microamps.attr)
		return rdev->desc->type == REGULATOR_CURRENT ? mode : 0;

	/* constraints need specific supporting methods */
	if (attr == &dev_attr_min_microvolts.attr ||
	    attr == &dev_attr_max_microvolts.attr)
		return (ops->set_voltage || ops->set_voltage_sel) ? mode : 0;

	if (attr == &dev_attr_min_microamps.attr ||
	    attr == &dev_attr_max_microamps.attr)
		return ops->set_current_limit ? mode : 0;

	if (attr == &dev_attr_suspend_standby_state.attr ||
	    attr == &dev_attr_suspend_mem_state.attr ||
	    attr == &dev_attr_suspend_disk_state.attr)
		return mode;

	if (attr == &dev_attr_suspend_standby_microvolts.attr ||
	    attr == &dev_attr_suspend_mem_microvolts.attr ||
	    attr == &dev_attr_suspend_disk_microvolts.attr)
		return ops->set_suspend_voltage ? mode : 0;

	if (attr == &dev_attr_suspend_standby_mode.attr ||
	    attr == &dev_attr_suspend_mem_mode.attr ||
	    attr == &dev_attr_suspend_disk_mode.attr)
		return ops->set_suspend_mode ? mode : 0;

	return mode;
}

static const struct attribute_group regulator_dev_group = {
	.attrs = regulator_dev_attrs,
	.is_visible = regulator_attr_is_visible,
};

static const struct attribute_group *regulator_dev_groups[] = {
	&regulator_dev_group,
	NULL
};

static void regulator_dev_release(struct device *dev)
{
	struct regulator_dev *rdev = dev_get_drvdata(dev);

	kfree(rdev->constraints);
	of_node_put(rdev->dev.of_node);
	kfree(rdev);
}

static void rdev_init_debugfs(struct regulator_dev *rdev)
{
	struct device *parent = rdev->dev.parent;
	const char *rname = rdev_get_name(rdev);
	char name[NAME_MAX];

	/* Avoid duplicate debugfs directory names */
	if (parent && rname == rdev->desc->name) {
		snprintf(name, sizeof(name), "%s-%s", dev_name(parent),
			 rname);
		rname = name;
	}

	rdev->debugfs = debugfs_create_dir(rname, debugfs_root);
	if (!rdev->debugfs) {
		rdev_warn(rdev, "Failed to create debugfs directory\n");
		return;
	}

	debugfs_create_u32("use_count", 0444, rdev->debugfs,
			   &rdev->use_count);
	debugfs_create_u32("open_count", 0444, rdev->debugfs,
			   &rdev->open_count);
	debugfs_create_u32("bypass_count", 0444, rdev->debugfs,
			   &rdev->bypass_count);
}

static int regulator_register_resolve_supply(struct device *dev, void *data)
{
	struct regulator_dev *rdev = dev_to_rdev(dev);

	if (regulator_resolve_supply(rdev))
		rdev_dbg(rdev, "unable to resolve supply\n");

	return 0;
}

static int regulator_fill_coupling_array(struct regulator_dev *rdev)
{
	struct coupling_desc *c_desc = &rdev->coupling_desc;
	int n_coupled = c_desc->n_coupled;
	struct regulator_dev *c_rdev;
	int i;

	for (i = 1; i < n_coupled; i++) {
		/* already resolved */
		if (c_desc->coupled_rdevs[i])
			continue;

		c_rdev = of_parse_coupled_regulator(rdev, i - 1);

		if (c_rdev) {
			c_desc->coupled_rdevs[i] = c_rdev;
			c_desc->n_resolved++;
		}
	}

	if (rdev->coupling_desc.n_resolved < n_coupled)
		return -1;
	else
		return 0;
}

static int regulator_register_fill_coupling_array(struct device *dev,
						  void *data)
{
	struct regulator_dev *rdev = dev_to_rdev(dev);

	if (!IS_ENABLED(CONFIG_OF))
		return 0;

	if (regulator_fill_coupling_array(rdev))
		rdev_dbg(rdev, "unable to resolve coupling\n");

	return 0;
}

static int regulator_resolve_coupling(struct regulator_dev *rdev)
{
	int n_phandles;

	if (!IS_ENABLED(CONFIG_OF))
		n_phandles = 0;
	else
		n_phandles = of_get_n_coupled(rdev);

	if (n_phandles + 1 > MAX_COUPLED) {
		rdev_err(rdev, "too many regulators coupled\n");
		return -EPERM;
	}

	/*
	 * Every regulator should always have coupling descriptor filled with
	 * at least pointer to itself.
	 */
	rdev->coupling_desc.coupled_rdevs[0] = rdev;
	rdev->coupling_desc.n_coupled = n_phandles + 1;
	rdev->coupling_desc.n_resolved++;

	/* regulator isn't coupled */
	if (n_phandles == 0)
		return 0;

	/* regulator, which can't change its voltage, can't be coupled */
	if (!regulator_ops_is_valid(rdev, REGULATOR_CHANGE_VOLTAGE)) {
		rdev_err(rdev, "voltage operation not allowed\n");
		return -EPERM;
	}

	if (rdev->constraints->max_spread <= 0) {
		rdev_err(rdev, "wrong max_spread value\n");
		return -EPERM;
	}

	if (!of_check_coupling_data(rdev))
		return -EPERM;

	/*
	 * After everything has been checked, try to fill rdevs array
	 * with pointers to regulators parsed from device tree. If some
	 * regulators are not registered yet, retry in late init call
	 */
	regulator_fill_coupling_array(rdev);

	return 0;
}

/**
 * regulator_register - register regulator
 * @regulator_desc: regulator to register
 * @cfg: runtime configuration for regulator
 *
 * Called by regulator drivers to register a regulator.
 * Returns a valid pointer to struct regulator_dev on success
 * or an ERR_PTR() on error.
 */
struct regulator_dev *
regulator_register(const struct regulator_desc *regulator_desc,
		   const struct regulator_config *cfg)
{
	const struct regulation_constraints *constraints = NULL;
	const struct regulator_init_data *init_data;
	struct regulator_config *config = NULL;
	static atomic_t regulator_no = ATOMIC_INIT(-1);
	struct regulator_dev *rdev;
	struct device *dev;
	int ret, i;

	if (regulator_desc == NULL || cfg == NULL)
		return ERR_PTR(-EINVAL);

	dev = cfg->dev;
	WARN_ON(!dev);

	if (regulator_desc->name == NULL || regulator_desc->ops == NULL)
		return ERR_PTR(-EINVAL);

	if (regulator_desc->type != REGULATOR_VOLTAGE &&
	    regulator_desc->type != REGULATOR_CURRENT)
		return ERR_PTR(-EINVAL);

	/* Only one of each should be implemented */
	WARN_ON(regulator_desc->ops->get_voltage &&
		regulator_desc->ops->get_voltage_sel);
	WARN_ON(regulator_desc->ops->set_voltage &&
		regulator_desc->ops->set_voltage_sel);

	/* If we're using selectors we must implement list_voltage. */
	if (regulator_desc->ops->get_voltage_sel &&
	    !regulator_desc->ops->list_voltage) {
		return ERR_PTR(-EINVAL);
	}
	if (regulator_desc->ops->set_voltage_sel &&
	    !regulator_desc->ops->list_voltage) {
		return ERR_PTR(-EINVAL);
	}

	rdev = kzalloc(sizeof(struct regulator_dev), GFP_KERNEL);
	if (rdev == NULL)
		return ERR_PTR(-ENOMEM);

	/*
	 * Duplicate the config so the driver could override it after
	 * parsing init data.
	 */
	config = kmemdup(cfg, sizeof(*cfg), GFP_KERNEL);
	if (config == NULL) {
		kfree(rdev);
		return ERR_PTR(-ENOMEM);
	}

	init_data = regulator_of_get_init_data(dev, regulator_desc, config,
					       &rdev->dev.of_node);
	if (!init_data) {
		init_data = config->init_data;
		rdev->dev.of_node = of_node_get(config->of_node);
	}

	mutex_init(&rdev->mutex);
	rdev->reg_data = config->driver_data;
	rdev->owner = regulator_desc->owner;
	rdev->desc = regulator_desc;
	if (config->regmap)
		rdev->regmap = config->regmap;
	else if (dev_get_regmap(dev, NULL))
		rdev->regmap = dev_get_regmap(dev, NULL);
	else if (dev->parent)
		rdev->regmap = dev_get_regmap(dev->parent, NULL);
	INIT_LIST_HEAD(&rdev->consumer_list);
	INIT_LIST_HEAD(&rdev->list);
	BLOCKING_INIT_NOTIFIER_HEAD(&rdev->notifier);
	INIT_DELAYED_WORK(&rdev->disable_work, regulator_disable_work);

	/* preform any regulator specific init */
	if (init_data && init_data->regulator_init) {
		ret = init_data->regulator_init(rdev->reg_data);
		if (ret < 0)
			goto clean;
	}

	if (config->ena_gpiod ||
	    ((config->ena_gpio || config->ena_gpio_initialized) &&
	     gpio_is_valid(config->ena_gpio))) {
		mutex_lock(&regulator_list_mutex);
		ret = regulator_ena_gpio_request(rdev, config);
		mutex_unlock(&regulator_list_mutex);
		if (ret != 0) {
			rdev_err(rdev, "Failed to request enable GPIO%d: %d\n",
				 config->ena_gpio, ret);
			goto clean;
		}
	}

	/* register with sysfs */
	rdev->dev.class = &regulator_class;
	rdev->dev.parent = dev;
	dev_set_name(&rdev->dev, "regulator.%lu",
		    (unsigned long) atomic_inc_return(&regulator_no));

	/* set regulator constraints */
	if (init_data)
		constraints = &init_data->constraints;

	if (init_data && init_data->supply_regulator)
		rdev->supply_name = init_data->supply_regulator;
	else if (regulator_desc->supply_name)
		rdev->supply_name = regulator_desc->supply_name;

	/*
	 * Attempt to resolve the regulator supply, if specified,
	 * but don't return an error if we fail because we will try
	 * to resolve it again later as more regulators are added.
	 */
	if (regulator_resolve_supply(rdev))
		rdev_dbg(rdev, "unable to resolve supply\n");

	ret = set_machine_constraints(rdev, constraints);
	if (ret < 0)
		goto wash;

	mutex_lock(&regulator_list_mutex);
	ret = regulator_resolve_coupling(rdev);
	mutex_unlock(&regulator_list_mutex);

	if (ret != 0)
		goto wash;

	/* add consumers devices */
	if (init_data) {
		mutex_lock(&regulator_list_mutex);
		for (i = 0; i < init_data->num_consumer_supplies; i++) {
			ret = set_consumer_device_supply(rdev,
				init_data->consumer_supplies[i].dev_name,
				init_data->consumer_supplies[i].supply);
			if (ret < 0) {
				mutex_unlock(&regulator_list_mutex);
				dev_err(dev, "Failed to set supply %s\n",
					init_data->consumer_supplies[i].supply);
				goto unset_supplies;
			}
		}
		mutex_unlock(&regulator_list_mutex);
	}

	if (!rdev->desc->ops->get_voltage &&
	    !rdev->desc->ops->list_voltage &&
	    !rdev->desc->fixed_uV)
		rdev->is_switch = true;

	dev_set_drvdata(&rdev->dev, rdev);
	ret = device_register(&rdev->dev);
	if (ret != 0) {
		put_device(&rdev->dev);
		goto unset_supplies;
	}

	rdev_init_debugfs(rdev);
	rdev->proxy_consumer = regulator_proxy_consumer_register(dev,
							config->of_node);

	/* try to resolve regulators supply since a new one was registered */
	class_for_each_device(&regulator_class, NULL, NULL,
			      regulator_register_resolve_supply);
	kfree(config);
	return rdev;

unset_supplies:
	mutex_lock(&regulator_list_mutex);
	unset_regulator_supplies(rdev);
	mutex_unlock(&regulator_list_mutex);
wash:
	kfree(rdev->constraints);
	mutex_lock(&regulator_list_mutex);
	regulator_ena_gpio_free(rdev);
	mutex_unlock(&regulator_list_mutex);
clean:
	kfree(rdev);
	kfree(config);
	return ERR_PTR(ret);
}
EXPORT_SYMBOL_GPL(regulator_register);

/**
 * regulator_unregister - unregister regulator
 * @rdev: regulator to unregister
 *
 * Called by regulator drivers to unregister a regulator.
 */
void regulator_unregister(struct regulator_dev *rdev)
{
	if (rdev == NULL)
		return;

	if (rdev->supply) {
		while (rdev->use_count--)
			regulator_disable(rdev->supply);
		regulator_put(rdev->supply);
	}
	regulator_proxy_consumer_unregister(rdev->proxy_consumer);
	mutex_lock(&regulator_list_mutex);
	debugfs_remove_recursive(rdev->debugfs);
	flush_work(&rdev->disable_work.work);
	WARN_ON(rdev->open_count);
	unset_regulator_supplies(rdev);
	list_del(&rdev->list);
	regulator_ena_gpio_free(rdev);
	mutex_unlock(&regulator_list_mutex);
	device_unregister(&rdev->dev);
}
EXPORT_SYMBOL_GPL(regulator_unregister);

<<<<<<< HEAD
#ifdef CONFIG_SEC_PM_DEBUG
struct rdev_check_data {
	struct regulator_dev *parent;
	int level;
};

static void regulator_show_enabled_subtree(struct regulator_dev *rdev,
					int level);

static int regulator_show_enabled_children(struct device *dev, void *data)
{
	struct regulator_dev *rdev = dev_to_rdev(dev);
	struct rdev_check_data *check_data = data;

	if (rdev->supply && rdev->supply->rdev == check_data->parent)
		regulator_show_enabled_subtree(rdev, check_data->level + 1);

	return 0;
}

static void regulator_show_enabled_subtree(struct regulator_dev *rdev,
					int level)
{
	struct regulation_constraints *c;
	struct rdev_check_data check_data;

	if (!rdev)
		return;

	if (rdev->use_count <= 0)
		goto out;

	pr_cont("%*s%-*s %3d %4d ",
		   level * 3 + 1, "",
		   30 - level * 3, rdev_get_name(rdev),
		   rdev->use_count, rdev->constraints->initial_mode);

	c = rdev->constraints;
	if (c) {
		switch (rdev->desc->type) {
		case REGULATOR_VOLTAGE:
			pr_cont("%5dmV %5dmV\n",
				   c->min_uV / 1000, c->max_uV / 1000);
			break;
		case REGULATOR_CURRENT:
			pr_cont("%5dmA %5dmA\n",
				   c->min_uA / 1000, c->max_uA / 1000);
			break;
		}
	}
#if 0
	struct regulator *consumer;

	list_for_each_entry(consumer, &rdev->consumer_list, list) {
		if (consumer->dev && consumer->dev->class == &regulator_class)
			continue;

		pr_cont("%*s%-*s ",
			   (level + 1) * 3 + 1, "",
			   30 - (level + 1) * 3,
			   consumer->dev ? dev_name(consumer->dev) : "deviceless");

		switch (rdev->desc->type) {
		case REGULATOR_VOLTAGE:
			pr_cont("%14dmV %5dmV\n",
				   consumer->voltage[PM_SUSPEND_ON].min_uV / 1000,
				   consumer->voltage[PM_SUSPEND_ON].max_uV / 1000);
			break;
		case REGULATOR_CURRENT:
			pr_cont("\n");
			break;
		}
	}
#endif
out:
	check_data.level = level;
	check_data.parent = rdev;

	class_for_each_device(&regulator_class, NULL, &check_data,
			      regulator_show_enabled_children);
}

static int _regulator_show_enabled(struct device *dev, void *data)
{
	struct regulator_dev *rdev = dev_to_rdev(dev);

	if (!rdev->supply)
		regulator_show_enabled_subtree(rdev, 0);
=======
static int regulator_sync_supply(struct device *dev, void *data)
{
	struct regulator_dev *rdev = dev_to_rdev(dev);

	if (rdev->dev.parent != data)
		return 0;

	if (!rdev->proxy_consumer)
		return 0;

	dev_dbg(data, "Removing regulator proxy consumer requests\n");
	regulator_proxy_consumer_unregister(rdev->proxy_consumer);
	rdev->proxy_consumer = NULL;
>>>>>>> 6ca29140

	return 0;
}

<<<<<<< HEAD
int regulator_show_enabled(void)
{
	pr_info(" regulator                      use mode     min     max\n");
	pr_info("--------------------------------------------------------\n");

	return class_for_each_device(&regulator_class, NULL, NULL,
				     _regulator_show_enabled);
}
EXPORT_SYMBOL_GPL(regulator_show_enabled);
#endif /* CONFIG_SEC_PM_DEBUG */
=======
void regulator_sync_state(struct device *dev)
{
	class_for_each_device(&regulator_class, NULL, dev,
			      regulator_sync_supply);
}
EXPORT_SYMBOL_GPL(regulator_sync_state);
>>>>>>> 6ca29140

#ifdef CONFIG_SUSPEND
static int _regulator_suspend(struct device *dev, void *data)
{
	struct regulator_dev *rdev = dev_to_rdev(dev);
	suspend_state_t *state = data;
	int ret;

	regulator_lock(rdev);
	ret = suspend_set_state(rdev, *state);
	regulator_unlock(rdev);

	return ret;
}

/**
 * regulator_suspend - prepare regulators for system wide suspend
 * @state: system suspend state
 *
 * Configure each regulator with it's suspend operating parameters for state.
 */
static int regulator_suspend(struct device *dev)
{
	suspend_state_t state = pm_suspend_target_state;

	return class_for_each_device(&regulator_class, NULL, &state,
				     _regulator_suspend);
}

static int _regulator_resume(struct device *dev, void *data)
{
	int ret = 0;
	struct regulator_dev *rdev = dev_to_rdev(dev);
	suspend_state_t *state = data;
	struct regulator_state *rstate;

	rstate = regulator_get_suspend_state(rdev, *state);
	if (rstate == NULL)
		return 0;

	regulator_lock(rdev);

	if (rdev->desc->ops->resume &&
	    (rstate->enabled == ENABLE_IN_SUSPEND ||
	     rstate->enabled == DISABLE_IN_SUSPEND))
		ret = rdev->desc->ops->resume(rdev);

	regulator_unlock(rdev);

	return ret;
}

static int regulator_resume(struct device *dev)
{
	suspend_state_t state = pm_suspend_target_state;

	return class_for_each_device(&regulator_class, NULL, &state,
				     _regulator_resume);
}

#else /* !CONFIG_SUSPEND */

#define regulator_suspend	NULL
#define regulator_resume	NULL

#endif /* !CONFIG_SUSPEND */

#ifdef CONFIG_PM
static const struct dev_pm_ops __maybe_unused regulator_pm_ops = {
	.suspend	= regulator_suspend,
	.resume		= regulator_resume,
};
#endif

struct class regulator_class = {
	.name = "regulator",
	.dev_release = regulator_dev_release,
	.dev_groups = regulator_dev_groups,
#ifdef CONFIG_PM
	.pm = &regulator_pm_ops,
#endif
};
/**
 * regulator_has_full_constraints - the system has fully specified constraints
 *
 * Calling this function will cause the regulator API to disable all
 * regulators which have a zero use count and don't have an always_on
 * constraint in a late_initcall.
 *
 * The intention is that this will become the default behaviour in a
 * future kernel release so users are encouraged to use this facility
 * now.
 */
void regulator_has_full_constraints(void)
{
	has_full_constraints = 1;
}
EXPORT_SYMBOL_GPL(regulator_has_full_constraints);

/**
 * rdev_get_drvdata - get rdev regulator driver data
 * @rdev: regulator
 *
 * Get rdev regulator driver private data. This call can be used in the
 * regulator driver context.
 */
void *rdev_get_drvdata(struct regulator_dev *rdev)
{
	return rdev->reg_data;
}
EXPORT_SYMBOL_GPL(rdev_get_drvdata);

/**
 * regulator_get_drvdata - get regulator driver data
 * @regulator: regulator
 *
 * Get regulator driver private data. This call can be used in the consumer
 * driver context when non API regulator specific functions need to be called.
 */
void *regulator_get_drvdata(struct regulator *regulator)
{
	return regulator->rdev->reg_data;
}
EXPORT_SYMBOL_GPL(regulator_get_drvdata);

/**
 * regulator_set_drvdata - set regulator driver data
 * @regulator: regulator
 * @data: data
 */
void regulator_set_drvdata(struct regulator *regulator, void *data)
{
	regulator->rdev->reg_data = data;
}
EXPORT_SYMBOL_GPL(regulator_set_drvdata);

/**
 * regulator_get_id - get regulator ID
 * @rdev: regulator
 */
int rdev_get_id(struct regulator_dev *rdev)
{
	return rdev->desc->id;
}
EXPORT_SYMBOL_GPL(rdev_get_id);

struct device *rdev_get_dev(struct regulator_dev *rdev)
{
	return &rdev->dev;
}
EXPORT_SYMBOL_GPL(rdev_get_dev);

void *regulator_get_init_drvdata(struct regulator_init_data *reg_init_data)
{
	return reg_init_data->driver_data;
}
EXPORT_SYMBOL_GPL(regulator_get_init_drvdata);

#ifdef CONFIG_DEBUG_FS
static int supply_map_show(struct seq_file *sf, void *data)
{
	struct regulator_map *map;

	list_for_each_entry(map, &regulator_map_list, list) {
		seq_printf(sf, "%s -> %s.%s\n",
				rdev_get_name(map->regulator), map->dev_name,
				map->supply);
	}

	return 0;
}

static int supply_map_open(struct inode *inode, struct file *file)
{
	return single_open(file, supply_map_show, inode->i_private);
}
#endif

static const struct file_operations supply_map_fops = {
#ifdef CONFIG_DEBUG_FS
	.open = supply_map_open,
	.read = seq_read,
	.llseek = seq_lseek,
	.release = single_release,
#endif
};

#ifdef CONFIG_DEBUG_FS
struct summary_data {
	struct seq_file *s;
	struct regulator_dev *parent;
	int level;
};

static void regulator_summary_show_subtree(struct seq_file *s,
					   struct regulator_dev *rdev,
					   int level);

static int regulator_summary_show_children(struct device *dev, void *data)
{
	struct regulator_dev *rdev = dev_to_rdev(dev);
	struct summary_data *summary_data = data;

	if (rdev->supply && rdev->supply->rdev == summary_data->parent)
		regulator_summary_show_subtree(summary_data->s, rdev,
					       summary_data->level + 1);

	return 0;
}

static void regulator_summary_show_subtree(struct seq_file *s,
					   struct regulator_dev *rdev,
					   int level)
{
	struct regulation_constraints *c;
	struct regulator *consumer;
	struct summary_data summary_data;

	if (!rdev)
		return;

	seq_printf(s, "%*s%-*s %3d %4d %6d ",
		   level * 3 + 1, "",
		   30 - level * 3, rdev_get_name(rdev),
		   rdev->use_count, rdev->open_count, rdev->bypass_count);

	seq_printf(s, "%5dmV ", _regulator_get_voltage(rdev) / 1000);
	seq_printf(s, "%5dmA ", _regulator_get_current_limit(rdev) / 1000);

	c = rdev->constraints;
	if (c) {
		switch (rdev->desc->type) {
		case REGULATOR_VOLTAGE:
			seq_printf(s, "%5dmV %5dmV ",
				   c->min_uV / 1000, c->max_uV / 1000);
			break;
		case REGULATOR_CURRENT:
			seq_printf(s, "%5dmA %5dmA ",
				   c->min_uA / 1000, c->max_uA / 1000);
			break;
		}
	}

	seq_puts(s, "\n");

	list_for_each_entry(consumer, &rdev->consumer_list, list) {
		if (consumer->dev && consumer->dev->class == &regulator_class)
			continue;

		seq_printf(s, "%*s%-*s ",
			   (level + 1) * 3 + 1, "",
			   30 - (level + 1) * 3,
			   consumer->dev ? dev_name(consumer->dev) : "deviceless");

		switch (rdev->desc->type) {
		case REGULATOR_VOLTAGE:
			seq_printf(s, "%37dmV %5dmV",
				   consumer->voltage[PM_SUSPEND_ON].min_uV / 1000,
				   consumer->voltage[PM_SUSPEND_ON].max_uV / 1000);
			break;
		case REGULATOR_CURRENT:
			break;
		}

		seq_puts(s, "\n");
	}

	summary_data.s = s;
	summary_data.level = level;
	summary_data.parent = rdev;

	class_for_each_device(&regulator_class, NULL, &summary_data,
			      regulator_summary_show_children);
}

static int regulator_summary_show_roots(struct device *dev, void *data)
{
	struct regulator_dev *rdev = dev_to_rdev(dev);
	struct seq_file *s = data;

	if (!rdev->supply)
		regulator_summary_show_subtree(s, rdev, 0);

	return 0;
}

static int regulator_summary_show(struct seq_file *s, void *data)
{
	seq_puts(s, " regulator                      use open bypass voltage current     min     max\n");
	seq_puts(s, "-------------------------------------------------------------------------------\n");

	class_for_each_device(&regulator_class, NULL, s,
			      regulator_summary_show_roots);

	return 0;
}

static int regulator_summary_open(struct inode *inode, struct file *file)
{
	return single_open(file, regulator_summary_show, inode->i_private);
}
#endif

static const struct file_operations regulator_summary_fops = {
#ifdef CONFIG_DEBUG_FS
	.open		= regulator_summary_open,
	.read		= seq_read,
	.llseek		= seq_lseek,
	.release	= single_release,
#endif
};

static int __init regulator_init(void)
{
	int ret;

	ret = class_register(&regulator_class);

	debugfs_root = debugfs_create_dir("regulator", NULL);
	if (!debugfs_root)
		pr_warn("regulator: Failed to create debugfs directory\n");

	debugfs_create_file("supply_map", 0444, debugfs_root, NULL,
			    &supply_map_fops);

	debugfs_create_file("regulator_summary", 0444, debugfs_root,
			    NULL, &regulator_summary_fops);

	regulator_dummy_init();

	return ret;
}

/* init early to allow our consumers to complete system booting */
core_initcall(regulator_init);

static int regulator_late_cleanup(struct device *dev, void *data)
{
	struct regulator_dev *rdev = dev_to_rdev(dev);
	const struct regulator_ops *ops = rdev->desc->ops;
	struct regulation_constraints *c = rdev->constraints;
	int enabled, ret;

	if (c && c->always_on)
		return 0;

	if (!regulator_ops_is_valid(rdev, REGULATOR_CHANGE_STATUS))
		return 0;

	regulator_lock(rdev);

	if (rdev->use_count)
		goto unlock;

	/* If we can't read the status assume it's on. */
	if (ops->is_enabled)
		enabled = ops->is_enabled(rdev);
	else
		enabled = 1;

	if (!enabled)
		goto unlock;

	if (have_full_constraints()) {
		/* We log since this may kill the system if it goes
		 * wrong. */
		rdev_info(rdev, "disabling\n");
		ret = _regulator_do_disable(rdev);
		if (ret != 0)
			rdev_err(rdev, "couldn't disable: %d\n", ret);
	} else {
		/* The intention is that in future we will
		 * assume that full constraints are provided
		 * so warn even if we aren't going to do
		 * anything here.
		 */
		rdev_warn(rdev, "incomplete constraints, leaving on\n");
	}

unlock:
	regulator_unlock(rdev);

	return 0;
}

static void regulator_init_complete_work_function(struct work_struct *work)
{
	/*
	 * Regulators may had failed to resolve their input supplies
	 * when were registered, either because the input supply was
	 * not registered yet or because its parent device was not
	 * bound yet. So attempt to resolve the input supplies for
	 * pending regulators before trying to disable unused ones.
	 */
	class_for_each_device(&regulator_class, NULL, NULL,
			      regulator_register_resolve_supply);

	/* If we have a full configuration then disable any regulators
	 * we have permission to change the status for and which are
	 * not in use or always_on.  This is effectively the default
	 * for DT and ACPI as they have full constraints.
	 */
	class_for_each_device(&regulator_class, NULL, NULL,
			      regulator_late_cleanup);
}

static DECLARE_DELAYED_WORK(regulator_init_complete_work,
			    regulator_init_complete_work_function);

static int __init regulator_init_complete(void)
{
	/*
	 * Since DT doesn't provide an idiomatic mechanism for
	 * enabling full constraints and since it's much more natural
	 * with DT to provide them just assume that a DT enabled
	 * system has full constraints.
	 */
	if (of_have_populated_dt())
		has_full_constraints = true;

	/*
	 * We punt completion for an arbitrary amount of time since
	 * systems like distros will load many drivers from userspace
	 * so consumers might not always be ready yet, this is
	 * particularly an issue with laptops where this might bounce
	 * the display off then on.  Ideally we'd get a notification
	 * from userspace when this happens but we don't so just wait
	 * a bit and hope we waited long enough.  It'd be better if
	 * we'd only do this on systems that need it, and a kernel
	 * command line option might be useful.
	 */
	schedule_delayed_work(&regulator_init_complete_work,
			      msecs_to_jiffies(30000));

	class_for_each_device(&regulator_class, NULL, NULL,
			      regulator_register_fill_coupling_array);

	return 0;
}
late_initcall_sync(regulator_init_complete);<|MERGE_RESOLUTION|>--- conflicted
+++ resolved
@@ -4512,7 +4512,6 @@
 }
 EXPORT_SYMBOL_GPL(regulator_unregister);
 
-<<<<<<< HEAD
 #ifdef CONFIG_SEC_PM_DEBUG
 struct rdev_check_data {
 	struct regulator_dev *parent;
@@ -4601,7 +4600,21 @@
 
 	if (!rdev->supply)
 		regulator_show_enabled_subtree(rdev, 0);
-=======
+
+	return 0;
+}
+
+int regulator_show_enabled(void)
+{
+	pr_info(" regulator                      use mode     min     max\n");
+	pr_info("--------------------------------------------------------\n");
+
+	return class_for_each_device(&regulator_class, NULL, NULL,
+				     _regulator_show_enabled);
+}
+EXPORT_SYMBOL_GPL(regulator_show_enabled);
+#endif /* CONFIG_SEC_PM_DEBUG */
+
 static int regulator_sync_supply(struct device *dev, void *data)
 {
 	struct regulator_dev *rdev = dev_to_rdev(dev);
@@ -4615,30 +4628,16 @@
 	dev_dbg(data, "Removing regulator proxy consumer requests\n");
 	regulator_proxy_consumer_unregister(rdev->proxy_consumer);
 	rdev->proxy_consumer = NULL;
->>>>>>> 6ca29140
 
 	return 0;
 }
 
-<<<<<<< HEAD
-int regulator_show_enabled(void)
-{
-	pr_info(" regulator                      use mode     min     max\n");
-	pr_info("--------------------------------------------------------\n");
-
-	return class_for_each_device(&regulator_class, NULL, NULL,
-				     _regulator_show_enabled);
-}
-EXPORT_SYMBOL_GPL(regulator_show_enabled);
-#endif /* CONFIG_SEC_PM_DEBUG */
-=======
 void regulator_sync_state(struct device *dev)
 {
 	class_for_each_device(&regulator_class, NULL, dev,
 			      regulator_sync_supply);
 }
 EXPORT_SYMBOL_GPL(regulator_sync_state);
->>>>>>> 6ca29140
 
 #ifdef CONFIG_SUSPEND
 static int _regulator_suspend(struct device *dev, void *data)
