/*
 * INET		An implementation of the TCP/IP protocol suite for the LINUX
 *		operating system.  INET is implemented using the  BSD Socket
 *		interface as the means of communication with the user level.
 *
 *		Implementation of the Transmission Control Protocol(TCP).
 *
 * Authors:	Ross Biro
 *		Fred N. van Kempen, <waltje@uWalt.NL.Mugnet.ORG>
 *		Mark Evans, <evansmp@uhura.aston.ac.uk>
 *		Corey Minyard <wf-rch!minyard@relay.EU.net>
 *		Florian La Roche, <flla@stud.uni-sb.de>
 *		Charles Hedrick, <hedrick@klinzhai.rutgers.edu>
 *		Linus Torvalds, <torvalds@cs.helsinki.fi>
 *		Alan Cox, <gw4pts@gw4pts.ampr.org>
 *		Matthew Dillon, <dillon@apollo.west.oic.com>
 *		Arnt Gulbrandsen, <agulbra@nvg.unit.no>
 *		Jorge Cwik, <jorge@laser.satlink.net>
 */

/*
 * Changes:	Pedro Roque	:	Retransmit queue handled by TCP.
 *				:	Fragmentation on mtu decrease
 *				:	Segment collapse on retransmit
 *				:	AF independence
 *
 *		Linus Torvalds	:	send_delayed_ack
 *		David S. Miller	:	Charge memory using the right skb
 *					during syn/ack processing.
 *		David S. Miller :	Output engine completely rewritten.
 *		Andrea Arcangeli:	SYNACK carry ts_recent in tsecr.
 *		Cacophonix Gaul :	draft-minshall-nagle-01
 *		J Hadi Salim	:	ECN support
 *
 */

#define pr_fmt(fmt) "TCP: " fmt

#ifdef CONFIG_MPTCP
#include <net/mptcp.h>
#include <net/mptcp_v4.h>
#if IS_ENABLED(CONFIG_IPV6)
#include <net/mptcp_v6.h>
#endif
#include <net/ipv6.h>
#endif
#include <net/tcp.h>

#include <linux/compiler.h>
#include <linux/gfp.h>
#include <linux/module.h>
#include <linux/static_key.h>

#include <trace/events/tcp.h>

#ifndef CONFIG_MPTCP
static bool tcp_write_xmit(struct sock *sk, unsigned int mss_now, int nonagle,
			   int push_one, gfp_t gfp);
#endif

/* Account for new data that has been sent to the network. */
#ifndef CONFIG_MPTCP
static
#endif
void tcp_event_new_data_sent(struct sock *sk, struct sk_buff *skb)
{
	struct inet_connection_sock *icsk = inet_csk(sk);
	struct tcp_sock *tp = tcp_sk(sk);
	unsigned int prior_packets = tp->packets_out;

	tp->snd_nxt = TCP_SKB_CB(skb)->end_seq;

	__skb_unlink(skb, &sk->sk_write_queue);
	tcp_rbtree_insert(&sk->tcp_rtx_queue, skb);

	if (tp->highest_sack == NULL)
		tp->highest_sack = skb;

	tp->packets_out += tcp_skb_pcount(skb);
	if (!prior_packets || icsk->icsk_pending == ICSK_TIME_LOSS_PROBE)
		tcp_rearm_rto(sk);

	NET_ADD_STATS(sock_net(sk), LINUX_MIB_TCPORIGDATASENT,
		      tcp_skb_pcount(skb));
}

/* SND.NXT, if window was not shrunk or the amount of shrunk was less than one
 * window scaling factor due to loss of precision.
 * If window has been shrunk, what should we make? It is not clear at all.
 * Using SND.UNA we will fail to open window, SND.NXT is out of window. :-(
 * Anything in between SND.UNA...SND.UNA+SND.WND also can be already
 * invalid. OK, let's make this for now:
 */
static inline __u32 tcp_acceptable_seq(const struct sock *sk)
{
	const struct tcp_sock *tp = tcp_sk(sk);

	if (!before(tcp_wnd_end(tp), tp->snd_nxt) ||
	    (tp->rx_opt.wscale_ok &&
	     ((tp->snd_nxt - tcp_wnd_end(tp)) < (1 << tp->rx_opt.rcv_wscale))))
		return tp->snd_nxt;
	else
		return tcp_wnd_end(tp);
}

/* Calculate mss to advertise in SYN segment.
 * RFC1122, RFC1063, draft-ietf-tcpimpl-pmtud-01 state that:
 *
 * 1. It is independent of path mtu.
 * 2. Ideally, it is maximal possible segment size i.e. 65535-40.
 * 3. For IPv4 it is reasonable to calculate it from maximal MTU of
 *    attached devices, because some buggy hosts are confused by
 *    large MSS.
 * 4. We do not make 3, we advertise MSS, calculated from first
 *    hop device mtu, but allow to raise it to ip_rt_min_advmss.
 *    This may be overridden via information stored in routing table.
 * 5. Value 65535 for MSS is valid in IPv6 and means "as large as possible,
 *    probably even Jumbo".
 */
static __u16 tcp_advertise_mss(struct sock *sk)
{
	struct tcp_sock *tp = tcp_sk(sk);
	const struct dst_entry *dst = __sk_dst_get(sk);
	int mss = tp->advmss;

	if (dst) {
		unsigned int metric = dst_metric_advmss(dst);

		if (metric < mss) {
			mss = metric;
			tp->advmss = mss;
		}
	}

	return (__u16)mss;
}

/* RFC2861. Reset CWND after idle period longer RTO to "restart window".
 * This is the first part of cwnd validation mechanism.
 */
void tcp_cwnd_restart(struct sock *sk, s32 delta)
{
	struct tcp_sock *tp = tcp_sk(sk);
	u32 restart_cwnd = tcp_init_cwnd(tp, __sk_dst_get(sk));
	u32 cwnd = tp->snd_cwnd;

	tcp_ca_event(sk, CA_EVENT_CWND_RESTART);

	tp->snd_ssthresh = tcp_current_ssthresh(sk);
	restart_cwnd = min(restart_cwnd, cwnd);

	while ((delta -= inet_csk(sk)->icsk_rto) > 0 && cwnd > restart_cwnd)
		cwnd >>= 1;
	tp->snd_cwnd = max(cwnd, restart_cwnd);
	tp->snd_cwnd_stamp = tcp_jiffies32;
	tp->snd_cwnd_used = 0;
}

/* Congestion state accounting after a packet has been sent. */
static void tcp_event_data_sent(struct tcp_sock *tp,
				struct sock *sk)
{
	struct inet_connection_sock *icsk = inet_csk(sk);
	const u32 now = tcp_jiffies32;

	if (tcp_packets_in_flight(tp) == 0)
		tcp_ca_event(sk, CA_EVENT_TX_START);

	tp->lsndtime = now;

	/* If it is a reply for ato after last received
	 * packet, enter pingpong mode.
	 */
	if ((u32)(now - icsk->icsk_ack.lrcvtime) < icsk->icsk_ack.ato)
		icsk->icsk_ack.pingpong = 1;
}

/* Account for an ACK we sent. */
static inline void tcp_event_ack_sent(struct sock *sk, unsigned int pkts,
				      u32 rcv_nxt)
{
	struct tcp_sock *tp = tcp_sk(sk);

	if (unlikely(tp->compressed_ack > TCP_FASTRETRANS_THRESH)) {
		NET_ADD_STATS(sock_net(sk), LINUX_MIB_TCPACKCOMPRESSED,
			      tp->compressed_ack - TCP_FASTRETRANS_THRESH);
		tp->compressed_ack = TCP_FASTRETRANS_THRESH;
		if (hrtimer_try_to_cancel(&tp->compressed_ack_timer) == 1)
			__sock_put(sk);
	}

	if (unlikely(rcv_nxt != tp->rcv_nxt))
		return;  /* Special ACK sent by DCTCP to reflect ECN */
	tcp_dec_quickack_mode(sk, pkts);
	inet_csk_clear_xmit_timer(sk, ICSK_TIME_DACK);
}

/* Determine a window scaling and initial window to offer.
 * Based on the assumption that the given amount of space
 * will be offered. Store the results in the tp structure.
 * NOTE: for smooth operation initial space offering should
 * be a multiple of mss if possible. We assume here that mss >= 1.
 * This MUST be enforced by all callers.
 */
void tcp_select_initial_window(const struct sock *sk, int __space, __u32 mss,
			       __u32 *rcv_wnd, __u32 *window_clamp,
			       int wscale_ok, __u8 *rcv_wscale,
			       __u32 init_rcv_wnd)
{
	unsigned int space = (__space < 0 ? 0 : __space);

	/* If no clamp set the clamp to the max possible scaled window */
	if (*window_clamp == 0)
		(*window_clamp) = (U16_MAX << TCP_MAX_WSCALE);
	space = min(*window_clamp, space);

	/* Quantize space offering to a multiple of mss if possible. */
	if (space > mss)
		space = rounddown(space, mss);

	/* NOTE: offering an initial window larger than 32767
	 * will break some buggy TCP stacks. If the admin tells us
	 * it is likely we could be speaking with such a buggy stack
	 * we will truncate our initial window offering to 32K-1
	 * unless the remote has sent us a window scaling option,
	 * which we interpret as a sign the remote TCP is not
	 * misinterpreting the window field as a signed quantity.
	 */
	if (sock_net(sk)->ipv4.sysctl_tcp_workaround_signed_windows)
		(*rcv_wnd) = min(space, MAX_TCP_WINDOW);
	else
		(*rcv_wnd) = min_t(u32, space, U16_MAX);

	if (init_rcv_wnd)
		*rcv_wnd = min(*rcv_wnd, init_rcv_wnd * mss);

	(*rcv_wscale) = 0;
	if (wscale_ok) {
		/* Set window scaling on max possible window */
		space = max_t(u32, space, sock_net(sk)->ipv4.sysctl_tcp_rmem[2]);
		space = max_t(u32, space, sysctl_rmem_max);
		space = min_t(u32, space, *window_clamp);
		while (space > U16_MAX && (*rcv_wscale) < TCP_MAX_WSCALE) {
			space >>= 1;
			(*rcv_wscale)++;
		}
	}
	/* Set the clamp no higher than max representable value */
	(*window_clamp) = min_t(__u32, U16_MAX << (*rcv_wscale), *window_clamp);
}
EXPORT_SYMBOL(tcp_select_initial_window);

/* Chose a new window to advertise, update state in tcp_sock for the
 * socket, and return result with RFC1323 scaling applied.  The return
 * value can be stuffed directly into th->window for an outgoing
 * frame.
 */
#ifndef CONFIG_MPTCP
static
#endif
u16 tcp_select_window(struct sock *sk)
{
	struct tcp_sock *tp = tcp_sk(sk);
	u32 old_win = tp->rcv_wnd;
	/* The window must never shrink at the meta-level. At the subflow we
	 * have to allow this. Otherwise we may announce a window too large
	 * for the current meta-level sk_rcvbuf.
	 */
#ifdef CONFIG_MPTCP
	u32 cur_win = tcp_receive_window(mptcp(tp) ? tcp_sk(mptcp_meta_sk(sk)) : tp);
	u32 new_win = tp->ops->__select_window(sk);
#else
	u32 cur_win = tcp_receive_window(tp);
	u32 new_win = __tcp_select_window(sk);
#endif

	/* Never shrink the offered window */
	if (new_win < cur_win) {
		/* Danger Will Robinson!
		 * Don't update rcv_wup/rcv_wnd here or else
		 * we will not be able to advertise a zero
		 * window in time.  --DaveM
		 *
		 * Relax Will Robinson.
		 */
		if (new_win == 0)
			NET_INC_STATS(sock_net(sk),
				      LINUX_MIB_TCPWANTZEROWINDOWADV);
		new_win = ALIGN(cur_win, 1 << tp->rx_opt.rcv_wscale);
	}
	tp->rcv_wnd = new_win;
	tp->rcv_wup = tp->rcv_nxt;

	/* Make sure we do not exceed the maximum possible
	 * scaled window.
	 */
	if (!tp->rx_opt.rcv_wscale &&
	    sock_net(sk)->ipv4.sysctl_tcp_workaround_signed_windows)
		new_win = min(new_win, MAX_TCP_WINDOW);
	else
		new_win = min(new_win, (65535U << tp->rx_opt.rcv_wscale));

	/* RFC1323 scaling applied */
	new_win >>= tp->rx_opt.rcv_wscale;

	/* If we advertise zero window, disable fast path. */
	if (new_win == 0) {
		tp->pred_flags = 0;
		if (old_win)
			NET_INC_STATS(sock_net(sk),
				      LINUX_MIB_TCPTOZEROWINDOWADV);
	} else if (old_win == 0) {
		NET_INC_STATS(sock_net(sk), LINUX_MIB_TCPFROMZEROWINDOWADV);
	}

	return new_win;
}

/* Packet ECN state for a SYN-ACK */
static void tcp_ecn_send_synack(struct sock *sk, struct sk_buff *skb)
{
	const struct tcp_sock *tp = tcp_sk(sk);

	TCP_SKB_CB(skb)->tcp_flags &= ~TCPHDR_CWR;
	if (!(tp->ecn_flags & TCP_ECN_OK))
		TCP_SKB_CB(skb)->tcp_flags &= ~TCPHDR_ECE;
	else if (tcp_ca_needs_ecn(sk) ||
		 tcp_bpf_ca_needs_ecn(sk))
		INET_ECN_xmit(sk);
}

/* Packet ECN state for a SYN.  */
static void tcp_ecn_send_syn(struct sock *sk, struct sk_buff *skb)
{
	struct tcp_sock *tp = tcp_sk(sk);
	bool bpf_needs_ecn = tcp_bpf_ca_needs_ecn(sk);
	bool use_ecn = sock_net(sk)->ipv4.sysctl_tcp_ecn == 1 ||
		tcp_ca_needs_ecn(sk) || bpf_needs_ecn;

	if (!use_ecn) {
		const struct dst_entry *dst = __sk_dst_get(sk);

		if (dst && dst_feature(dst, RTAX_FEATURE_ECN))
			use_ecn = true;
	}

	tp->ecn_flags = 0;

	if (use_ecn) {
		TCP_SKB_CB(skb)->tcp_flags |= TCPHDR_ECE | TCPHDR_CWR;
		tp->ecn_flags = TCP_ECN_OK;
		if (tcp_ca_needs_ecn(sk) || bpf_needs_ecn)
			INET_ECN_xmit(sk);
	}
}

static void tcp_ecn_clear_syn(struct sock *sk, struct sk_buff *skb)
{
	if (sock_net(sk)->ipv4.sysctl_tcp_ecn_fallback)
		/* tp->ecn_flags are cleared at a later point in time when
		 * SYN ACK is ultimatively being received.
		 */
		TCP_SKB_CB(skb)->tcp_flags &= ~(TCPHDR_ECE | TCPHDR_CWR);
}

static void
tcp_ecn_make_synack(const struct request_sock *req, struct tcphdr *th)
{
	if (inet_rsk(req)->ecn_ok)
		th->ece = 1;
}

/* Set up ECN state for a packet on a ESTABLISHED socket that is about to
 * be sent.
 */
static void tcp_ecn_send(struct sock *sk, struct sk_buff *skb,
			 struct tcphdr *th, int tcp_header_len)
{
	struct tcp_sock *tp = tcp_sk(sk);

	if (tp->ecn_flags & TCP_ECN_OK) {
		/* Not-retransmitted data segment: set ECT and inject CWR. */
		if (skb->len != tcp_header_len &&
		    !before(TCP_SKB_CB(skb)->seq, tp->snd_nxt)) {
			INET_ECN_xmit(sk);
			if (tp->ecn_flags & TCP_ECN_QUEUE_CWR) {
				tp->ecn_flags &= ~TCP_ECN_QUEUE_CWR;
				th->cwr = 1;
				skb_shinfo(skb)->gso_type |= SKB_GSO_TCP_ECN;
			}
		} else if (!tcp_ca_needs_ecn(sk)) {
			/* ACK or retransmitted segment: clear ECT|CE */
			INET_ECN_dontxmit(sk);
		}
		if (tp->ecn_flags & TCP_ECN_DEMAND_CWR)
			th->ece = 1;
	}
}

/* Constructs common control bits of non-data skb. If SYN/FIN is present,
 * auto increment end seqno.
 */
#ifndef CONFIG_MPTCP
static
#endif
void tcp_init_nondata_skb(struct sk_buff *skb, u32 seq, u8 flags)
{
	skb->ip_summed = CHECKSUM_PARTIAL;

	TCP_SKB_CB(skb)->tcp_flags = flags;
	TCP_SKB_CB(skb)->sacked = 0;

	tcp_skb_pcount_set(skb, 1);

	TCP_SKB_CB(skb)->seq = seq;
	if (flags & (TCPHDR_SYN | TCPHDR_FIN))
		seq++;
	TCP_SKB_CB(skb)->end_seq = seq;
}

#ifndef CONFIG_MPTCP
static inline
#endif
bool tcp_urg_mode(const struct tcp_sock *tp)
{
	return tp->snd_una != tp->snd_up;
}

#define OPTION_SACK_ADVERTISE	(1 << 0)
#define OPTION_TS		(1 << 1)
#define OPTION_MD5		(1 << 2)
#define OPTION_WSCALE		(1 << 3)
#define OPTION_FAST_OPEN_COOKIE	(1 << 8)
#define OPTION_SMC		(1 << 9)
/* Before adding here - take a look at OPTION_MPTCP in include/net/mptcp.h */

static void smc_options_write(__be32 *ptr, u16 *options)
{
#if IS_ENABLED(CONFIG_SMC)
	if (static_branch_unlikely(&tcp_have_smc)) {
		if (unlikely(OPTION_SMC & *options)) {
			*ptr++ = htonl((TCPOPT_NOP  << 24) |
				       (TCPOPT_NOP  << 16) |
				       (TCPOPT_EXP <<  8) |
				       (TCPOLEN_EXP_SMC_BASE));
			*ptr++ = htonl(TCPOPT_SMC_MAGIC);
		}
	}
#endif
}

#ifndef CONFIG_MPTCP
struct tcp_out_options {
	u16 options;		/* bit field of OPTION_* */
	u16 mss;		/* 0 to disable */
	u8 ws;			/* window scale, 0 to disable */
	u8 num_sack_blocks;	/* number of SACK blocks to include */
	u8 hash_size;		/* bytes in hash_location */
	__u8 *hash_location;	/* temporary pointer, overloaded */
	__u32 tsval, tsecr;	/* need to include OPTION_TS */
	struct tcp_fastopen_cookie *fastopen_cookie;	/* Fast open cookie */
};
#endif

/* Write previously computed TCP options to the packet.
 *
 * Beware: Something in the Internet is very sensitive to the ordering of
 * TCP options, we learned this through the hard way, so be careful here.
 * Luckily we can at least blame others for their non-compliance but from
 * inter-operability perspective it seems that we're somewhat stuck with
 * the ordering which we have been using if we want to keep working with
 * those broken things (not that it currently hurts anybody as there isn't
 * particular reason why the ordering would need to be changed).
 *
 * At least SACK_PERM as the first option is known to lead to a disaster
 * (but it may well be that other scenarios fail similarly).
 */
static void tcp_options_write(__be32 *ptr, struct tcp_sock *tp,
			      struct tcp_out_options *opts
#ifdef CONFIG_MPTCP
				  , struct sk_buff *skb
#endif
					)
{
	u16 options = opts->options;	/* mungable copy */

	if (unlikely(OPTION_MD5 & options)) {
		*ptr++ = htonl((TCPOPT_NOP << 24) | (TCPOPT_NOP << 16) |
			       (TCPOPT_MD5SIG << 8) | TCPOLEN_MD5SIG);
		/* overload cookie hash location */
		opts->hash_location = (__u8 *)ptr;
		ptr += 4;
	}

	if (unlikely(opts->mss)) {
		*ptr++ = htonl((TCPOPT_MSS << 24) |
			       (TCPOLEN_MSS << 16) |
			       opts->mss);
	}

	if (likely(OPTION_TS & options)) {
		if (unlikely(OPTION_SACK_ADVERTISE & options)) {
			*ptr++ = htonl((TCPOPT_SACK_PERM << 24) |
				       (TCPOLEN_SACK_PERM << 16) |
				       (TCPOPT_TIMESTAMP << 8) |
				       TCPOLEN_TIMESTAMP);
			options &= ~OPTION_SACK_ADVERTISE;
		} else {
			*ptr++ = htonl((TCPOPT_NOP << 24) |
				       (TCPOPT_NOP << 16) |
				       (TCPOPT_TIMESTAMP << 8) |
				       TCPOLEN_TIMESTAMP);
		}
		*ptr++ = htonl(opts->tsval);
		*ptr++ = htonl(opts->tsecr);
	}

	if (unlikely(OPTION_SACK_ADVERTISE & options)) {
		*ptr++ = htonl((TCPOPT_NOP << 24) |
			       (TCPOPT_NOP << 16) |
			       (TCPOPT_SACK_PERM << 8) |
			       TCPOLEN_SACK_PERM);
	}

	if (unlikely(OPTION_WSCALE & options)) {
		*ptr++ = htonl((TCPOPT_NOP << 24) |
			       (TCPOPT_WINDOW << 16) |
			       (TCPOLEN_WINDOW << 8) |
			       opts->ws);
	}

	if (unlikely(opts->num_sack_blocks)) {
		struct tcp_sack_block *sp = tp->rx_opt.dsack ?
			tp->duplicate_sack : tp->selective_acks;
		int this_sack;

		*ptr++ = htonl((TCPOPT_NOP  << 24) |
			       (TCPOPT_NOP  << 16) |
			       (TCPOPT_SACK <<  8) |
			       (TCPOLEN_SACK_BASE + (opts->num_sack_blocks *
						     TCPOLEN_SACK_PERBLOCK)));

		for (this_sack = 0; this_sack < opts->num_sack_blocks;
		     ++this_sack) {
			*ptr++ = htonl(sp[this_sack].start_seq);
			*ptr++ = htonl(sp[this_sack].end_seq);
		}

		tp->rx_opt.dsack = 0;
	}

	if (unlikely(OPTION_FAST_OPEN_COOKIE & options)) {
		struct tcp_fastopen_cookie *foc = opts->fastopen_cookie;
		u8 *p = (u8 *)ptr;
		u32 len; /* Fast Open option length */

		if (foc->exp) {
			len = TCPOLEN_EXP_FASTOPEN_BASE + foc->len;
			*ptr = htonl((TCPOPT_EXP << 24) | (len << 16) |
				     TCPOPT_FASTOPEN_MAGIC);
			p += TCPOLEN_EXP_FASTOPEN_BASE;
		} else {
			len = TCPOLEN_FASTOPEN_BASE + foc->len;
			*p++ = TCPOPT_FASTOPEN;
			*p++ = len;
		}

		memcpy(p, foc->val, foc->len);
		if ((len & 3) == 2) {
			p[foc->len] = TCPOPT_NOP;
			p[foc->len + 1] = TCPOPT_NOP;
		}
		ptr += (len + 3) >> 2;
	}

	smc_options_write(ptr, &options);
#ifdef CONFIG_MPTCP
	if (unlikely(OPTION_MPTCP & opts->options))
		mptcp_options_write(ptr, tp, opts, skb);
#endif
}

static void smc_set_option(const struct tcp_sock *tp,
			   struct tcp_out_options *opts,
			   unsigned int *remaining)
{
#if IS_ENABLED(CONFIG_SMC)
	if (static_branch_unlikely(&tcp_have_smc)) {
		if (tp->syn_smc) {
			if (*remaining >= TCPOLEN_EXP_SMC_BASE_ALIGNED) {
				opts->options |= OPTION_SMC;
				*remaining -= TCPOLEN_EXP_SMC_BASE_ALIGNED;
			}
		}
	}
#endif
}

static void smc_set_option_cond(const struct tcp_sock *tp,
				const struct inet_request_sock *ireq,
				struct tcp_out_options *opts,
				unsigned int *remaining)
{
#if IS_ENABLED(CONFIG_SMC)
	if (static_branch_unlikely(&tcp_have_smc)) {
		if (tp->syn_smc && ireq->smc_ok) {
			if (*remaining >= TCPOLEN_EXP_SMC_BASE_ALIGNED) {
				opts->options |= OPTION_SMC;
				*remaining -= TCPOLEN_EXP_SMC_BASE_ALIGNED;
			}
		}
	}
#endif
}

/* Compute TCP options for SYN packets. This is not the final
 * network wire format yet.
 */
static unsigned int tcp_syn_options(struct sock *sk, struct sk_buff *skb,
				struct tcp_out_options *opts,
				struct tcp_md5sig_key **md5)
{
	struct tcp_sock *tp = tcp_sk(sk);
	unsigned int remaining = MAX_TCP_OPTION_SPACE;
	struct tcp_fastopen_request *fastopen = tp->fastopen_req;

	*md5 = NULL;
#ifdef CONFIG_TCP_MD5SIG
	if (unlikely(rcu_access_pointer(tp->md5sig_info))) {
		*md5 = tp->af_specific->md5_lookup(sk, sk);
		if (*md5) {
			opts->options |= OPTION_MD5;
			remaining -= TCPOLEN_MD5SIG_ALIGNED;
		}
	}
#endif

	/* We always get an MSS option.  The option bytes which will be seen in
	 * normal data packets should timestamps be used, must be in the MSS
	 * advertised.  But we subtract them from tp->mss_cache so that
	 * calculations in tcp_sendmsg are simpler etc.  So account for this
	 * fact here if necessary.  If we don't do this correctly, as a
	 * receiver we won't recognize data packets as being full sized when we
	 * should, and thus we won't abide by the delayed ACK rules correctly.
	 * SACKs don't matter, we never delay an ACK when we have any of those
	 * going out.  */
	opts->mss = tcp_advertise_mss(sk);
	remaining -= TCPOLEN_MSS_ALIGNED;

	if (likely(sock_net(sk)->ipv4.sysctl_tcp_timestamps && !*md5)) {
		opts->options |= OPTION_TS;
		opts->tsval = tcp_skb_timestamp(skb) + tp->tsoffset;
		opts->tsecr = tp->rx_opt.ts_recent;
		remaining -= TCPOLEN_TSTAMP_ALIGNED;
	}
	if (likely(sock_net(sk)->ipv4.sysctl_tcp_window_scaling)) {
		opts->ws = tp->rx_opt.rcv_wscale;
		opts->options |= OPTION_WSCALE;
		remaining -= TCPOLEN_WSCALE_ALIGNED;
	}
	if (likely(sock_net(sk)->ipv4.sysctl_tcp_sack)) {
		opts->options |= OPTION_SACK_ADVERTISE;
		if (unlikely(!(OPTION_TS & opts->options)))
			remaining -= TCPOLEN_SACKPERM_ALIGNED;
	}
#ifdef CONFIG_MPTCP
	if (tp->request_mptcp || mptcp(tp))
		mptcp_syn_options(sk, opts, &remaining);
#endif
	if (fastopen && fastopen->cookie.len >= 0) {
		u32 need = fastopen->cookie.len;

		need += fastopen->cookie.exp ? TCPOLEN_EXP_FASTOPEN_BASE :
					       TCPOLEN_FASTOPEN_BASE;
		need = (need + 3) & ~3U;  /* Align to 32 bits */
		if (remaining >= need) {
			opts->options |= OPTION_FAST_OPEN_COOKIE;
			opts->fastopen_cookie = &fastopen->cookie;
			remaining -= need;
			tp->syn_fastopen = 1;
			tp->syn_fastopen_exp = fastopen->cookie.exp ? 1 : 0;
		}
	}

	smc_set_option(tp, opts, &remaining);

	return MAX_TCP_OPTION_SPACE - remaining;
}

/* Set up TCP options for SYN-ACKs. */
static unsigned int tcp_synack_options(const struct sock *sk,
				       struct request_sock *req,
				       unsigned int mss, struct sk_buff *skb,
				       struct tcp_out_options *opts,
				       const struct tcp_md5sig_key *md5,
				       struct tcp_fastopen_cookie *foc,
				       enum tcp_synack_type synack_type)
{
	struct inet_request_sock *ireq = inet_rsk(req);
	unsigned int remaining = MAX_TCP_OPTION_SPACE;

#ifdef CONFIG_TCP_MD5SIG
	if (md5) {
		opts->options |= OPTION_MD5;
		remaining -= TCPOLEN_MD5SIG_ALIGNED;

		/* We can't fit any SACK blocks in a packet with MD5 + TS
		 * options. There was discussion about disabling SACK
		 * rather than TS in order to fit in better with old,
		 * buggy kernels, but that was deemed to be unnecessary.
		 */
		if (synack_type != TCP_SYNACK_COOKIE)
			ireq->tstamp_ok &= !ireq->sack_ok;
	}
#endif

	/* We always send an MSS option. */
	opts->mss = mss;
	remaining -= TCPOLEN_MSS_ALIGNED;

	if (likely(ireq->wscale_ok)) {
		opts->ws = ireq->rcv_wscale;
		opts->options |= OPTION_WSCALE;
		remaining -= TCPOLEN_WSCALE_ALIGNED;
	}
	if (likely(ireq->tstamp_ok)) {
		opts->options |= OPTION_TS;
		opts->tsval = tcp_skb_timestamp(skb) + tcp_rsk(req)->ts_off;
		opts->tsecr = req->ts_recent;
		remaining -= TCPOLEN_TSTAMP_ALIGNED;
	}
	if (likely(ireq->sack_ok)) {
		opts->options |= OPTION_SACK_ADVERTISE;
		if (unlikely(!ireq->tstamp_ok))
			remaining -= TCPOLEN_SACKPERM_ALIGNED;
	}
	if (foc != NULL && foc->len >= 0) {
		u32 need = foc->len;

		need += foc->exp ? TCPOLEN_EXP_FASTOPEN_BASE :
				   TCPOLEN_FASTOPEN_BASE;
		need = (need + 3) & ~3U;  /* Align to 32 bits */
		if (remaining >= need) {
			opts->options |= OPTION_FAST_OPEN_COOKIE;
			opts->fastopen_cookie = foc;
			remaining -= need;
		}
	}

	smc_set_option_cond(tcp_sk(sk), ireq, opts, &remaining);
#ifdef CONFIG_MPTCP
	if (ireq->saw_mpc)
		mptcp_synack_options(req, opts, &remaining);
#endif
	return MAX_TCP_OPTION_SPACE - remaining;
}

/* Compute TCP options for ESTABLISHED sockets. This is not the
 * final wire format yet.
 */
static unsigned int tcp_established_options(struct sock *sk, struct sk_buff *skb,
					struct tcp_out_options *opts,
					struct tcp_md5sig_key **md5)
{
	struct tcp_sock *tp = tcp_sk(sk);
	unsigned int size = 0;
	unsigned int eff_sacks;

	opts->options = 0;

	*md5 = NULL;
#ifdef CONFIG_TCP_MD5SIG
	if (unlikely(rcu_access_pointer(tp->md5sig_info))) {
		*md5 = tp->af_specific->md5_lookup(sk, sk);
		if (*md5) {
			opts->options |= OPTION_MD5;
			size += TCPOLEN_MD5SIG_ALIGNED;
		}
	}
#endif

	if (likely(tp->rx_opt.tstamp_ok)) {
		opts->options |= OPTION_TS;
		opts->tsval = skb ? tcp_skb_timestamp(skb) + tp->tsoffset : 0;
		opts->tsecr = tp->rx_opt.ts_recent;
		size += TCPOLEN_TSTAMP_ALIGNED;
	}
#ifdef CONFIG_MPTCP
	if (mptcp(tp))
		mptcp_established_options(sk, skb, opts, &size);
#endif

	eff_sacks = tp->rx_opt.num_sacks + tp->rx_opt.dsack;
	if (unlikely(eff_sacks)) {
#ifdef CONFIG_MPTCP
		const unsigned remaining = MAX_TCP_OPTION_SPACE - size;

		if (remaining < TCPOLEN_SACK_BASE_ALIGNED)
			opts->num_sack_blocks = 0;
		else
#else
		const unsigned int remaining = MAX_TCP_OPTION_SPACE - size;
#endif
		opts->num_sack_blocks =
			min_t(unsigned int, eff_sacks,
			      (remaining - TCPOLEN_SACK_BASE_ALIGNED) /
			      TCPOLEN_SACK_PERBLOCK);
		if (likely(opts->num_sack_blocks))
			size += TCPOLEN_SACK_BASE_ALIGNED +
				opts->num_sack_blocks * TCPOLEN_SACK_PERBLOCK;
	}

	return size;
}


/* TCP SMALL QUEUES (TSQ)
 *
 * TSQ goal is to keep small amount of skbs per tcp flow in tx queues (qdisc+dev)
 * to reduce RTT and bufferbloat.
 * We do this using a special skb destructor (tcp_wfree).
 *
 * Its important tcp_wfree() can be replaced by sock_wfree() in the event skb
 * needs to be reallocated in a driver.
 * The invariant being skb->truesize subtracted from sk->sk_wmem_alloc
 *
 * Since transmit from skb destructor is forbidden, we use a tasklet
 * to process all sockets that eventually need to send more skbs.
 * We use one tasklet per cpu, with its own queue of sockets.
 */
struct tsq_tasklet {
	struct tasklet_struct	tasklet;
	struct list_head	head; /* queue of tcp sockets */
};
static DEFINE_PER_CPU(struct tsq_tasklet, tsq_tasklet);

static void tcp_tsq_write(struct sock *sk)
{
	if ((1 << sk->sk_state) &
	    (TCPF_ESTABLISHED | TCPF_FIN_WAIT1 | TCPF_CLOSING |
	     TCPF_CLOSE_WAIT  | TCPF_LAST_ACK)) {
		struct tcp_sock *tp = tcp_sk(sk);

		if (tp->lost_out > tp->retrans_out &&
		    tp->snd_cwnd > tcp_packets_in_flight(tp)) {
			tcp_mstamp_refresh(tp);
			tcp_xmit_retransmit_queue(sk);
	}
#ifdef CONFIG_MPTCP
		tcp_sk(sk)->ops->write_xmit(sk, tcp_current_mss(sk),
					    tcp_sk(sk)->nonagle, 0, GFP_ATOMIC);
#else
		tcp_write_xmit(sk, tcp_current_mss(sk), tp->nonagle,
			       0, GFP_ATOMIC);
#endif
	}
}

static void tcp_tsq_handler(struct sock *sk)
{
#ifdef CONFIG_MPTCP
	struct tcp_sock *tp = tcp_sk(sk);
	struct sock *meta_sk = mptcp(tp) ? mptcp_meta_sk(sk) : sk;

	bh_lock_sock(meta_sk);
	if (!sock_owned_by_user(meta_sk)) {
		tcp_tsq_write(sk);

		if (mptcp(tp))
			tcp_tsq_write(meta_sk);
	} else {
		if (!test_and_set_bit(TCP_TSQ_DEFERRED, &meta_sk->sk_tsq_flags))
			sock_hold(meta_sk);

		if ((mptcp(tp)) && (sk->sk_state != TCP_CLOSE))
			mptcp_tsq_flags(sk);
	}

	bh_unlock_sock(meta_sk);
#else
	bh_lock_sock(sk);
	if (!sock_owned_by_user(sk))
		tcp_tsq_write(sk);
	else if (!test_and_set_bit(TCP_TSQ_DEFERRED, &sk->sk_tsq_flags))
		sock_hold(sk);
	bh_unlock_sock(sk);
#endif
}
/*
 * One tasklet per cpu tries to send more skbs.
 * We run in tasklet context but need to disable irqs when
 * transferring tsq->head because tcp_wfree() might
 * interrupt us (non NAPI drivers)
 */
static void tcp_tasklet_func(unsigned long data)
{
	struct tsq_tasklet *tsq = (struct tsq_tasklet *)data;
	LIST_HEAD(list);
	unsigned long flags;
	struct list_head *q, *n;
	struct tcp_sock *tp;
	struct sock *sk;

	local_irq_save(flags);
	list_splice_init(&tsq->head, &list);
	local_irq_restore(flags);

	list_for_each_safe(q, n, &list) {
		tp = list_entry(q, struct tcp_sock, tsq_node);
		list_del(&tp->tsq_node);

		sk = (struct sock *)tp;
		smp_mb__before_atomic();
		clear_bit(TSQ_QUEUED, &sk->sk_tsq_flags);

		tcp_tsq_handler(sk);
		sk_free(sk);
	}
}

#ifdef CONFIG_MPTCP
	#define TCP_DEFERRED_ALL (TCPF_TSQ_DEFERRED |		\
			  TCPF_WRITE_TIMER_DEFERRED |	\
			  TCPF_DELACK_TIMER_DEFERRED |	\
			  TCPF_MTU_REDUCED_DEFERRED | \
			  TCPF_PATH_MANAGER_DEFERRED |\
			  TCPF_SUB_DEFERRED)
#else
#define TCP_DEFERRED_ALL (TCPF_TSQ_DEFERRED |		\
			  TCPF_WRITE_TIMER_DEFERRED |	\
			  TCPF_DELACK_TIMER_DEFERRED |	\
			  TCPF_MTU_REDUCED_DEFERRED)
#endif
/**
 * tcp_release_cb - tcp release_sock() callback
 * @sk: socket
 *
 * called from release_sock() to perform protocol dependent
 * actions before socket release.
 */
void tcp_release_cb(struct sock *sk)
{
	unsigned long flags, nflags;

	/* perform an atomic operation only if at least one flag is set */
	do {
		flags = sk->sk_tsq_flags;
		if (!(flags & TCP_DEFERRED_ALL))
			return;
		nflags = flags & ~TCP_DEFERRED_ALL;
	} while (cmpxchg(&sk->sk_tsq_flags, flags, nflags) != flags);

	if (flags & TCPF_TSQ_DEFERRED) {
		tcp_tsq_write(sk);
		__sock_put(sk);
#ifdef CONFIG_MPTCP
		if (mptcp(tcp_sk(sk)))
			tcp_tsq_write(mptcp_meta_sk(sk));
#endif
	}
	/* Here begins the tricky part :
	 * We are called from release_sock() with :
	 * 1) BH disabled
	 * 2) sk_lock.slock spinlock held
	 * 3) socket owned by us (sk->sk_lock.owned == 1)
	 *
	 * But following code is meant to be called from BH handlers,
	 * so we should keep BH disabled, but early release socket ownership
	 */
	sock_release_ownership(sk);

	if (flags & TCPF_WRITE_TIMER_DEFERRED) {
		tcp_write_timer_handler(sk);
		__sock_put(sk);
	}
	if (flags & TCPF_DELACK_TIMER_DEFERRED) {
		tcp_delack_timer_handler(sk);
		__sock_put(sk);
	}
	if (flags & TCPF_MTU_REDUCED_DEFERRED) {
		inet_csk(sk)->icsk_af_ops->mtu_reduced(sk);
		__sock_put(sk);
	}
#ifdef CONFIG_MPTCP
	if (flags & TCPF_PATH_MANAGER_DEFERRED) {
		if (tcp_sk(sk)->mpcb->pm_ops->release_sock)
			tcp_sk(sk)->mpcb->pm_ops->release_sock(sk);
		__sock_put(sk);
	}
	if (flags & TCPF_SUB_DEFERRED)
		mptcp_tsq_sub_deferred(sk);
#endif
}
EXPORT_SYMBOL(tcp_release_cb);

void __init tcp_tasklet_init(void)
{
	int i;

	for_each_possible_cpu(i) {
		struct tsq_tasklet *tsq = &per_cpu(tsq_tasklet, i);

		INIT_LIST_HEAD(&tsq->head);
		tasklet_init(&tsq->tasklet,
			     tcp_tasklet_func,
			     (unsigned long)tsq);
	}
}

/*
 * Write buffer destructor automatically called from kfree_skb.
 * We can't xmit new skbs from this context, as we might already
 * hold qdisc lock.
 */
void tcp_wfree(struct sk_buff *skb)
{
	struct sock *sk = skb->sk;
	struct tcp_sock *tp = tcp_sk(sk);
	unsigned long flags, nval, oval;

	/* Keep one reference on sk_wmem_alloc.
	 * Will be released by sk_free() from here or tcp_tasklet_func()
	 */
	WARN_ON(refcount_sub_and_test(skb->truesize - 1, &sk->sk_wmem_alloc));

	/* If this softirq is serviced by ksoftirqd, we are likely under stress.
	 * Wait until our queues (qdisc + devices) are drained.
	 * This gives :
	 * - less callbacks to tcp_write_xmit(), reducing stress (batches)
	 * - chance for incoming ACK (processed by another cpu maybe)
	 *   to migrate this flow (skb->ooo_okay will be eventually set)
	 */
	if (refcount_read(&sk->sk_wmem_alloc) >= SKB_TRUESIZE(1) && this_cpu_ksoftirqd() == current)
		goto out;

	for (oval = READ_ONCE(sk->sk_tsq_flags);; oval = nval) {
		struct tsq_tasklet *tsq;
		bool empty;

		if (!(oval & TSQF_THROTTLED) || (oval & TSQF_QUEUED))
			goto out;

		nval = (oval & ~TSQF_THROTTLED) | TSQF_QUEUED;
		nval = cmpxchg(&sk->sk_tsq_flags, oval, nval);
		if (nval != oval)
			continue;

		/* queue this socket to tasklet queue */
		local_irq_save(flags);
		tsq = this_cpu_ptr(&tsq_tasklet);
		empty = list_empty(&tsq->head);
		list_add(&tp->tsq_node, &tsq->head);
		if (empty)
			tasklet_schedule(&tsq->tasklet);
		local_irq_restore(flags);
		return;
	}
out:
	sk_free(sk);
}

/* Note: Called under soft irq.
 * We can call TCP stack right away, unless socket is owned by user.
 */
enum hrtimer_restart tcp_pace_kick(struct hrtimer *timer)
{
	struct tcp_sock *tp = container_of(timer, struct tcp_sock, pacing_timer);
	struct sock *sk = (struct sock *)tp;

	tcp_tsq_handler(sk);
	sock_put(sk);

	return HRTIMER_NORESTART;
}

static void tcp_internal_pacing(struct sock *sk, const struct sk_buff *skb)
{
	struct tcp_sock *tp = tcp_sk(sk);
	ktime_t expire, now;
	u64 len_ns;
	u32 rate;

	if (!tcp_needs_internal_pacing(sk))
		return;
	rate = sk->sk_pacing_rate;
	if (!rate || rate == ~0U)
		return;

	len_ns = (u64)skb->len * NSEC_PER_SEC;
	do_div(len_ns, rate);
	now = ktime_get();
	/* If hrtimer is already armed, then our caller has not
	 * used tcp_pacing_check().
	 */
	if (unlikely(hrtimer_is_queued(&tp->pacing_timer))) {
		expire = hrtimer_get_softexpires(&tp->pacing_timer);
		if (ktime_after(expire, now))
			now = expire;
		if (hrtimer_try_to_cancel(&tp->pacing_timer) == 1)
			__sock_put(sk);
	}
	hrtimer_start(&tp->pacing_timer, ktime_add_ns(now, len_ns),
		      HRTIMER_MODE_ABS_PINNED_SOFT);
	sock_hold(sk);
}

<<<<<<< HEAD
#ifndef CONFIG_MPTCP
static
#endif
void tcp_update_skb_after_send(struct tcp_sock *tp, struct sk_buff *skb)
=======
static bool tcp_pacing_check(const struct sock *sk)
{
	return tcp_needs_internal_pacing(sk) &&
	       hrtimer_is_queued(&tcp_sk(sk)->pacing_timer);
}

static void tcp_update_skb_after_send(struct tcp_sock *tp, struct sk_buff *skb)
>>>>>>> 086155f9
{
	skb->skb_mstamp = tp->tcp_mstamp;
	list_move_tail(&skb->tcp_tsorted_anchor, &tp->tsorted_sent_queue);
}

/* This routine actually transmits TCP packets queued in by
 * tcp_do_sendmsg().  This is used by both the initial
 * transmission and possible later retransmissions.
 * All SKB's seen here are completely headerless.  It is our
 * job to build the TCP header, and pass the packet down to
 * IP so it can do the same plus pass the packet off to the
 * device.
 *
 * We are working here with either a clone of the original
 * SKB, or a fresh unique copy made by the retransmit engine.
 */
static int __tcp_transmit_skb(struct sock *sk, struct sk_buff *skb,
			      int clone_it, gfp_t gfp_mask, u32 rcv_nxt)
{
	const struct inet_connection_sock *icsk = inet_csk(sk);
	struct inet_sock *inet;
	struct tcp_sock *tp;
	struct tcp_skb_cb *tcb;
	struct tcp_out_options opts;
	unsigned int tcp_options_size, tcp_header_size;
	struct sk_buff *oskb = NULL;
	struct tcp_md5sig_key *md5;
	struct tcphdr *th;
	int err;

	BUG_ON(!skb || !tcp_skb_pcount(skb));
	tp = tcp_sk(sk);

	if (clone_it) {
		TCP_SKB_CB(skb)->tx.in_flight = TCP_SKB_CB(skb)->end_seq
			- tp->snd_una;
		oskb = skb;

		tcp_skb_tsorted_save(oskb) {
			if (unlikely(skb_cloned(oskb)))
				skb = pskb_copy(oskb, gfp_mask);
			else
				skb = skb_clone(oskb, gfp_mask);
		} tcp_skb_tsorted_restore(oskb);

		if (unlikely(!skb))
			return -ENOBUFS;
		/* retransmit skbs might have a non zero value in skb->dev
		 * because skb->dev is aliased with skb->rbnode.rb_left
		 */
		skb->dev = NULL;
	}
	skb->skb_mstamp = tp->tcp_mstamp;

	inet = inet_sk(sk);
	tcb = TCP_SKB_CB(skb);
	memset(&opts, 0, sizeof(opts));

	if (unlikely(tcb->tcp_flags & TCPHDR_SYN))
		tcp_options_size = tcp_syn_options(sk, skb, &opts, &md5);
	else
		tcp_options_size = tcp_established_options(sk, skb, &opts,
							   &md5);
	tcp_header_size = tcp_options_size + sizeof(struct tcphdr);

	/* if no packet is in qdisc/device queue, then allow XPS to select
	 * another queue. We can be called from tcp_tsq_handler()
	 * which holds one reference to sk.
	 *
	 * TODO: Ideally, in-flight pure ACK packets should not matter here.
	 * One way to get this would be to set skb->truesize = 2 on them.
	 */
	skb->ooo_okay = sk_wmem_alloc_get(sk) < SKB_TRUESIZE(1);

	/* If we had to use memory reserve to allocate this skb,
	 * this might cause drops if packet is looped back :
	 * Other socket might not have SOCK_MEMALLOC.
	 * Packets not looped back do not care about pfmemalloc.
	 */
	skb->pfmemalloc = 0;

	skb_push(skb, tcp_header_size);
	skb_reset_transport_header(skb);

	skb_orphan(skb);
	skb->sk = sk;
	skb->destructor = skb_is_tcp_pure_ack(skb) ? __sock_wfree : tcp_wfree;
	skb_set_hash_from_sk(skb, sk);
	refcount_add(skb->truesize, &sk->sk_wmem_alloc);

	skb_set_dst_pending_confirm(skb, sk->sk_dst_pending_confirm);

	/* Build TCP header and checksum it. */
	th = (struct tcphdr *)skb->data;
	th->source		= inet->inet_sport;
	th->dest		= inet->inet_dport;
	th->seq			= htonl(tcb->seq);
	th->ack_seq		= htonl(rcv_nxt);
	*(((__be16 *)th) + 6)	= htons(((tcp_header_size >> 2) << 12) |
					tcb->tcp_flags);

	th->check		= 0;
	th->urg_ptr		= 0;

	/* The urg_mode check is necessary during a below snd_una win probe */
	if (unlikely(tcp_urg_mode(tp) && before(tcb->seq, tp->snd_up))) {
		if (before(tp->snd_up, tcb->seq + 0x10000)) {
			th->urg_ptr = htons(tp->snd_up - tcb->seq);
			th->urg = 1;
		} else if (after(tcb->seq + 0xFFFF, tp->snd_nxt)) {
			th->urg_ptr = htons(0xFFFF);
			th->urg = 1;
		}
	}
#ifdef CONFIG_MPTCP
	tcp_options_write((__be32 *)(th + 1), tp, &opts, skb);
#else
	tcp_options_write((__be32 *)(th + 1), tp, &opts);
#endif
	skb_shinfo(skb)->gso_type = sk->sk_gso_type;
	if (likely(!(tcb->tcp_flags & TCPHDR_SYN))) {
#ifdef CONFIG_MPTCP
		th->window	= htons(tp->ops->select_window(sk));
#else
		th->window      = htons(tcp_select_window(sk));
#endif
		tcp_ecn_send(sk, skb, th, tcp_header_size);
	} else {
		/* RFC1323: The window in SYN & SYN/ACK segments
		 * is never scaled.
		 */
		th->window	= htons(min(tp->rcv_wnd, 65535U));
	}
#ifdef CONFIG_TCP_MD5SIG
	/* Calculate the MD5 hash, as we have all we need now */
	if (md5) {
		sk_nocaps_add(sk, NETIF_F_GSO_MASK);
		tp->af_specific->calc_md5_hash(opts.hash_location,
					       md5, sk, skb);
	}
#endif

	icsk->icsk_af_ops->send_check(sk, skb);

	if (likely(tcb->tcp_flags & TCPHDR_ACK))
		tcp_event_ack_sent(sk, tcp_skb_pcount(skb), rcv_nxt);

	if (skb->len != tcp_header_size) {
		tcp_event_data_sent(tp, sk);
		tp->data_segs_out += tcp_skb_pcount(skb);
		tp->bytes_sent += skb->len - tcp_header_size;
		tcp_internal_pacing(sk, skb);
	}

	if (after(tcb->end_seq, tp->snd_nxt) || tcb->seq == tcb->end_seq)
		TCP_ADD_STATS(sock_net(sk), TCP_MIB_OUTSEGS,
			      tcp_skb_pcount(skb));

	tp->segs_out += tcp_skb_pcount(skb);
	/* OK, its time to fill skb_shinfo(skb)->gso_{segs|size} */
	skb_shinfo(skb)->gso_segs = tcp_skb_pcount(skb);
	skb_shinfo(skb)->gso_size = tcp_skb_mss(skb);

	/* Our usage of tstamp should remain private */
	skb->tstamp = 0;

	/* Cleanup our debris for IP stacks */
	memset(skb->cb, 0, max(sizeof(struct inet_skb_parm),
			       sizeof(struct inet6_skb_parm)));

	err = icsk->icsk_af_ops->queue_xmit(sk, skb, &inet->cork.fl);

	if (unlikely(err > 0)) {
		tcp_enter_cwr(sk);
		err = net_xmit_eval(err);
	}
	if (!err && oskb) {
		tcp_update_skb_after_send(tp, oskb);
		tcp_rate_skb_sent(sk, oskb);
	}
	return err;
}

#ifndef CONFIG_MPTCP
static
#endif
int tcp_transmit_skb(struct sock *sk, struct sk_buff *skb, int clone_it,
			    gfp_t gfp_mask)
{
	return __tcp_transmit_skb(sk, skb, clone_it, gfp_mask,
				  tcp_sk(sk)->rcv_nxt);
}

/* This routine just queues the buffer for sending.
 *
 * NOTE: probe0 timer is not checked, do not forget tcp_push_pending_frames,
 * otherwise socket can stall.
 */
#ifndef CONFIG_MPTCP
static
#endif
void tcp_queue_skb(struct sock *sk, struct sk_buff *skb)
{
	struct tcp_sock *tp = tcp_sk(sk);

	/* Advance write_seq and place onto the write_queue. */
	WRITE_ONCE(tp->write_seq, TCP_SKB_CB(skb)->end_seq);
	__skb_header_release(skb);
	tcp_add_write_queue_tail(sk, skb);
	sk->sk_wmem_queued += skb->truesize;
	sk_mem_charge(sk, skb->truesize);
}

/* Initialize TSO segments for a packet. */
#ifndef CONFIG_MPTCP
static
#endif
void tcp_set_skb_tso_segs(struct sk_buff *skb, unsigned int mss_now)
{
	if (skb->len <= mss_now) {
		/* Avoid the costly divide in the normal
		 * non-TSO case.
		 */
		tcp_skb_pcount_set(skb, 1);
		TCP_SKB_CB(skb)->tcp_gso_size = 0;
	} else {
		tcp_skb_pcount_set(skb, DIV_ROUND_UP(skb->len, mss_now));
		TCP_SKB_CB(skb)->tcp_gso_size = mss_now;
	}
}

/* Pcount in the middle of the write queue got changed, we need to do various
 * tweaks to fix counters
 */
#ifndef CONFIG_MPTCP
static
#endif
void tcp_adjust_pcount(struct sock *sk, const struct sk_buff *skb, int decr)
{
	struct tcp_sock *tp = tcp_sk(sk);

	tp->packets_out -= decr;

	if (TCP_SKB_CB(skb)->sacked & TCPCB_SACKED_ACKED)
		tp->sacked_out -= decr;
	if (TCP_SKB_CB(skb)->sacked & TCPCB_SACKED_RETRANS)
		tp->retrans_out -= decr;
	if (TCP_SKB_CB(skb)->sacked & TCPCB_LOST)
		tp->lost_out -= decr;

	/* Reno case is special. Sigh... */
	if (tcp_is_reno(tp) && decr > 0)
		tp->sacked_out -= min_t(u32, tp->sacked_out, decr);

	if (tp->lost_skb_hint &&
	    before(TCP_SKB_CB(skb)->seq, TCP_SKB_CB(tp->lost_skb_hint)->seq) &&
	    (TCP_SKB_CB(skb)->sacked & TCPCB_SACKED_ACKED))
		tp->lost_cnt_hint -= decr;

	tcp_verify_left_out(tp);
}

static bool tcp_has_tx_tstamp(const struct sk_buff *skb)
{
	return TCP_SKB_CB(skb)->txstamp_ack ||
		(skb_shinfo(skb)->tx_flags & SKBTX_ANY_TSTAMP);
}

static void tcp_fragment_tstamp(struct sk_buff *skb, struct sk_buff *skb2)
{
	struct skb_shared_info *shinfo = skb_shinfo(skb);

	if (unlikely(tcp_has_tx_tstamp(skb)) &&
	    !before(shinfo->tskey, TCP_SKB_CB(skb2)->seq)) {
		struct skb_shared_info *shinfo2 = skb_shinfo(skb2);
		u8 tsflags = shinfo->tx_flags & SKBTX_ANY_TSTAMP;

		shinfo->tx_flags &= ~tsflags;
		shinfo2->tx_flags |= tsflags;
		swap(shinfo->tskey, shinfo2->tskey);
		TCP_SKB_CB(skb2)->txstamp_ack = TCP_SKB_CB(skb)->txstamp_ack;
		TCP_SKB_CB(skb)->txstamp_ack = 0;
	}
}

static void tcp_skb_fragment_eor(struct sk_buff *skb, struct sk_buff *skb2)
{
	TCP_SKB_CB(skb2)->eor = TCP_SKB_CB(skb)->eor;
	TCP_SKB_CB(skb)->eor = 0;
}

/* Insert buff after skb on the write or rtx queue of sk.  */
static void tcp_insert_write_queue_after(struct sk_buff *skb,
					 struct sk_buff *buff,
					 struct sock *sk,
					 enum tcp_queue tcp_queue)
{
	if (tcp_queue == TCP_FRAG_IN_WRITE_QUEUE)
		__skb_queue_after(&sk->sk_write_queue, skb, buff);
	else
		tcp_rbtree_insert(&sk->tcp_rtx_queue, buff);
}

/* Function to create two new TCP segments.  Shrinks the given segment
 * to the specified size and appends a new segment with the rest of the
 * packet to the list.  This won't be called frequently, I hope.
 * Remember, these are still headerless SKBs at this point.
 */
int tcp_fragment(struct sock *sk, enum tcp_queue tcp_queue,
		 struct sk_buff *skb, u32 len,
		 unsigned int mss_now, gfp_t gfp)
{
	struct tcp_sock *tp = tcp_sk(sk);
	struct sk_buff *buff;
	int nsize, old_factor;
	long limit;
	int nlen;
	u8 flags;

	if (WARN_ON(len > skb->len))
		return -EINVAL;

	nsize = skb_headlen(skb) - len;
	if (nsize < 0)
		nsize = 0;

	/* tcp_sendmsg() can overshoot sk_wmem_queued by one full size skb.
	 * We need some allowance to not penalize applications setting small
	 * SO_SNDBUF values.
	 * Also allow first and last skb in retransmit queue to be split.
	 */
	limit = sk->sk_sndbuf + 2 * SKB_TRUESIZE(GSO_MAX_SIZE);
	if (unlikely((sk->sk_wmem_queued >> 1) > limit &&
		     tcp_queue != TCP_FRAG_IN_WRITE_QUEUE &&
		     skb != tcp_rtx_queue_head(sk) &&
		     skb != tcp_rtx_queue_tail(sk))) {
		NET_INC_STATS(sock_net(sk), LINUX_MIB_TCPWQUEUETOOBIG);
		return -ENOMEM;
	}

	if (skb_unclone(skb, gfp))
		return -ENOMEM;

	/* Get a new skb... force flag on. */
	buff = sk_stream_alloc_skb(sk, nsize, gfp, true);
	if (!buff)
		return -ENOMEM; /* We'll just try again later. */

	sk->sk_wmem_queued += buff->truesize;
	sk_mem_charge(sk, buff->truesize);
	nlen = skb->len - len - nsize;
	buff->truesize += nlen;
	skb->truesize -= nlen;

	/* Correct the sequence numbers. */
	TCP_SKB_CB(buff)->seq = TCP_SKB_CB(skb)->seq + len;
	TCP_SKB_CB(buff)->end_seq = TCP_SKB_CB(skb)->end_seq;
	TCP_SKB_CB(skb)->end_seq = TCP_SKB_CB(buff)->seq;

	/* PSH and FIN should only be set in the second packet. */
	flags = TCP_SKB_CB(skb)->tcp_flags;
	TCP_SKB_CB(skb)->tcp_flags = flags & ~(TCPHDR_FIN | TCPHDR_PSH);
	TCP_SKB_CB(buff)->tcp_flags = flags;
	TCP_SKB_CB(buff)->sacked = TCP_SKB_CB(skb)->sacked;
	tcp_skb_fragment_eor(skb, buff);

	skb_split(skb, buff, len);

	buff->ip_summed = CHECKSUM_PARTIAL;

	buff->tstamp = skb->tstamp;
	tcp_fragment_tstamp(skb, buff);

	old_factor = tcp_skb_pcount(skb);

	/* Fix up tso_factor for both original and new SKB.  */
	tcp_set_skb_tso_segs(skb, mss_now);
	tcp_set_skb_tso_segs(buff, mss_now);

	/* Update delivered info for the new segment */
	TCP_SKB_CB(buff)->tx = TCP_SKB_CB(skb)->tx;

	/* If this packet has been sent out already, we must
	 * adjust the various packet counters.
	 */
	if (!before(tp->snd_nxt, TCP_SKB_CB(buff)->end_seq)) {
		int diff = old_factor - tcp_skb_pcount(skb) -
			tcp_skb_pcount(buff);

		if (diff)
			tcp_adjust_pcount(sk, skb, diff);
	}

	/* Link BUFF into the send queue. */
	__skb_header_release(buff);
	tcp_insert_write_queue_after(skb, buff, sk, tcp_queue);
	if (tcp_queue == TCP_FRAG_IN_RTX_QUEUE)
		list_add(&buff->tcp_tsorted_anchor, &skb->tcp_tsorted_anchor);

	return 0;
}

/* This is similar to __pskb_pull_tail(). The difference is that pulled
 * data is not copied, but immediately discarded.
 */
#ifndef CONFIG_MPTCP
static
#endif
int __pskb_trim_head(struct sk_buff *skb, int len)
{
	struct skb_shared_info *shinfo;
	int i, k, eat;

	eat = min_t(int, len, skb_headlen(skb));
	if (eat) {
		__skb_pull(skb, eat);
		len -= eat;
		if (!len)
			return 0;
	}
	eat = len;
	k = 0;
	shinfo = skb_shinfo(skb);
	for (i = 0; i < shinfo->nr_frags; i++) {
		int size = skb_frag_size(&shinfo->frags[i]);

		if (size <= eat) {
			skb_frag_unref(skb, i);
			eat -= size;
		} else {
			shinfo->frags[k] = shinfo->frags[i];
			if (eat) {
				shinfo->frags[k].page_offset += eat;
				skb_frag_size_sub(&shinfo->frags[k], eat);
				eat = 0;
			}
			k++;
		}
	}
	shinfo->nr_frags = k;

	skb->data_len -= len;
	skb->len = skb->data_len;
	return len;
}

/* Remove acked data from a packet in the transmit queue. */
int tcp_trim_head(struct sock *sk, struct sk_buff *skb, u32 len)
{
	u32 delta_truesize;

	if (skb_unclone(skb, GFP_ATOMIC))
		return -ENOMEM;

	delta_truesize = __pskb_trim_head(skb, len);

	TCP_SKB_CB(skb)->seq += len;
	skb->ip_summed = CHECKSUM_PARTIAL;

	if (delta_truesize) {
		skb->truesize	   -= delta_truesize;
		sk->sk_wmem_queued -= delta_truesize;
		sk_mem_uncharge(sk, delta_truesize);
		sock_set_flag(sk, SOCK_QUEUE_SHRUNK);
	}

	/* Any change of skb->len requires recalculation of tso factor. */
	if (tcp_skb_pcount(skb) > 1)
		tcp_set_skb_tso_segs(skb, tcp_skb_mss(skb));

	return 0;
}

/* Calculate MSS not accounting any TCP options.  */
static inline int __tcp_mtu_to_mss(struct sock *sk, int pmtu)
{
	const struct tcp_sock *tp = tcp_sk(sk);
	const struct inet_connection_sock *icsk = inet_csk(sk);
	int mss_now;

	/* Calculate base mss without TCP options:
	   It is MMS_S - sizeof(tcphdr) of rfc1122
	 */
	mss_now = pmtu - icsk->icsk_af_ops->net_header_len - sizeof(struct tcphdr);

	/* IPv6 adds a frag_hdr in case RTAX_FEATURE_ALLFRAG is set */
	if (icsk->icsk_af_ops->net_frag_header_len) {
		const struct dst_entry *dst = __sk_dst_get(sk);

		if (dst && dst_allfrag(dst))
			mss_now -= icsk->icsk_af_ops->net_frag_header_len;
	}

	/* Clamp it (mss_clamp does not include tcp options) */
	if (mss_now > tp->rx_opt.mss_clamp)
		mss_now = tp->rx_opt.mss_clamp;

	/* Now subtract optional transport overhead */
	mss_now -= icsk->icsk_ext_hdr_len;

	/* Then reserve room for full set of TCP options and 8 bytes of data */
	mss_now = max(mss_now, sock_net(sk)->ipv4.sysctl_tcp_min_snd_mss);
	return mss_now;
}

/* Calculate MSS. Not accounting for SACKs here.  */
int tcp_mtu_to_mss(struct sock *sk, int pmtu)
{
	/* Subtract TCP options size, not including SACKs */
	return __tcp_mtu_to_mss(sk, pmtu) -
	       (tcp_sk(sk)->tcp_header_len - sizeof(struct tcphdr));
}
EXPORT_SYMBOL(tcp_mtu_to_mss);

/* Inverse of above */
int tcp_mss_to_mtu(struct sock *sk, int mss)
{
	const struct tcp_sock *tp = tcp_sk(sk);
	const struct inet_connection_sock *icsk = inet_csk(sk);
	int mtu;

	mtu = mss +
	      tp->tcp_header_len +
	      icsk->icsk_ext_hdr_len +
	      icsk->icsk_af_ops->net_header_len;

	/* IPv6 adds a frag_hdr in case RTAX_FEATURE_ALLFRAG is set */
	if (icsk->icsk_af_ops->net_frag_header_len) {
		const struct dst_entry *dst = __sk_dst_get(sk);

		if (dst && dst_allfrag(dst))
			mtu += icsk->icsk_af_ops->net_frag_header_len;
	}
	return mtu;
}
EXPORT_SYMBOL(tcp_mss_to_mtu);

/* MTU probing init per socket */
void tcp_mtup_init(struct sock *sk)
{
	struct tcp_sock *tp = tcp_sk(sk);
	struct inet_connection_sock *icsk = inet_csk(sk);
	struct net *net = sock_net(sk);

	icsk->icsk_mtup.enabled = net->ipv4.sysctl_tcp_mtu_probing > 1;
	icsk->icsk_mtup.search_high = tp->rx_opt.mss_clamp + sizeof(struct tcphdr) +
			       icsk->icsk_af_ops->net_header_len;
	icsk->icsk_mtup.search_low = tcp_mss_to_mtu(sk, net->ipv4.sysctl_tcp_base_mss);
	icsk->icsk_mtup.probe_size = 0;
	if (icsk->icsk_mtup.enabled)
		icsk->icsk_mtup.probe_timestamp = tcp_jiffies32;
}
EXPORT_SYMBOL(tcp_mtup_init);

/* This function synchronize snd mss to current pmtu/exthdr set.

   tp->rx_opt.user_mss is mss set by user by TCP_MAXSEG. It does NOT counts
   for TCP options, but includes only bare TCP header.

   tp->rx_opt.mss_clamp is mss negotiated at connection setup.
   It is minimum of user_mss and mss received with SYN.
   It also does not include TCP options.

   inet_csk(sk)->icsk_pmtu_cookie is last pmtu, seen by this function.

   tp->mss_cache is current effective sending mss, including
   all tcp options except for SACKs. It is evaluated,
   taking into account current pmtu, but never exceeds
   tp->rx_opt.mss_clamp.

   NOTE1. rfc1122 clearly states that advertised MSS
   DOES NOT include either tcp or ip options.

   NOTE2. inet_csk(sk)->icsk_pmtu_cookie and tp->mss_cache
   are READ ONLY outside this function.		--ANK (980731)
 */
unsigned int tcp_sync_mss(struct sock *sk, u32 pmtu)
{
	struct tcp_sock *tp = tcp_sk(sk);
	struct inet_connection_sock *icsk = inet_csk(sk);
	int mss_now;

	if (icsk->icsk_mtup.search_high > pmtu)
		icsk->icsk_mtup.search_high = pmtu;

	mss_now = tcp_mtu_to_mss(sk, pmtu);
	mss_now = tcp_bound_to_half_wnd(tp, mss_now);

	/* And store cached results */
	icsk->icsk_pmtu_cookie = pmtu;
	if (icsk->icsk_mtup.enabled)
		mss_now = min(mss_now, tcp_mtu_to_mss(sk, icsk->icsk_mtup.search_low));
	tp->mss_cache = mss_now;

	return mss_now;
}
EXPORT_SYMBOL(tcp_sync_mss);

/* Compute the current effective MSS, taking SACKs and IP options,
 * and even PMTU discovery events into account.
 */
unsigned int tcp_current_mss(struct sock *sk)
{
	const struct tcp_sock *tp = tcp_sk(sk);
	const struct dst_entry *dst = __sk_dst_get(sk);
	u32 mss_now;
	unsigned int header_len;
	struct tcp_out_options opts;
	struct tcp_md5sig_key *md5;

	mss_now = tp->mss_cache;

	if (dst) {
		u32 mtu = dst_mtu(dst);
		if (mtu != inet_csk(sk)->icsk_pmtu_cookie)
			mss_now = tcp_sync_mss(sk, mtu);
	}

	header_len = tcp_established_options(sk, NULL, &opts, &md5) +
		     sizeof(struct tcphdr);
	/* The mss_cache is sized based on tp->tcp_header_len, which assumes
	 * some common options. If this is an odd packet (because we have SACK
	 * blocks etc) then our calculated header_len will be different, and
	 * we have to adjust mss_now correspondingly */
	if (header_len != tp->tcp_header_len) {
		int delta = (int) header_len - tp->tcp_header_len;
		mss_now -= delta;
	}

	return mss_now;
}

#ifdef CONFIG_MPTCP
EXPORT_SYMBOL(tcp_current_mss);
#endif

/* RFC2861, slow part. Adjust cwnd, after it was not full during one rto.
 * As additional protections, we do not touch cwnd in retransmission phases,
 * and if application hit its sndbuf limit recently.
 */
static void tcp_cwnd_application_limited(struct sock *sk)
{
	struct tcp_sock *tp = tcp_sk(sk);

	if (inet_csk(sk)->icsk_ca_state == TCP_CA_Open &&
	    sk->sk_socket && !test_bit(SOCK_NOSPACE, &sk->sk_socket->flags)) {
		/* Limited by application or receiver window. */
		u32 init_win = tcp_init_cwnd(tp, __sk_dst_get(sk));
		u32 win_used = max(tp->snd_cwnd_used, init_win);
		if (win_used < tp->snd_cwnd) {
			tp->snd_ssthresh = tcp_current_ssthresh(sk);
			tp->snd_cwnd = (tp->snd_cwnd + win_used) >> 1;
		}
		tp->snd_cwnd_used = 0;
	}
	tp->snd_cwnd_stamp = tcp_jiffies32;
}

#ifndef CONFIG_MPTCP
static
#endif
void tcp_cwnd_validate(struct sock *sk, bool is_cwnd_limited)
{
	const struct tcp_congestion_ops *ca_ops = inet_csk(sk)->icsk_ca_ops;
	struct tcp_sock *tp = tcp_sk(sk);

	/* Track the maximum number of outstanding packets in each
	 * window, and remember whether we were cwnd-limited then.
	 */
	if (!before(tp->snd_una, tp->max_packets_seq) ||
	    tp->packets_out > tp->max_packets_out ||
	    is_cwnd_limited) {
		tp->max_packets_out = tp->packets_out;
		tp->max_packets_seq = tp->snd_nxt;
		tp->is_cwnd_limited = is_cwnd_limited;
	}

	if (tcp_is_cwnd_limited(sk)) {
		/* Network is feed fully. */
		tp->snd_cwnd_used = 0;
		tp->snd_cwnd_stamp = tcp_jiffies32;
	} else {
		/* Network starves. */
		if (tp->packets_out > tp->snd_cwnd_used)
			tp->snd_cwnd_used = tp->packets_out;

		if (sock_net(sk)->ipv4.sysctl_tcp_slow_start_after_idle &&
		    (s32)(tcp_jiffies32 - tp->snd_cwnd_stamp) >= inet_csk(sk)->icsk_rto &&
		    !ca_ops->cong_control)
			tcp_cwnd_application_limited(sk);

		/* The following conditions together indicate the starvation
		 * is caused by insufficient sender buffer:
		 * 1) just sent some data (see tcp_write_xmit)
		 * 2) not cwnd limited (this else condition)
		 * 3) no more data to send (tcp_write_queue_empty())
		 * 4) application is hitting buffer limit (SOCK_NOSPACE)
		 */
		if (tcp_write_queue_empty(sk) && sk->sk_socket &&
		    test_bit(SOCK_NOSPACE, &sk->sk_socket->flags) &&
		    (1 << sk->sk_state) & (TCPF_ESTABLISHED | TCPF_CLOSE_WAIT))
			tcp_chrono_start(sk, TCP_CHRONO_SNDBUF_LIMITED);
	}
}

/* Minshall's variant of the Nagle send check. */
static bool tcp_minshall_check(const struct tcp_sock *tp)
{
	return after(tp->snd_sml, tp->snd_una) &&
		!after(tp->snd_sml, tp->snd_nxt);
}

/* Update snd_sml if this skb is under mss
 * Note that a TSO packet might end with a sub-mss segment
 * The test is really :
 * if ((skb->len % mss) != 0)
 *        tp->snd_sml = TCP_SKB_CB(skb)->end_seq;
 * But we can avoid doing the divide again given we already have
 *  skb_pcount = skb->len / mss_now
 */
#ifndef CONFIG_MPTCP
static
#endif
void tcp_minshall_update(struct tcp_sock *tp, unsigned int mss_now,
			 const struct sk_buff *skb)
{
	if (skb->len < tcp_skb_pcount(skb) * mss_now)
		tp->snd_sml = TCP_SKB_CB(skb)->end_seq;
}

/* Return false, if packet can be sent now without violation Nagle's rules:
 * 1. It is full sized. (provided by caller in %partial bool)
 * 2. Or it contains FIN. (already checked by caller)
 * 3. Or TCP_CORK is not set, and TCP_NODELAY is set.
 * 4. Or TCP_CORK is not set, and all sent packets are ACKed.
 *    With Minshall's modification: all sent small packets are ACKed.
 */
static bool tcp_nagle_check(bool partial, const struct tcp_sock *tp,
			    int nonagle)
{
	return partial &&
		((nonagle & TCP_NAGLE_CORK) ||
		 (!nonagle && tp->packets_out && tcp_minshall_check(tp)));
}

/* Return how many segs we'd like on a TSO packet,
 * to send one TSO packet per ms
 */
static u32 tcp_tso_autosize(const struct sock *sk, unsigned int mss_now,
			    int min_tso_segs)
{
	u32 bytes, segs;

	bytes = min(sk->sk_pacing_rate >> sk->sk_pacing_shift,
		    sk->sk_gso_max_size - 1 - MAX_TCP_HEADER);

	/* Goal is to send at least one packet per ms,
	 * not one big TSO packet every 100 ms.
	 * This preserves ACK clocking and is consistent
	 * with tcp_tso_should_defer() heuristic.
	 */
	segs = max_t(u32, bytes / mss_now, min_tso_segs);

	return segs;
}

/* Return the number of segments we want in the skb we are transmitting.
 * See if congestion control module wants to decide; otherwise, autosize.
 */
static u32 tcp_tso_segs(struct sock *sk, unsigned int mss_now)
{
	const struct tcp_congestion_ops *ca_ops = inet_csk(sk)->icsk_ca_ops;
	u32 min_tso, tso_segs;

	min_tso = ca_ops->min_tso_segs ?
			ca_ops->min_tso_segs(sk) :
			sock_net(sk)->ipv4.sysctl_tcp_min_tso_segs;

	tso_segs = tcp_tso_autosize(sk, mss_now, min_tso);
	return min_t(u32, tso_segs, sk->sk_gso_max_segs);
}

/* Returns the portion of skb which can be sent right away */
#ifndef CONFIG_MPTCP
static
#endif
unsigned int tcp_mss_split_point(const struct sock *sk,
				 const struct sk_buff *skb,
				 unsigned int mss_now,
				 unsigned int max_segs,
				 int nonagle)
{
	const struct tcp_sock *tp = tcp_sk(sk);
	u32 partial, needed, window, max_len;

	window = tcp_wnd_end(tp) - TCP_SKB_CB(skb)->seq;
	max_len = mss_now * max_segs;

	if (likely(max_len <= window && skb != tcp_write_queue_tail(sk)))
		return max_len;

	needed = min(skb->len, window);

	if (max_len <= needed)
		return max_len;

	partial = needed % mss_now;
	/* If last segment is not a full MSS, check if Nagle rules allow us
	 * to include this last segment in this skb.
	 * Otherwise, we'll split the skb at last MSS boundary
	 */
	if (tcp_nagle_check(partial != 0, tp, nonagle))
		return needed - partial;

	return needed;
}

/* Can at least one segment of SKB be sent right now, according to the
 * congestion window rules?  If so, return how many segments are allowed.
 */
#ifndef CONFIG_MPTCP
static inline
#endif
unsigned int tcp_cwnd_test(const struct tcp_sock *tp,
			   const struct sk_buff *skb)
{
	u32 in_flight, cwnd, halfcwnd;

	/* Don't be strict about the congestion window for the final FIN.  */
	if (
#ifdef CONFIG_MPTCP
		skb &&
#endif
	(TCP_SKB_CB(skb)->tcp_flags & TCPHDR_FIN) &&
	    tcp_skb_pcount(skb) == 1)
		return 1;

	in_flight = tcp_packets_in_flight(tp);
	cwnd = tp->snd_cwnd;
	if (in_flight >= cwnd)
		return 0;

	/* For better scheduling, ensure we have at least
	 * 2 GSO packets in flight.
	 */
	halfcwnd = max(cwnd >> 1, 1U);
	return min(halfcwnd, cwnd - in_flight);
}
#ifdef CONFIG_MPTCP
EXPORT_SYMBOL(tcp_cwnd_test);
#endif

/* Initialize TSO state of a skb.
 * This must be invoked the first time we consider transmitting
 * SKB onto the wire.
 */
#ifndef CONFIG_MPTCP
static
#endif
int tcp_init_tso_segs(struct sk_buff *skb, unsigned int mss_now)
{
	int tso_segs = tcp_skb_pcount(skb);

	if (!tso_segs || (tso_segs > 1 && tcp_skb_mss(skb) != mss_now)) {
		tcp_set_skb_tso_segs(skb, mss_now);
		tso_segs = tcp_skb_pcount(skb);
	}
	return tso_segs;
}


/* Return true if the Nagle test allows this packet to be
 * sent now.
 */
#ifndef CONFIG_MPTCP
static inline
#endif
bool tcp_nagle_test(const struct tcp_sock *tp, const struct sk_buff *skb,
		    unsigned int cur_mss, int nonagle)
{
	/* Nagle rule does not apply to frames, which sit in the middle of the
	 * write_queue (they have no chances to get new data).
	 *
	 * This is implemented in the callers, where they modify the 'nonagle'
	 * argument based upon the location of SKB in the send queue.
	 */
	if (nonagle & TCP_NAGLE_PUSH)
		return true;

	/* Don't use the nagle rule for urgent data (or for the final FIN). */
	if (tcp_urg_mode(tp) || (TCP_SKB_CB(skb)->tcp_flags & TCPHDR_FIN)
#ifdef CONFIG_MPTCP
		|| mptcp_is_data_fin(skb)
#endif
)
		return true;

	if (!tcp_nagle_check(skb->len < cur_mss, tp, nonagle))
		return true;

	return false;
}

/* Does at least the first segment of SKB fit into the send window? */
#ifndef CONFIG_MPTCP
static
#endif
bool tcp_snd_wnd_test(const struct tcp_sock *tp,
			     const struct sk_buff *skb,
			     unsigned int cur_mss)
{
	u32 end_seq = TCP_SKB_CB(skb)->end_seq;

	if (skb->len > cur_mss)
		end_seq = TCP_SKB_CB(skb)->seq + cur_mss;

	return !after(end_seq, tcp_wnd_end(tp));
}
#ifdef CONFIG_MPTCP
EXPORT_SYMBOL(tcp_snd_wnd_test);
#endif

/* Trim TSO SKB to LEN bytes, put the remaining data into a new packet
 * which is put after SKB on the list.  It is very much like
 * tcp_fragment() except that it may make several kinds of assumptions
 * in order to speed up the splitting operation.  In particular, we
 * know that all the data is in scatter-gather pages, and that the
 * packet has never been sent out before (and thus is not cloned).
 */
static int tso_fragment(struct sock *sk, enum tcp_queue tcp_queue,
			struct sk_buff *skb, unsigned int len,
			unsigned int mss_now, gfp_t gfp)
{
	struct sk_buff *buff;
	int nlen = skb->len - len;
	u8 flags;

	/* All of a TSO frame must be composed of paged data.  */
	if (skb->len != skb->data_len)
		return tcp_fragment(sk, tcp_queue, skb, len, mss_now, gfp);

	buff = sk_stream_alloc_skb(sk, 0, gfp, true);
	if (unlikely(!buff))
		return -ENOMEM;

	sk->sk_wmem_queued += buff->truesize;
	sk_mem_charge(sk, buff->truesize);
	buff->truesize += nlen;
	skb->truesize -= nlen;

	/* Correct the sequence numbers. */
	TCP_SKB_CB(buff)->seq = TCP_SKB_CB(skb)->seq + len;
	TCP_SKB_CB(buff)->end_seq = TCP_SKB_CB(skb)->end_seq;
	TCP_SKB_CB(skb)->end_seq = TCP_SKB_CB(buff)->seq;

	/* PSH and FIN should only be set in the second packet. */
	flags = TCP_SKB_CB(skb)->tcp_flags;
	TCP_SKB_CB(skb)->tcp_flags = flags & ~(TCPHDR_FIN | TCPHDR_PSH);
	TCP_SKB_CB(buff)->tcp_flags = flags;

	/* This packet was never sent out yet, so no SACK bits. */
	TCP_SKB_CB(buff)->sacked = 0;

	tcp_skb_fragment_eor(skb, buff);

	buff->ip_summed = CHECKSUM_PARTIAL;
	skb_split(skb, buff, len);
	tcp_fragment_tstamp(skb, buff);

	/* Fix up tso_factor for both original and new SKB.  */
	tcp_set_skb_tso_segs(skb, mss_now);
	tcp_set_skb_tso_segs(buff, mss_now);

	/* Link BUFF into the send queue. */
	__skb_header_release(buff);
	tcp_insert_write_queue_after(skb, buff, sk, tcp_queue);

	return 0;
}

/* Try to defer sending, if possible, in order to minimize the amount
 * of TSO splitting we do.  View it as a kind of TSO Nagle test.
 *
 * This algorithm is from John Heffner.
 */
static bool tcp_tso_should_defer(struct sock *sk, struct sk_buff *skb,
				 bool *is_cwnd_limited,
				 bool *is_rwnd_limited,
				 u32 max_segs)
{
	const struct inet_connection_sock *icsk = inet_csk(sk);
	u32 age, send_win, cong_win, limit, in_flight;
	struct tcp_sock *tp = tcp_sk(sk);
	struct sk_buff *head;
	int win_divisor;

	if (icsk->icsk_ca_state >= TCP_CA_Recovery)
		goto send_now;

	/* Avoid bursty behavior by allowing defer
	 * only if the last write was recent.
	 */
	if ((s32)(tcp_jiffies32 - tp->lsndtime) > 0)
		goto send_now;

	in_flight = tcp_packets_in_flight(tp);

	BUG_ON(tcp_skb_pcount(skb) <= 1);
	BUG_ON(tp->snd_cwnd <= in_flight);

	send_win = tcp_wnd_end(tp) - TCP_SKB_CB(skb)->seq;

	/* From in_flight test above, we know that cwnd > in_flight.  */
	cong_win = (tp->snd_cwnd - in_flight) * tp->mss_cache;

	limit = min(send_win, cong_win);

	/* If a full-sized TSO skb can be sent, do it. */
	if (limit >= max_segs * tp->mss_cache)
		goto send_now;

	/* Middle in queue won't get any more data, full sendable already? */
	if ((skb != tcp_write_queue_tail(sk)) && (limit >= skb->len))
		goto send_now;

	win_divisor = READ_ONCE(sock_net(sk)->ipv4.sysctl_tcp_tso_win_divisor);
	if (win_divisor) {
		u32 chunk = min(tp->snd_wnd, tp->snd_cwnd * tp->mss_cache);

		/* If at least some fraction of a window is available,
		 * just use it.
		 */
		chunk /= win_divisor;
		if (limit >= chunk)
			goto send_now;
	} else {
		/* Different approach, try not to defer past a single
		 * ACK.  Receiver should ACK every other full sized
		 * frame, so if we have space for more than 3 frames
		 * then send now.
		 */
		if (limit > tcp_max_tso_deferred_mss(tp) * tp->mss_cache)
			goto send_now;
	}

	/* TODO : use tsorted_sent_queue ? */
	head = tcp_rtx_queue_head(sk);
	if (!head)
		goto send_now;
	age = tcp_stamp_us_delta(tp->tcp_mstamp, head->skb_mstamp);
	/* If next ACK is likely to come too late (half srtt), do not defer */
	if (age < (tp->srtt_us >> 4))
		goto send_now;

	/* Ok, it looks like it is advisable to defer.
	 * Three cases are tracked :
	 * 1) We are cwnd-limited
	 * 2) We are rwnd-limited
	 * 3) We are application limited.
	 */
	if (cong_win < send_win) {
		if (cong_win <= skb->len) {
			*is_cwnd_limited = true;
			return true;
		}
	} else {
		if (send_win <= skb->len) {
			*is_rwnd_limited = true;
			return true;
		}
	}

#ifdef CONFIG_MPTCP
	/* If this packet won't get more data, do not wait. */
	if ((TCP_SKB_CB(skb)->tcp_flags & TCPHDR_FIN) || mptcp_is_data_fin(skb))
#else
	if (TCP_SKB_CB(skb)->tcp_flags & TCPHDR_FIN)
#endif
		goto send_now;

	return true;

send_now:
	return false;
}

static inline void tcp_mtu_check_reprobe(struct sock *sk)
{
	struct inet_connection_sock *icsk = inet_csk(sk);
	struct tcp_sock *tp = tcp_sk(sk);
	struct net *net = sock_net(sk);
	u32 interval;
	s32 delta;

	interval = net->ipv4.sysctl_tcp_probe_interval;
	delta = tcp_jiffies32 - icsk->icsk_mtup.probe_timestamp;
	if (unlikely(delta >= interval * HZ)) {
		int mss = tcp_current_mss(sk);

		/* Update current search range */
		icsk->icsk_mtup.probe_size = 0;
		icsk->icsk_mtup.search_high = tp->rx_opt.mss_clamp +
			sizeof(struct tcphdr) +
			icsk->icsk_af_ops->net_header_len;
		icsk->icsk_mtup.search_low = tcp_mss_to_mtu(sk, mss);

		/* Update probe time stamp */
		icsk->icsk_mtup.probe_timestamp = tcp_jiffies32;
	}
}

static bool tcp_can_coalesce_send_queue_head(struct sock *sk, int len)
{
	struct sk_buff *skb, *next;

	skb = tcp_send_head(sk);
	tcp_for_write_queue_from_safe(skb, next, sk) {
		if (len <= skb->len)
			break;

		if (unlikely(TCP_SKB_CB(skb)->eor) || tcp_has_tx_tstamp(skb))
			return false;

		len -= skb->len;
	}

	return true;
}

/* Create a new MTU probe if we are ready.
 * MTU probe is regularly attempting to increase the path MTU by
 * deliberately sending larger packets.  This discovers routing
 * changes resulting in larger path MTUs.
 *
 * Returns 0 if we should wait to probe (no cwnd available),
 *         1 if a probe was sent,
 *         -1 otherwise
 */
static int tcp_mtu_probe(struct sock *sk)
{
	struct inet_connection_sock *icsk = inet_csk(sk);
	struct tcp_sock *tp = tcp_sk(sk);
	struct sk_buff *skb, *nskb, *next;
	struct net *net = sock_net(sk);
	int probe_size;
	int size_needed;
	int copy, len;
	int mss_now;
	int interval;

	/* Not currently probing/verifying,
	 * not in recovery,
	 * have enough cwnd, and
	 * not SACKing (the variable headers throw things off)
	 */
	if (likely(!icsk->icsk_mtup.enabled ||
		   icsk->icsk_mtup.probe_size ||
		   inet_csk(sk)->icsk_ca_state != TCP_CA_Open ||
		   tp->snd_cwnd < 11 ||
		   tp->rx_opt.num_sacks || tp->rx_opt.dsack))
		return -1;

	/* Use binary search for probe_size between tcp_mss_base,
	 * and current mss_clamp. if (search_high - search_low)
	 * smaller than a threshold, backoff from probing.
	 */
	mss_now = tcp_current_mss(sk);
	probe_size = tcp_mtu_to_mss(sk, (icsk->icsk_mtup.search_high +
				    icsk->icsk_mtup.search_low) >> 1);
	size_needed = probe_size + (tp->reordering + 1) * tp->mss_cache;
	interval = icsk->icsk_mtup.search_high - icsk->icsk_mtup.search_low;
	/* When misfortune happens, we are reprobing actively,
	 * and then reprobe timer has expired. We stick with current
	 * probing process by not resetting search range to its orignal.
	 */
	if (probe_size > tcp_mtu_to_mss(sk, icsk->icsk_mtup.search_high) ||
		interval < net->ipv4.sysctl_tcp_probe_threshold) {
		/* Check whether enough time has elaplased for
		 * another round of probing.
		 */
		tcp_mtu_check_reprobe(sk);
		return -1;
	}

	/* Have enough data in the send queue to probe? */
	if (tp->write_seq - tp->snd_nxt < size_needed)
		return -1;

	if (tp->snd_wnd < size_needed)
		return -1;
	if (after(tp->snd_nxt + size_needed, tcp_wnd_end(tp)))
		return 0;

	/* Do we need to wait to drain cwnd? With none in flight, don't stall */
	if (tcp_packets_in_flight(tp) + 2 > tp->snd_cwnd) {
		if (!tcp_packets_in_flight(tp))
			return -1;
		else
			return 0;
	}

	if (!tcp_can_coalesce_send_queue_head(sk, probe_size))
		return -1;

	if (tcp_pacing_check(sk))
		return -1;

	/* We're allowed to probe.  Build it now. */
	nskb = sk_stream_alloc_skb(sk, probe_size, GFP_ATOMIC, false);
	if (!nskb)
		return -1;
	sk->sk_wmem_queued += nskb->truesize;
	sk_mem_charge(sk, nskb->truesize);

	skb = tcp_send_head(sk);

	TCP_SKB_CB(nskb)->seq = TCP_SKB_CB(skb)->seq;
	TCP_SKB_CB(nskb)->end_seq = TCP_SKB_CB(skb)->seq + probe_size;
	TCP_SKB_CB(nskb)->tcp_flags = TCPHDR_ACK;
	TCP_SKB_CB(nskb)->sacked = 0;
	nskb->csum = 0;
	nskb->ip_summed = CHECKSUM_PARTIAL;

	tcp_insert_write_queue_before(nskb, skb, sk);
	tcp_highest_sack_replace(sk, skb, nskb);

	len = 0;
	tcp_for_write_queue_from_safe(skb, next, sk) {
		copy = min_t(int, skb->len, probe_size - len);
		skb_copy_bits(skb, 0, skb_put(nskb, copy), copy);

		if (skb->len <= copy) {
			/* We've eaten all the data from this skb.
			 * Throw it away. */
			TCP_SKB_CB(nskb)->tcp_flags |= TCP_SKB_CB(skb)->tcp_flags;
			/* If this is the last SKB we copy and eor is set
			 * we need to propagate it to the new skb.
			 */
			TCP_SKB_CB(nskb)->eor = TCP_SKB_CB(skb)->eor;
			tcp_skb_collapse_tstamp(nskb, skb);
			tcp_unlink_write_queue(skb, sk);
			sk_wmem_free_skb(sk, skb);
		} else {
			TCP_SKB_CB(nskb)->tcp_flags |= TCP_SKB_CB(skb)->tcp_flags &
						   ~(TCPHDR_FIN|TCPHDR_PSH);
			if (!skb_shinfo(skb)->nr_frags) {
				skb_pull(skb, copy);
			} else {
				__pskb_trim_head(skb, copy);
				tcp_set_skb_tso_segs(skb, mss_now);
			}
			TCP_SKB_CB(skb)->seq += copy;
		}

		len += copy;

		if (len >= probe_size)
			break;
	}
	tcp_init_tso_segs(nskb, nskb->len);

	/* We're ready to send.  If this fails, the probe will
	 * be resegmented into mss-sized pieces by tcp_write_xmit().
	 */
	if (!tcp_transmit_skb(sk, nskb, 1, GFP_ATOMIC)) {
		/* Decrement cwnd here because we are sending
		 * effectively two packets. */
		tp->snd_cwnd--;
		tcp_event_new_data_sent(sk, nskb);

		icsk->icsk_mtup.probe_size = tcp_mss_to_mtu(sk, nskb->len);
		tp->mtu_probe.probe_seq_start = TCP_SKB_CB(nskb)->seq;
		tp->mtu_probe.probe_seq_end = TCP_SKB_CB(nskb)->end_seq;

		return 1;
	}

	return -1;
}

/* TCP Small Queues :
 * Control number of packets in qdisc/devices to two packets / or ~1 ms.
 * (These limits are doubled for retransmits)
 * This allows for :
 *  - better RTT estimation and ACK scheduling
 *  - faster recovery
 *  - high rates
 * Alas, some drivers / subsystems require a fair amount
 * of queued bytes to ensure line rate.
 * One example is wifi aggregation (802.11 AMPDU)
 */
static bool tcp_small_queue_check(struct sock *sk, const struct sk_buff *skb,
				  unsigned int factor)
{
	unsigned int limit;

	limit = max(2 * skb->truesize, sk->sk_pacing_rate >> sk->sk_pacing_shift);
	limit = min_t(u32, limit,
		      sock_net(sk)->ipv4.sysctl_tcp_limit_output_bytes);
	limit <<= factor;

	if (refcount_read(&sk->sk_wmem_alloc) > limit) {
		/* Always send skb if rtx queue is empty.
		 * No need to wait for TX completion to call us back,
		 * after softirq/tasklet schedule.
		 * This helps when TX completions are delayed too much.
		 */
		if (tcp_rtx_queue_empty(sk))
			return false;

		set_bit(TSQ_THROTTLED, &sk->sk_tsq_flags);
		/* It is possible TX completion already happened
		 * before we set TSQ_THROTTLED, so we must
		 * test again the condition.
		 */
		smp_mb__after_atomic();
		if (refcount_read(&sk->sk_wmem_alloc) > limit)
			return true;
	}
	return false;
}

static void tcp_chrono_set(struct tcp_sock *tp, const enum tcp_chrono new)
{
	const u32 now = tcp_jiffies32;
	enum tcp_chrono old = tp->chrono_type;

	if (old > TCP_CHRONO_UNSPEC)
		tp->chrono_stat[old - 1] += now - tp->chrono_start;
	tp->chrono_start = now;
	tp->chrono_type = new;
}

void tcp_chrono_start(struct sock *sk, const enum tcp_chrono type)
{
	struct tcp_sock *tp = tcp_sk(sk);

	/* If there are multiple conditions worthy of tracking in a
	 * chronograph then the highest priority enum takes precedence
	 * over the other conditions. So that if something "more interesting"
	 * starts happening, stop the previous chrono and start a new one.
	 */
	if (type > tp->chrono_type)
		tcp_chrono_set(tp, type);
}

void tcp_chrono_stop(struct sock *sk, const enum tcp_chrono type)
{
	struct tcp_sock *tp = tcp_sk(sk);


	/* There are multiple conditions worthy of tracking in a
	 * chronograph, so that the highest priority enum takes
	 * precedence over the other conditions (see tcp_chrono_start).
	 * If a condition stops, we only stop chrono tracking if
	 * it's the "most interesting" or current chrono we are
	 * tracking and starts busy chrono if we have pending data.
	 */
	if (tcp_rtx_and_write_queues_empty(sk))
		tcp_chrono_set(tp, TCP_CHRONO_UNSPEC);
	else if (type == tp->chrono_type)
		tcp_chrono_set(tp, TCP_CHRONO_BUSY);
}

/* This routine writes packets to the network.  It advances the
 * send_head.  This happens as incoming acks open up the remote
 * window for us.
 *
 * LARGESEND note: !tcp_urg_mode is overkill, only frames between
 * snd_up-64k-mss .. snd_up cannot be large. However, taking into
 * account rare use of URG, this is not a big flaw.
 *
 * Send at most one packet when push_one > 0. Temporarily ignore
 * cwnd limit to force at most one packet out when push_one == 2.

 * Returns true, if no segments are in flight and we have queued segments,
 * but cannot send anything now because of SWS or another problem.
 */
#ifndef CONFIG_MPTCP
static
#endif
bool tcp_write_xmit(struct sock *sk, unsigned int mss_now, int nonagle,
		    int push_one, gfp_t gfp)
{
	struct tcp_sock *tp = tcp_sk(sk);
	struct sk_buff *skb;
	unsigned int tso_segs, sent_pkts;
	int cwnd_quota;
	int result;
	bool is_cwnd_limited = false, is_rwnd_limited = false;
	u32 max_segs;

	sent_pkts = 0;

	tcp_mstamp_refresh(tp);
/* pmtu not yet supported with MPTCP. Should be possible, by early
	 * exiting the loop inside tcp_mtu_probe, making sure that only one
	 * single DSS-mapping gets probed.
	 */
	if (!push_one
#ifdef CONFIG_MPTCP
		&& !mptcp(tp)
#endif
	) {
		/* Do MTU probing. */
		result = tcp_mtu_probe(sk);
		if (!result) {
			return false;
		} else if (result > 0) {
			sent_pkts = 1;
		}
	}

	max_segs = tcp_tso_segs(sk, mss_now);
	while ((skb = tcp_send_head(sk))) {
		unsigned int limit;

		if (tcp_pacing_check(sk))
			break;

		tso_segs = tcp_init_tso_segs(skb, mss_now);
		BUG_ON(!tso_segs);

		if (unlikely(tp->repair) && tp->repair_queue == TCP_SEND_QUEUE) {
			/* "skb_mstamp" is used as a start point for the retransmit timer */
			tcp_update_skb_after_send(tp, skb);
			goto repair; /* Skip network transmission */
		}

		cwnd_quota = tcp_cwnd_test(tp, skb);
		if (!cwnd_quota) {
			if (push_one == 2)
				/* Force out a loss probe pkt. */
				cwnd_quota = 1;
			else
				break;
		}

		if (unlikely(!tcp_snd_wnd_test(tp, skb, mss_now))) {
			is_rwnd_limited = true;
			break;
		}

		if (tso_segs == 1) {
			if (unlikely(!tcp_nagle_test(tp, skb, mss_now,
						     (tcp_skb_is_last(sk, skb) ?
						      nonagle : TCP_NAGLE_PUSH))))
				break;
		} else {
			if (!push_one &&
			    tcp_tso_should_defer(sk, skb, &is_cwnd_limited,
						 &is_rwnd_limited, max_segs))
				break;
		}

		limit = mss_now;
		if (tso_segs > 1 && !tcp_urg_mode(tp))
			limit = tcp_mss_split_point(sk, skb, mss_now,
						    min_t(unsigned int,
							  cwnd_quota,
							  max_segs),
						    nonagle);

		if (skb->len > limit &&
		    unlikely(tso_fragment(sk, TCP_FRAG_IN_WRITE_QUEUE,
					  skb, limit, mss_now, gfp)))
			break;

		if (tcp_small_queue_check(sk, skb, 0))
			break;

		/* Argh, we hit an empty skb(), presumably a thread
		 * is sleeping in sendmsg()/sk_stream_wait_memory().
		 * We do not want to send a pure-ack packet and have
		 * a strange looking rtx queue with empty packet(s).
		 */
		if (TCP_SKB_CB(skb)->end_seq == TCP_SKB_CB(skb)->seq)
			break;

		if (unlikely(tcp_transmit_skb(sk, skb, 1, gfp)))
			break;

repair:
		/* Advance the send_head.  This one is sent out.
		 * This call will increment packets_out.
		 */
		tcp_event_new_data_sent(sk, skb);

		tcp_minshall_update(tp, mss_now, skb);
		sent_pkts += tcp_skb_pcount(skb);

		if (push_one)
			break;
	}

	if (is_rwnd_limited)
		tcp_chrono_start(sk, TCP_CHRONO_RWND_LIMITED);
	else
		tcp_chrono_stop(sk, TCP_CHRONO_RWND_LIMITED);

	is_cwnd_limited |= (tcp_packets_in_flight(tp) >= tp->snd_cwnd);
	if (likely(sent_pkts || is_cwnd_limited))
		tcp_cwnd_validate(sk, is_cwnd_limited);

	if (likely(sent_pkts)) {
		if (tcp_in_cwnd_reduction(sk))
			tp->prr_out += sent_pkts;

		/* Send one loss probe per tail loss episode. */
		if (push_one != 2)
			tcp_schedule_loss_probe(sk, false);
		return false;
	}
	return !tp->packets_out && !tcp_write_queue_empty(sk);
}

bool tcp_schedule_loss_probe(struct sock *sk, bool advancing_rto)
{
	struct inet_connection_sock *icsk = inet_csk(sk);
	struct tcp_sock *tp = tcp_sk(sk);
	u32 timeout, rto_delta_us;
	int early_retrans;

	/* Don't do any loss probe on a Fast Open connection before 3WHS
	 * finishes.
	 */
	if (tp->fastopen_rsk)
		return false;

	early_retrans = sock_net(sk)->ipv4.sysctl_tcp_early_retrans;
	/* Schedule a loss probe in 2*RTT for SACK capable connections
	 * not in loss recovery, that are either limited by cwnd or application.
	 */
	if ((early_retrans != 3 && early_retrans != 4) ||
	    !tp->packets_out || !tcp_is_sack(tp) ||
	    (icsk->icsk_ca_state != TCP_CA_Open &&
	     icsk->icsk_ca_state != TCP_CA_CWR))
		return false;

	/* Probe timeout is 2*rtt. Add minimum RTO to account
	 * for delayed ack when there's one outstanding packet. If no RTT
	 * sample is available then probe after TCP_TIMEOUT_INIT.
	 */
	if (tp->srtt_us) {
		timeout = usecs_to_jiffies(tp->srtt_us >> 2);
		if (tp->packets_out == 1)
			timeout += TCP_RTO_MIN;
		else
			timeout += TCP_TIMEOUT_MIN;
	} else {
		timeout = TCP_TIMEOUT_INIT;
	}

	/* If the RTO formula yields an earlier time, then use that time. */
	rto_delta_us = advancing_rto ?
			jiffies_to_usecs(inet_csk(sk)->icsk_rto) :
			tcp_rto_delta_us(sk);  /* How far in future is RTO? */
	if (rto_delta_us > 0)
		timeout = min_t(u32, timeout, usecs_to_jiffies(rto_delta_us));

	inet_csk_reset_xmit_timer(sk, ICSK_TIME_LOSS_PROBE, timeout,
				  TCP_RTO_MAX);
	return true;
}

/* Thanks to skb fast clones, we can detect if a prior transmit of
 * a packet is still in a qdisc or driver queue.
 * In this case, there is very little point doing a retransmit !
 */
static bool skb_still_in_host_queue(const struct sock *sk,
				    const struct sk_buff *skb)
{
	if (unlikely(skb_fclone_busy(sk, skb))) {
		NET_INC_STATS(sock_net(sk),
			      LINUX_MIB_TCPSPURIOUS_RTX_HOSTQUEUES);
		return true;
	}
	return false;
}

/* When probe timeout (PTO) fires, try send a new segment if possible, else
 * retransmit the last segment.
 */
void tcp_send_loss_probe(struct sock *sk)
{
	struct tcp_sock *tp = tcp_sk(sk);
	struct sk_buff *skb;
	int pcount;
	int mss = tcp_current_mss(sk);

	/* At most one outstanding TLP */
	if (tp->tlp_high_seq)
		goto rearm_timer;

	tp->tlp_retrans = 0;
	skb = tcp_send_head(sk);
	if (skb && tcp_snd_wnd_test(tp, skb, mss)) {
		pcount = tp->packets_out;
#ifdef CONFIG_MPTCP
			tp->ops->write_xmit(sk, mss, TCP_NAGLE_OFF, 2, GFP_ATOMIC);
#else
		tcp_write_xmit(sk, mss, TCP_NAGLE_OFF, 2, GFP_ATOMIC);
#endif
		if (tp->packets_out > pcount)
			goto probe_sent;
		goto rearm_timer;
	}
	skb = skb_rb_last(&sk->tcp_rtx_queue);
	if (unlikely(!skb)) {
		WARN_ONCE(tp->packets_out,
			  "invalid inflight: %u state %u cwnd %u mss %d\n",
			  tp->packets_out, sk->sk_state, tp->snd_cwnd, mss);
		inet_csk(sk)->icsk_pending = 0;
		return;
	}

	if (skb_still_in_host_queue(sk, skb))
		goto rearm_timer;

	pcount = tcp_skb_pcount(skb);
	if (WARN_ON(!pcount))
		goto rearm_timer;

	if ((pcount > 1) && (skb->len > (pcount - 1) * mss)) {
		if (unlikely(tcp_fragment(sk, TCP_FRAG_IN_RTX_QUEUE, skb,
					  (pcount - 1) * mss, mss,
					  GFP_ATOMIC)))
			goto rearm_timer;
		skb = skb_rb_next(skb);
	}

	if (WARN_ON(!skb || !tcp_skb_pcount(skb)))
		goto rearm_timer;

	if (__tcp_retransmit_skb(sk, skb, 1))
		goto rearm_timer;

	tp->tlp_retrans = 1;

probe_sent:
	/* Record snd_nxt for loss detection. */
	tp->tlp_high_seq = tp->snd_nxt;

	NET_INC_STATS(sock_net(sk), LINUX_MIB_TCPLOSSPROBES);
	/* Reset s.t. tcp_rearm_rto will restart timer from now */
	inet_csk(sk)->icsk_pending = 0;
rearm_timer:
	tcp_rearm_rto(sk);
}

/* Push out any pending frames which were held back due to
 * TCP_CORK or attempt at coalescing tiny packets.
 * The socket must be locked by the caller.
 */
void __tcp_push_pending_frames(struct sock *sk, unsigned int cur_mss,
			       int nonagle)
{
	/* If we are closed, the bytes will have to remain here.
	 * In time closedown will finish, we empty the write queue and
	 * all will be happy.
	 */
	if (unlikely(sk->sk_state == TCP_CLOSE))
		return;

#ifdef CONFIG_MPTCP
	if (tcp_sk(sk)->ops->write_xmit(sk, cur_mss, nonagle, 0,
					sk_gfp_mask(sk, GFP_ATOMIC)))
#else
	if (tcp_write_xmit(sk, cur_mss, nonagle, 0,
			   sk_gfp_mask(sk, GFP_ATOMIC)))
#endif
		tcp_check_probe_timer(sk);
}

/* Send _single_ skb sitting at the send head. This function requires
 * true push pending frames to setup probe timer etc.
 */
void tcp_push_one(struct sock *sk, unsigned int mss_now)
{
	struct sk_buff *skb = tcp_send_head(sk);

	BUG_ON(!skb || skb->len < mss_now);

#ifdef CONFIG_MPTCP
	tcp_sk(sk)->ops->write_xmit(sk, mss_now, TCP_NAGLE_PUSH, 1,
				    sk->sk_allocation);
#else
	tcp_write_xmit(sk, mss_now, TCP_NAGLE_PUSH, 1, sk->sk_allocation);
#endif
}

/* This function returns the amount that we can raise the
 * usable window based on the following constraints
 *
 * 1. The window can never be shrunk once it is offered (RFC 793)
 * 2. We limit memory per socket
 *
 * RFC 1122:
 * "the suggested [SWS] avoidance algorithm for the receiver is to keep
 *  RECV.NEXT + RCV.WIN fixed until:
 *  RCV.BUFF - RCV.USER - RCV.WINDOW >= min(1/2 RCV.BUFF, MSS)"
 *
 * i.e. don't raise the right edge of the window until you can raise
 * it at least MSS bytes.
 *
 * Unfortunately, the recommended algorithm breaks header prediction,
 * since header prediction assumes th->window stays fixed.
 *
 * Strictly speaking, keeping th->window fixed violates the receiver
 * side SWS prevention criteria. The problem is that under this rule
 * a stream of single byte packets will cause the right side of the
 * window to always advance by a single byte.
 *
 * Of course, if the sender implements sender side SWS prevention
 * then this will not be a problem.
 *
 * BSD seems to make the following compromise:
 *
 *	If the free space is less than the 1/4 of the maximum
 *	space available and the free space is less than 1/2 mss,
 *	then set the window to 0.
 *	[ Actually, bsd uses MSS and 1/4 of maximal _window_ ]
 *	Otherwise, just prevent the window from shrinking
 *	and from being larger than the largest representable value.
 *
 * This prevents incremental opening of the window in the regime
 * where TCP is limited by the speed of the reader side taking
 * data out of the TCP receive queue. It does nothing about
 * those cases where the window is constrained on the sender side
 * because the pipeline is full.
 *
 * BSD also seems to "accidentally" limit itself to windows that are a
 * multiple of MSS, at least until the free space gets quite small.
 * This would appear to be a side effect of the mbuf implementation.
 * Combining these two algorithms results in the observed behavior
 * of having a fixed window size at almost all times.
 *
 * Below we obtain similar behavior by forcing the offered window to
 * a multiple of the mss when it is feasible to do so.
 *
 * Note, we don't "adjust" for TIMESTAMP or SACK option bytes.
 * Regular options like TIMESTAMP are taken into account.
 */
u32 __tcp_select_window(struct sock *sk)
{
	struct inet_connection_sock *icsk = inet_csk(sk);
	struct tcp_sock *tp = tcp_sk(sk);
	/* MSS for the peer's data.  Previous versions used mss_clamp
	 * here.  I don't know if the value based on our guesses
	 * of peer's MSS is better for the performance.  It's more correct
	 * but may be worse for the performance because of rcv_mss
	 * fluctuations.  --SAW  1998/11/1
	 */
	int mss = icsk->icsk_ack.rcv_mss;
	int free_space = tcp_space(sk);
	int allowed_space = tcp_full_space(sk);
	int full_space = min_t(int, tp->window_clamp, allowed_space);
	int window;

	if (unlikely(mss > full_space)) {
		mss = full_space;
		if (mss <= 0)
			return 0;
	}
	if (free_space < (full_space >> 1)) {
		icsk->icsk_ack.quick = 0;

		if (tcp_under_memory_pressure(sk))
			tp->rcv_ssthresh = min(tp->rcv_ssthresh,
					       4U * tp->advmss);

		/* free_space might become our new window, make sure we don't
		 * increase it due to wscale.
		 */
		free_space = round_down(free_space, 1 << tp->rx_opt.rcv_wscale);

		/* if free space is less than mss estimate, or is below 1/16th
		 * of the maximum allowed, try to move to zero-window, else
		 * tcp_clamp_window() will grow rcv buf up to tcp_rmem[2], and
		 * new incoming data is dropped due to memory limits.
		 * With large window, mss test triggers way too late in order
		 * to announce zero window in time before rmem limit kicks in.
		 */
		if (free_space < (allowed_space >> 4) || free_space < mss)
			return 0;
	}

	if (free_space > tp->rcv_ssthresh)
		free_space = tp->rcv_ssthresh;

	/* Don't do rounding if we are using window scaling, since the
	 * scaled window will not line up with the MSS boundary anyway.
	 */
	if (tp->rx_opt.rcv_wscale) {
		window = free_space;

		/* Advertise enough space so that it won't get scaled away.
		 * Import case: prevent zero window announcement if
		 * 1<<rcv_wscale > mss.
		 */
		window = ALIGN(window, (1 << tp->rx_opt.rcv_wscale));
	} else {
		window = tp->rcv_wnd;
		/* Get the largest window that is a nice multiple of mss.
		 * Window clamp already applied above.
		 * If our current window offering is within 1 mss of the
		 * free space we just keep it. This prevents the divide
		 * and multiply from happening most of the time.
		 * We also don't do any window rounding when the free space
		 * is too small.
		 */
		if (window <= free_space - mss || window > free_space)
			window = rounddown(free_space, mss);
		else if (mss == full_space &&
			 free_space > window + (full_space >> 1))
			window = free_space;
	}

	return window;
}

void tcp_skb_collapse_tstamp(struct sk_buff *skb,
			     const struct sk_buff *next_skb)
{
	if (unlikely(tcp_has_tx_tstamp(next_skb))) {
		const struct skb_shared_info *next_shinfo =
			skb_shinfo(next_skb);
		struct skb_shared_info *shinfo = skb_shinfo(skb);

		shinfo->tx_flags |= next_shinfo->tx_flags & SKBTX_ANY_TSTAMP;
		shinfo->tskey = next_shinfo->tskey;
		TCP_SKB_CB(skb)->txstamp_ack |=
			TCP_SKB_CB(next_skb)->txstamp_ack;
	}
}

/* Collapses two adjacent SKB's during retransmission. */
static bool tcp_collapse_retrans(struct sock *sk, struct sk_buff *skb)
{
	struct tcp_sock *tp = tcp_sk(sk);
	struct sk_buff *next_skb = skb_rb_next(skb);
	int next_skb_size;

	next_skb_size = next_skb->len;

	BUG_ON(tcp_skb_pcount(skb) != 1 || tcp_skb_pcount(next_skb) != 1);

	if (next_skb_size) {
		if (next_skb_size <= skb_availroom(skb))
			skb_copy_bits(next_skb, 0, skb_put(skb, next_skb_size),
				      next_skb_size);
		else if (!tcp_skb_shift(skb, next_skb, 1, next_skb_size))
			return false;
	}
	tcp_highest_sack_replace(sk, next_skb, skb);

	/* Update sequence range on original skb. */
	TCP_SKB_CB(skb)->end_seq = TCP_SKB_CB(next_skb)->end_seq;

	/* Merge over control information. This moves PSH/FIN etc. over */
	TCP_SKB_CB(skb)->tcp_flags |= TCP_SKB_CB(next_skb)->tcp_flags;

	/* All done, get rid of second SKB and account for it so
	 * packet counting does not break.
	 */
	TCP_SKB_CB(skb)->sacked |= TCP_SKB_CB(next_skb)->sacked & TCPCB_EVER_RETRANS;
	TCP_SKB_CB(skb)->eor = TCP_SKB_CB(next_skb)->eor;

	/* changed transmit queue under us so clear hints */
	tcp_clear_retrans_hints_partial(tp);
	if (next_skb == tp->retransmit_skb_hint)
		tp->retransmit_skb_hint = skb;

	tcp_adjust_pcount(sk, next_skb, tcp_skb_pcount(next_skb));

	tcp_skb_collapse_tstamp(skb, next_skb);

	tcp_rtx_queue_unlink_and_free(next_skb, sk);
	return true;
}

/* Check if coalescing SKBs is legal. */
static bool tcp_can_collapse(const struct sock *sk, const struct sk_buff *skb)
{
	if (tcp_skb_pcount(skb) > 1)
		return false;
	if (skb_cloned(skb))
		return false;
	/* Some heuristics for collapsing over SACK'd could be invented */
	if (TCP_SKB_CB(skb)->sacked & TCPCB_SACKED_ACKED)
		return false;

	return true;
}

/* Collapse packets in the retransmit queue to make to create
 * less packets on the wire. This is only done on retransmission.
 */
static void tcp_retrans_try_collapse(struct sock *sk, struct sk_buff *to,
				     int space)
{
	struct tcp_sock *tp = tcp_sk(sk);
	struct sk_buff *skb = to, *tmp;
	bool first = true;

	if (!sock_net(sk)->ipv4.sysctl_tcp_retrans_collapse)
		return;
	if (TCP_SKB_CB(skb)->tcp_flags & TCPHDR_SYN)
		return;

#ifdef CONFIG_MPTCP
	/* Currently not supported for MPTCP - but it should be possible */
	if (mptcp(tp))
		return;
#endif
	skb_rbtree_walk_from_safe(skb, tmp) {
		if (!tcp_can_collapse(sk, skb))
			break;

		if (!tcp_skb_can_collapse_to(to))
			break;

		space -= skb->len;

		if (first) {
			first = false;
			continue;
		}

		if (space < 0)
			break;

		if (after(TCP_SKB_CB(skb)->end_seq, tcp_wnd_end(tp)))
			break;

		if (!tcp_collapse_retrans(sk, to))
			break;
	}
}

/* This retransmits one SKB.  Policy decisions and retransmit queue
 * state updates are done by the caller.  Returns non-zero if an
 * error occurred which prevented the send.
 */
int __tcp_retransmit_skb(struct sock *sk, struct sk_buff *skb, int segs)
{
	struct inet_connection_sock *icsk = inet_csk(sk);
	struct tcp_sock *tp = tcp_sk(sk);
	unsigned int cur_mss;
	int diff, len, err;


	/* Inconclusive MTU probe */
	if (icsk->icsk_mtup.probe_size)
		icsk->icsk_mtup.probe_size = 0;

	/* Do not sent more than we queued. 1/4 is reserved for possible
	 * copying overhead: fragmentation, tunneling, mangling etc.
	 */
	if (refcount_read(&sk->sk_wmem_alloc) >
	    min_t(u32, sk->sk_wmem_queued + (sk->sk_wmem_queued >> 2),
		  sk->sk_sndbuf))
		return -EAGAIN;

	if (skb_still_in_host_queue(sk, skb))
		return -EBUSY;

	if (before(TCP_SKB_CB(skb)->seq, tp->snd_una)) {
		if (unlikely(before(TCP_SKB_CB(skb)->end_seq, tp->snd_una))) {
			WARN_ON_ONCE(1);
			return -EINVAL;
		}
		if (tcp_trim_head(sk, skb, tp->snd_una - TCP_SKB_CB(skb)->seq))
			return -ENOMEM;
	}

	if (inet_csk(sk)->icsk_af_ops->rebuild_header(sk))
		return -EHOSTUNREACH; /* Routing failure or similar. */

	cur_mss = tcp_current_mss(sk);

	/* If receiver has shrunk his window, and skb is out of
	 * new window, do not retransmit it. The exception is the
	 * case, when window is shrunk to zero. In this case
	 * our retransmit serves as a zero window probe.
	 */
	if (!before(TCP_SKB_CB(skb)->seq, tcp_wnd_end(tp)) &&
	    TCP_SKB_CB(skb)->seq != tp->snd_una)
		return -EAGAIN;

	len = cur_mss * segs;
	if (skb->len > len) {
		if (tcp_fragment(sk, TCP_FRAG_IN_RTX_QUEUE, skb, len,
				 cur_mss, GFP_ATOMIC))
			return -ENOMEM; /* We'll try again later. */
	} else {
		if (skb_unclone(skb, GFP_ATOMIC))
			return -ENOMEM;

		diff = tcp_skb_pcount(skb);
		tcp_set_skb_tso_segs(skb, cur_mss);
		diff -= tcp_skb_pcount(skb);
		if (diff)
			tcp_adjust_pcount(sk, skb, diff);
		if (skb->len < cur_mss)
			tcp_retrans_try_collapse(sk, skb, cur_mss);
	}

	/* RFC3168, section 6.1.1.1. ECN fallback */
	if ((TCP_SKB_CB(skb)->tcp_flags & TCPHDR_SYN_ECN) == TCPHDR_SYN_ECN)
		tcp_ecn_clear_syn(sk, skb);

	/* Update global and local TCP statistics. */
	segs = tcp_skb_pcount(skb);
	TCP_ADD_STATS(sock_net(sk), TCP_MIB_RETRANSSEGS, segs);
	if (TCP_SKB_CB(skb)->tcp_flags & TCPHDR_SYN)
		__NET_INC_STATS(sock_net(sk), LINUX_MIB_TCPSYNRETRANS);
	tp->total_retrans += segs;
	tp->bytes_retrans += skb->len;

	/* make sure skb->data is aligned on arches that require it
	 * and check if ack-trimming & collapsing extended the headroom
	 * beyond what csum_start can cover.
	 */
	if (unlikely((NET_IP_ALIGN && ((unsigned long)skb->data & 3)) ||
		     skb_headroom(skb) >= 0xFFFF)) {
		struct sk_buff *nskb;

		tcp_skb_tsorted_save(skb) {
			nskb = __pskb_copy(skb, MAX_TCP_HEADER, GFP_ATOMIC);
			err = nskb ? tcp_transmit_skb(sk, nskb, 0, GFP_ATOMIC) :
				     -ENOBUFS;
		} tcp_skb_tsorted_restore(skb);

		if (!err) {
			tcp_update_skb_after_send(tp, skb);
			tcp_rate_skb_sent(sk, skb);
		}
	} else {
		err = tcp_transmit_skb(sk, skb, 1, GFP_ATOMIC);
	}

	if (BPF_SOCK_OPS_TEST_FLAG(tp, BPF_SOCK_OPS_RETRANS_CB_FLAG))
		tcp_call_bpf_3arg(sk, BPF_SOCK_OPS_RETRANS_CB,
				  TCP_SKB_CB(skb)->seq, segs, err);

	if (likely(!err)) {
		TCP_SKB_CB(skb)->sacked |= TCPCB_EVER_RETRANS;
		trace_tcp_retransmit_skb(sk, skb);
	} else if (err != -EBUSY) {
		NET_ADD_STATS(sock_net(sk), LINUX_MIB_TCPRETRANSFAIL, segs);
	}
	return err;
}

int tcp_retransmit_skb(struct sock *sk, struct sk_buff *skb, int segs)
{
	struct tcp_sock *tp = tcp_sk(sk);
	int err = __tcp_retransmit_skb(sk, skb, segs);

	if (err == 0) {
#if FASTRETRANS_DEBUG > 0
		if (TCP_SKB_CB(skb)->sacked & TCPCB_SACKED_RETRANS) {
			net_dbg_ratelimited("retrans_out leaked\n");
		}
#endif
		TCP_SKB_CB(skb)->sacked |= TCPCB_RETRANS;
		tp->retrans_out += tcp_skb_pcount(skb);
	}

	/* Save stamp of the first (attempted) retransmit. */
	if (!tp->retrans_stamp)
		tp->retrans_stamp = tcp_skb_timestamp(skb);

	if (tp->undo_retrans < 0)
		tp->undo_retrans = 0;
	tp->undo_retrans += tcp_skb_pcount(skb);
	return err;
}

/* This gets called after a retransmit timeout, and the initially
 * retransmitted data is acknowledged.  It tries to continue
 * resending the rest of the retransmit queue, until either
 * we've sent it all or the congestion window limit is reached.
 */
void tcp_xmit_retransmit_queue(struct sock *sk)
{
	const struct inet_connection_sock *icsk = inet_csk(sk);
	struct sk_buff *skb, *rtx_head, *hole = NULL;
	struct tcp_sock *tp = tcp_sk(sk);
	u32 max_segs;
	int mib_idx;

	if (!tp->packets_out)
		return;

	rtx_head = tcp_rtx_queue_head(sk);
	skb = tp->retransmit_skb_hint ?: rtx_head;
	max_segs = tcp_tso_segs(sk, tcp_current_mss(sk));
	skb_rbtree_walk_from(skb) {
		__u8 sacked;
		int segs;

		if (tcp_pacing_check(sk))
			break;

		/* we could do better than to assign each time */
		if (!hole)
			tp->retransmit_skb_hint = skb;

		segs = tp->snd_cwnd - tcp_packets_in_flight(tp);
		if (segs <= 0)
			return;
		sacked = TCP_SKB_CB(skb)->sacked;
		/* In case tcp_shift_skb_data() have aggregated large skbs,
		 * we need to make sure not sending too bigs TSO packets
		 */
		segs = min_t(int, segs, max_segs);

		if (tp->retrans_out >= tp->lost_out) {
			break;
		} else if (!(sacked & TCPCB_LOST)) {
			if (!hole && !(sacked & (TCPCB_SACKED_RETRANS|TCPCB_SACKED_ACKED)))
				hole = skb;
			continue;

		} else {
			if (icsk->icsk_ca_state != TCP_CA_Loss)
				mib_idx = LINUX_MIB_TCPFASTRETRANS;
			else
				mib_idx = LINUX_MIB_TCPSLOWSTARTRETRANS;
		}

		if (sacked & (TCPCB_SACKED_ACKED|TCPCB_SACKED_RETRANS))
			continue;

		if (tcp_small_queue_check(sk, skb, 1))
			return;

		if (tcp_retransmit_skb(sk, skb, segs))
			return;

		NET_ADD_STATS(sock_net(sk), mib_idx, tcp_skb_pcount(skb));

		if (tcp_in_cwnd_reduction(sk))
			tp->prr_out += tcp_skb_pcount(skb);

		if (skb == rtx_head &&
		    icsk->icsk_pending != ICSK_TIME_REO_TIMEOUT)
			inet_csk_reset_xmit_timer(sk, ICSK_TIME_RETRANS,
						  inet_csk(sk)->icsk_rto,
						  TCP_RTO_MAX);
	}
}

/* We allow to exceed memory limits for FIN packets to expedite
 * connection tear down and (memory) recovery.
 * Otherwise tcp_send_fin() could be tempted to either delay FIN
 * or even be forced to close flow without any FIN.
 * In general, we want to allow one skb per socket to avoid hangs
 * with edge trigger epoll()
 */
void sk_forced_mem_schedule(struct sock *sk, int size)
{
	int amt;

	if (size <= sk->sk_forward_alloc)
		return;
	amt = sk_mem_pages(size);
	sk->sk_forward_alloc += amt * SK_MEM_QUANTUM;
	sk_memory_allocated_add(sk, amt);

	if (mem_cgroup_sockets_enabled && sk->sk_memcg)
		mem_cgroup_charge_skmem(sk->sk_memcg, amt);
}

/* Send a FIN. The caller locks the socket for us.
 * We should try to send a FIN packet really hard, but eventually give up.
 */
void tcp_send_fin(struct sock *sk)
{
	struct sk_buff *skb, *tskb = tcp_write_queue_tail(sk);
	struct tcp_sock *tp = tcp_sk(sk);

	/* Optimization, tack on the FIN if we have one skb in write queue and
	 * this skb was not yet sent, or we are under memory pressure.
	 * Note: in the latter case, FIN packet will be sent after a timeout,
	 * as TCP stack thinks it has already been transmitted.
	 */
	if (!tskb && tcp_under_memory_pressure(sk))
		tskb = skb_rb_last(&sk->tcp_rtx_queue);

	if (tskb) {
coalesce:
		TCP_SKB_CB(tskb)->tcp_flags |= TCPHDR_FIN;
		TCP_SKB_CB(tskb)->end_seq++;
		tp->write_seq++;
		if (tcp_write_queue_empty(sk)) {
			/* This means tskb was already sent.
			 * Pretend we included the FIN on previous transmit.
			 * We need to set tp->snd_nxt to the value it would have
			 * if FIN had been sent. This is because retransmit path
			 * does not change tp->snd_nxt.
			 */
			tp->snd_nxt++;
			return;
		}
	} else {
		skb = alloc_skb_fclone(MAX_TCP_HEADER, sk->sk_allocation);
		if (unlikely(!skb)) {
			if (tskb)
				goto coalesce;
			return;
		}
		INIT_LIST_HEAD(&skb->tcp_tsorted_anchor);
		skb_reserve(skb, MAX_TCP_HEADER);
		sk_forced_mem_schedule(sk, skb->truesize);
		/* FIN eats a sequence byte, write_seq advanced by tcp_queue_skb(). */
		tcp_init_nondata_skb(skb, tp->write_seq,
				     TCPHDR_ACK | TCPHDR_FIN);
		tcp_queue_skb(sk, skb);
	}
	__tcp_push_pending_frames(sk, tcp_current_mss(sk), TCP_NAGLE_OFF);
}

/* We get here when a process closes a file descriptor (either due to
 * an explicit close() or as a byproduct of exit()'ing) and there
 * was unread data in the receive queue.  This behavior is recommended
 * by RFC 2525, section 2.17.  -DaveM
 */
void tcp_send_active_reset(struct sock *sk, gfp_t priority)
{
	struct sk_buff *skb;

	TCP_INC_STATS(sock_net(sk), TCP_MIB_OUTRSTS);

	/* NOTE: No TCP options attached and we never retransmit this. */
	skb = alloc_skb(MAX_TCP_HEADER, priority);
	if (!skb) {
		NET_INC_STATS(sock_net(sk), LINUX_MIB_TCPABORTFAILED);
		return;
	}

	/* Reserve space for headers and prepare control bits. */
	skb_reserve(skb, MAX_TCP_HEADER);
	tcp_init_nondata_skb(skb, tcp_acceptable_seq(sk),
			     TCPHDR_ACK | TCPHDR_RST);
	tcp_mstamp_refresh(tcp_sk(sk));
	/* Send it off. */
	if (tcp_transmit_skb(sk, skb, 0, priority))
		NET_INC_STATS(sock_net(sk), LINUX_MIB_TCPABORTFAILED);

	/* skb of trace_tcp_send_reset() keeps the skb that caused RST,
	 * skb here is different to the troublesome skb, so use NULL
	 */
	trace_tcp_send_reset(sk, NULL);
}

/* Send a crossed SYN-ACK during socket establishment.
 * WARNING: This routine must only be called when we have already sent
 * a SYN packet that crossed the incoming SYN that caused this routine
 * to get called. If this assumption fails then the initial rcv_wnd
 * and rcv_wscale values will not be correct.
 */
int tcp_send_synack(struct sock *sk)
{
	struct sk_buff *skb;

	skb = tcp_rtx_queue_head(sk);
	if (!skb || !(TCP_SKB_CB(skb)->tcp_flags & TCPHDR_SYN)) {
		pr_err("%s: wrong queue state\n", __func__);
		return -EFAULT;
	}
	if (!(TCP_SKB_CB(skb)->tcp_flags & TCPHDR_ACK)) {
		if (skb_cloned(skb)) {
			struct sk_buff *nskb;

			tcp_skb_tsorted_save(skb) {
				nskb = skb_copy(skb, GFP_ATOMIC);
			} tcp_skb_tsorted_restore(skb);
			if (!nskb)
				return -ENOMEM;
			INIT_LIST_HEAD(&nskb->tcp_tsorted_anchor);
			tcp_highest_sack_replace(sk, skb, nskb);
			tcp_rtx_queue_unlink_and_free(skb, sk);
			__skb_header_release(nskb);
			tcp_rbtree_insert(&sk->tcp_rtx_queue, nskb);
			sk->sk_wmem_queued += nskb->truesize;
			sk_mem_charge(sk, nskb->truesize);
			skb = nskb;
		}

		TCP_SKB_CB(skb)->tcp_flags |= TCPHDR_ACK;
		tcp_ecn_send_synack(sk, skb);
	}
	return tcp_transmit_skb(sk, skb, 1, GFP_ATOMIC);
}

/**
 * tcp_make_synack - Prepare a SYN-ACK.
 * sk: listener socket
 * dst: dst entry attached to the SYNACK
 * req: request_sock pointer
 *
 * Allocate one skb and build a SYNACK packet.
 * @dst is consumed : Caller should not use it again.
 */
struct sk_buff *tcp_make_synack(const struct sock *sk, struct dst_entry *dst,
				struct request_sock *req,
				struct tcp_fastopen_cookie *foc,
				enum tcp_synack_type synack_type)
{
	struct inet_request_sock *ireq = inet_rsk(req);
	const struct tcp_sock *tp = tcp_sk(sk);
	struct tcp_md5sig_key *md5 = NULL;
	struct tcp_out_options opts;
	struct sk_buff *skb;
	int tcp_header_size;
	struct tcphdr *th;
	int mss;

	skb = alloc_skb(MAX_TCP_HEADER, GFP_ATOMIC);
	if (unlikely(!skb)) {
		dst_release(dst);
		return NULL;
	}
	/* Reserve space for headers. */
	skb_reserve(skb, MAX_TCP_HEADER);

	switch (synack_type) {
	case TCP_SYNACK_NORMAL:
		skb_set_owner_w(skb, req_to_sk(req));
		break;
	case TCP_SYNACK_COOKIE:
		/* Under synflood, we do not attach skb to a socket,
		 * to avoid false sharing.
		 */
		break;
	case TCP_SYNACK_FASTOPEN:
		/* sk is a const pointer, because we want to express multiple
		 * cpu might call us concurrently.
		 * sk->sk_wmem_alloc in an atomic, we can promote to rw.
		 */
		skb_set_owner_w(skb, (struct sock *)sk);
		break;
	}
	skb_dst_set(skb, dst);

	mss = tcp_mss_clamp(tp, dst_metric_advmss(dst));

	memset(&opts, 0, sizeof(opts));
#ifdef CONFIG_SYN_COOKIES
	if (unlikely(req->cookie_ts))
		skb->skb_mstamp = cookie_init_timestamp(req);
	else
#endif
		skb->skb_mstamp = tcp_clock_us();

#ifdef CONFIG_TCP_MD5SIG
	rcu_read_lock();
	md5 = tcp_rsk(req)->af_specific->req_md5_lookup(sk, req_to_sk(req));
#endif
	skb_set_hash(skb, tcp_rsk(req)->txhash, PKT_HASH_TYPE_L4);
	tcp_header_size = tcp_synack_options(sk, req, mss, skb, &opts, md5,
					     foc, synack_type) + sizeof(*th);

	skb_push(skb, tcp_header_size);
	skb_reset_transport_header(skb);

	th = (struct tcphdr *)skb->data;
	memset(th, 0, sizeof(struct tcphdr));
	th->syn = 1;
	th->ack = 1;
	tcp_ecn_make_synack(req, th);
	th->source = htons(ireq->ir_num);
	th->dest = ireq->ir_rmt_port;
	skb->mark = ireq->ir_mark;
	skb->ip_summed = CHECKSUM_PARTIAL;
	th->seq = htonl(tcp_rsk(req)->snt_isn);
	/* XXX data is queued and acked as is. No buffer/window check */
	th->ack_seq = htonl(tcp_rsk(req)->rcv_nxt);

	/* RFC1323: The window in SYN & SYN/ACK segments is never scaled. */
	th->window = htons(min(req->rsk_rcv_wnd, 65535U));
#ifdef CONFIG_MPTCP
	tcp_options_write((__be32 *)(th + 1), NULL, &opts, skb);
#else
	tcp_options_write((__be32 *)(th + 1), NULL, &opts);
#endif
	th->doff = (tcp_header_size >> 2);
	__TCP_INC_STATS(sock_net(sk), TCP_MIB_OUTSEGS);

#ifdef CONFIG_TCP_MD5SIG
	/* Okay, we have all we need - do the md5 hash if needed */
	if (md5)
		tcp_rsk(req)->af_specific->calc_md5_hash(opts.hash_location,
					       md5, req_to_sk(req), skb);
	rcu_read_unlock();
#endif

	/* Do not fool tcpdump (if any), clean our debris */
	skb->tstamp = 0;
	return skb;
}
EXPORT_SYMBOL(tcp_make_synack);

static void tcp_ca_dst_init(struct sock *sk, const struct dst_entry *dst)
{
	struct inet_connection_sock *icsk = inet_csk(sk);
	const struct tcp_congestion_ops *ca;
	u32 ca_key = dst_metric(dst, RTAX_CC_ALGO);

	if (ca_key == TCP_CA_UNSPEC)
		return;

	rcu_read_lock();
	ca = tcp_ca_find_key(ca_key);
	if (likely(ca && try_module_get(ca->owner))) {
		module_put(icsk->icsk_ca_ops->owner);
		icsk->icsk_ca_dst_locked = tcp_ca_dst_locked(dst);
		icsk->icsk_ca_ops = ca;
	}
	rcu_read_unlock();
}

/* Do all connect socket setups that can be done AF independent. */
static void tcp_connect_init(struct sock *sk)
{
	const struct dst_entry *dst = __sk_dst_get(sk);
	struct tcp_sock *tp = tcp_sk(sk);
	__u8 rcv_wscale;
	u32 rcv_wnd;

	/* We'll fix this up when we get a response from the other end.
	 * See tcp_input.c:tcp_rcv_state_process case TCP_SYN_SENT.
	 */
	tp->tcp_header_len = sizeof(struct tcphdr);
	if (sock_net(sk)->ipv4.sysctl_tcp_timestamps)
		tp->tcp_header_len += TCPOLEN_TSTAMP_ALIGNED;

#ifdef CONFIG_TCP_MD5SIG
	if (tp->af_specific->md5_lookup(sk, sk))
		tp->tcp_header_len += TCPOLEN_MD5SIG_ALIGNED;
#endif

	/* If user gave his TCP_MAXSEG, record it to clamp */
	if (tp->rx_opt.user_mss)
		tp->rx_opt.mss_clamp = tp->rx_opt.user_mss;
	tp->max_window = 0;
	tcp_mtup_init(sk);
	tcp_sync_mss(sk, dst_mtu(dst));

	tcp_ca_dst_init(sk, dst);

	if (!tp->window_clamp)
		tp->window_clamp = dst_metric(dst, RTAX_WINDOW);
	tp->advmss = tcp_mss_clamp(tp, dst_metric_advmss(dst));

	tcp_initialize_rcv_mss(sk);

	/* limit the window selection if the user enforce a smaller rx buffer */
	if (sk->sk_userlocks & SOCK_RCVBUF_LOCK &&
	    (tp->window_clamp > tcp_full_space(sk) || tp->window_clamp == 0))
		tp->window_clamp = tcp_full_space(sk);

	rcv_wnd = tcp_rwnd_init_bpf(sk);
	if (rcv_wnd == 0)
		rcv_wnd = dst_metric(dst, RTAX_INITRWND);

#ifdef CONFIG_MPTCP
	tp->ops->select_initial_window(sk, tcp_full_space(sk),
				       tp->advmss - (tp->rx_opt.ts_recent_stamp ? tp->tcp_header_len - sizeof(struct tcphdr) : 0),
				       &tp->rcv_wnd,
				       &tp->window_clamp,
				       sock_net(sk)->ipv4.sysctl_tcp_window_scaling,
				       &rcv_wscale,
				       rcv_wnd);
#else
	tcp_select_initial_window(sk, tcp_full_space(sk),
				  tp->advmss - (tp->rx_opt.ts_recent_stamp ? tp->tcp_header_len - sizeof(struct tcphdr) : 0),
				  &tp->rcv_wnd,
				  &tp->window_clamp,
				  sock_net(sk)->ipv4.sysctl_tcp_window_scaling,
				  &rcv_wscale,
				  rcv_wnd);
#endif

	tp->rx_opt.rcv_wscale = rcv_wscale;
	tp->rcv_ssthresh = tp->rcv_wnd;

	sk->sk_err = 0;
	sock_reset_flag(sk, SOCK_DONE);
	tp->snd_wnd = 0;
	tcp_init_wl(tp, 0);
	tcp_write_queue_purge(sk);
	tp->snd_una = tp->write_seq;
	tp->snd_sml = tp->write_seq;
	tp->snd_up = tp->write_seq;
	tp->snd_nxt = tp->write_seq;

	if (likely(!tp->repair))
		tp->rcv_nxt = 0;
	else
		tp->rcv_tstamp = tcp_jiffies32;
	tp->rcv_wup = tp->rcv_nxt;
	WRITE_ONCE(tp->copied_seq, tp->rcv_nxt);

	inet_csk(sk)->icsk_rto = tcp_timeout_init(sk);
	inet_csk(sk)->icsk_retransmits = 0;
	tcp_clear_retrans(tp);

#ifdef CONFIG_MPTCP
	if (sock_flag(sk, SOCK_MPTCP) && mptcp_doit(sk)) {
		if (is_master_tp(tp)) {
			tp->request_mptcp = 1;
			mptcp_connect_init(sk);
		} else if (tp->mptcp) {
			struct inet_sock *inet	= inet_sk(sk);

			tp->mptcp->snt_isn	= tp->write_seq;
			tp->mptcp->init_rcv_wnd	= tp->rcv_wnd;

			/* Set nonce for new subflows */
			if (sk->sk_family == AF_INET)
				tp->mptcp->mptcp_loc_nonce = mptcp_v4_get_nonce(
							inet->inet_saddr,
							inet->inet_daddr,
							inet->inet_sport,
							inet->inet_dport);
#if IS_ENABLED(CONFIG_IPV6)
			else
				tp->mptcp->mptcp_loc_nonce = mptcp_v6_get_nonce(
						inet6_sk(sk)->saddr.s6_addr32,
						sk->sk_v6_daddr.s6_addr32,
						inet->inet_sport,
						inet->inet_dport);
#endif
		}
	}
#endif
}

static void tcp_connect_queue_skb(struct sock *sk, struct sk_buff *skb)
{
	struct tcp_sock *tp = tcp_sk(sk);
	struct tcp_skb_cb *tcb = TCP_SKB_CB(skb);

	tcb->end_seq += skb->len;
	__skb_header_release(skb);
	sk->sk_wmem_queued += skb->truesize;
	sk_mem_charge(sk, skb->truesize);
	WRITE_ONCE(tp->write_seq, tcb->end_seq);
	tp->packets_out += tcp_skb_pcount(skb);
}

/* Build and send a SYN with data and (cached) Fast Open cookie. However,
 * queue a data-only packet after the regular SYN, such that regular SYNs
 * are retransmitted on timeouts. Also if the remote SYN-ACK acknowledges
 * only the SYN sequence, the data are retransmitted in the first ACK.
 * If cookie is not cached or other error occurs, falls back to send a
 * regular SYN with Fast Open cookie request option.
 */
static int tcp_send_syn_data(struct sock *sk, struct sk_buff *syn)
{
	struct tcp_sock *tp = tcp_sk(sk);
	struct tcp_fastopen_request *fo = tp->fastopen_req;
	int space, err = 0;
	struct sk_buff *syn_data;

	tp->rx_opt.mss_clamp = tp->advmss;  /* If MSS is not cached */
	if (!tcp_fastopen_cookie_check(sk, &tp->rx_opt.mss_clamp, &fo->cookie))
		goto fallback;

	/* MSS for SYN-data is based on cached MSS and bounded by PMTU and
	 * user-MSS. Reserve maximum option space for middleboxes that add
	 * private TCP options. The cost is reduced data space in SYN :(
	 */
	tp->rx_opt.mss_clamp = tcp_mss_clamp(tp, tp->rx_opt.mss_clamp);

	space = __tcp_mtu_to_mss(sk, inet_csk(sk)->icsk_pmtu_cookie) -
		MAX_TCP_OPTION_SPACE;

	space = min_t(size_t, space, fo->size);

	/* limit to order-0 allocations */
	space = min_t(size_t, space, SKB_MAX_HEAD(MAX_TCP_HEADER));

	syn_data = sk_stream_alloc_skb(sk, space, sk->sk_allocation, false);
	if (!syn_data)
		goto fallback;
	syn_data->ip_summed = CHECKSUM_PARTIAL;
	memcpy(syn_data->cb, syn->cb, sizeof(syn->cb));
	if (space) {
		int copied = copy_from_iter(skb_put(syn_data, space), space,
					    &fo->data->msg_iter);
		if (unlikely(!copied)) {
			tcp_skb_tsorted_anchor_cleanup(syn_data);
			kfree_skb(syn_data);
			goto fallback;
		}
		if (copied != space) {
			skb_trim(syn_data, copied);
			space = copied;
		}
	}
	/* No more data pending in inet_wait_for_connect() */
	if (space == fo->size)
		fo->data = NULL;
	fo->copied = space;

	tcp_connect_queue_skb(sk, syn_data);
	if (syn_data->len)
		tcp_chrono_start(sk, TCP_CHRONO_BUSY);

	err = tcp_transmit_skb(sk, syn_data, 1, sk->sk_allocation);

	syn->skb_mstamp = syn_data->skb_mstamp;

	/* Now full SYN+DATA was cloned and sent (or not),
	 * remove the SYN from the original skb (syn_data)
	 * we keep in write queue in case of a retransmit, as we
	 * also have the SYN packet (with no data) in the same queue.
	 */
	TCP_SKB_CB(syn_data)->seq++;
	TCP_SKB_CB(syn_data)->tcp_flags = TCPHDR_ACK | TCPHDR_PSH;
	if (!err) {
		tp->syn_data = (fo->copied > 0);
		tcp_rbtree_insert(&sk->tcp_rtx_queue, syn_data);
		NET_INC_STATS(sock_net(sk), LINUX_MIB_TCPORIGDATASENT);
		goto done;
	}

	/* data was not sent, put it in write_queue */
	__skb_queue_tail(&sk->sk_write_queue, syn_data);
	tp->packets_out -= tcp_skb_pcount(syn_data);

fallback:
	/* Send a regular SYN with Fast Open cookie request option */
	if (fo->cookie.len > 0)
		fo->cookie.len = 0;
	err = tcp_transmit_skb(sk, syn, 1, sk->sk_allocation);
	if (err)
		tp->syn_fastopen = 0;
done:
	fo->cookie.len = -1;  /* Exclude Fast Open option for SYN retries */
	return err;
}

/* Build a SYN and send it off. */
int tcp_connect(struct sock *sk)
{
	struct tcp_sock *tp = tcp_sk(sk);
	struct sk_buff *buff;
	int err;

	tcp_call_bpf(sk, BPF_SOCK_OPS_TCP_CONNECT_CB, 0, NULL);

	if (inet_csk(sk)->icsk_af_ops->rebuild_header(sk))
		return -EHOSTUNREACH; /* Routing failure or similar. */

	tcp_connect_init(sk);

	if (unlikely(tp->repair)) {
		tcp_finish_connect(sk, NULL);
		return 0;
	}

	buff = sk_stream_alloc_skb(sk, 0, sk->sk_allocation, true);
	if (unlikely(!buff))
		return -ENOBUFS;

	tcp_init_nondata_skb(buff, tp->write_seq++, TCPHDR_SYN);
	tcp_mstamp_refresh(tp);
	tp->retrans_stamp = tcp_time_stamp(tp);
	tcp_connect_queue_skb(sk, buff);
	tcp_ecn_send_syn(sk, buff);
	tcp_rbtree_insert(&sk->tcp_rtx_queue, buff);

	/* Send off SYN; include data in Fast Open. */
	err = tp->fastopen_req ? tcp_send_syn_data(sk, buff) :
	      tcp_transmit_skb(sk, buff, 1, sk->sk_allocation);
	if (err == -ECONNREFUSED)
		return err;

	/* We change tp->snd_nxt after the tcp_transmit_skb() call
	 * in order to make this packet get counted in tcpOutSegs.
	 */
	tp->snd_nxt = tp->write_seq;
	tp->pushed_seq = tp->write_seq;
	buff = tcp_send_head(sk);
	if (unlikely(buff)) {
		tp->snd_nxt	= TCP_SKB_CB(buff)->seq;
		tp->pushed_seq	= TCP_SKB_CB(buff)->seq;
	}
	TCP_INC_STATS(sock_net(sk), TCP_MIB_ACTIVEOPENS);

	/* Timer for repeating the SYN until an answer. */
	inet_csk_reset_xmit_timer(sk, ICSK_TIME_RETRANS,
				  inet_csk(sk)->icsk_rto, TCP_RTO_MAX);
	return 0;
}
EXPORT_SYMBOL(tcp_connect);

/* Send out a delayed ack, the caller does the policy checking
 * to see if we should even be here.  See tcp_input.c:tcp_ack_snd_check()
 * for details.
 */
void tcp_send_delayed_ack(struct sock *sk)
{
	struct inet_connection_sock *icsk = inet_csk(sk);
	int ato = icsk->icsk_ack.ato;
	unsigned long timeout;

	if (ato > TCP_DELACK_MIN) {
		const struct tcp_sock *tp = tcp_sk(sk);
		int max_ato = HZ / 2;

		if (icsk->icsk_ack.pingpong ||
		    (icsk->icsk_ack.pending & ICSK_ACK_PUSHED))
			max_ato = TCP_DELACK_MAX;

		/* Slow path, intersegment interval is "high". */

		/* If some rtt estimate is known, use it to bound delayed ack.
		 * Do not use inet_csk(sk)->icsk_rto here, use results of rtt measurements
		 * directly.
		 */
		if (tp->srtt_us) {
			int rtt = max_t(int, usecs_to_jiffies(tp->srtt_us >> 3),
					TCP_DELACK_MIN);

			if (rtt < max_ato)
				max_ato = rtt;
		}

		ato = min(ato, max_ato);
	}

	/* Stay within the limit we were given */
	timeout = jiffies + ato;

	/* Use new timeout only if there wasn't a older one earlier. */
	if (icsk->icsk_ack.pending & ICSK_ACK_TIMER) {
		/* If delack timer was blocked or is about to expire,
		 * send ACK now.
		 */
		if (icsk->icsk_ack.blocked ||
		    time_before_eq(icsk->icsk_ack.timeout, jiffies + (ato >> 2))) {
			tcp_send_ack(sk);
			return;
		}

		if (!time_before(timeout, icsk->icsk_ack.timeout))
			timeout = icsk->icsk_ack.timeout;
	}
	icsk->icsk_ack.pending |= ICSK_ACK_SCHED | ICSK_ACK_TIMER;
	icsk->icsk_ack.timeout = timeout;
	sk_reset_timer(sk, &icsk->icsk_delack_timer, timeout);
}

/* This routine sends an ack and also updates the window. */
void __tcp_send_ack(struct sock *sk, u32 rcv_nxt)
{
	struct sk_buff *buff;

	/* If we have been reset, we may not send again. */
	if (sk->sk_state == TCP_CLOSE)
		return;

	/* We are not putting this on the write queue, so
	 * tcp_transmit_skb() will set the ownership to this
	 * sock.
	 */
	buff = alloc_skb(MAX_TCP_HEADER,
			 sk_gfp_mask(sk, GFP_ATOMIC | __GFP_NOWARN));
	if (unlikely(!buff)) {
		inet_csk_schedule_ack(sk);
		inet_csk(sk)->icsk_ack.ato = TCP_ATO_MIN;
		inet_csk_reset_xmit_timer(sk, ICSK_TIME_DACK,
					  TCP_DELACK_MAX, TCP_RTO_MAX);
		return;
	}

	/* Reserve space for headers and prepare control bits. */
	skb_reserve(buff, MAX_TCP_HEADER);
	tcp_init_nondata_skb(buff, tcp_acceptable_seq(sk), TCPHDR_ACK);

	/* We do not want pure acks influencing TCP Small Queues or fq/pacing
	 * too much.
	 * SKB_TRUESIZE(max(1 .. 66, MAX_TCP_HEADER)) is unfortunately ~784
	 */
	skb_set_tcp_pure_ack(buff);

	/* Send it off, this clears delayed acks for us. */
	__tcp_transmit_skb(sk, buff, 0, (__force gfp_t)0, rcv_nxt);
}
EXPORT_SYMBOL_GPL(__tcp_send_ack);

void tcp_send_ack(struct sock *sk)
{
	__tcp_send_ack(sk, tcp_sk(sk)->rcv_nxt);
}
#ifdef CONFIG_MPTCP
EXPORT_SYMBOL_GPL(tcp_send_ack);
#endif

/* This routine sends a packet with an out of date sequence
 * number. It assumes the other end will try to ack it.
 *
 * Question: what should we make while urgent mode?
 * 4.4BSD forces sending single byte of data. We cannot send
 * out of window data, because we have SND.NXT==SND.MAX...
 *
 * Current solution: to send TWO zero-length segments in urgent mode:
 * one is with SEG.SEQ=SND.UNA to deliver urgent pointer, another is
 * out-of-date with SND.UNA-1 to probe window.
 */
#ifndef CONFIG_MPTCP
static
#endif
int tcp_xmit_probe_skb(struct sock *sk, int urgent, int mib)
{
	struct tcp_sock *tp = tcp_sk(sk);
	struct sk_buff *skb;

	/* We don't queue it, tcp_transmit_skb() sets ownership. */
	skb = alloc_skb(MAX_TCP_HEADER,
			sk_gfp_mask(sk, GFP_ATOMIC | __GFP_NOWARN));
	if (!skb)
		return -1;

	/* Reserve space for headers and set control bits. */
	skb_reserve(skb, MAX_TCP_HEADER);
	/* Use a previous sequence.  This should cause the other
	 * end to send an ack.  Don't queue or clone SKB, just
	 * send it.
	 */
	tcp_init_nondata_skb(skb, tp->snd_una - !urgent, TCPHDR_ACK);
	NET_INC_STATS(sock_net(sk), mib);
	return tcp_transmit_skb(sk, skb, 0, (__force gfp_t)0);
}

/* Called from setsockopt( ... TCP_REPAIR ) */
void tcp_send_window_probe(struct sock *sk)
{
	if (sk->sk_state == TCP_ESTABLISHED) {
		tcp_sk(sk)->snd_wl1 = tcp_sk(sk)->rcv_nxt - 1;
		tcp_mstamp_refresh(tcp_sk(sk));
		tcp_xmit_probe_skb(sk, 0, LINUX_MIB_TCPWINPROBE);
	}
}

/* Initiate keepalive or window probe from timer. */
int tcp_write_wakeup(struct sock *sk, int mib)
{
	struct tcp_sock *tp = tcp_sk(sk);
	struct sk_buff *skb;

	if (sk->sk_state == TCP_CLOSE)
		return -1;

	skb = tcp_send_head(sk);
	if (skb && before(TCP_SKB_CB(skb)->seq, tcp_wnd_end(tp))) {
		int err;
		unsigned int mss = tcp_current_mss(sk);
		unsigned int seg_size = tcp_wnd_end(tp) - TCP_SKB_CB(skb)->seq;

		if (before(tp->pushed_seq, TCP_SKB_CB(skb)->end_seq))
			tp->pushed_seq = TCP_SKB_CB(skb)->end_seq;

		/* We are probing the opening of a window
		 * but the window size is != 0
		 * must have been a result SWS avoidance ( sender )
		 */
		if (seg_size < TCP_SKB_CB(skb)->end_seq - TCP_SKB_CB(skb)->seq ||
		    skb->len > mss) {
			seg_size = min(seg_size, mss);
			TCP_SKB_CB(skb)->tcp_flags |= TCPHDR_PSH;
			if (tcp_fragment(sk, TCP_FRAG_IN_WRITE_QUEUE,
					 skb, seg_size, mss, GFP_ATOMIC))
				return -1;
		} else if (!tcp_skb_pcount(skb))
			tcp_set_skb_tso_segs(skb, mss);

		TCP_SKB_CB(skb)->tcp_flags |= TCPHDR_PSH;
		err = tcp_transmit_skb(sk, skb, 1, GFP_ATOMIC);
		if (!err)
			tcp_event_new_data_sent(sk, skb);
		return err;
	} else {
		if (between(tp->snd_up, tp->snd_una + 1, tp->snd_una + 0xFFFF))
			tcp_xmit_probe_skb(sk, 1, mib);
		return tcp_xmit_probe_skb(sk, 0, mib);
	}
}

/* A window probe timeout has occurred.  If window is not closed send
 * a partial packet else a zero probe.
 */
void tcp_send_probe0(struct sock *sk)
{
	struct inet_connection_sock *icsk = inet_csk(sk);
	struct tcp_sock *tp = tcp_sk(sk);
	struct net *net = sock_net(sk);
	unsigned long probe_max;
	int err;

#ifdef CONFIG_MPTCP
	err = tp->ops->write_wakeup(sk, LINUX_MIB_TCPWINPROBE);
#else
	err = tcp_write_wakeup(sk, LINUX_MIB_TCPWINPROBE);
#endif

	if (tp->packets_out || tcp_write_queue_empty(sk)) {
		/* Cancel probe timer, if it is not required. */
		icsk->icsk_probes_out = 0;
		icsk->icsk_backoff = 0;
		return;
	}

	if (err <= 0) {
		if (icsk->icsk_backoff < net->ipv4.sysctl_tcp_retries2)
			icsk->icsk_backoff++;
		icsk->icsk_probes_out++;
		probe_max = TCP_RTO_MAX;
	} else {
		/* If packet was not sent due to local congestion,
		 * do not backoff and do not remember icsk_probes_out.
		 * Let local senders to fight for local resources.
		 *
		 * Use accumulated backoff yet.
		 */
		if (!icsk->icsk_probes_out)
			icsk->icsk_probes_out = 1;
		probe_max = TCP_RESOURCE_PROBE_INTERVAL;
	}
	inet_csk_reset_xmit_timer(sk, ICSK_TIME_PROBE0,
				  tcp_probe0_when(sk, probe_max),
				  TCP_RTO_MAX);
}

int tcp_rtx_synack(const struct sock *sk, struct request_sock *req)
{
	const struct tcp_request_sock_ops *af_ops = tcp_rsk(req)->af_specific;
	struct flowi fl;
	int res;

	tcp_rsk(req)->txhash = net_tx_rndhash();
	res = af_ops->send_synack(sk, NULL, &fl, req, NULL, TCP_SYNACK_NORMAL);
	if (!res) {
		__TCP_INC_STATS(sock_net(sk), TCP_MIB_RETRANSSEGS);
		__NET_INC_STATS(sock_net(sk), LINUX_MIB_TCPSYNRETRANS);
		if (unlikely(tcp_passive_fastopen(sk)))
			tcp_sk(sk)->total_retrans++;
		trace_tcp_retransmit_synack(sk, req);
	}
	return res;
}
EXPORT_SYMBOL(tcp_rtx_synack);<|MERGE_RESOLUTION|>--- conflicted
+++ resolved
@@ -1104,20 +1104,16 @@
 	sock_hold(sk);
 }
 
-<<<<<<< HEAD
+static bool tcp_pacing_check(const struct sock *sk)
+{
+	return tcp_needs_internal_pacing(sk) &&
+	       hrtimer_is_queued(&tcp_sk(sk)->pacing_timer);
+}
+
 #ifndef CONFIG_MPTCP
 static
 #endif
 void tcp_update_skb_after_send(struct tcp_sock *tp, struct sk_buff *skb)
-=======
-static bool tcp_pacing_check(const struct sock *sk)
-{
-	return tcp_needs_internal_pacing(sk) &&
-	       hrtimer_is_queued(&tcp_sk(sk)->pacing_timer);
-}
-
-static void tcp_update_skb_after_send(struct tcp_sock *tp, struct sk_buff *skb)
->>>>>>> 086155f9
 {
 	skb->skb_mstamp = tp->tcp_mstamp;
 	list_move_tail(&skb->tcp_tsorted_anchor, &tp->tsorted_sent_queue);
