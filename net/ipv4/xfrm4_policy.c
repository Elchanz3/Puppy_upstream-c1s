/*
 * xfrm4_policy.c
 *
 * Changes:
 *	Kazunori MIYAZAWA @USAGI
 * 	YOSHIFUJI Hideaki @USAGI
 *		Split up af-specific portion
 *
 */

#include <linux/err.h>
#include <linux/kernel.h>
#include <linux/inetdevice.h>
#include <linux/if_tunnel.h>
#include <net/dst.h>
#include <net/xfrm.h>
#include <net/ip.h>

static struct xfrm_policy_afinfo xfrm4_policy_afinfo;

static struct dst_entry *__xfrm4_dst_lookup(struct net *net, struct flowi4 *fl4,
					    int tos,
					    const xfrm_address_t *saddr,
					    const xfrm_address_t *daddr)
{
	struct rtable *rt;

	memset(fl4, 0, sizeof(*fl4));
	fl4->daddr = daddr->a4;
	fl4->flowi4_tos = tos;
	if (saddr)
		fl4->saddr = saddr->a4;

	rt = __ip_route_output_key(net, fl4);
	if (!IS_ERR(rt))
		return &rt->dst;

	return ERR_CAST(rt);
}

static struct dst_entry *xfrm4_dst_lookup(struct net *net, int tos,
					  const xfrm_address_t *saddr,
					  const xfrm_address_t *daddr)
{
	struct flowi4 fl4;

	return __xfrm4_dst_lookup(net, &fl4, tos, saddr, daddr);
}

static int xfrm4_get_saddr(struct net *net,
			   xfrm_address_t *saddr, xfrm_address_t *daddr)
{
	struct dst_entry *dst;
	struct flowi4 fl4;

	dst = __xfrm4_dst_lookup(net, &fl4, 0, NULL, daddr);
	if (IS_ERR(dst))
		return -EHOSTUNREACH;

	saddr->a4 = fl4.saddr;
	dst_release(dst);
	return 0;
}

static int xfrm4_get_tos(const struct flowi *fl)
{
	return IPTOS_RT_MASK & fl->u.ip4.flowi4_tos; /* Strip ECN bits */
}

static int xfrm4_init_path(struct xfrm_dst *path, struct dst_entry *dst,
			   int nfheader_len)
{
	return 0;
}

static int xfrm4_fill_dst(struct xfrm_dst *xdst, struct net_device *dev,
			  const struct flowi *fl)
{
	struct rtable *rt = (struct rtable *)xdst->route;
	const struct flowi4 *fl4 = &fl->u.ip4;

	xdst->u.rt.rt_iif = fl4->flowi4_iif;

	xdst->u.dst.dev = dev;
	dev_hold(dev);

	/* Sheit... I remember I did this right. Apparently,
	 * it was magically lost, so this code needs audit */
	xdst->u.rt.rt_is_input = rt->rt_is_input;
	xdst->u.rt.rt_flags = rt->rt_flags & (RTCF_BROADCAST | RTCF_MULTICAST |
					      RTCF_LOCAL);
	xdst->u.rt.rt_type = rt->rt_type;
	xdst->u.rt.rt_gateway = rt->rt_gateway;
	xdst->u.rt.rt_uses_gateway = rt->rt_uses_gateway;
	xdst->u.rt.rt_pmtu = rt->rt_pmtu;
	INIT_LIST_HEAD(&xdst->u.rt.rt_uncached);

	return 0;
}

static void
_decode_session4(struct sk_buff *skb, struct flowi *fl, int reverse)
{
	const struct iphdr *iph = ip_hdr(skb);
	u8 *xprth = skb_network_header(skb) + iph->ihl * 4;
	struct flowi4 *fl4 = &fl->u.ip4;
	int oif = 0;

	if (skb_dst(skb))
		oif = skb_dst(skb)->dev->ifindex;

	memset(fl4, 0, sizeof(struct flowi4));
	fl4->flowi4_mark = skb->mark;
<<<<<<< HEAD
	fl4->flowi4_oif = skb_dst(skb)->dev->ifindex;
=======
	fl4->flowi4_oif = reverse ? skb->skb_iif : oif;
>>>>>>> d8ec26d7

	if (!ip_is_fragment(iph)) {
		switch (iph->protocol) {
		case IPPROTO_UDP:
		case IPPROTO_UDPLITE:
		case IPPROTO_TCP:
		case IPPROTO_SCTP:
		case IPPROTO_DCCP:
			if (xprth + 4 < skb->data ||
			    pskb_may_pull(skb, xprth + 4 - skb->data)) {
				__be16 *ports = (__be16 *)xprth;

				fl4->fl4_sport = ports[!!reverse];
				fl4->fl4_dport = ports[!reverse];
			}
			break;

		case IPPROTO_ICMP:
			if (pskb_may_pull(skb, xprth + 2 - skb->data)) {
				u8 *icmp = xprth;

				fl4->fl4_icmp_type = icmp[0];
				fl4->fl4_icmp_code = icmp[1];
			}
			break;

		case IPPROTO_ESP:
			if (pskb_may_pull(skb, xprth + 4 - skb->data)) {
				__be32 *ehdr = (__be32 *)xprth;

				fl4->fl4_ipsec_spi = ehdr[0];
			}
			break;

		case IPPROTO_AH:
			if (pskb_may_pull(skb, xprth + 8 - skb->data)) {
				__be32 *ah_hdr = (__be32 *)xprth;

				fl4->fl4_ipsec_spi = ah_hdr[1];
			}
			break;

		case IPPROTO_COMP:
			if (pskb_may_pull(skb, xprth + 4 - skb->data)) {
				__be16 *ipcomp_hdr = (__be16 *)xprth;

				fl4->fl4_ipsec_spi = htonl(ntohs(ipcomp_hdr[1]));
			}
			break;

		case IPPROTO_GRE:
			if (pskb_may_pull(skb, xprth + 12 - skb->data)) {
				__be16 *greflags = (__be16 *)xprth;
				__be32 *gre_hdr = (__be32 *)xprth;

				if (greflags[0] & GRE_KEY) {
					if (greflags[0] & GRE_CSUM)
						gre_hdr++;
					fl4->fl4_gre_key = gre_hdr[1];
				}
			}
			break;

		default:
			fl4->fl4_ipsec_spi = 0;
			break;
		}
	}
	fl4->flowi4_proto = iph->protocol;
	fl4->daddr = reverse ? iph->saddr : iph->daddr;
	fl4->saddr = reverse ? iph->daddr : iph->saddr;
	fl4->flowi4_tos = iph->tos;
}

static inline int xfrm4_garbage_collect(struct dst_ops *ops)
{
	struct net *net = container_of(ops, struct net, xfrm.xfrm4_dst_ops);

	xfrm4_policy_afinfo.garbage_collect(net);
	return (dst_entries_get_slow(ops) > ops->gc_thresh * 2);
}

static void xfrm4_update_pmtu(struct dst_entry *dst, struct sock *sk,
			      struct sk_buff *skb, u32 mtu)
{
	struct xfrm_dst *xdst = (struct xfrm_dst *)dst;
	struct dst_entry *path = xdst->route;

	path->ops->update_pmtu(path, sk, skb, mtu);
}

static void xfrm4_redirect(struct dst_entry *dst, struct sock *sk,
			   struct sk_buff *skb)
{
	struct xfrm_dst *xdst = (struct xfrm_dst *)dst;
	struct dst_entry *path = xdst->route;

	path->ops->redirect(path, sk, skb);
}

static void xfrm4_dst_destroy(struct dst_entry *dst)
{
	struct xfrm_dst *xdst = (struct xfrm_dst *)dst;

	dst_destroy_metrics_generic(dst);

	xfrm_dst_destroy(xdst);
}

static void xfrm4_dst_ifdown(struct dst_entry *dst, struct net_device *dev,
			     int unregister)
{
	if (!unregister)
		return;

	xfrm_dst_ifdown(dst, dev);
}

static struct dst_ops xfrm4_dst_ops = {
	.family =		AF_INET,
	.protocol =		cpu_to_be16(ETH_P_IP),
	.gc =			xfrm4_garbage_collect,
	.update_pmtu =		xfrm4_update_pmtu,
	.redirect =		xfrm4_redirect,
	.cow_metrics =		dst_cow_metrics_generic,
	.destroy =		xfrm4_dst_destroy,
	.ifdown =		xfrm4_dst_ifdown,
	.local_out =		__ip_local_out,
	.gc_thresh =		32768,
};

static struct xfrm_policy_afinfo xfrm4_policy_afinfo = {
	.family = 		AF_INET,
	.dst_ops =		&xfrm4_dst_ops,
	.dst_lookup =		xfrm4_dst_lookup,
	.get_saddr =		xfrm4_get_saddr,
	.decode_session =	_decode_session4,
	.get_tos =		xfrm4_get_tos,
	.init_path =		xfrm4_init_path,
	.fill_dst =		xfrm4_fill_dst,
	.blackhole_route =	ipv4_blackhole_route,
};

#ifdef CONFIG_SYSCTL
static struct ctl_table xfrm4_policy_table[] = {
	{
		.procname       = "xfrm4_gc_thresh",
		.data           = &init_net.xfrm.xfrm4_dst_ops.gc_thresh,
		.maxlen         = sizeof(int),
		.mode           = 0644,
		.proc_handler   = proc_dointvec,
	},
	{ }
};

static int __net_init xfrm4_net_init(struct net *net)
{
	struct ctl_table *table;
	struct ctl_table_header *hdr;

	table = xfrm4_policy_table;
	if (!net_eq(net, &init_net)) {
		table = kmemdup(table, sizeof(xfrm4_policy_table), GFP_KERNEL);
		if (!table)
			goto err_alloc;

		table[0].data = &net->xfrm.xfrm4_dst_ops.gc_thresh;
	}

	hdr = register_net_sysctl(net, "net/ipv4", table);
	if (!hdr)
		goto err_reg;

	net->ipv4.xfrm4_hdr = hdr;
	return 0;

err_reg:
	if (!net_eq(net, &init_net))
		kfree(table);
err_alloc:
	return -ENOMEM;
}

static void __net_exit xfrm4_net_exit(struct net *net)
{
	struct ctl_table *table;

	if (net->ipv4.xfrm4_hdr == NULL)
		return;

	table = net->ipv4.xfrm4_hdr->ctl_table_arg;
	unregister_net_sysctl_table(net->ipv4.xfrm4_hdr);
	if (!net_eq(net, &init_net))
		kfree(table);
}

static struct pernet_operations __net_initdata xfrm4_net_ops = {
	.init	= xfrm4_net_init,
	.exit	= xfrm4_net_exit,
};
#endif

static void __init xfrm4_policy_init(void)
{
	xfrm_policy_register_afinfo(&xfrm4_policy_afinfo);
}

void __init xfrm4_init(void)
{
	dst_entries_init(&xfrm4_dst_ops);

	xfrm4_state_init();
	xfrm4_policy_init();
#ifdef CONFIG_SYSCTL
	register_pernet_subsys(&xfrm4_net_ops);
#endif
}
<|MERGE_RESOLUTION|>--- conflicted
+++ resolved
@@ -111,11 +111,7 @@
 
 	memset(fl4, 0, sizeof(struct flowi4));
 	fl4->flowi4_mark = skb->mark;
-<<<<<<< HEAD
-	fl4->flowi4_oif = skb_dst(skb)->dev->ifindex;
-=======
 	fl4->flowi4_oif = reverse ? skb->skb_iif : oif;
->>>>>>> d8ec26d7
 
 	if (!ip_is_fragment(iph)) {
 		switch (iph->protocol) {
