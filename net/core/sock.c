/*
 * INET		An implementation of the TCP/IP protocol suite for the LINUX
 *		operating system.  INET is implemented using the  BSD Socket
 *		interface as the means of communication with the user level.
 *
 *		Generic socket support routines. Memory allocators, socket lock/release
 *		handler for protocols to use and generic option handler.
 *
 *
 * Authors:	Ross Biro
 *		Fred N. van Kempen, <waltje@uWalt.NL.Mugnet.ORG>
 *		Florian La Roche, <flla@stud.uni-sb.de>
 *		Alan Cox, <A.Cox@swansea.ac.uk>
 *
 * Fixes:
 *		Alan Cox	: 	Numerous verify_area() problems
 *		Alan Cox	:	Connecting on a connecting socket
 *					now returns an error for tcp.
 *		Alan Cox	:	sock->protocol is set correctly.
 *					and is not sometimes left as 0.
 *		Alan Cox	:	connect handles icmp errors on a
 *					connect properly. Unfortunately there
 *					is a restart syscall nasty there. I
 *					can't match BSD without hacking the C
 *					library. Ideas urgently sought!
 *		Alan Cox	:	Disallow bind() to addresses that are
 *					not ours - especially broadcast ones!!
 *		Alan Cox	:	Socket 1024 _IS_ ok for users. (fencepost)
 *		Alan Cox	:	sock_wfree/sock_rfree don't destroy sockets,
 *					instead they leave that for the DESTROY timer.
 *		Alan Cox	:	Clean up error flag in accept
 *		Alan Cox	:	TCP ack handling is buggy, the DESTROY timer
 *					was buggy. Put a remove_sock() in the handler
 *					for memory when we hit 0. Also altered the timer
 *					code. The ACK stuff can wait and needs major
 *					TCP layer surgery.
 *		Alan Cox	:	Fixed TCP ack bug, removed remove sock
 *					and fixed timer/inet_bh race.
 *		Alan Cox	:	Added zapped flag for TCP
 *		Alan Cox	:	Move kfree_skb into skbuff.c and tidied up surplus code
 *		Alan Cox	:	for new sk_buff allocations wmalloc/rmalloc now call alloc_skb
 *		Alan Cox	:	kfree_s calls now are kfree_skbmem so we can track skb resources
 *		Alan Cox	:	Supports socket option broadcast now as does udp. Packet and raw need fixing.
 *		Alan Cox	:	Added RCVBUF,SNDBUF size setting. It suddenly occurred to me how easy it was so...
 *		Rick Sladkey	:	Relaxed UDP rules for matching packets.
 *		C.E.Hawkins	:	IFF_PROMISC/SIOCGHWADDR support
 *	Pauline Middelink	:	identd support
 *		Alan Cox	:	Fixed connect() taking signals I think.
 *		Alan Cox	:	SO_LINGER supported
 *		Alan Cox	:	Error reporting fixes
 *		Anonymous	:	inet_create tidied up (sk->reuse setting)
 *		Alan Cox	:	inet sockets don't set sk->type!
 *		Alan Cox	:	Split socket option code
 *		Alan Cox	:	Callbacks
 *		Alan Cox	:	Nagle flag for Charles & Johannes stuff
 *		Alex		:	Removed restriction on inet fioctl
 *		Alan Cox	:	Splitting INET from NET core
 *		Alan Cox	:	Fixed bogus SO_TYPE handling in getsockopt()
 *		Adam Caldwell	:	Missing return in SO_DONTROUTE/SO_DEBUG code
 *		Alan Cox	:	Split IP from generic code
 *		Alan Cox	:	New kfree_skbmem()
 *		Alan Cox	:	Make SO_DEBUG superuser only.
 *		Alan Cox	:	Allow anyone to clear SO_DEBUG
 *					(compatibility fix)
 *		Alan Cox	:	Added optimistic memory grabbing for AF_UNIX throughput.
 *		Alan Cox	:	Allocator for a socket is settable.
 *		Alan Cox	:	SO_ERROR includes soft errors.
 *		Alan Cox	:	Allow NULL arguments on some SO_ opts
 *		Alan Cox	: 	Generic socket allocation to make hooks
 *					easier (suggested by Craig Metz).
 *		Michael Pall	:	SO_ERROR returns positive errno again
 *              Steve Whitehouse:       Added default destructor to free
 *                                      protocol private data.
 *              Steve Whitehouse:       Added various other default routines
 *                                      common to several socket families.
 *              Chris Evans     :       Call suser() check last on F_SETOWN
 *		Jay Schulist	:	Added SO_ATTACH_FILTER and SO_DETACH_FILTER.
 *		Andi Kleen	:	Add sock_kmalloc()/sock_kfree_s()
 *		Andi Kleen	:	Fix write_space callback
 *		Chris Evans	:	Security fixes - signedness again
 *		Arnaldo C. Melo :       cleanups, use skb_queue_purge
 *
 * To Fix:
 *
 *
 *		This program is free software; you can redistribute it and/or
 *		modify it under the terms of the GNU General Public License
 *		as published by the Free Software Foundation; either version
 *		2 of the License, or (at your option) any later version.
 */

#define pr_fmt(fmt) KBUILD_MODNAME ": " fmt

#include <asm/unaligned.h>
#include <linux/capability.h>
#include <linux/errno.h>
#include <linux/errqueue.h>
#include <linux/types.h>
#include <linux/socket.h>
#include <linux/in.h>
#include <linux/kernel.h>
#include <linux/module.h>
#include <linux/proc_fs.h>
#include <linux/seq_file.h>
#include <linux/sched.h>
#include <linux/sched/mm.h>
#include <linux/timer.h>
#include <linux/string.h>
#include <linux/sockios.h>
#include <linux/net.h>
#include <linux/mm.h>
#include <linux/slab.h>
#include <linux/interrupt.h>
#include <linux/poll.h>
#include <linux/tcp.h>
#include <linux/init.h>
#include <linux/highmem.h>
#include <linux/user_namespace.h>
#include <linux/static_key.h>
#include <linux/memcontrol.h>
#include <linux/prefetch.h>

#include <linux/uaccess.h>

#include <linux/netdevice.h>
#include <net/protocol.h>
#include <linux/skbuff.h>
#include <net/net_namespace.h>
#include <net/request_sock.h>
#include <net/sock.h>
#include <linux/net_tstamp.h>
#include <net/xfrm.h>
#include <linux/ipsec.h>
#include <net/cls_cgroup.h>
#include <net/netprio_cgroup.h>
#include <linux/sock_diag.h>

#include <linux/filter.h>
#include <net/sock_reuseport.h>

#include <trace/events/sock.h>

#ifdef CONFIG_MPTCP
#include <net/mptcp.h>
#include <net/inet_common.h>
#endif

#include <net/tcp.h>
#include <net/busy_poll.h>

static DEFINE_MUTEX(proto_list_mutex);
static LIST_HEAD(proto_list);

static void sock_inuse_add(struct net *net, int val);

/**
 * sk_ns_capable - General socket capability test
 * @sk: Socket to use a capability on or through
 * @user_ns: The user namespace of the capability to use
 * @cap: The capability to use
 *
 * Test to see if the opener of the socket had when the socket was
 * created and the current process has the capability @cap in the user
 * namespace @user_ns.
 */
bool sk_ns_capable(const struct sock *sk,
		   struct user_namespace *user_ns, int cap)
{
	return file_ns_capable(sk->sk_socket->file, user_ns, cap) &&
		ns_capable(user_ns, cap);
}
EXPORT_SYMBOL(sk_ns_capable);

/**
 * sk_capable - Socket global capability test
 * @sk: Socket to use a capability on or through
 * @cap: The global capability to use
 *
 * Test to see if the opener of the socket had when the socket was
 * created and the current process has the capability @cap in all user
 * namespaces.
 */
bool sk_capable(const struct sock *sk, int cap)
{
	return sk_ns_capable(sk, &init_user_ns, cap);
}
EXPORT_SYMBOL(sk_capable);

/**
 * sk_net_capable - Network namespace socket capability test
 * @sk: Socket to use a capability on or through
 * @cap: The capability to use
 *
 * Test to see if the opener of the socket had when the socket was created
 * and the current process has the capability @cap over the network namespace
 * the socket is a member of.
 */
bool sk_net_capable(const struct sock *sk, int cap)
{
	return sk_ns_capable(sk, sock_net(sk)->user_ns, cap);
}
EXPORT_SYMBOL(sk_net_capable);

/*
 * Each address family might have different locking rules, so we have
 * one slock key per address family and separate keys for internal and
 * userspace sockets.
 */
static struct lock_class_key af_family_keys[AF_MAX];
static struct lock_class_key af_family_kern_keys[AF_MAX];
static struct lock_class_key af_family_slock_keys[AF_MAX];
static struct lock_class_key af_family_kern_slock_keys[AF_MAX];

/*
 * Make lock validator output more readable. (we pre-construct these
 * strings build-time, so that runtime initialization of socket
 * locks is fast):
 */

#define _sock_locks(x)						  \
  x "AF_UNSPEC",	x "AF_UNIX"     ,	x "AF_INET"     , \
  x "AF_AX25"  ,	x "AF_IPX"      ,	x "AF_APPLETALK", \
  x "AF_NETROM",	x "AF_BRIDGE"   ,	x "AF_ATMPVC"   , \
  x "AF_X25"   ,	x "AF_INET6"    ,	x "AF_ROSE"     , \
  x "AF_DECnet",	x "AF_NETBEUI"  ,	x "AF_SECURITY" , \
  x "AF_KEY"   ,	x "AF_NETLINK"  ,	x "AF_PACKET"   , \
  x "AF_ASH"   ,	x "AF_ECONET"   ,	x "AF_ATMSVC"   , \
  x "AF_RDS"   ,	x "AF_SNA"      ,	x "AF_IRDA"     , \
  x "AF_PPPOX" ,	x "AF_WANPIPE"  ,	x "AF_LLC"      , \
  x "27"       ,	x "28"          ,	x "AF_CAN"      , \
  x "AF_TIPC"  ,	x "AF_BLUETOOTH",	x "IUCV"        , \
  x "AF_RXRPC" ,	x "AF_ISDN"     ,	x "AF_PHONET"   , \
  x "AF_IEEE802154",	x "AF_CAIF"	,	x "AF_ALG"      , \
  x "AF_NFC"   ,	x "AF_VSOCK"    ,	x "AF_KCM"      , \
  x "AF_QIPCRTR",	x "AF_SMC"	,	x "AF_XDP"	, \
  x "AF_MAX"

static const char *const af_family_key_strings[AF_MAX+1] = {
	_sock_locks("sk_lock-")
};
static const char *const af_family_slock_key_strings[AF_MAX+1] = {
	_sock_locks("slock-")
};
static const char *const af_family_clock_key_strings[AF_MAX+1] = {
	_sock_locks("clock-")
};

static const char *const af_family_kern_key_strings[AF_MAX+1] = {
	_sock_locks("k-sk_lock-")
};
static const char *const af_family_kern_slock_key_strings[AF_MAX+1] = {
	_sock_locks("k-slock-")
};
static const char *const af_family_kern_clock_key_strings[AF_MAX+1] = {
	_sock_locks("k-clock-")
};
static const char *const af_family_rlock_key_strings[AF_MAX+1] = {
	_sock_locks("rlock-")
};
static const char *const af_family_wlock_key_strings[AF_MAX+1] = {
	_sock_locks("wlock-")
};
static const char *const af_family_elock_key_strings[AF_MAX+1] = {
	_sock_locks("elock-")
};

/*
 * sk_callback_lock and sk queues locking rules are per-address-family,
 * so split the lock classes by using a per-AF key:
 */
static struct lock_class_key af_callback_keys[AF_MAX];
static struct lock_class_key af_rlock_keys[AF_MAX];
static struct lock_class_key af_wlock_keys[AF_MAX];
static struct lock_class_key af_elock_keys[AF_MAX];
static struct lock_class_key af_kern_callback_keys[AF_MAX];

/* Run time adjustable parameters. */
__u32 sysctl_wmem_max __read_mostly = SK_WMEM_MAX;
EXPORT_SYMBOL(sysctl_wmem_max);
__u32 sysctl_rmem_max __read_mostly = SK_RMEM_MAX;
EXPORT_SYMBOL(sysctl_rmem_max);
__u32 sysctl_wmem_default __read_mostly = SK_WMEM_MAX;
__u32 sysctl_rmem_default __read_mostly = SK_RMEM_MAX;

/* Maximal space eaten by iovec or ancillary data plus some space */
int sysctl_optmem_max __read_mostly = sizeof(unsigned long)*(2*UIO_MAXIOV+512);
EXPORT_SYMBOL(sysctl_optmem_max);

int sysctl_tstamp_allow_data __read_mostly = 1;

DEFINE_STATIC_KEY_FALSE(memalloc_socks_key);
EXPORT_SYMBOL_GPL(memalloc_socks_key);

/**
 * sk_set_memalloc - sets %SOCK_MEMALLOC
 * @sk: socket to set it on
 *
 * Set %SOCK_MEMALLOC on a socket for access to emergency reserves.
 * It's the responsibility of the admin to adjust min_free_kbytes
 * to meet the requirements
 */
void sk_set_memalloc(struct sock *sk)
{
	sock_set_flag(sk, SOCK_MEMALLOC);
	sk->sk_allocation |= __GFP_MEMALLOC;
	static_branch_inc(&memalloc_socks_key);
}
EXPORT_SYMBOL_GPL(sk_set_memalloc);

void sk_clear_memalloc(struct sock *sk)
{
	sock_reset_flag(sk, SOCK_MEMALLOC);
	sk->sk_allocation &= ~__GFP_MEMALLOC;
	static_branch_dec(&memalloc_socks_key);

	/*
	 * SOCK_MEMALLOC is allowed to ignore rmem limits to ensure forward
	 * progress of swapping. SOCK_MEMALLOC may be cleared while
	 * it has rmem allocations due to the last swapfile being deactivated
	 * but there is a risk that the socket is unusable due to exceeding
	 * the rmem limits. Reclaim the reserves and obey rmem limits again.
	 */
	sk_mem_reclaim(sk);
}
EXPORT_SYMBOL_GPL(sk_clear_memalloc);

int __sk_backlog_rcv(struct sock *sk, struct sk_buff *skb)
{
	int ret;
	unsigned int noreclaim_flag;

	/* these should have been dropped before queueing */
	BUG_ON(!sock_flag(sk, SOCK_MEMALLOC));

	noreclaim_flag = memalloc_noreclaim_save();
	ret = sk->sk_backlog_rcv(sk, skb);
	memalloc_noreclaim_restore(noreclaim_flag);

	return ret;
}
EXPORT_SYMBOL(__sk_backlog_rcv);

static int sock_set_timeout(long *timeo_p, char __user *optval, int optlen)
{
	struct timeval tv;

	if (optlen < sizeof(tv))
		return -EINVAL;
	if (copy_from_user(&tv, optval, sizeof(tv)))
		return -EFAULT;
	if (tv.tv_usec < 0 || tv.tv_usec >= USEC_PER_SEC)
		return -EDOM;

	if (tv.tv_sec < 0) {
		static int warned __read_mostly;

		*timeo_p = 0;
		if (warned < 10 && net_ratelimit()) {
			warned++;
			pr_info("%s: `%s' (pid %d) tries to set negative timeout\n",
				__func__, current->comm, task_pid_nr(current));
		}
		return 0;
	}
	*timeo_p = MAX_SCHEDULE_TIMEOUT;
	if (tv.tv_sec == 0 && tv.tv_usec == 0)
		return 0;
	if (tv.tv_sec < (MAX_SCHEDULE_TIMEOUT/HZ - 1))
		*timeo_p = tv.tv_sec * HZ + DIV_ROUND_UP(tv.tv_usec, USEC_PER_SEC / HZ);
	return 0;
}

static void sock_warn_obsolete_bsdism(const char *name)
{
	static int warned;
	static char warncomm[TASK_COMM_LEN];
	if (strcmp(warncomm, current->comm) && warned < 5) {
		strcpy(warncomm,  current->comm);
		pr_warn("process `%s' is using obsolete %s SO_BSDCOMPAT\n",
			warncomm, name);
		warned++;
	}
}

static bool sock_needs_netstamp(const struct sock *sk)
{
	switch (sk->sk_family) {
	case AF_UNSPEC:
	case AF_UNIX:
		return false;
	default:
		return true;
	}
}

static void sock_disable_timestamp(struct sock *sk, unsigned long flags)
{
	if (sk->sk_flags & flags) {
		sk->sk_flags &= ~flags;
		if (sock_needs_netstamp(sk) &&
		    !(sk->sk_flags & SK_FLAGS_TIMESTAMP))
			net_disable_timestamp();
	}
}


int __sock_queue_rcv_skb(struct sock *sk, struct sk_buff *skb)
{
	unsigned long flags;
	struct sk_buff_head *list = &sk->sk_receive_queue;

	if (atomic_read(&sk->sk_rmem_alloc) >= sk->sk_rcvbuf) {
		atomic_inc(&sk->sk_drops);
		trace_sock_rcvqueue_full(sk, skb);
		return -ENOMEM;
	}

	if (!sk_rmem_schedule(sk, skb, skb->truesize)) {
		atomic_inc(&sk->sk_drops);
		return -ENOBUFS;
	}

	skb->dev = NULL;
	skb_set_owner_r(skb, sk);

	/* we escape from rcu protected region, make sure we dont leak
	 * a norefcounted dst
	 */
	skb_dst_force(skb);

	spin_lock_irqsave(&list->lock, flags);
	sock_skb_set_dropcount(sk, skb);
	__skb_queue_tail(list, skb);
	spin_unlock_irqrestore(&list->lock, flags);

	if (!sock_flag(sk, SOCK_DEAD))
		sk->sk_data_ready(sk);
	return 0;
}
EXPORT_SYMBOL(__sock_queue_rcv_skb);

int sock_queue_rcv_skb(struct sock *sk, struct sk_buff *skb)
{
	int err;

	err = sk_filter(sk, skb);
	if (err)
		return err;

	return __sock_queue_rcv_skb(sk, skb);
}
EXPORT_SYMBOL(sock_queue_rcv_skb);

int __sk_receive_skb(struct sock *sk, struct sk_buff *skb,
		     const int nested, unsigned int trim_cap, bool refcounted)
{
	int rc = NET_RX_SUCCESS;

	if (sk_filter_trim_cap(sk, skb, trim_cap))
		goto discard_and_relse;

	skb->dev = NULL;

	if (sk_rcvqueues_full(sk, sk->sk_rcvbuf)) {
		atomic_inc(&sk->sk_drops);
		goto discard_and_relse;
	}
	if (nested)
		bh_lock_sock_nested(sk);
	else
		bh_lock_sock(sk);
	if (!sock_owned_by_user(sk)) {
		/*
		 * trylock + unlock semantics:
		 */
		mutex_acquire(&sk->sk_lock.dep_map, 0, 1, _RET_IP_);

		rc = sk_backlog_rcv(sk, skb);

		mutex_release(&sk->sk_lock.dep_map, 1, _RET_IP_);
	} else if (sk_add_backlog(sk, skb, sk->sk_rcvbuf)) {
		bh_unlock_sock(sk);
		atomic_inc(&sk->sk_drops);
		goto discard_and_relse;
	}

	bh_unlock_sock(sk);
out:
	if (refcounted)
		sock_put(sk);
	return rc;
discard_and_relse:
	kfree_skb(skb);
	goto out;
}
EXPORT_SYMBOL(__sk_receive_skb);

struct dst_entry *__sk_dst_check(struct sock *sk, u32 cookie)
{
	struct dst_entry *dst = __sk_dst_get(sk);

	if (dst && dst->obsolete && dst->ops->check(dst, cookie) == NULL) {
		sk_tx_queue_clear(sk);
		sk->sk_dst_pending_confirm = 0;
		RCU_INIT_POINTER(sk->sk_dst_cache, NULL);
		dst_release(dst);
		return NULL;
	}

	return dst;
}
EXPORT_SYMBOL(__sk_dst_check);

struct dst_entry *sk_dst_check(struct sock *sk, u32 cookie)
{
	struct dst_entry *dst = sk_dst_get(sk);

	if (dst && dst->obsolete && dst->ops->check(dst, cookie) == NULL) {
		sk_dst_reset(sk);
		dst_release(dst);
		return NULL;
	}

	return dst;
}
EXPORT_SYMBOL(sk_dst_check);

static int sock_setbindtodevice(struct sock *sk, char __user *optval,
				int optlen)
{
	int ret = -ENOPROTOOPT;
#ifdef CONFIG_NETDEVICES
	struct net *net = sock_net(sk);
	char devname[IFNAMSIZ];
	int index;

	/* Sorry... */
	ret = -EPERM;
	if (!ns_capable(net->user_ns, CAP_NET_RAW))
		goto out;

	ret = -EINVAL;
	if (optlen < 0)
		goto out;

	/* Bind this socket to a particular device like "eth0",
	 * as specified in the passed interface name. If the
	 * name is "" or the option length is zero the socket
	 * is not bound.
	 */
	if (optlen > IFNAMSIZ - 1)
		optlen = IFNAMSIZ - 1;
	memset(devname, 0, sizeof(devname));

	ret = -EFAULT;
	if (copy_from_user(devname, optval, optlen))
		goto out;

	index = 0;
	if (devname[0] != '\0') {
		struct net_device *dev;

		rcu_read_lock();
		dev = dev_get_by_name_rcu(net, devname);
		if (dev)
			index = dev->ifindex;
		rcu_read_unlock();
		ret = -ENODEV;
		if (!dev)
			goto out;
	}

	lock_sock(sk);
	sk->sk_bound_dev_if = index;
	sk_dst_reset(sk);
	release_sock(sk);

	ret = 0;

out:
#endif

	return ret;
}

static int sock_getbindtodevice(struct sock *sk, char __user *optval,
				int __user *optlen, int len)
{
	int ret = -ENOPROTOOPT;
#ifdef CONFIG_NETDEVICES
	struct net *net = sock_net(sk);
	char devname[IFNAMSIZ];

	if (sk->sk_bound_dev_if == 0) {
		len = 0;
		goto zero;
	}

	ret = -EINVAL;
	if (len < IFNAMSIZ)
		goto out;

	ret = netdev_get_name(net, devname, sk->sk_bound_dev_if);
	if (ret)
		goto out;

	len = strlen(devname) + 1;

	ret = -EFAULT;
	if (copy_to_user(optval, devname, len))
		goto out;

zero:
	ret = -EFAULT;
	if (put_user(len, optlen))
		goto out;

	ret = 0;

out:
#endif

	return ret;
}

static inline void sock_valbool_flag(struct sock *sk, int bit, int valbool)
{
	if (valbool)
		sock_set_flag(sk, bit);
	else
		sock_reset_flag(sk, bit);
}

bool sk_mc_loop(struct sock *sk)
{
	if (dev_recursion_level())
		return false;
	if (!sk)
		return true;
	switch (sk->sk_family) {
	case AF_INET:
		return inet_sk(sk)->mc_loop;
#if IS_ENABLED(CONFIG_IPV6)
	case AF_INET6:
		return inet6_sk(sk)->mc_loop;
#endif
	}
	WARN_ON(1);
	return true;
}
EXPORT_SYMBOL(sk_mc_loop);

/*
 *	This is meant for all protocols to use and covers goings on
 *	at the socket level. Everything here is generic.
 */

int sock_setsockopt(struct socket *sock, int level, int optname,
		    char __user *optval, unsigned int optlen)
{
	struct sock_txtime sk_txtime;
	struct sock *sk = sock->sk;
	int val;
	int valbool;
	struct linger ling;
	int ret = 0;

	/*
	 *	Options without arguments
	 */

	if (optname == SO_BINDTODEVICE)
		return sock_setbindtodevice(sk, optval, optlen);

	if (optlen < sizeof(int))
		return -EINVAL;

	if (get_user(val, (int __user *)optval))
		return -EFAULT;

	valbool = val ? 1 : 0;

	lock_sock(sk);

	switch (optname) {
	case SO_DEBUG:
		if (val && !capable(CAP_NET_ADMIN))
			ret = -EACCES;
		else
			sock_valbool_flag(sk, SOCK_DBG, valbool);
		break;
	case SO_REUSEADDR:
		sk->sk_reuse = (valbool ? SK_CAN_REUSE : SK_NO_REUSE);
		break;
	case SO_REUSEPORT:
		sk->sk_reuseport = valbool;
		break;
	case SO_TYPE:
	case SO_PROTOCOL:
	case SO_DOMAIN:
	case SO_ERROR:
		ret = -ENOPROTOOPT;
		break;
	case SO_DONTROUTE:
		sock_valbool_flag(sk, SOCK_LOCALROUTE, valbool);
		sk_dst_reset(sk);
		break;
	case SO_BROADCAST:
		sock_valbool_flag(sk, SOCK_BROADCAST, valbool);
		break;
	case SO_SNDBUF:
		/* Don't error on this BSD doesn't and if you think
		 * about it this is right. Otherwise apps have to
		 * play 'guess the biggest size' games. RCVBUF/SNDBUF
		 * are treated in BSD as hints
		 */
		val = min_t(u32, val, sysctl_wmem_max);
set_sndbuf:
		sk->sk_userlocks |= SOCK_SNDBUF_LOCK;
		sk->sk_sndbuf = max_t(int, val * 2, SOCK_MIN_SNDBUF);
		/* Wake up sending tasks if we upped the value. */
		sk->sk_write_space(sk);
		break;

	case SO_SNDBUFFORCE:
		if (!capable(CAP_NET_ADMIN)) {
			ret = -EPERM;
			break;
		}
		goto set_sndbuf;

	case SO_RCVBUF:
		/* Don't error on this BSD doesn't and if you think
		 * about it this is right. Otherwise apps have to
		 * play 'guess the biggest size' games. RCVBUF/SNDBUF
		 * are treated in BSD as hints
		 */
		val = min_t(u32, val, sysctl_rmem_max);
set_rcvbuf:
		sk->sk_userlocks |= SOCK_RCVBUF_LOCK;
		/*
		 * We double it on the way in to account for
		 * "struct sk_buff" etc. overhead.   Applications
		 * assume that the SO_RCVBUF setting they make will
		 * allow that much actual data to be received on that
		 * socket.
		 *
		 * Applications are unaware that "struct sk_buff" and
		 * other overheads allocate from the receive buffer
		 * during socket buffer allocation.
		 *
		 * And after considering the possible alternatives,
		 * returning the value we actually used in getsockopt
		 * is the most desirable behavior.
		 */
		sk->sk_rcvbuf = max_t(int, val * 2, SOCK_MIN_RCVBUF);
		break;

	case SO_RCVBUFFORCE:
		if (!capable(CAP_NET_ADMIN)) {
			ret = -EPERM;
			break;
		}
		goto set_rcvbuf;

	case SO_KEEPALIVE:
		if (sk->sk_prot->keepalive)
			sk->sk_prot->keepalive(sk, valbool);
		sock_valbool_flag(sk, SOCK_KEEPOPEN, valbool);
		break;

	case SO_OOBINLINE:
		sock_valbool_flag(sk, SOCK_URGINLINE, valbool);
		break;

	case SO_NO_CHECK:
		sk->sk_no_check_tx = valbool;
		break;

	case SO_PRIORITY:
		if ((val >= 0 && val <= 6) ||
		    ns_capable(sock_net(sk)->user_ns, CAP_NET_ADMIN))
			sk->sk_priority = val;
		else
			ret = -EPERM;
		break;

	case SO_LINGER:
		if (optlen < sizeof(ling)) {
			ret = -EINVAL;	/* 1003.1g */
			break;
		}
		if (copy_from_user(&ling, optval, sizeof(ling))) {
			ret = -EFAULT;
			break;
		}
		if (!ling.l_onoff)
			sock_reset_flag(sk, SOCK_LINGER);
		else {
#if (BITS_PER_LONG == 32)
			if ((unsigned int)ling.l_linger >= MAX_SCHEDULE_TIMEOUT/HZ)
				sk->sk_lingertime = MAX_SCHEDULE_TIMEOUT;
			else
#endif
				sk->sk_lingertime = (unsigned int)ling.l_linger * HZ;
			sock_set_flag(sk, SOCK_LINGER);
		}
		break;

	case SO_BSDCOMPAT:
		sock_warn_obsolete_bsdism("setsockopt");
		break;

	case SO_PASSCRED:
		if (valbool)
			set_bit(SOCK_PASSCRED, &sock->flags);
		else
			clear_bit(SOCK_PASSCRED, &sock->flags);
		break;

	case SO_TIMESTAMP:
	case SO_TIMESTAMPNS:
		if (valbool)  {
			if (optname == SO_TIMESTAMP)
				sock_reset_flag(sk, SOCK_RCVTSTAMPNS);
			else
				sock_set_flag(sk, SOCK_RCVTSTAMPNS);
			sock_set_flag(sk, SOCK_RCVTSTAMP);
			sock_enable_timestamp(sk, SOCK_TIMESTAMP);
		} else {
			sock_reset_flag(sk, SOCK_RCVTSTAMP);
			sock_reset_flag(sk, SOCK_RCVTSTAMPNS);
		}
		break;

	case SO_TIMESTAMPING:
		if (val & ~SOF_TIMESTAMPING_MASK) {
			ret = -EINVAL;
			break;
		}

		if (val & SOF_TIMESTAMPING_OPT_ID &&
		    !(sk->sk_tsflags & SOF_TIMESTAMPING_OPT_ID)) {
			if (sk->sk_protocol == IPPROTO_TCP &&
			    sk->sk_type == SOCK_STREAM) {
				if ((1 << sk->sk_state) &
				    (TCPF_CLOSE | TCPF_LISTEN)) {
					ret = -EINVAL;
					break;
				}
				sk->sk_tskey = tcp_sk(sk)->snd_una;
			} else {
				sk->sk_tskey = 0;
			}
		}

		if (val & SOF_TIMESTAMPING_OPT_STATS &&
		    !(val & SOF_TIMESTAMPING_OPT_TSONLY)) {
			ret = -EINVAL;
			break;
		}

		sk->sk_tsflags = val;
		if (val & SOF_TIMESTAMPING_RX_SOFTWARE)
			sock_enable_timestamp(sk,
					      SOCK_TIMESTAMPING_RX_SOFTWARE);
		else
			sock_disable_timestamp(sk,
					       (1UL << SOCK_TIMESTAMPING_RX_SOFTWARE));
		break;

	case SO_RCVLOWAT:
		if (val < 0)
			val = INT_MAX;
		if (sock->ops->set_rcvlowat)
			ret = sock->ops->set_rcvlowat(sk, val);
		else
			sk->sk_rcvlowat = val ? : 1;
		break;

	case SO_RCVTIMEO:
		ret = sock_set_timeout(&sk->sk_rcvtimeo, optval, optlen);
		break;

	case SO_SNDTIMEO:
		ret = sock_set_timeout(&sk->sk_sndtimeo, optval, optlen);
		break;

	case SO_ATTACH_FILTER:
		ret = -EINVAL;
		if (optlen == sizeof(struct sock_fprog)) {
			struct sock_fprog fprog;

			ret = -EFAULT;
			if (copy_from_user(&fprog, optval, sizeof(fprog)))
				break;

			ret = sk_attach_filter(&fprog, sk);
		}
		break;

	case SO_ATTACH_BPF:
		ret = -EINVAL;
		if (optlen == sizeof(u32)) {
			u32 ufd;

			ret = -EFAULT;
			if (copy_from_user(&ufd, optval, sizeof(ufd)))
				break;

			ret = sk_attach_bpf(ufd, sk);
		}
		break;

	case SO_ATTACH_REUSEPORT_CBPF:
		ret = -EINVAL;
		if (optlen == sizeof(struct sock_fprog)) {
			struct sock_fprog fprog;

			ret = -EFAULT;
			if (copy_from_user(&fprog, optval, sizeof(fprog)))
				break;

			ret = sk_reuseport_attach_filter(&fprog, sk);
		}
		break;

	case SO_ATTACH_REUSEPORT_EBPF:
		ret = -EINVAL;
		if (optlen == sizeof(u32)) {
			u32 ufd;

			ret = -EFAULT;
			if (copy_from_user(&ufd, optval, sizeof(ufd)))
				break;

			ret = sk_reuseport_attach_bpf(ufd, sk);
		}
		break;

	case SO_DETACH_FILTER:
		ret = sk_detach_filter(sk);
		break;

	case SO_LOCK_FILTER:
		if (sock_flag(sk, SOCK_FILTER_LOCKED) && !valbool)
			ret = -EPERM;
		else
			sock_valbool_flag(sk, SOCK_FILTER_LOCKED, valbool);
		break;

	case SO_PASSSEC:
		if (valbool)
			set_bit(SOCK_PASSSEC, &sock->flags);
		else
			clear_bit(SOCK_PASSSEC, &sock->flags);
		break;
	case SO_MARK:
		if (!ns_capable(sock_net(sk)->user_ns, CAP_NET_ADMIN))
			ret = -EPERM;
		else
			sk->sk_mark = val;
		break;

	case SO_RXQ_OVFL:
		sock_valbool_flag(sk, SOCK_RXQ_OVFL, valbool);
		break;

	case SO_WIFI_STATUS:
		sock_valbool_flag(sk, SOCK_WIFI_STATUS, valbool);
		break;

	case SO_PEEK_OFF:
		if (sock->ops->set_peek_off)
			ret = sock->ops->set_peek_off(sk, val);
		else
			ret = -EOPNOTSUPP;
		break;

	case SO_NOFCS:
		sock_valbool_flag(sk, SOCK_NOFCS, valbool);
		break;

	case SO_SELECT_ERR_QUEUE:
		sock_valbool_flag(sk, SOCK_SELECT_ERR_QUEUE, valbool);
		break;

#ifdef CONFIG_NET_RX_BUSY_POLL
	case SO_BUSY_POLL:
		/* allow unprivileged users to decrease the value */
		if ((val > sk->sk_ll_usec) && !capable(CAP_NET_ADMIN))
			ret = -EPERM;
		else {
			if (val < 0)
				ret = -EINVAL;
			else
				sk->sk_ll_usec = val;
		}
		break;
#endif

	case SO_MAX_PACING_RATE:
		if (val != ~0U)
			cmpxchg(&sk->sk_pacing_status,
				SK_PACING_NONE,
				SK_PACING_NEEDED);
		sk->sk_max_pacing_rate = val;
		sk->sk_pacing_rate = min(sk->sk_pacing_rate,
					 sk->sk_max_pacing_rate);
		break;

	case SO_INCOMING_CPU:
		WRITE_ONCE(sk->sk_incoming_cpu, val);
		break;

	case SO_CNX_ADVICE:
		if (val == 1)
			dst_negative_advice(sk);
		break;

	case SO_ZEROCOPY:
		if (sk->sk_family == PF_INET || sk->sk_family == PF_INET6) {
			if (sk->sk_protocol != IPPROTO_TCP)
				ret = -ENOTSUPP;
		} else if (sk->sk_family != PF_RDS) {
			ret = -ENOTSUPP;
		}
		if (!ret) {
			if (val < 0 || val > 1)
				ret = -EINVAL;
			else
				sock_valbool_flag(sk, SOCK_ZEROCOPY, valbool);
		}
		break;

	case SO_TXTIME:
		if (!ns_capable(sock_net(sk)->user_ns, CAP_NET_ADMIN)) {
			ret = -EPERM;
		} else if (optlen != sizeof(struct sock_txtime)) {
			ret = -EINVAL;
		} else if (copy_from_user(&sk_txtime, optval,
			   sizeof(struct sock_txtime))) {
			ret = -EFAULT;
		} else if (sk_txtime.flags & ~SOF_TXTIME_FLAGS_MASK) {
			ret = -EINVAL;
		} else {
			sock_valbool_flag(sk, SOCK_TXTIME, true);
			sk->sk_clockid = sk_txtime.clockid;
			sk->sk_txtime_deadline_mode =
				!!(sk_txtime.flags & SOF_TXTIME_DEADLINE_MODE);
			sk->sk_txtime_report_errors =
				!!(sk_txtime.flags & SOF_TXTIME_REPORT_ERRORS);
		}
		break;

	default:
		ret = -ENOPROTOOPT;
		break;
	}
	release_sock(sk);
	return ret;
}
EXPORT_SYMBOL(sock_setsockopt);


static void cred_to_ucred(struct pid *pid, const struct cred *cred,
			  struct ucred *ucred)
{
	ucred->pid = pid_vnr(pid);
	ucred->uid = ucred->gid = -1;
	if (cred) {
		struct user_namespace *current_ns = current_user_ns();

		ucred->uid = from_kuid_munged(current_ns, cred->euid);
		ucred->gid = from_kgid_munged(current_ns, cred->egid);
	}
}

static int groups_to_user(gid_t __user *dst, const struct group_info *src)
{
	struct user_namespace *user_ns = current_user_ns();
	int i;

	for (i = 0; i < src->ngroups; i++)
		if (put_user(from_kgid_munged(user_ns, src->gid[i]), dst + i))
			return -EFAULT;

	return 0;
}

int sock_getsockopt(struct socket *sock, int level, int optname,
		    char __user *optval, int __user *optlen)
{
	struct sock *sk = sock->sk;

	union {
		int val;
		u64 val64;
		struct linger ling;
		struct timeval tm;
		struct sock_txtime txtime;
	} v;

	int lv = sizeof(int);
	int len;

	if (get_user(len, optlen))
		return -EFAULT;
	if (len < 0)
		return -EINVAL;

	memset(&v, 0, sizeof(v));

	switch (optname) {
	case SO_DEBUG:
		v.val = sock_flag(sk, SOCK_DBG);
		break;

	case SO_DONTROUTE:
		v.val = sock_flag(sk, SOCK_LOCALROUTE);
		break;

	case SO_BROADCAST:
		v.val = sock_flag(sk, SOCK_BROADCAST);
		break;

	case SO_SNDBUF:
		v.val = sk->sk_sndbuf;
		break;

	case SO_RCVBUF:
		v.val = sk->sk_rcvbuf;
		break;

	case SO_REUSEADDR:
		v.val = sk->sk_reuse;
		break;

	case SO_REUSEPORT:
		v.val = sk->sk_reuseport;
		break;

	case SO_KEEPALIVE:
		v.val = sock_flag(sk, SOCK_KEEPOPEN);
		break;

	case SO_TYPE:
		v.val = sk->sk_type;
		break;

	case SO_PROTOCOL:
		v.val = sk->sk_protocol;
		break;

	case SO_DOMAIN:
		v.val = sk->sk_family;
		break;

	case SO_ERROR:
		v.val = -sock_error(sk);
		if (v.val == 0)
			v.val = xchg(&sk->sk_err_soft, 0);
		break;

	case SO_OOBINLINE:
		v.val = sock_flag(sk, SOCK_URGINLINE);
		break;

	case SO_NO_CHECK:
		v.val = sk->sk_no_check_tx;
		break;

	case SO_PRIORITY:
		v.val = sk->sk_priority;
		break;

	case SO_LINGER:
		lv		= sizeof(v.ling);
		v.ling.l_onoff	= sock_flag(sk, SOCK_LINGER);
		v.ling.l_linger	= sk->sk_lingertime / HZ;
		break;

	case SO_BSDCOMPAT:
		sock_warn_obsolete_bsdism("getsockopt");
		break;

	case SO_TIMESTAMP:
		v.val = sock_flag(sk, SOCK_RCVTSTAMP) &&
				!sock_flag(sk, SOCK_RCVTSTAMPNS);
		break;

	case SO_TIMESTAMPNS:
		v.val = sock_flag(sk, SOCK_RCVTSTAMPNS);
		break;

	case SO_TIMESTAMPING:
		v.val = sk->sk_tsflags;
		break;

	case SO_RCVTIMEO:
		lv = sizeof(struct timeval);
		if (sk->sk_rcvtimeo == MAX_SCHEDULE_TIMEOUT) {
			v.tm.tv_sec = 0;
			v.tm.tv_usec = 0;
		} else {
			v.tm.tv_sec = sk->sk_rcvtimeo / HZ;
			v.tm.tv_usec = ((sk->sk_rcvtimeo % HZ) * USEC_PER_SEC) / HZ;
		}
		break;

	case SO_SNDTIMEO:
		lv = sizeof(struct timeval);
		if (sk->sk_sndtimeo == MAX_SCHEDULE_TIMEOUT) {
			v.tm.tv_sec = 0;
			v.tm.tv_usec = 0;
		} else {
			v.tm.tv_sec = sk->sk_sndtimeo / HZ;
			v.tm.tv_usec = ((sk->sk_sndtimeo % HZ) * USEC_PER_SEC) / HZ;
		}
		break;

	case SO_RCVLOWAT:
		v.val = sk->sk_rcvlowat;
		break;

	case SO_SNDLOWAT:
		v.val = 1;
		break;

	case SO_PASSCRED:
		v.val = !!test_bit(SOCK_PASSCRED, &sock->flags);
		break;

	case SO_PEERCRED:
	{
		struct ucred peercred;
		if (len > sizeof(peercred))
			len = sizeof(peercred);
		cred_to_ucred(sk->sk_peer_pid, sk->sk_peer_cred, &peercred);
		if (copy_to_user(optval, &peercred, len))
			return -EFAULT;
		goto lenout;
	}

	case SO_PEERGROUPS:
	{
		int ret, n;

		if (!sk->sk_peer_cred)
			return -ENODATA;

		n = sk->sk_peer_cred->group_info->ngroups;
		if (len < n * sizeof(gid_t)) {
			len = n * sizeof(gid_t);
			return put_user(len, optlen) ? -EFAULT : -ERANGE;
		}
		len = n * sizeof(gid_t);

		ret = groups_to_user((gid_t __user *)optval,
				     sk->sk_peer_cred->group_info);
		if (ret)
			return ret;
		goto lenout;
	}

	case SO_PEERNAME:
	{
		char address[128];

		lv = sock->ops->getname(sock, (struct sockaddr *)address, 2);
		if (lv < 0)
			return -ENOTCONN;
		if (lv < len)
			return -EINVAL;
		if (copy_to_user(optval, address, len))
			return -EFAULT;
		goto lenout;
	}

	/* Dubious BSD thing... Probably nobody even uses it, but
	 * the UNIX standard wants it for whatever reason... -DaveM
	 */
	case SO_ACCEPTCONN:
		v.val = sk->sk_state == TCP_LISTEN;
		break;

	case SO_PASSSEC:
		v.val = !!test_bit(SOCK_PASSSEC, &sock->flags);
		break;

	case SO_PEERSEC:
		return security_socket_getpeersec_stream(sock, optval, optlen, len);

	case SO_MARK:
		v.val = sk->sk_mark;
		break;

	case SO_RXQ_OVFL:
		v.val = sock_flag(sk, SOCK_RXQ_OVFL);
		break;

	case SO_WIFI_STATUS:
		v.val = sock_flag(sk, SOCK_WIFI_STATUS);
		break;

	case SO_PEEK_OFF:
		if (!sock->ops->set_peek_off)
			return -EOPNOTSUPP;

		v.val = sk->sk_peek_off;
		break;
	case SO_NOFCS:
		v.val = sock_flag(sk, SOCK_NOFCS);
		break;

	case SO_BINDTODEVICE:
		return sock_getbindtodevice(sk, optval, optlen, len);

	case SO_GET_FILTER:
		len = sk_get_filter(sk, (struct sock_filter __user *)optval, len);
		if (len < 0)
			return len;

		goto lenout;

	case SO_LOCK_FILTER:
		v.val = sock_flag(sk, SOCK_FILTER_LOCKED);
		break;

	case SO_BPF_EXTENSIONS:
		v.val = bpf_tell_extensions();
		break;

	case SO_SELECT_ERR_QUEUE:
		v.val = sock_flag(sk, SOCK_SELECT_ERR_QUEUE);
		break;

#ifdef CONFIG_NET_RX_BUSY_POLL
	case SO_BUSY_POLL:
		v.val = sk->sk_ll_usec;
		break;
#endif

	case SO_MAX_PACING_RATE:
		v.val = sk->sk_max_pacing_rate;
		break;

	case SO_INCOMING_CPU:
		v.val = READ_ONCE(sk->sk_incoming_cpu);
		break;

	case SO_MEMINFO:
	{
		u32 meminfo[SK_MEMINFO_VARS];

		sk_get_meminfo(sk, meminfo);

		len = min_t(unsigned int, len, sizeof(meminfo));
		if (copy_to_user(optval, &meminfo, len))
			return -EFAULT;

		goto lenout;
	}

#ifdef CONFIG_NET_RX_BUSY_POLL
	case SO_INCOMING_NAPI_ID:
		v.val = READ_ONCE(sk->sk_napi_id);

		/* aggregate non-NAPI IDs down to 0 */
		if (v.val < MIN_NAPI_ID)
			v.val = 0;

		break;
#endif

	case SO_COOKIE:
		lv = sizeof(u64);
		if (len < lv)
			return -EINVAL;
		v.val64 = sock_gen_cookie(sk);
		break;

	case SO_ZEROCOPY:
		v.val = sock_flag(sk, SOCK_ZEROCOPY);
		break;

	case SO_TXTIME:
		lv = sizeof(v.txtime);
		v.txtime.clockid = sk->sk_clockid;
		v.txtime.flags |= sk->sk_txtime_deadline_mode ?
				  SOF_TXTIME_DEADLINE_MODE : 0;
		v.txtime.flags |= sk->sk_txtime_report_errors ?
				  SOF_TXTIME_REPORT_ERRORS : 0;
		break;

	default:
		/* We implement the SO_SNDLOWAT etc to not be settable
		 * (1003.1g 7).
		 */
		return -ENOPROTOOPT;
	}

	if (len > lv)
		len = lv;
	if (copy_to_user(optval, &v, len))
		return -EFAULT;
lenout:
	if (put_user(len, optlen))
		return -EFAULT;
	return 0;
}

/*
 * Initialize an sk_lock.
 *
 * (We also register the sk_lock with the lock validator.)
 */
static inline void sock_lock_init(struct sock *sk)
{
#ifdef CONFIG_MPTCP
	/* Reclassify the lock-class for subflows */
	if (sk->sk_type == SOCK_STREAM && sk->sk_protocol == IPPROTO_TCP)
		if (mptcp(tcp_sk(sk)) || tcp_sk(sk)->is_master_sk) {
			sock_lock_init_class_and_name(sk, meta_slock_key_name,
						      &meta_slock_key,
						      meta_key_name,
						      &meta_key);

			/* We don't yet have the mptcp-point.
			 * Thus we still need inet_sock_destruct
			 */
			sk->sk_destruct = inet_sock_destruct;
			return;
		}
#endif

	if (sk->sk_kern_sock)
		sock_lock_init_class_and_name(
			sk,
			af_family_kern_slock_key_strings[sk->sk_family],
			af_family_kern_slock_keys + sk->sk_family,
			af_family_kern_key_strings[sk->sk_family],
			af_family_kern_keys + sk->sk_family);
	else
		sock_lock_init_class_and_name(
			sk,
			af_family_slock_key_strings[sk->sk_family],
			af_family_slock_keys + sk->sk_family,
			af_family_key_strings[sk->sk_family],
			af_family_keys + sk->sk_family);
}

/*
 * Copy all fields from osk to nsk but nsk->sk_refcnt must not change yet,
 * even temporarly, because of RCU lookups. sk_node should also be left as is.
 * We must not copy fields between sk_dontcopy_begin and sk_dontcopy_end
 */
static void sock_copy(struct sock *nsk, const struct sock *osk)
{
#ifdef CONFIG_SECURITY_NETWORK
	void *sptr = nsk->sk_security;
#endif
	memcpy(nsk, osk, offsetof(struct sock, sk_dontcopy_begin));

	memcpy(&nsk->sk_dontcopy_end, &osk->sk_dontcopy_end,
	       osk->sk_prot->obj_size - offsetof(struct sock, sk_dontcopy_end));

#ifdef CONFIG_SECURITY_NETWORK
	nsk->sk_security = sptr;
	security_sk_clone(osk, nsk);
#endif
}

static struct sock *sk_prot_alloc(struct proto *prot, gfp_t priority,
		int family)
{
	struct sock *sk;
	struct kmem_cache *slab;

	slab = prot->slab;
	if (slab != NULL) {
		sk = kmem_cache_alloc(slab, priority & ~__GFP_ZERO);
		if (!sk)
			return sk;
<<<<<<< HEAD
		if (priority & __GFP_ZERO)
#ifdef CONFIG_MPTCP
		{
		if (prot->clear_sk)
			prot->clear_sk(sk, prot->obj_size);
		else
#endif
=======
		if (want_init_on_alloc(priority))
>>>>>>> 2700cf83
			sk_prot_clear_nulls(sk, prot->obj_size);
#ifdef CONFIG_MPTCP
	}
#endif
	} else
		sk = kmalloc(prot->obj_size, priority);

	if (sk != NULL) {
		if (security_sk_alloc(sk, family, priority))
			goto out_free;

		if (!try_module_get(prot->owner))
			goto out_free_sec;
		sk_tx_queue_clear(sk);
	}

	return sk;

out_free_sec:
	security_sk_free(sk);
out_free:
	if (slab != NULL)
		kmem_cache_free(slab, sk);
	else
		kfree(sk);
	return NULL;
}

static void sk_prot_free(struct proto *prot, struct sock *sk)
{
	struct kmem_cache *slab;
	struct module *owner;

	owner = prot->owner;
	slab = prot->slab;

	cgroup_sk_free(&sk->sk_cgrp_data);
	mem_cgroup_sk_free(sk);
	security_sk_free(sk);
	if (slab != NULL)
		kmem_cache_free(slab, sk);
	else
		kfree(sk);
	module_put(owner);
}

/**
 *	sk_alloc - All socket objects are allocated here
 *	@net: the applicable net namespace
 *	@family: protocol family
 *	@priority: for allocation (%GFP_KERNEL, %GFP_ATOMIC, etc)
 *	@prot: struct proto associated with this new sock instance
 *	@kern: is this to be a kernel socket?
 */
struct sock *sk_alloc(struct net *net, int family, gfp_t priority,
		      struct proto *prot, int kern)
{
	struct sock *sk;

	sk = sk_prot_alloc(prot, priority | __GFP_ZERO, family);
	if (sk) {
		sk->sk_family = family;
		/*
		 * See comment in struct sock definition to understand
		 * why we need sk_prot_creator -acme
		 */
		sk->sk_prot = sk->sk_prot_creator = prot;
		sk->sk_kern_sock = kern;
		sock_lock_init(sk);
		sk->sk_net_refcnt = kern ? 0 : 1;
		if (likely(sk->sk_net_refcnt)) {
			get_net(net);
			sock_inuse_add(net, 1);
		}

		sock_net_set(sk, net);
		refcount_set(&sk->sk_wmem_alloc, 1);

		mem_cgroup_sk_alloc(sk);
		cgroup_sk_alloc(&sk->sk_cgrp_data);
		sock_update_classid(&sk->sk_cgrp_data);
		sock_update_netprioidx(&sk->sk_cgrp_data);
	}

	return sk;
}
EXPORT_SYMBOL(sk_alloc);

/* Sockets having SOCK_RCU_FREE will call this function after one RCU
 * grace period. This is the case for UDP sockets and TCP listeners.
 */
static void __sk_destruct(struct rcu_head *head)
{
	struct sock *sk = container_of(head, struct sock, sk_rcu);
	struct sk_filter *filter;

	if (sk->sk_destruct)
		sk->sk_destruct(sk);

	filter = rcu_dereference_check(sk->sk_filter,
				       refcount_read(&sk->sk_wmem_alloc) == 0);
	if (filter) {
		sk_filter_uncharge(sk, filter);
		RCU_INIT_POINTER(sk->sk_filter, NULL);
	}

	sock_disable_timestamp(sk, SK_FLAGS_TIMESTAMP);

	if (atomic_read(&sk->sk_omem_alloc))
		pr_debug("%s: optmem leakage (%d bytes) detected\n",
			 __func__, atomic_read(&sk->sk_omem_alloc));

	if (sk->sk_frag.page) {
		put_page(sk->sk_frag.page);
		sk->sk_frag.page = NULL;
	}

	if (sk->sk_peer_cred)
		put_cred(sk->sk_peer_cred);
	put_pid(sk->sk_peer_pid);
	if (likely(sk->sk_net_refcnt))
		put_net(sock_net(sk));
	sk_prot_free(sk->sk_prot_creator, sk);
}

void sk_destruct(struct sock *sk)
{
	bool use_call_rcu = sock_flag(sk, SOCK_RCU_FREE);

	if (rcu_access_pointer(sk->sk_reuseport_cb)) {
		reuseport_detach_sock(sk);
		use_call_rcu = true;
	}

	if (use_call_rcu)
		call_rcu(&sk->sk_rcu, __sk_destruct);
	else
		__sk_destruct(&sk->sk_rcu);
}

static void __sk_free(struct sock *sk)
{
	if (likely(sk->sk_net_refcnt))
		sock_inuse_add(sock_net(sk), -1);

	if (unlikely(sk->sk_net_refcnt && sock_diag_has_destroy_listeners(sk)))
		sock_diag_broadcast_destroy(sk);
	else
		sk_destruct(sk);
}

void sk_free(struct sock *sk)
{
	/*
	 * We subtract one from sk_wmem_alloc and can know if
	 * some packets are still in some tx queue.
	 * If not null, sock_wfree() will call __sk_free(sk) later
	 */
	if (refcount_dec_and_test(&sk->sk_wmem_alloc))
		__sk_free(sk);
}
EXPORT_SYMBOL(sk_free);

static void sk_init_common(struct sock *sk)
{
	skb_queue_head_init(&sk->sk_receive_queue);
	skb_queue_head_init(&sk->sk_write_queue);
	skb_queue_head_init(&sk->sk_error_queue);

	rwlock_init(&sk->sk_callback_lock);
	lockdep_set_class_and_name(&sk->sk_receive_queue.lock,
			af_rlock_keys + sk->sk_family,
			af_family_rlock_key_strings[sk->sk_family]);
	lockdep_set_class_and_name(&sk->sk_write_queue.lock,
			af_wlock_keys + sk->sk_family,
			af_family_wlock_key_strings[sk->sk_family]);
	lockdep_set_class_and_name(&sk->sk_error_queue.lock,
			af_elock_keys + sk->sk_family,
			af_family_elock_key_strings[sk->sk_family]);
	lockdep_set_class_and_name(&sk->sk_callback_lock,
			af_callback_keys + sk->sk_family,
			af_family_clock_key_strings[sk->sk_family]);
}

/**
 *	sk_clone_lock - clone a socket, and lock its clone
 *	@sk: the socket to clone
 *	@priority: for allocation (%GFP_KERNEL, %GFP_ATOMIC, etc)
 *
 *	Caller must unlock socket even in error path (bh_unlock_sock(newsk))
 */
struct sock *sk_clone_lock(const struct sock *sk, const gfp_t priority)
{
	struct sock *newsk;
	bool is_charged = true;

	newsk = sk_prot_alloc(sk->sk_prot, priority, sk->sk_family);
	if (newsk != NULL) {
		struct sk_filter *filter;

		sock_copy(newsk, sk);

		newsk->sk_prot_creator = sk->sk_prot;

		/* SANITY */
		if (likely(newsk->sk_net_refcnt))
			get_net(sock_net(newsk));
		sk_node_init(&newsk->sk_node);
		sock_lock_init(newsk);
		bh_lock_sock(newsk);
		newsk->sk_backlog.head	= newsk->sk_backlog.tail = NULL;
		newsk->sk_backlog.len = 0;

		atomic_set(&newsk->sk_rmem_alloc, 0);
		/*
		 * sk_wmem_alloc set to one (see sk_free() and sock_wfree())
		 */
		refcount_set(&newsk->sk_wmem_alloc, 1);
		atomic_set(&newsk->sk_omem_alloc, 0);
		sk_init_common(newsk);

		newsk->sk_dst_cache	= NULL;
		newsk->sk_dst_pending_confirm = 0;
		newsk->sk_wmem_queued	= 0;
		newsk->sk_forward_alloc = 0;
		atomic_set(&newsk->sk_drops, 0);
		newsk->sk_send_head	= NULL;
		newsk->sk_userlocks	= sk->sk_userlocks & ~SOCK_BINDPORT_LOCK;
		atomic_set(&newsk->sk_zckey, 0);

		sock_reset_flag(newsk, SOCK_DONE);
#ifdef CONFIG_MPTCP
		sock_reset_flag(newsk, SOCK_MPTCP);
#endif
		mem_cgroup_sk_alloc(newsk);
		cgroup_sk_alloc(&newsk->sk_cgrp_data);

		rcu_read_lock();
		filter = rcu_dereference(sk->sk_filter);
		if (filter != NULL)
			/* though it's an empty new sock, the charging may fail
			 * if sysctl_optmem_max was changed between creation of
			 * original socket and cloning
			 */
			is_charged = sk_filter_charge(newsk, filter);
		RCU_INIT_POINTER(newsk->sk_filter, filter);
		rcu_read_unlock();

		if (unlikely(!is_charged || xfrm_sk_clone_policy(newsk, sk))) {
			/* We need to make sure that we don't uncharge the new
			 * socket if we couldn't charge it in the first place
			 * as otherwise we uncharge the parent's filter.
			 */
			if (!is_charged)
				RCU_INIT_POINTER(newsk->sk_filter, NULL);
			sk_free_unlock_clone(newsk);
			newsk = NULL;
			goto out;
		}
		RCU_INIT_POINTER(newsk->sk_reuseport_cb, NULL);

		newsk->sk_err	   = 0;
		newsk->sk_err_soft = 0;
		newsk->sk_priority = 0;
		newsk->sk_incoming_cpu = raw_smp_processor_id();
		atomic64_set(&newsk->sk_cookie, 0);
		if (likely(newsk->sk_net_refcnt))
			sock_inuse_add(sock_net(newsk), 1);

		/*
		 * Before updating sk_refcnt, we must commit prior changes to memory
		 * (Documentation/RCU/rculist_nulls.txt for details)
		 */
		smp_wmb();
		refcount_set(&newsk->sk_refcnt, 2);

		/*
		 * Increment the counter in the same struct proto as the master
		 * sock (sk_refcnt_debug_inc uses newsk->sk_prot->socks, that
		 * is the same as sk->sk_prot->socks, as this field was copied
		 * with memcpy).
		 *
		 * This _changes_ the previous behaviour, where
		 * tcp_create_openreq_child always was incrementing the
		 * equivalent to tcp_prot->socks (inet_sock_nr), so this have
		 * to be taken into account in all callers. -acme
		 */
		sk_refcnt_debug_inc(newsk);
		sk_set_socket(newsk, NULL);
		newsk->sk_wq = NULL;

		if (newsk->sk_prot->sockets_allocated)
			sk_sockets_allocated_inc(newsk);

		if (sock_needs_netstamp(sk) &&
		    newsk->sk_flags & SK_FLAGS_TIMESTAMP)
			net_enable_timestamp();
	}
out:
	return newsk;
}
EXPORT_SYMBOL_GPL(sk_clone_lock);

void sk_free_unlock_clone(struct sock *sk)
{
	/* It is still raw copy of parent, so invalidate
	 * destructor and make plain sk_free() */
	sk->sk_destruct = NULL;
	bh_unlock_sock(sk);
	sk_free(sk);
}
EXPORT_SYMBOL_GPL(sk_free_unlock_clone);

void sk_setup_caps(struct sock *sk, struct dst_entry *dst)
{
	u32 max_segs = 1;

	sk_dst_set(sk, dst);
	sk->sk_route_caps = dst->dev->features | sk->sk_route_forced_caps;
	if (sk->sk_route_caps & NETIF_F_GSO)
		sk->sk_route_caps |= NETIF_F_GSO_SOFTWARE;
	sk->sk_route_caps &= ~sk->sk_route_nocaps;
	if (sk_can_gso(sk)) {
		if (dst->header_len && !xfrm_dst_offload_ok(dst)) {
			sk->sk_route_caps &= ~NETIF_F_GSO_MASK;
		} else {
			sk->sk_route_caps |= NETIF_F_SG | NETIF_F_HW_CSUM;
			sk->sk_gso_max_size = dst->dev->gso_max_size;
			max_segs = max_t(u32, dst->dev->gso_max_segs, 1);
		}
	}
	sk->sk_gso_max_segs = max_segs;
}
EXPORT_SYMBOL_GPL(sk_setup_caps);

/*
 *	Simple resource managers for sockets.
 */


/*
 * Write buffer destructor automatically called from kfree_skb.
 */
void sock_wfree(struct sk_buff *skb)
{
	struct sock *sk = skb->sk;
	unsigned int len = skb->truesize;

	if (!sock_flag(sk, SOCK_USE_WRITE_QUEUE)) {
		/*
		 * Keep a reference on sk_wmem_alloc, this will be released
		 * after sk_write_space() call
		 */
		WARN_ON(refcount_sub_and_test(len - 1, &sk->sk_wmem_alloc));
		sk->sk_write_space(sk);
		len = 1;
	}
	/*
	 * if sk_wmem_alloc reaches 0, we must finish what sk_free()
	 * could not do because of in-flight packets
	 */
	if (refcount_sub_and_test(len, &sk->sk_wmem_alloc))
		__sk_free(sk);
}
EXPORT_SYMBOL(sock_wfree);

/* This variant of sock_wfree() is used by TCP,
 * since it sets SOCK_USE_WRITE_QUEUE.
 */
void __sock_wfree(struct sk_buff *skb)
{
	struct sock *sk = skb->sk;

	if (refcount_sub_and_test(skb->truesize, &sk->sk_wmem_alloc))
		__sk_free(sk);
}

void skb_set_owner_w(struct sk_buff *skb, struct sock *sk)
{
	skb_orphan(skb);
	skb->sk = sk;
#ifdef CONFIG_INET
	if (unlikely(!sk_fullsock(sk))) {
		skb->destructor = sock_edemux;
		sock_hold(sk);
		return;
	}
#endif
	skb->destructor = sock_wfree;
	skb_set_hash_from_sk(skb, sk);
	/*
	 * We used to take a refcount on sk, but following operation
	 * is enough to guarantee sk_free() wont free this sock until
	 * all in-flight packets are completed
	 */
	refcount_add(skb->truesize, &sk->sk_wmem_alloc);
}
EXPORT_SYMBOL(skb_set_owner_w);

/* This helper is used by netem, as it can hold packets in its
 * delay queue. We want to allow the owner socket to send more
 * packets, as if they were already TX completed by a typical driver.
 * But we also want to keep skb->sk set because some packet schedulers
 * rely on it (sch_fq for example).
 */
void skb_orphan_partial(struct sk_buff *skb)
{
	if (skb_is_tcp_pure_ack(skb))
		return;

	if (skb->destructor == sock_wfree
#ifdef CONFIG_INET
	    || skb->destructor == tcp_wfree
#endif
		) {
		struct sock *sk = skb->sk;

		if (refcount_inc_not_zero(&sk->sk_refcnt)) {
			WARN_ON(refcount_sub_and_test(skb->truesize, &sk->sk_wmem_alloc));
			skb->destructor = sock_efree;
		}
	} else {
		skb_orphan(skb);
	}
}
EXPORT_SYMBOL(skb_orphan_partial);

/*
 * Read buffer destructor automatically called from kfree_skb.
 */
void sock_rfree(struct sk_buff *skb)
{
	struct sock *sk = skb->sk;
	unsigned int len = skb->truesize;

	atomic_sub(len, &sk->sk_rmem_alloc);
	sk_mem_uncharge(sk, len);
}
EXPORT_SYMBOL(sock_rfree);

/*
 * Buffer destructor for skbs that are not used directly in read or write
 * path, e.g. for error handler skbs. Automatically called from kfree_skb.
 */
void sock_efree(struct sk_buff *skb)
{
	sock_put(skb->sk);
}
EXPORT_SYMBOL(sock_efree);

kuid_t sock_i_uid(struct sock *sk)
{
	kuid_t uid;

	read_lock_bh(&sk->sk_callback_lock);
	uid = sk->sk_socket ? SOCK_INODE(sk->sk_socket)->i_uid : GLOBAL_ROOT_UID;
	read_unlock_bh(&sk->sk_callback_lock);
	return uid;
}
EXPORT_SYMBOL(sock_i_uid);

unsigned long sock_i_ino(struct sock *sk)
{
	unsigned long ino;

	read_lock_bh(&sk->sk_callback_lock);
	ino = sk->sk_socket ? SOCK_INODE(sk->sk_socket)->i_ino : 0;
	read_unlock_bh(&sk->sk_callback_lock);
	return ino;
}
EXPORT_SYMBOL(sock_i_ino);

/*
 * Allocate a skb from the socket's send buffer.
 */
struct sk_buff *sock_wmalloc(struct sock *sk, unsigned long size, int force,
			     gfp_t priority)
{
	if (force || refcount_read(&sk->sk_wmem_alloc) < sk->sk_sndbuf) {
		struct sk_buff *skb = alloc_skb(size, priority);
		if (skb) {
			skb_set_owner_w(skb, sk);
			return skb;
		}
	}
	return NULL;
}
EXPORT_SYMBOL(sock_wmalloc);

static void sock_ofree(struct sk_buff *skb)
{
	struct sock *sk = skb->sk;

	atomic_sub(skb->truesize, &sk->sk_omem_alloc);
}

struct sk_buff *sock_omalloc(struct sock *sk, unsigned long size,
			     gfp_t priority)
{
	struct sk_buff *skb;

	/* small safe race: SKB_TRUESIZE may differ from final skb->truesize */
	if (atomic_read(&sk->sk_omem_alloc) + SKB_TRUESIZE(size) >
	    sysctl_optmem_max)
		return NULL;

	skb = alloc_skb(size, priority);
	if (!skb)
		return NULL;

	atomic_add(skb->truesize, &sk->sk_omem_alloc);
	skb->sk = sk;
	skb->destructor = sock_ofree;
	return skb;
}

/*
 * Allocate a memory block from the socket's option memory buffer.
 */
void *sock_kmalloc(struct sock *sk, int size, gfp_t priority)
{
	if ((unsigned int)size <= sysctl_optmem_max &&
	    atomic_read(&sk->sk_omem_alloc) + size < sysctl_optmem_max) {
		void *mem;
		/* First do the add, to avoid the race if kmalloc
		 * might sleep.
		 */
		atomic_add(size, &sk->sk_omem_alloc);
		mem = kmalloc(size, priority);
		if (mem)
			return mem;
		atomic_sub(size, &sk->sk_omem_alloc);
	}
	return NULL;
}
EXPORT_SYMBOL(sock_kmalloc);

/* Free an option memory block. Note, we actually want the inline
 * here as this allows gcc to detect the nullify and fold away the
 * condition entirely.
 */
static inline void __sock_kfree_s(struct sock *sk, void *mem, int size,
				  const bool nullify)
{
	if (WARN_ON_ONCE(!mem))
		return;
	if (nullify)
		kzfree(mem);
	else
		kfree(mem);
	atomic_sub(size, &sk->sk_omem_alloc);
}

void sock_kfree_s(struct sock *sk, void *mem, int size)
{
	__sock_kfree_s(sk, mem, size, false);
}
EXPORT_SYMBOL(sock_kfree_s);

void sock_kzfree_s(struct sock *sk, void *mem, int size)
{
	__sock_kfree_s(sk, mem, size, true);
}
EXPORT_SYMBOL(sock_kzfree_s);

/* It is almost wait_for_tcp_memory minus release_sock/lock_sock.
   I think, these locks should be removed for datagram sockets.
 */
static long sock_wait_for_wmem(struct sock *sk, long timeo)
{
	DEFINE_WAIT(wait);

	sk_clear_bit(SOCKWQ_ASYNC_NOSPACE, sk);
	for (;;) {
		if (!timeo)
			break;
		if (signal_pending(current))
			break;
		set_bit(SOCK_NOSPACE, &sk->sk_socket->flags);
		prepare_to_wait(sk_sleep(sk), &wait, TASK_INTERRUPTIBLE);
		if (refcount_read(&sk->sk_wmem_alloc) < sk->sk_sndbuf)
			break;
		if (sk->sk_shutdown & SEND_SHUTDOWN)
			break;
		if (sk->sk_err)
			break;
		timeo = schedule_timeout(timeo);
	}
	finish_wait(sk_sleep(sk), &wait);
	return timeo;
}


/*
 *	Generic send/receive buffer handlers
 */

struct sk_buff *sock_alloc_send_pskb(struct sock *sk, unsigned long header_len,
				     unsigned long data_len, int noblock,
				     int *errcode, int max_page_order)
{
	struct sk_buff *skb;
	long timeo;
	int err;

	timeo = sock_sndtimeo(sk, noblock);
	for (;;) {
		err = sock_error(sk);
		if (err != 0)
			goto failure;

		err = -EPIPE;
		if (sk->sk_shutdown & SEND_SHUTDOWN)
			goto failure;

		if (sk_wmem_alloc_get(sk) < sk->sk_sndbuf)
			break;

		sk_set_bit(SOCKWQ_ASYNC_NOSPACE, sk);
		set_bit(SOCK_NOSPACE, &sk->sk_socket->flags);
		err = -EAGAIN;
		if (!timeo)
			goto failure;
		if (signal_pending(current))
			goto interrupted;
		timeo = sock_wait_for_wmem(sk, timeo);
	}
	skb = alloc_skb_with_frags(header_len, data_len, max_page_order,
				   errcode, sk->sk_allocation);
	if (skb)
		skb_set_owner_w(skb, sk);
	return skb;

interrupted:
	err = sock_intr_errno(timeo);
failure:
	*errcode = err;
	return NULL;
}
EXPORT_SYMBOL(sock_alloc_send_pskb);

struct sk_buff *sock_alloc_send_skb(struct sock *sk, unsigned long size,
				    int noblock, int *errcode)
{
	return sock_alloc_send_pskb(sk, size, 0, noblock, errcode, 0);
}
EXPORT_SYMBOL(sock_alloc_send_skb);

int __sock_cmsg_send(struct sock *sk, struct msghdr *msg, struct cmsghdr *cmsg,
		     struct sockcm_cookie *sockc)
{
	u32 tsflags;

	switch (cmsg->cmsg_type) {
	case SO_MARK:
		if (!ns_capable(sock_net(sk)->user_ns, CAP_NET_ADMIN))
			return -EPERM;
		if (cmsg->cmsg_len != CMSG_LEN(sizeof(u32)))
			return -EINVAL;
		sockc->mark = *(u32 *)CMSG_DATA(cmsg);
		break;
	case SO_TIMESTAMPING:
		if (cmsg->cmsg_len != CMSG_LEN(sizeof(u32)))
			return -EINVAL;

		tsflags = *(u32 *)CMSG_DATA(cmsg);
		if (tsflags & ~SOF_TIMESTAMPING_TX_RECORD_MASK)
			return -EINVAL;

		sockc->tsflags &= ~SOF_TIMESTAMPING_TX_RECORD_MASK;
		sockc->tsflags |= tsflags;
		break;
	case SCM_TXTIME:
		if (!sock_flag(sk, SOCK_TXTIME))
			return -EINVAL;
		if (cmsg->cmsg_len != CMSG_LEN(sizeof(u64)))
			return -EINVAL;
		sockc->transmit_time = get_unaligned((u64 *)CMSG_DATA(cmsg));
		break;
	/* SCM_RIGHTS and SCM_CREDENTIALS are semantically in SOL_UNIX. */
	case SCM_RIGHTS:
	case SCM_CREDENTIALS:
		break;
	default:
		return -EINVAL;
	}
	return 0;
}
EXPORT_SYMBOL(__sock_cmsg_send);

int sock_cmsg_send(struct sock *sk, struct msghdr *msg,
		   struct sockcm_cookie *sockc)
{
	struct cmsghdr *cmsg;
	int ret;

	for_each_cmsghdr(cmsg, msg) {
		if (!CMSG_OK(msg, cmsg))
			return -EINVAL;
		if (cmsg->cmsg_level != SOL_SOCKET)
			continue;
		ret = __sock_cmsg_send(sk, msg, cmsg, sockc);
		if (ret)
			return ret;
	}
	return 0;
}
EXPORT_SYMBOL(sock_cmsg_send);

static void sk_enter_memory_pressure(struct sock *sk)
{
	if (!sk->sk_prot->enter_memory_pressure)
		return;

	sk->sk_prot->enter_memory_pressure(sk);
}

static void sk_leave_memory_pressure(struct sock *sk)
{
	if (sk->sk_prot->leave_memory_pressure) {
		sk->sk_prot->leave_memory_pressure(sk);
	} else {
		unsigned long *memory_pressure = sk->sk_prot->memory_pressure;

		if (memory_pressure && *memory_pressure)
			*memory_pressure = 0;
	}
}

/* On 32bit arches, an skb frag is limited to 2^15 */
#define SKB_FRAG_PAGE_ORDER	get_order(32768)

/**
 * skb_page_frag_refill - check that a page_frag contains enough room
 * @sz: minimum size of the fragment we want to get
 * @pfrag: pointer to page_frag
 * @gfp: priority for memory allocation
 *
 * Note: While this allocator tries to use high order pages, there is
 * no guarantee that allocations succeed. Therefore, @sz MUST be
 * less or equal than PAGE_SIZE.
 */
bool skb_page_frag_refill(unsigned int sz, struct page_frag *pfrag, gfp_t gfp)
{
	if (pfrag->page) {
		if (page_ref_count(pfrag->page) == 1) {
			pfrag->offset = 0;
			return true;
		}
		if (pfrag->offset + sz <= pfrag->size)
			return true;
		put_page(pfrag->page);
	}

	pfrag->offset = 0;
	if (SKB_FRAG_PAGE_ORDER) {
		/* Avoid direct reclaim but allow kswapd to wake */
		pfrag->page = alloc_pages((gfp & ~__GFP_DIRECT_RECLAIM) |
					  __GFP_COMP | __GFP_NOWARN |
					  __GFP_NORETRY,
					  SKB_FRAG_PAGE_ORDER);
		if (likely(pfrag->page)) {
			pfrag->size = PAGE_SIZE << SKB_FRAG_PAGE_ORDER;
			return true;
		}
	}
	pfrag->page = alloc_page(gfp);
	if (likely(pfrag->page)) {
		pfrag->size = PAGE_SIZE;
		return true;
	}
	return false;
}
EXPORT_SYMBOL(skb_page_frag_refill);

bool sk_page_frag_refill(struct sock *sk, struct page_frag *pfrag)
{
	if (likely(skb_page_frag_refill(32U, pfrag, sk->sk_allocation)))
		return true;

	sk_enter_memory_pressure(sk);
	sk_stream_moderate_sndbuf(sk);
	return false;
}
EXPORT_SYMBOL(sk_page_frag_refill);

int sk_alloc_sg(struct sock *sk, int len, struct scatterlist *sg,
		int sg_start, int *sg_curr_index, unsigned int *sg_curr_size,
		int first_coalesce)
{
	int sg_curr = *sg_curr_index, use = 0, rc = 0;
	unsigned int size = *sg_curr_size;
	struct page_frag *pfrag;
	struct scatterlist *sge;

	len -= size;
	pfrag = sk_page_frag(sk);

	while (len > 0) {
		unsigned int orig_offset;

		if (!sk_page_frag_refill(sk, pfrag)) {
			rc = -ENOMEM;
			goto out;
		}

		use = min_t(int, len, pfrag->size - pfrag->offset);

		if (!sk_wmem_schedule(sk, use)) {
			rc = -ENOMEM;
			goto out;
		}

		sk_mem_charge(sk, use);
		size += use;
		orig_offset = pfrag->offset;
		pfrag->offset += use;

		sge = sg + sg_curr - 1;
		if (sg_curr > first_coalesce && sg_page(sge) == pfrag->page &&
		    sge->offset + sge->length == orig_offset) {
			sge->length += use;
		} else {
			sge = sg + sg_curr;
			sg_unmark_end(sge);
			sg_set_page(sge, pfrag->page, use, orig_offset);
			get_page(pfrag->page);
			sg_curr++;

			if (sg_curr == MAX_SKB_FRAGS)
				sg_curr = 0;

			if (sg_curr == sg_start) {
				rc = -ENOSPC;
				break;
			}
		}

		len -= use;
	}
out:
	*sg_curr_size = size;
	*sg_curr_index = sg_curr;
	return rc;
}
EXPORT_SYMBOL(sk_alloc_sg);

static void __lock_sock(struct sock *sk)
	__releases(&sk->sk_lock.slock)
	__acquires(&sk->sk_lock.slock)
{
	DEFINE_WAIT(wait);

	for (;;) {
		prepare_to_wait_exclusive(&sk->sk_lock.wq, &wait,
					TASK_UNINTERRUPTIBLE);
		spin_unlock_bh(&sk->sk_lock.slock);
		schedule();
		spin_lock_bh(&sk->sk_lock.slock);
		if (!sock_owned_by_user(sk))
			break;
	}
	finish_wait(&sk->sk_lock.wq, &wait);
}

void __release_sock(struct sock *sk)
	__releases(&sk->sk_lock.slock)
	__acquires(&sk->sk_lock.slock)
{
	struct sk_buff *skb, *next;

	while ((skb = sk->sk_backlog.head) != NULL) {
		sk->sk_backlog.head = sk->sk_backlog.tail = NULL;

		spin_unlock_bh(&sk->sk_lock.slock);

		do {
			next = skb->next;
			prefetch(next);
			WARN_ON_ONCE(skb_dst_is_noref(skb));
			skb->next = NULL;
			sk_backlog_rcv(sk, skb);

			cond_resched();

			skb = next;
		} while (skb != NULL);

		spin_lock_bh(&sk->sk_lock.slock);
	}

	/*
	 * Doing the zeroing here guarantee we can not loop forever
	 * while a wild producer attempts to flood us.
	 */
	sk->sk_backlog.len = 0;
}

void __sk_flush_backlog(struct sock *sk)
{
	spin_lock_bh(&sk->sk_lock.slock);
	__release_sock(sk);
	spin_unlock_bh(&sk->sk_lock.slock);
}

/**
 * sk_wait_data - wait for data to arrive at sk_receive_queue
 * @sk:    sock to wait on
 * @timeo: for how long
 * @skb:   last skb seen on sk_receive_queue
 *
 * Now socket state including sk->sk_err is changed only under lock,
 * hence we may omit checks after joining wait queue.
 * We check receive queue before schedule() only as optimization;
 * it is very likely that release_sock() added new data.
 */
int sk_wait_data(struct sock *sk, long *timeo, const struct sk_buff *skb)
{
	DEFINE_WAIT_FUNC(wait, woken_wake_function);
	int rc;

	add_wait_queue(sk_sleep(sk), &wait);
	sk_set_bit(SOCKWQ_ASYNC_WAITDATA, sk);
	rc = sk_wait_event(sk, timeo, skb_peek_tail(&sk->sk_receive_queue) != skb, &wait);
	sk_clear_bit(SOCKWQ_ASYNC_WAITDATA, sk);
	remove_wait_queue(sk_sleep(sk), &wait);
	return rc;
}
EXPORT_SYMBOL(sk_wait_data);

/**
 *	__sk_mem_raise_allocated - increase memory_allocated
 *	@sk: socket
 *	@size: memory size to allocate
 *	@amt: pages to allocate
 *	@kind: allocation type
 *
 *	Similar to __sk_mem_schedule(), but does not update sk_forward_alloc
 */
int __sk_mem_raise_allocated(struct sock *sk, int size, int amt, int kind)
{
	struct proto *prot = sk->sk_prot;
	long allocated = sk_memory_allocated_add(sk, amt);
	bool charged = true;

	if (mem_cgroup_sockets_enabled && sk->sk_memcg &&
	    !(charged = mem_cgroup_charge_skmem(sk->sk_memcg, amt)))
		goto suppress_allocation;

	/* Under limit. */
	if (allocated <= sk_prot_mem_limits(sk, 0)) {
		sk_leave_memory_pressure(sk);
		return 1;
	}

	/* Under pressure. */
	if (allocated > sk_prot_mem_limits(sk, 1))
		sk_enter_memory_pressure(sk);

	/* Over hard limit. */
	if (allocated > sk_prot_mem_limits(sk, 2))
		goto suppress_allocation;

	/* guarantee minimum buffer size under pressure */
	if (kind == SK_MEM_RECV) {
		if (atomic_read(&sk->sk_rmem_alloc) < sk_get_rmem0(sk, prot))
			return 1;

	} else { /* SK_MEM_SEND */
		int wmem0 = sk_get_wmem0(sk, prot);

		if (sk->sk_type == SOCK_STREAM) {
			if (sk->sk_wmem_queued < wmem0)
				return 1;
		} else if (refcount_read(&sk->sk_wmem_alloc) < wmem0) {
				return 1;
		}
	}

	if (sk_has_memory_pressure(sk)) {
		int alloc;

		if (!sk_under_memory_pressure(sk))
			return 1;
		alloc = sk_sockets_allocated_read_positive(sk);
		if (sk_prot_mem_limits(sk, 2) > alloc *
		    sk_mem_pages(sk->sk_wmem_queued +
				 atomic_read(&sk->sk_rmem_alloc) +
				 sk->sk_forward_alloc))
			return 1;
	}

suppress_allocation:

	if (kind == SK_MEM_SEND && sk->sk_type == SOCK_STREAM) {
		sk_stream_moderate_sndbuf(sk);

		/* Fail only if socket is _under_ its sndbuf.
		 * In this case we cannot block, so that we have to fail.
		 */
		if (sk->sk_wmem_queued + size >= sk->sk_sndbuf)
			return 1;
	}

	if (kind == SK_MEM_SEND || (kind == SK_MEM_RECV && charged))
		trace_sock_exceed_buf_limit(sk, prot, allocated, kind);

	sk_memory_allocated_sub(sk, amt);

	if (mem_cgroup_sockets_enabled && sk->sk_memcg)
		mem_cgroup_uncharge_skmem(sk->sk_memcg, amt);

	return 0;
}
EXPORT_SYMBOL(__sk_mem_raise_allocated);

/**
 *	__sk_mem_schedule - increase sk_forward_alloc and memory_allocated
 *	@sk: socket
 *	@size: memory size to allocate
 *	@kind: allocation type
 *
 *	If kind is SK_MEM_SEND, it means wmem allocation. Otherwise it means
 *	rmem allocation. This function assumes that protocols which have
 *	memory_pressure use sk_wmem_queued as write buffer accounting.
 */
int __sk_mem_schedule(struct sock *sk, int size, int kind)
{
	int ret, amt = sk_mem_pages(size);

	sk->sk_forward_alloc += amt << SK_MEM_QUANTUM_SHIFT;
	ret = __sk_mem_raise_allocated(sk, size, amt, kind);
	if (!ret)
		sk->sk_forward_alloc -= amt << SK_MEM_QUANTUM_SHIFT;
	return ret;
}
EXPORT_SYMBOL(__sk_mem_schedule);

/**
 *	__sk_mem_reduce_allocated - reclaim memory_allocated
 *	@sk: socket
 *	@amount: number of quanta
 *
 *	Similar to __sk_mem_reclaim(), but does not update sk_forward_alloc
 */
void __sk_mem_reduce_allocated(struct sock *sk, int amount)
{
	sk_memory_allocated_sub(sk, amount);

	if (mem_cgroup_sockets_enabled && sk->sk_memcg)
		mem_cgroup_uncharge_skmem(sk->sk_memcg, amount);

	if (sk_under_memory_pressure(sk) &&
	    (sk_memory_allocated(sk) < sk_prot_mem_limits(sk, 0)))
		sk_leave_memory_pressure(sk);
}
EXPORT_SYMBOL(__sk_mem_reduce_allocated);

/**
 *	__sk_mem_reclaim - reclaim sk_forward_alloc and memory_allocated
 *	@sk: socket
 *	@amount: number of bytes (rounded down to a SK_MEM_QUANTUM multiple)
 */
void __sk_mem_reclaim(struct sock *sk, int amount)
{
	amount >>= SK_MEM_QUANTUM_SHIFT;
	sk->sk_forward_alloc -= amount << SK_MEM_QUANTUM_SHIFT;
	__sk_mem_reduce_allocated(sk, amount);
}
EXPORT_SYMBOL(__sk_mem_reclaim);

int sk_set_peek_off(struct sock *sk, int val)
{
	sk->sk_peek_off = val;
	return 0;
}
EXPORT_SYMBOL_GPL(sk_set_peek_off);

/*
 * Set of default routines for initialising struct proto_ops when
 * the protocol does not support a particular function. In certain
 * cases where it makes no sense for a protocol to have a "do nothing"
 * function, some default processing is provided.
 */

int sock_no_bind(struct socket *sock, struct sockaddr *saddr, int len)
{
	return -EOPNOTSUPP;
}
EXPORT_SYMBOL(sock_no_bind);

int sock_no_connect(struct socket *sock, struct sockaddr *saddr,
		    int len, int flags)
{
	return -EOPNOTSUPP;
}
EXPORT_SYMBOL(sock_no_connect);

int sock_no_socketpair(struct socket *sock1, struct socket *sock2)
{
	return -EOPNOTSUPP;
}
EXPORT_SYMBOL(sock_no_socketpair);

int sock_no_accept(struct socket *sock, struct socket *newsock, int flags,
		   bool kern)
{
	return -EOPNOTSUPP;
}
EXPORT_SYMBOL(sock_no_accept);

int sock_no_getname(struct socket *sock, struct sockaddr *saddr,
		    int peer)
{
	return -EOPNOTSUPP;
}
EXPORT_SYMBOL(sock_no_getname);

int sock_no_ioctl(struct socket *sock, unsigned int cmd, unsigned long arg)
{
	return -EOPNOTSUPP;
}
EXPORT_SYMBOL(sock_no_ioctl);

int sock_no_listen(struct socket *sock, int backlog)
{
	return -EOPNOTSUPP;
}
EXPORT_SYMBOL(sock_no_listen);

int sock_no_shutdown(struct socket *sock, int how)
{
	return -EOPNOTSUPP;
}
EXPORT_SYMBOL(sock_no_shutdown);

int sock_no_setsockopt(struct socket *sock, int level, int optname,
		    char __user *optval, unsigned int optlen)
{
	return -EOPNOTSUPP;
}
EXPORT_SYMBOL(sock_no_setsockopt);

int sock_no_getsockopt(struct socket *sock, int level, int optname,
		    char __user *optval, int __user *optlen)
{
	return -EOPNOTSUPP;
}
EXPORT_SYMBOL(sock_no_getsockopt);

int sock_no_sendmsg(struct socket *sock, struct msghdr *m, size_t len)
{
	return -EOPNOTSUPP;
}
EXPORT_SYMBOL(sock_no_sendmsg);

int sock_no_sendmsg_locked(struct sock *sk, struct msghdr *m, size_t len)
{
	return -EOPNOTSUPP;
}
EXPORT_SYMBOL(sock_no_sendmsg_locked);

int sock_no_recvmsg(struct socket *sock, struct msghdr *m, size_t len,
		    int flags)
{
	return -EOPNOTSUPP;
}
EXPORT_SYMBOL(sock_no_recvmsg);

int sock_no_mmap(struct file *file, struct socket *sock, struct vm_area_struct *vma)
{
	/* Mirror missing mmap method error code */
	return -ENODEV;
}
EXPORT_SYMBOL(sock_no_mmap);

ssize_t sock_no_sendpage(struct socket *sock, struct page *page, int offset, size_t size, int flags)
{
	ssize_t res;
	struct msghdr msg = {.msg_flags = flags};
	struct kvec iov;
	char *kaddr = kmap(page);
	iov.iov_base = kaddr + offset;
	iov.iov_len = size;
	res = kernel_sendmsg(sock, &msg, &iov, 1, size);
	kunmap(page);
	return res;
}
EXPORT_SYMBOL(sock_no_sendpage);

ssize_t sock_no_sendpage_locked(struct sock *sk, struct page *page,
				int offset, size_t size, int flags)
{
	ssize_t res;
	struct msghdr msg = {.msg_flags = flags};
	struct kvec iov;
	char *kaddr = kmap(page);

	iov.iov_base = kaddr + offset;
	iov.iov_len = size;
	res = kernel_sendmsg_locked(sk, &msg, &iov, 1, size);
	kunmap(page);
	return res;
}
EXPORT_SYMBOL(sock_no_sendpage_locked);

/*
 *	Default Socket Callbacks
 */

static void sock_def_wakeup(struct sock *sk)
{
	struct socket_wq *wq;

	rcu_read_lock();
	wq = rcu_dereference(sk->sk_wq);
	if (skwq_has_sleeper(wq))
		wake_up_interruptible_all(&wq->wait);
	rcu_read_unlock();
}

static void sock_def_error_report(struct sock *sk)
{
	struct socket_wq *wq;

	rcu_read_lock();
	wq = rcu_dereference(sk->sk_wq);
	if (skwq_has_sleeper(wq))
		wake_up_interruptible_poll(&wq->wait, EPOLLERR);
	sk_wake_async(sk, SOCK_WAKE_IO, POLL_ERR);
	rcu_read_unlock();
}

static void sock_def_readable(struct sock *sk)
{
	struct socket_wq *wq;

	rcu_read_lock();
	wq = rcu_dereference(sk->sk_wq);
	if (skwq_has_sleeper(wq))
		wake_up_interruptible_sync_poll(&wq->wait, EPOLLIN | EPOLLPRI |
						EPOLLRDNORM | EPOLLRDBAND);
	sk_wake_async(sk, SOCK_WAKE_WAITD, POLL_IN);
	rcu_read_unlock();
}

static void sock_def_write_space(struct sock *sk)
{
	struct socket_wq *wq;

	rcu_read_lock();

	/* Do not wake up a writer until he can make "significant"
	 * progress.  --DaveM
	 */
	if ((refcount_read(&sk->sk_wmem_alloc) << 1) <= sk->sk_sndbuf) {
		wq = rcu_dereference(sk->sk_wq);
		if (skwq_has_sleeper(wq))
			wake_up_interruptible_sync_poll(&wq->wait, EPOLLOUT |
						EPOLLWRNORM | EPOLLWRBAND);

		/* Should agree with poll, otherwise some programs break */
		if (sock_writeable(sk))
			sk_wake_async(sk, SOCK_WAKE_SPACE, POLL_OUT);
	}

	rcu_read_unlock();
}

static void sock_def_destruct(struct sock *sk)
{
}

void sk_send_sigurg(struct sock *sk)
{
	if (sk->sk_socket && sk->sk_socket->file)
		if (send_sigurg(&sk->sk_socket->file->f_owner))
			sk_wake_async(sk, SOCK_WAKE_URG, POLL_PRI);
}
EXPORT_SYMBOL(sk_send_sigurg);

void sk_reset_timer(struct sock *sk, struct timer_list* timer,
		    unsigned long expires)
{
	if (!mod_timer(timer, expires))
		sock_hold(sk);
}
EXPORT_SYMBOL(sk_reset_timer);

void sk_stop_timer(struct sock *sk, struct timer_list* timer)
{
	if (del_timer(timer))
		__sock_put(sk);
}
EXPORT_SYMBOL(sk_stop_timer);

void sock_init_data(struct socket *sock, struct sock *sk)
{
	sk_init_common(sk);
	sk->sk_send_head	=	NULL;

	timer_setup(&sk->sk_timer, NULL, 0);

	sk->sk_allocation	=	GFP_KERNEL;
	sk->sk_rcvbuf		=	sysctl_rmem_default;
	sk->sk_sndbuf		=	sysctl_wmem_default;
	sk->sk_state		=	TCP_CLOSE;
	sk_set_socket(sk, sock);

	sock_set_flag(sk, SOCK_ZAPPED);

	if (sock) {
		sk->sk_type	=	sock->type;
		sk->sk_wq	=	sock->wq;
		sock->sk	=	sk;
		sk->sk_uid	=	SOCK_INODE(sock)->i_uid;
	} else {
		sk->sk_wq	=	NULL;
		sk->sk_uid	=	make_kuid(sock_net(sk)->user_ns, 0);
	}

	rwlock_init(&sk->sk_callback_lock);
	if (sk->sk_kern_sock)
		lockdep_set_class_and_name(
			&sk->sk_callback_lock,
			af_kern_callback_keys + sk->sk_family,
			af_family_kern_clock_key_strings[sk->sk_family]);
	else
		lockdep_set_class_and_name(
			&sk->sk_callback_lock,
			af_callback_keys + sk->sk_family,
			af_family_clock_key_strings[sk->sk_family]);

	sk->sk_state_change	=	sock_def_wakeup;
	sk->sk_data_ready	=	sock_def_readable;
	sk->sk_write_space	=	sock_def_write_space;
	sk->sk_error_report	=	sock_def_error_report;
	sk->sk_destruct		=	sock_def_destruct;

	sk->sk_frag.page	=	NULL;
	sk->sk_frag.offset	=	0;
	sk->sk_peek_off		=	-1;

	sk->sk_peer_pid 	=	NULL;
	sk->sk_peer_cred	=	NULL;
	sk->sk_write_pending	=	0;
	sk->sk_rcvlowat		=	1;
	sk->sk_rcvtimeo		=	MAX_SCHEDULE_TIMEOUT;
	sk->sk_sndtimeo		=	MAX_SCHEDULE_TIMEOUT;

	sk->sk_stamp = SK_DEFAULT_STAMP;
#if BITS_PER_LONG==32
	seqlock_init(&sk->sk_stamp_seq);
#endif
	atomic_set(&sk->sk_zckey, 0);

#ifdef CONFIG_NET_RX_BUSY_POLL
	sk->sk_napi_id		=	0;
	sk->sk_ll_usec		=	sysctl_net_busy_read;
#endif

	sk->sk_max_pacing_rate = ~0U;
	sk->sk_pacing_rate = ~0U;
	sk->sk_pacing_shift = 10;
	sk->sk_incoming_cpu = -1;

	sk_rx_queue_clear(sk);
	/*
	 * Before updating sk_refcnt, we must commit prior changes to memory
	 * (Documentation/RCU/rculist_nulls.txt for details)
	 */
	smp_wmb();
	refcount_set(&sk->sk_refcnt, 1);
	atomic_set(&sk->sk_drops, 0);
}
EXPORT_SYMBOL(sock_init_data);

void lock_sock_nested(struct sock *sk, int subclass)
{
	might_sleep();
	spin_lock_bh(&sk->sk_lock.slock);
	if (sk->sk_lock.owned)
		__lock_sock(sk);
	sk->sk_lock.owned = 1;
	spin_unlock(&sk->sk_lock.slock);
	/*
	 * The sk_lock has mutex_lock() semantics here:
	 */
	mutex_acquire(&sk->sk_lock.dep_map, subclass, 0, _RET_IP_);
	local_bh_enable();
}
EXPORT_SYMBOL(lock_sock_nested);

void release_sock(struct sock *sk)
{
	spin_lock_bh(&sk->sk_lock.slock);
	if (sk->sk_backlog.tail)
		__release_sock(sk);

	/* Warning : release_cb() might need to release sk ownership,
	 * ie call sock_release_ownership(sk) before us.
	 */
	if (sk->sk_prot->release_cb)
		sk->sk_prot->release_cb(sk);

	sock_release_ownership(sk);
	if (waitqueue_active(&sk->sk_lock.wq))
		wake_up(&sk->sk_lock.wq);
	spin_unlock_bh(&sk->sk_lock.slock);
}
EXPORT_SYMBOL(release_sock);

/**
 * lock_sock_fast - fast version of lock_sock
 * @sk: socket
 *
 * This version should be used for very small section, where process wont block
 * return false if fast path is taken:
 *
 *   sk_lock.slock locked, owned = 0, BH disabled
 *
 * return true if slow path is taken:
 *
 *   sk_lock.slock unlocked, owned = 1, BH enabled
 */
bool lock_sock_fast(struct sock *sk)
{
	might_sleep();
	spin_lock_bh(&sk->sk_lock.slock);

	if (!sk->sk_lock.owned)
		/*
		 * Note : We must disable BH
		 */
		return false;

	__lock_sock(sk);
	sk->sk_lock.owned = 1;
	spin_unlock(&sk->sk_lock.slock);
	/*
	 * The sk_lock has mutex_lock() semantics here:
	 */
	mutex_acquire(&sk->sk_lock.dep_map, 0, 0, _RET_IP_);
	local_bh_enable();
	return true;
}
EXPORT_SYMBOL(lock_sock_fast);

int sock_get_timestamp(struct sock *sk, struct timeval __user *userstamp)
{
	struct timeval tv;

	sock_enable_timestamp(sk, SOCK_TIMESTAMP);
	tv = ktime_to_timeval(sock_read_timestamp(sk));
	if (tv.tv_sec == -1)
		return -ENOENT;
	if (tv.tv_sec == 0) {
		ktime_t kt = ktime_get_real();
		sock_write_timestamp(sk, kt);
		tv = ktime_to_timeval(kt);
	}
	return copy_to_user(userstamp, &tv, sizeof(tv)) ? -EFAULT : 0;
}
EXPORT_SYMBOL(sock_get_timestamp);

int sock_get_timestampns(struct sock *sk, struct timespec __user *userstamp)
{
	struct timespec ts;

	sock_enable_timestamp(sk, SOCK_TIMESTAMP);
	ts = ktime_to_timespec(sock_read_timestamp(sk));
	if (ts.tv_sec == -1)
		return -ENOENT;
	if (ts.tv_sec == 0) {
		ktime_t kt = ktime_get_real();
		sock_write_timestamp(sk, kt);
		ts = ktime_to_timespec(sk->sk_stamp);
	}
	return copy_to_user(userstamp, &ts, sizeof(ts)) ? -EFAULT : 0;
}
EXPORT_SYMBOL(sock_get_timestampns);

void sock_enable_timestamp(struct sock *sk, int flag)
{
	if (!sock_flag(sk, flag)) {
		unsigned long previous_flags = sk->sk_flags;

		sock_set_flag(sk, flag);
		/*
		 * we just set one of the two flags which require net
		 * time stamping, but time stamping might have been on
		 * already because of the other one
		 */
		if (sock_needs_netstamp(sk) &&
		    !(previous_flags & SK_FLAGS_TIMESTAMP))
			net_enable_timestamp();
	}
}

int sock_recv_errqueue(struct sock *sk, struct msghdr *msg, int len,
		       int level, int type)
{
	struct sock_exterr_skb *serr;
	struct sk_buff *skb;
	int copied, err;

	err = -EAGAIN;
	skb = sock_dequeue_err_skb(sk);
	if (skb == NULL)
		goto out;

	copied = skb->len;
	if (copied > len) {
		msg->msg_flags |= MSG_TRUNC;
		copied = len;
	}
	err = skb_copy_datagram_msg(skb, 0, msg, copied);
	if (err)
		goto out_free_skb;

	sock_recv_timestamp(msg, sk, skb);

	serr = SKB_EXT_ERR(skb);
	put_cmsg(msg, level, type, sizeof(serr->ee), &serr->ee);

	msg->msg_flags |= MSG_ERRQUEUE;
	err = copied;

out_free_skb:
	kfree_skb(skb);
out:
	return err;
}
EXPORT_SYMBOL(sock_recv_errqueue);

/*
 *	Get a socket option on an socket.
 *
 *	FIX: POSIX 1003.1g is very ambiguous here. It states that
 *	asynchronous errors should be reported by getsockopt. We assume
 *	this means if you specify SO_ERROR (otherwise whats the point of it).
 */
int sock_common_getsockopt(struct socket *sock, int level, int optname,
			   char __user *optval, int __user *optlen)
{
	struct sock *sk = sock->sk;

	return sk->sk_prot->getsockopt(sk, level, optname, optval, optlen);
}
EXPORT_SYMBOL(sock_common_getsockopt);

#ifdef CONFIG_COMPAT
int compat_sock_common_getsockopt(struct socket *sock, int level, int optname,
				  char __user *optval, int __user *optlen)
{
	struct sock *sk = sock->sk;

	if (sk->sk_prot->compat_getsockopt != NULL)
		return sk->sk_prot->compat_getsockopt(sk, level, optname,
						      optval, optlen);
	return sk->sk_prot->getsockopt(sk, level, optname, optval, optlen);
}
EXPORT_SYMBOL(compat_sock_common_getsockopt);
#endif

int sock_common_recvmsg(struct socket *sock, struct msghdr *msg, size_t size,
			int flags)
{
	struct sock *sk = sock->sk;
	int addr_len = 0;
	int err;

	err = sk->sk_prot->recvmsg(sk, msg, size, flags & MSG_DONTWAIT,
				   flags & ~MSG_DONTWAIT, &addr_len);
	if (err >= 0)
		msg->msg_namelen = addr_len;
	return err;
}
EXPORT_SYMBOL(sock_common_recvmsg);

/*
 *	Set socket options on an inet socket.
 */
int sock_common_setsockopt(struct socket *sock, int level, int optname,
			   char __user *optval, unsigned int optlen)
{
	struct sock *sk = sock->sk;

	return sk->sk_prot->setsockopt(sk, level, optname, optval, optlen);
}
EXPORT_SYMBOL(sock_common_setsockopt);

#ifdef CONFIG_COMPAT
int compat_sock_common_setsockopt(struct socket *sock, int level, int optname,
				  char __user *optval, unsigned int optlen)
{
	struct sock *sk = sock->sk;

	if (sk->sk_prot->compat_setsockopt != NULL)
		return sk->sk_prot->compat_setsockopt(sk, level, optname,
						      optval, optlen);
	return sk->sk_prot->setsockopt(sk, level, optname, optval, optlen);
}
EXPORT_SYMBOL(compat_sock_common_setsockopt);
#endif

void sk_common_release(struct sock *sk)
{
	if (sk->sk_prot->destroy)
		sk->sk_prot->destroy(sk);

	/*
	 * Observation: when sock_common_release is called, processes have
	 * no access to socket. But net still has.
	 * Step one, detach it from networking:
	 *
	 * A. Remove from hash tables.
	 */

	sk->sk_prot->unhash(sk);

	/*
	 * In this point socket cannot receive new packets, but it is possible
	 * that some packets are in flight because some CPU runs receiver and
	 * did hash table lookup before we unhashed socket. They will achieve
	 * receive queue and will be purged by socket destructor.
	 *
	 * Also we still have packets pending on receive queue and probably,
	 * our own packets waiting in device queues. sock_destroy will drain
	 * receive queue, but transmitted packets will delay socket destruction
	 * until the last reference will be released.
	 */

	sock_orphan(sk);

	xfrm_sk_free_policy(sk);

	sk_refcnt_debug_release(sk);

	sock_put(sk);
}
EXPORT_SYMBOL(sk_common_release);

void sk_get_meminfo(const struct sock *sk, u32 *mem)
{
	memset(mem, 0, sizeof(*mem) * SK_MEMINFO_VARS);

	mem[SK_MEMINFO_RMEM_ALLOC] = sk_rmem_alloc_get(sk);
	mem[SK_MEMINFO_RCVBUF] = sk->sk_rcvbuf;
	mem[SK_MEMINFO_WMEM_ALLOC] = sk_wmem_alloc_get(sk);
	mem[SK_MEMINFO_SNDBUF] = sk->sk_sndbuf;
	mem[SK_MEMINFO_FWD_ALLOC] = sk->sk_forward_alloc;
	mem[SK_MEMINFO_WMEM_QUEUED] = sk->sk_wmem_queued;
	mem[SK_MEMINFO_OPTMEM] = atomic_read(&sk->sk_omem_alloc);
	mem[SK_MEMINFO_BACKLOG] = sk->sk_backlog.len;
	mem[SK_MEMINFO_DROPS] = atomic_read(&sk->sk_drops);
}

#ifdef CONFIG_PROC_FS
#define PROTO_INUSE_NR	64	/* should be enough for the first time */
struct prot_inuse {
	int val[PROTO_INUSE_NR];
};

static DECLARE_BITMAP(proto_inuse_idx, PROTO_INUSE_NR);

void sock_prot_inuse_add(struct net *net, struct proto *prot, int val)
{
	__this_cpu_add(net->core.prot_inuse->val[prot->inuse_idx], val);
}
EXPORT_SYMBOL_GPL(sock_prot_inuse_add);

int sock_prot_inuse_get(struct net *net, struct proto *prot)
{
	int cpu, idx = prot->inuse_idx;
	int res = 0;

	for_each_possible_cpu(cpu)
		res += per_cpu_ptr(net->core.prot_inuse, cpu)->val[idx];

	return res >= 0 ? res : 0;
}
EXPORT_SYMBOL_GPL(sock_prot_inuse_get);

static void sock_inuse_add(struct net *net, int val)
{
	this_cpu_add(*net->core.sock_inuse, val);
}

int sock_inuse_get(struct net *net)
{
	int cpu, res = 0;

	for_each_possible_cpu(cpu)
		res += *per_cpu_ptr(net->core.sock_inuse, cpu);

	return res;
}

EXPORT_SYMBOL_GPL(sock_inuse_get);

static int __net_init sock_inuse_init_net(struct net *net)
{
	net->core.prot_inuse = alloc_percpu(struct prot_inuse);
	if (net->core.prot_inuse == NULL)
		return -ENOMEM;

	net->core.sock_inuse = alloc_percpu(int);
	if (net->core.sock_inuse == NULL)
		goto out;

	return 0;

out:
	free_percpu(net->core.prot_inuse);
	return -ENOMEM;
}

static void __net_exit sock_inuse_exit_net(struct net *net)
{
	free_percpu(net->core.prot_inuse);
	free_percpu(net->core.sock_inuse);
}

static struct pernet_operations net_inuse_ops = {
	.init = sock_inuse_init_net,
	.exit = sock_inuse_exit_net,
};

static __init int net_inuse_init(void)
{
	if (register_pernet_subsys(&net_inuse_ops))
		panic("Cannot initialize net inuse counters");

	return 0;
}

core_initcall(net_inuse_init);

static void assign_proto_idx(struct proto *prot)
{
	prot->inuse_idx = find_first_zero_bit(proto_inuse_idx, PROTO_INUSE_NR);

	if (unlikely(prot->inuse_idx == PROTO_INUSE_NR - 1)) {
		pr_err("PROTO_INUSE_NR exhausted\n");
		return;
	}

	set_bit(prot->inuse_idx, proto_inuse_idx);
}

static void release_proto_idx(struct proto *prot)
{
	if (prot->inuse_idx != PROTO_INUSE_NR - 1)
		clear_bit(prot->inuse_idx, proto_inuse_idx);
}
#else
static inline void assign_proto_idx(struct proto *prot)
{
}

static inline void release_proto_idx(struct proto *prot)
{
}

static void sock_inuse_add(struct net *net, int val)
{
}
#endif

static void req_prot_cleanup(struct request_sock_ops *rsk_prot)
{
	if (!rsk_prot)
		return;
	kfree(rsk_prot->slab_name);
	rsk_prot->slab_name = NULL;
	kmem_cache_destroy(rsk_prot->slab);
	rsk_prot->slab = NULL;
}

static int req_prot_init(const struct proto *prot)
{
	struct request_sock_ops *rsk_prot = prot->rsk_prot;

	if (!rsk_prot)
		return 0;

	rsk_prot->slab_name = kasprintf(GFP_KERNEL, "request_sock_%s",
					prot->name);
	if (!rsk_prot->slab_name)
		return -ENOMEM;

	rsk_prot->slab = kmem_cache_create(rsk_prot->slab_name,
					   rsk_prot->obj_size, 0,
					   SLAB_ACCOUNT | prot->slab_flags,
					   NULL);

	if (!rsk_prot->slab) {
		pr_crit("%s: Can't create request sock SLAB cache!\n",
			prot->name);
		return -ENOMEM;
	}
	return 0;
}

int proto_register(struct proto *prot, int alloc_slab)
{
	if (alloc_slab) {
		prot->slab = kmem_cache_create_usercopy(prot->name,
					prot->obj_size, 0,
					SLAB_HWCACHE_ALIGN | SLAB_ACCOUNT |
					prot->slab_flags,
					prot->useroffset, prot->usersize,
					NULL);

		if (prot->slab == NULL) {
			pr_crit("%s: Can't create sock SLAB cache!\n",
				prot->name);
			goto out;
		}

		if (req_prot_init(prot))
			goto out_free_request_sock_slab;

		if (prot->twsk_prot != NULL) {
			prot->twsk_prot->twsk_slab_name = kasprintf(GFP_KERNEL, "tw_sock_%s", prot->name);

			if (prot->twsk_prot->twsk_slab_name == NULL)
				goto out_free_request_sock_slab;

			prot->twsk_prot->twsk_slab =
				kmem_cache_create(prot->twsk_prot->twsk_slab_name,
						  prot->twsk_prot->twsk_obj_size,
						  0,
						  SLAB_ACCOUNT |
						  prot->slab_flags,
						  NULL);
			if (prot->twsk_prot->twsk_slab == NULL)
				goto out_free_timewait_sock_slab_name;
		}
	}

	mutex_lock(&proto_list_mutex);
	list_add(&prot->node, &proto_list);
	assign_proto_idx(prot);
	mutex_unlock(&proto_list_mutex);
	return 0;

out_free_timewait_sock_slab_name:
	kfree(prot->twsk_prot->twsk_slab_name);
out_free_request_sock_slab:
	req_prot_cleanup(prot->rsk_prot);

	kmem_cache_destroy(prot->slab);
	prot->slab = NULL;
out:
	return -ENOBUFS;
}
EXPORT_SYMBOL(proto_register);

void proto_unregister(struct proto *prot)
{
	mutex_lock(&proto_list_mutex);
	release_proto_idx(prot);
	list_del(&prot->node);
	mutex_unlock(&proto_list_mutex);

	kmem_cache_destroy(prot->slab);
	prot->slab = NULL;

	req_prot_cleanup(prot->rsk_prot);

	if (prot->twsk_prot != NULL && prot->twsk_prot->twsk_slab != NULL) {
		kmem_cache_destroy(prot->twsk_prot->twsk_slab);
		kfree(prot->twsk_prot->twsk_slab_name);
		prot->twsk_prot->twsk_slab = NULL;
	}
}
EXPORT_SYMBOL(proto_unregister);

int sock_load_diag_module(int family, int protocol)
{
	if (!protocol) {
		if (!sock_is_registered(family))
			return -ENOENT;

		return request_module("net-pf-%d-proto-%d-type-%d", PF_NETLINK,
				      NETLINK_SOCK_DIAG, family);
	}

#ifdef CONFIG_INET
	if (family == AF_INET &&
	    protocol != IPPROTO_RAW &&
	    !rcu_access_pointer(inet_protos[protocol]))
		return -ENOENT;
#endif

	return request_module("net-pf-%d-proto-%d-type-%d-%d", PF_NETLINK,
			      NETLINK_SOCK_DIAG, family, protocol);
}
EXPORT_SYMBOL(sock_load_diag_module);

#ifdef CONFIG_PROC_FS
static void *proto_seq_start(struct seq_file *seq, loff_t *pos)
	__acquires(proto_list_mutex)
{
	mutex_lock(&proto_list_mutex);
	return seq_list_start_head(&proto_list, *pos);
}

static void *proto_seq_next(struct seq_file *seq, void *v, loff_t *pos)
{
	return seq_list_next(v, &proto_list, pos);
}

static void proto_seq_stop(struct seq_file *seq, void *v)
	__releases(proto_list_mutex)
{
	mutex_unlock(&proto_list_mutex);
}

static char proto_method_implemented(const void *method)
{
	return method == NULL ? 'n' : 'y';
}
static long sock_prot_memory_allocated(struct proto *proto)
{
	return proto->memory_allocated != NULL ? proto_memory_allocated(proto) : -1L;
}

static char *sock_prot_memory_pressure(struct proto *proto)
{
	return proto->memory_pressure != NULL ?
	proto_memory_pressure(proto) ? "yes" : "no" : "NI";
}

static void proto_seq_printf(struct seq_file *seq, struct proto *proto)
{

	seq_printf(seq, "%-9s %4u %6d  %6ld   %-3s %6u   %-3s  %-10s "
			"%2c %2c %2c %2c %2c %2c %2c %2c %2c %2c %2c %2c %2c %2c %2c %2c %2c %2c %2c\n",
		   proto->name,
		   proto->obj_size,
		   sock_prot_inuse_get(seq_file_net(seq), proto),
		   sock_prot_memory_allocated(proto),
		   sock_prot_memory_pressure(proto),
		   proto->max_header,
		   proto->slab == NULL ? "no" : "yes",
		   module_name(proto->owner),
		   proto_method_implemented(proto->close),
		   proto_method_implemented(proto->connect),
		   proto_method_implemented(proto->disconnect),
		   proto_method_implemented(proto->accept),
		   proto_method_implemented(proto->ioctl),
		   proto_method_implemented(proto->init),
		   proto_method_implemented(proto->destroy),
		   proto_method_implemented(proto->shutdown),
		   proto_method_implemented(proto->setsockopt),
		   proto_method_implemented(proto->getsockopt),
		   proto_method_implemented(proto->sendmsg),
		   proto_method_implemented(proto->recvmsg),
		   proto_method_implemented(proto->sendpage),
		   proto_method_implemented(proto->bind),
		   proto_method_implemented(proto->backlog_rcv),
		   proto_method_implemented(proto->hash),
		   proto_method_implemented(proto->unhash),
		   proto_method_implemented(proto->get_port),
		   proto_method_implemented(proto->enter_memory_pressure));
}

static int proto_seq_show(struct seq_file *seq, void *v)
{
	if (v == &proto_list)
		seq_printf(seq, "%-9s %-4s %-8s %-6s %-5s %-7s %-4s %-10s %s",
			   "protocol",
			   "size",
			   "sockets",
			   "memory",
			   "press",
			   "maxhdr",
			   "slab",
			   "module",
			   "cl co di ac io in de sh ss gs se re sp bi br ha uh gp em\n");
	else
		proto_seq_printf(seq, list_entry(v, struct proto, node));
	return 0;
}

static const struct seq_operations proto_seq_ops = {
	.start  = proto_seq_start,
	.next   = proto_seq_next,
	.stop   = proto_seq_stop,
	.show   = proto_seq_show,
};

static __net_init int proto_init_net(struct net *net)
{
	if (!proc_create_net("protocols", 0444, net->proc_net, &proto_seq_ops,
			sizeof(struct seq_net_private)))
		return -ENOMEM;

	return 0;
}

static __net_exit void proto_exit_net(struct net *net)
{
	remove_proc_entry("protocols", net->proc_net);
}


static __net_initdata struct pernet_operations proto_net_ops = {
	.init = proto_init_net,
	.exit = proto_exit_net,
};

static int __init proto_init(void)
{
	return register_pernet_subsys(&proto_net_ops);
}

subsys_initcall(proto_init);

#endif /* PROC_FS */

#ifdef CONFIG_NET_RX_BUSY_POLL
bool sk_busy_loop_end(void *p, unsigned long start_time)
{
	struct sock *sk = p;

	return !skb_queue_empty_lockless(&sk->sk_receive_queue) ||
	       sk_busy_loop_timeout(sk, start_time);
}
EXPORT_SYMBOL(sk_busy_loop_end);
#endif /* CONFIG_NET_RX_BUSY_POLL */<|MERGE_RESOLUTION|>--- conflicted
+++ resolved
@@ -1482,17 +1482,13 @@
 		sk = kmem_cache_alloc(slab, priority & ~__GFP_ZERO);
 		if (!sk)
 			return sk;
-<<<<<<< HEAD
-		if (priority & __GFP_ZERO)
+		if (want_init_on_alloc(priority))
 #ifdef CONFIG_MPTCP
 		{
 		if (prot->clear_sk)
 			prot->clear_sk(sk, prot->obj_size);
 		else
 #endif
-=======
-		if (want_init_on_alloc(priority))
->>>>>>> 2700cf83
 			sk_prot_clear_nulls(sk, prot->obj_size);
 #ifdef CONFIG_MPTCP
 	}
