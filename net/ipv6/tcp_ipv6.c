/*
 *	TCP over IPv6
 *	Linux INET6 implementation
 *
 *	Authors:
 *	Pedro Roque		<roque@di.fc.ul.pt>
 *
 *	Based on:
 *	linux/net/ipv4/tcp.c
 *	linux/net/ipv4/tcp_input.c
 *	linux/net/ipv4/tcp_output.c
 *
 *	Fixes:
 *	Hideaki YOSHIFUJI	:	sin6_scope_id support
 *	YOSHIFUJI Hideaki @USAGI and:	Support IPV6_V6ONLY socket option, which
 *	Alexey Kuznetsov		allow both IPv4 and IPv6 sockets to bind
 *					a single port at the same time.
 *	YOSHIFUJI Hideaki @USAGI:	convert /proc/net/tcp6 to seq_file.
 *
 *	This program is free software; you can redistribute it and/or
 *      modify it under the terms of the GNU General Public License
 *      as published by the Free Software Foundation; either version
 *      2 of the License, or (at your option) any later version.
 */

#include <linux/bottom_half.h>
#include <linux/module.h>
#include <linux/errno.h>
#include <linux/types.h>
#include <linux/socket.h>
#include <linux/sockios.h>
#include <linux/net.h>
#include <linux/jiffies.h>
#include <linux/in.h>
#include <linux/in6.h>
#include <linux/netdevice.h>
#include <linux/init.h>
#include <linux/jhash.h>
#include <linux/ipsec.h>
#include <linux/times.h>
#include <linux/slab.h>
#include <linux/uaccess.h>
#include <linux/ipv6.h>
#include <linux/icmpv6.h>
#include <linux/random.h>

#include <net/tcp.h>
#include <net/ndisc.h>
#include <net/inet6_hashtables.h>
#include <net/inet6_connection_sock.h>
#include <net/ipv6.h>
#include <net/transp_v6.h>
#include <net/addrconf.h>
#include <net/ip6_route.h>
#include <net/ip6_checksum.h>
#include <net/inet_ecn.h>
#include <net/protocol.h>
#include <net/xfrm.h>
#include <net/snmp.h>
#include <net/dsfield.h>
#include <net/timewait_sock.h>
#include <net/inet_common.h>
#include <net/secure_seq.h>
#ifdef CONFIG_MPTCP
#include <net/mptcp.h>
#include <net/mptcp_v6.h>
#endif
#include <net/busy_poll.h>

#include <linux/proc_fs.h>
#include <linux/seq_file.h>

#include <crypto/hash.h>
#include <linux/scatterlist.h>

#include <trace/events/tcp.h>

#ifndef CONFIG_MPTCP
static void	tcp_v6_send_reset(const struct sock *sk, struct sk_buff *skb);
static void	tcp_v6_reqsk_send_ack(const struct sock *sk, struct sk_buff *skb,
				      struct request_sock *req);

static int	tcp_v6_do_rcv(struct sock *sk, struct sk_buff *skb);

static const struct inet_connection_sock_af_ops ipv6_mapped;
static const struct inet_connection_sock_af_ops ipv6_specific;
#endif
#ifdef CONFIG_TCP_MD5SIG
static const struct tcp_sock_af_ops tcp_sock_ipv6_specific;
static const struct tcp_sock_af_ops tcp_sock_ipv6_mapped_specific;
#else
static struct tcp_md5sig_key *tcp_v6_md5_do_lookup(const struct sock *sk,
						   const struct in6_addr *addr)
{
	return NULL;
}
#endif

#ifndef CONFIG_MPTCP
static
#endif
void inet6_sk_rx_dst_set(struct sock *sk, const struct sk_buff *skb)
{
	struct dst_entry *dst = skb_dst(skb);

	if (dst && dst_hold_safe(dst)) {
		const struct rt6_info *rt = (const struct rt6_info *)dst;

		rcu_assign_pointer(sk->sk_rx_dst, dst);
		inet_sk(sk)->rx_dst_ifindex = skb->skb_iif;
		inet6_sk(sk)->rx_dst_cookie = rt6_get_cookie(rt);
	}
}

static u32 tcp_v6_init_seq(const struct sk_buff *skb)
{
	return secure_tcpv6_seq(ipv6_hdr(skb)->daddr.s6_addr32,
				ipv6_hdr(skb)->saddr.s6_addr32,
				tcp_hdr(skb)->dest,
				tcp_hdr(skb)->source);
}

static u32 tcp_v6_init_ts_off(const struct net *net, const struct sk_buff *skb)
{
	return secure_tcpv6_ts_off(net, ipv6_hdr(skb)->daddr.s6_addr32,
				   ipv6_hdr(skb)->saddr.s6_addr32);
}

static int tcp_v6_pre_connect(struct sock *sk, struct sockaddr *uaddr,
			      int addr_len)
{
	/* This check is replicated from tcp_v6_connect() and intended to
	 * prevent BPF program called below from accessing bytes that are out
	 * of the bound specified by user in addr_len.
	 */
	if (addr_len < SIN6_LEN_RFC2133)
		return -EINVAL;

	sock_owned_by_me(sk);

	return BPF_CGROUP_RUN_PROG_INET6_CONNECT(sk, uaddr);
}

#ifndef CONFIG_MPTCP
static
#endif
int tcp_v6_connect(struct sock *sk, struct sockaddr *uaddr,
			  int addr_len)
{
	struct sockaddr_in6 *usin = (struct sockaddr_in6 *) uaddr;
	struct inet_sock *inet = inet_sk(sk);
	struct inet_connection_sock *icsk = inet_csk(sk);
	struct ipv6_pinfo *np = inet6_sk(sk);
	struct tcp_sock *tp = tcp_sk(sk);
	struct in6_addr *saddr = NULL, *final_p, final;
	struct ipv6_txoptions *opt;
	struct flowi6 fl6;
	struct dst_entry *dst;
	int addr_type;
	int err;
	struct inet_timewait_death_row *tcp_death_row = &sock_net(sk)->ipv4.tcp_death_row;

	if (addr_len < SIN6_LEN_RFC2133)
		return -EINVAL;

	if (usin->sin6_family != AF_INET6)
		return -EAFNOSUPPORT;

	memset(&fl6, 0, sizeof(fl6));

	if (np->sndflow) {
		fl6.flowlabel = usin->sin6_flowinfo&IPV6_FLOWINFO_MASK;
		IP6_ECN_flow_init(fl6.flowlabel);
		if (fl6.flowlabel&IPV6_FLOWLABEL_MASK) {
			struct ip6_flowlabel *flowlabel;
			flowlabel = fl6_sock_lookup(sk, fl6.flowlabel);
			if (!flowlabel)
				return -EINVAL;
			fl6_sock_release(flowlabel);
		}
	}

	/*
	 *	connect() to INADDR_ANY means loopback (BSD'ism).
	 */

	if (ipv6_addr_any(&usin->sin6_addr)) {
		if (ipv6_addr_v4mapped(&sk->sk_v6_rcv_saddr))
			ipv6_addr_set_v4mapped(htonl(INADDR_LOOPBACK),
					       &usin->sin6_addr);
		else
			usin->sin6_addr = in6addr_loopback;
	}

	addr_type = ipv6_addr_type(&usin->sin6_addr);

	if (addr_type & IPV6_ADDR_MULTICAST)
		return -ENETUNREACH;

	if (addr_type&IPV6_ADDR_LINKLOCAL) {
		if (addr_len >= sizeof(struct sockaddr_in6) &&
		    usin->sin6_scope_id) {
			/* If interface is set while binding, indices
			 * must coincide.
			 */
			if (!sk_dev_equal_l3scope(sk, usin->sin6_scope_id))
				return -EINVAL;

			sk->sk_bound_dev_if = usin->sin6_scope_id;
		}

		/* Connect to link-local address requires an interface */
		if (!sk->sk_bound_dev_if)
			return -EINVAL;
	}

	if (tp->rx_opt.ts_recent_stamp &&
	    !ipv6_addr_equal(&sk->sk_v6_daddr, &usin->sin6_addr)) {
		tp->rx_opt.ts_recent = 0;
		tp->rx_opt.ts_recent_stamp = 0;
		WRITE_ONCE(tp->write_seq, 0);
	}

	sk->sk_v6_daddr = usin->sin6_addr;
	np->flow_label = fl6.flowlabel;

	/*
	 *	TCP over IPv4
	 */

	if (addr_type & IPV6_ADDR_MAPPED) {
		u32 exthdrlen = icsk->icsk_ext_hdr_len;
		struct sockaddr_in sin;

		SOCK_DEBUG(sk, "connect: ipv4 mapped\n");

		if (__ipv6_only_sock(sk))
			return -ENETUNREACH;

		sin.sin_family = AF_INET;
		sin.sin_port = usin->sin6_port;
		sin.sin_addr.s_addr = usin->sin6_addr.s6_addr32[3];

#ifdef CONFIG_MPTCP
		if (sock_flag(sk, SOCK_MPTCP))
			icsk->icsk_af_ops = &mptcp_v6_mapped;
		else
#endif
			icsk->icsk_af_ops = &ipv6_mapped;
		sk->sk_backlog_rcv = tcp_v4_do_rcv;
#ifdef CONFIG_TCP_MD5SIG
		tp->af_specific = &tcp_sock_ipv6_mapped_specific;
#endif

		err = tcp_v4_connect(sk, (struct sockaddr *)&sin, sizeof(sin));

		if (err) {
			icsk->icsk_ext_hdr_len = exthdrlen;
#ifdef CONFIG_MPTCP
			if (sock_flag(sk, SOCK_MPTCP))
				icsk->icsk_af_ops = &mptcp_v6_specific;
			else
#endif
				icsk->icsk_af_ops = &ipv6_specific;
			sk->sk_backlog_rcv = tcp_v6_do_rcv;
#ifdef CONFIG_TCP_MD5SIG
			tp->af_specific = &tcp_sock_ipv6_specific;
#endif
			goto failure;
		}
		np->saddr = sk->sk_v6_rcv_saddr;

		return err;
	}

	if (!ipv6_addr_any(&sk->sk_v6_rcv_saddr))
		saddr = &sk->sk_v6_rcv_saddr;

	fl6.flowi6_proto = IPPROTO_TCP;
	fl6.daddr = sk->sk_v6_daddr;
	fl6.saddr = saddr ? *saddr : np->saddr;
	fl6.flowi6_oif = sk->sk_bound_dev_if;
	fl6.flowi6_mark = sk->sk_mark;
	fl6.fl6_dport = usin->sin6_port;
	fl6.fl6_sport = inet->inet_sport;
	fl6.flowi6_uid = sk->sk_uid;

	opt = rcu_dereference_protected(np->opt, lockdep_sock_is_held(sk));
	final_p = fl6_update_dst(&fl6, opt, &final);

	security_sk_classify_flow(sk, flowi6_to_flowi(&fl6));

	dst = ip6_dst_lookup_flow(sock_net(sk), sk, &fl6, final_p);
	if (IS_ERR(dst)) {
		err = PTR_ERR(dst);
		goto failure;
	}

	if (!saddr) {
		saddr = &fl6.saddr;
		sk->sk_v6_rcv_saddr = *saddr;
	}

	/* set the source address */
	np->saddr = *saddr;
	inet->inet_rcv_saddr = LOOPBACK4_IPV6;

	sk->sk_gso_type = SKB_GSO_TCPV6;
	ip6_dst_store(sk, dst, NULL, NULL);

	icsk->icsk_ext_hdr_len = 0;
	if (opt)
		icsk->icsk_ext_hdr_len = opt->opt_flen +
					 opt->opt_nflen;

	tp->rx_opt.mss_clamp = IPV6_MIN_MTU - sizeof(struct tcphdr) - sizeof(struct ipv6hdr);

	inet->inet_dport = usin->sin6_port;

	tcp_set_state(sk, TCP_SYN_SENT);
	err = inet6_hash_connect(tcp_death_row, sk);
	if (err)
		goto late_failure;

	sk_set_txhash(sk);

	if (likely(!tp->repair)) {
		if (!tp->write_seq)
			WRITE_ONCE(tp->write_seq,
				   secure_tcpv6_seq(np->saddr.s6_addr32,
						    sk->sk_v6_daddr.s6_addr32,
						    inet->inet_sport,
						    inet->inet_dport));
		tp->tsoffset = secure_tcpv6_ts_off(sock_net(sk),
						   np->saddr.s6_addr32,
						   sk->sk_v6_daddr.s6_addr32);
	}

	if (tcp_fastopen_defer_connect(sk, &err))
		return err;
	if (err)
		goto late_failure;

	err = tcp_connect(sk);
	if (err)
		goto late_failure;

	return 0;

late_failure:
	tcp_set_state(sk, TCP_CLOSE);
failure:
	inet->inet_dport = 0;
	sk->sk_route_caps = 0;
	return err;
}

#ifndef CONFIG_MPTCP
static
#endif
void tcp_v6_mtu_reduced(struct sock *sk)
{
	struct dst_entry *dst;
	u32 mtu;

	if ((1 << sk->sk_state) & (TCPF_LISTEN | TCPF_CLOSE))
		return;

	mtu = READ_ONCE(tcp_sk(sk)->mtu_info);

	/* Drop requests trying to increase our current mss.
	 * Check done in __ip6_rt_update_pmtu() is too late.
	 */
	if (tcp_mtu_to_mss(sk, mtu) >= tcp_sk(sk)->mss_cache)
		return;

	dst = inet6_csk_update_pmtu(sk, mtu);
	if (!dst)
		return;

	if (inet_csk(sk)->icsk_pmtu_cookie > dst_mtu(dst)) {
		tcp_sync_mss(sk, dst_mtu(dst));
		tcp_simple_retransmit(sk);
	}
}

static void tcp_v6_err(struct sk_buff *skb, struct inet6_skb_parm *opt,
		u8 type, u8 code, int offset, __be32 info)
{
	const struct ipv6hdr *hdr = (const struct ipv6hdr *)skb->data;
	const struct tcphdr *th = (struct tcphdr *)(skb->data+offset);
	struct net *net = dev_net(skb->dev);
	struct request_sock *fastopen;
	struct ipv6_pinfo *np;
	struct tcp_sock *tp;
	__u32 seq, snd_una;
	struct sock *sk;
#ifdef CONFIG_MPTCP
	struct sock *meta_sk;
#endif
	bool fatal;
	int err;

	sk = __inet6_lookup_established(net, &tcp_hashinfo,
					&hdr->daddr, th->dest,
					&hdr->saddr, ntohs(th->source),
					skb->dev->ifindex, inet6_sdif(skb));

	if (!sk) {
		__ICMP6_INC_STATS(net, __in6_dev_get(skb->dev),
				  ICMP6_MIB_INERRORS);
		return;
	}

	if (sk->sk_state == TCP_TIME_WAIT) {
		inet_twsk_put(inet_twsk(sk));
		return;
	}
	seq = ntohl(th->seq);
	fatal = icmpv6_err_convert(type, code, &err);
	if (sk->sk_state == TCP_NEW_SYN_RECV)
		return tcp_req_err(sk, seq, fatal);

#ifdef CONFIG_MPTCP
	tp = tcp_sk(sk);
	if (mptcp(tp))
		meta_sk = mptcp_meta_sk(sk);
	else
		meta_sk = sk;

	bh_lock_sock(meta_sk);
	if (sock_owned_by_user(meta_sk) && type != ICMPV6_PKT_TOOBIG)
#else
	bh_lock_sock(sk);
	if (sock_owned_by_user(sk) && type != ICMPV6_PKT_TOOBIG)
#endif
		__NET_INC_STATS(net, LINUX_MIB_LOCKDROPPEDICMPS);

	if (sk->sk_state == TCP_CLOSE)
		goto out;

	if (ipv6_hdr(skb)->hop_limit < inet6_sk(sk)->min_hopcount) {
		__NET_INC_STATS(net, LINUX_MIB_TCPMINTTLDROP);
		goto out;
	}

#ifndef CONFIG_MPTCP
	tp = tcp_sk(sk);
#endif
	/* XXX (TFO) - tp->snd_una should be ISN (tcp_create_openreq_child() */
	fastopen = tp->fastopen_rsk;
	snd_una = fastopen ? tcp_rsk(fastopen)->snt_isn : tp->snd_una;
	if (sk->sk_state != TCP_LISTEN &&
	    !between(seq, snd_una, tp->snd_nxt)) {
		__NET_INC_STATS(net, LINUX_MIB_OUTOFWINDOWICMPS);
		goto out;
	}

	np = inet6_sk(sk);

	if (type == NDISC_REDIRECT) {
		if (!sock_owned_by_user(sk)) {
			struct dst_entry *dst = __sk_dst_check(sk, np->dst_cookie);

			if (dst)
				dst->ops->redirect(dst, sk, skb);
		}
		goto out;
	}

	if (type == ICMPV6_PKT_TOOBIG) {
		u32 mtu = ntohl(info);

		/* We are not interested in TCP_LISTEN and open_requests
		 * (SYN-ACKs send out by Linux are always <576bytes so
		 * they should go through unfragmented).
		 */
		if (sk->sk_state == TCP_LISTEN)
			goto out;

		if (!ip6_sk_accept_pmtu(sk))
			goto out;

		if (mtu < IPV6_MIN_MTU)
			goto out;

		WRITE_ONCE(tp->mtu_info, mtu);

#ifdef CONFIG_MPTCP
		if (!sock_owned_by_user(meta_sk)) {
#else
		if (!sock_owned_by_user(sk))
#endif
			tcp_v6_mtu_reduced(sk);

#ifdef CONFIG_MPTCP
		} else {
			if (!test_and_set_bit(TCP_MTU_REDUCED_DEFERRED,
					      &sk->sk_tsq_flags))

				sock_hold(sk);
			if (mptcp(tp))
				mptcp_tsq_flags(sk);
		}
#else
		else if (!test_and_set_bit(TCP_MTU_REDUCED_DEFERRED,
					   &sk->sk_tsq_flags))
			sock_hold(sk);
#endif
		goto out;
	}


	/* Might be for an request_sock */
	switch (sk->sk_state) {
	case TCP_SYN_SENT:
	case TCP_SYN_RECV:
		/* Only in fast or simultaneous open. If a fast open socket is
		 * is already accepted it is treated as a connected one below.
		 */
		if (fastopen && !fastopen->sk)
			break;
#ifdef CONFIG_MPTCP
		if (!sock_owned_by_user(meta_sk)) {
#else
		if (!sock_owned_by_user(sk)) {
#endif
			sk->sk_err = err;
			sk->sk_error_report(sk);		/* Wake people up to see the error (see connect in sock.c) */

			tcp_done(sk);
		} else
			sk->sk_err_soft = err;
		goto out;
	}

#ifdef CONFIG_MPTCP
	if (!sock_owned_by_user(meta_sk) && np->recverr) {
#else
	if (!sock_owned_by_user(sk) && np->recverr) {
#endif
		sk->sk_err = err;
		sk->sk_error_report(sk);
	} else
		sk->sk_err_soft = err;

out:
#ifdef CONFIG_MPTCP
	bh_unlock_sock(meta_sk);
#else
	bh_unlock_sock(sk);
#endif
	sock_put(sk);
}


static int tcp_v6_send_synack(const struct sock *sk, struct dst_entry *dst,
			      struct flowi *fl,
			      struct request_sock *req,
			      struct tcp_fastopen_cookie *foc,
			      enum tcp_synack_type synack_type)
{
	struct inet_request_sock *ireq = inet_rsk(req);
	struct ipv6_pinfo *np = inet6_sk(sk);
	struct ipv6_txoptions *opt;
	struct flowi6 *fl6 = &fl->u.ip6;
	struct sk_buff *skb;
	int err = -ENOMEM;

	/* First, grab a route. */
	if (!dst && (dst = inet6_csk_route_req(sk, fl6, req,
					       IPPROTO_TCP)) == NULL)
		goto done;

	skb = tcp_make_synack(sk, dst, req, foc, synack_type);

	if (skb) {
		__tcp_v6_send_check(skb, &ireq->ir_v6_loc_addr,
				    &ireq->ir_v6_rmt_addr);

		fl6->daddr = ireq->ir_v6_rmt_addr;
		if (np->repflow && ireq->pktopts)
			fl6->flowlabel = ip6_flowlabel(ipv6_hdr(ireq->pktopts));

		rcu_read_lock();
		opt = ireq->ipv6_opt;
		if (!opt)
			opt = rcu_dereference(np->opt);
		err = ip6_xmit(sk, skb, fl6, skb->mark ? : sk->sk_mark, opt,
			       np->tclass);
		rcu_read_unlock();
		err = net_xmit_eval(err);
	}

done:
	return err;
}


#ifndef CONFIG_MPTCP
static
#endif
void tcp_v6_reqsk_destructor(struct request_sock *req)
{
	kfree(inet_rsk(req)->ipv6_opt);
	kfree_skb(inet_rsk(req)->pktopts);
}

#ifdef CONFIG_TCP_MD5SIG
static struct tcp_md5sig_key *tcp_v6_md5_do_lookup(const struct sock *sk,
						   const struct in6_addr *addr)
{
	return tcp_md5_do_lookup(sk, (union tcp_md5_addr *)addr, AF_INET6);
}

static struct tcp_md5sig_key *tcp_v6_md5_lookup(const struct sock *sk,
						const struct sock *addr_sk)
{
	return tcp_v6_md5_do_lookup(sk, &addr_sk->sk_v6_daddr);
}

static int tcp_v6_parse_md5_keys(struct sock *sk, int optname,
				 char __user *optval, int optlen)
{
	struct tcp_md5sig cmd;
	struct sockaddr_in6 *sin6 = (struct sockaddr_in6 *)&cmd.tcpm_addr;
	u8 prefixlen;

	if (optlen < sizeof(cmd))
		return -EINVAL;

	if (copy_from_user(&cmd, optval, sizeof(cmd)))
		return -EFAULT;

	if (sin6->sin6_family != AF_INET6)
		return -EINVAL;

	if (optname == TCP_MD5SIG_EXT &&
	    cmd.tcpm_flags & TCP_MD5SIG_FLAG_PREFIX) {
		prefixlen = cmd.tcpm_prefixlen;
		if (prefixlen > 128 || (ipv6_addr_v4mapped(&sin6->sin6_addr) &&
					prefixlen > 32))
			return -EINVAL;
	} else {
		prefixlen = ipv6_addr_v4mapped(&sin6->sin6_addr) ? 32 : 128;
	}

	if (!cmd.tcpm_keylen) {
		if (ipv6_addr_v4mapped(&sin6->sin6_addr))
			return tcp_md5_do_del(sk, (union tcp_md5_addr *)&sin6->sin6_addr.s6_addr32[3],
					      AF_INET, prefixlen);
		return tcp_md5_do_del(sk, (union tcp_md5_addr *)&sin6->sin6_addr,
				      AF_INET6, prefixlen);
	}

	if (cmd.tcpm_keylen > TCP_MD5SIG_MAXKEYLEN)
		return -EINVAL;

	if (ipv6_addr_v4mapped(&sin6->sin6_addr))
		return tcp_md5_do_add(sk, (union tcp_md5_addr *)&sin6->sin6_addr.s6_addr32[3],
				      AF_INET, prefixlen, cmd.tcpm_key,
				      cmd.tcpm_keylen, GFP_KERNEL);

	return tcp_md5_do_add(sk, (union tcp_md5_addr *)&sin6->sin6_addr,
			      AF_INET6, prefixlen, cmd.tcpm_key,
			      cmd.tcpm_keylen, GFP_KERNEL);
}

static int tcp_v6_md5_hash_headers(struct tcp_md5sig_pool *hp,
				   const struct in6_addr *daddr,
				   const struct in6_addr *saddr,
				   const struct tcphdr *th, int nbytes)
{
	struct tcp6_pseudohdr *bp;
	struct scatterlist sg;
	struct tcphdr *_th;

	bp = hp->scratch;
	/* 1. TCP pseudo-header (RFC2460) */
	bp->saddr = *saddr;
	bp->daddr = *daddr;
	bp->protocol = cpu_to_be32(IPPROTO_TCP);
	bp->len = cpu_to_be32(nbytes);

	_th = (struct tcphdr *)(bp + 1);
	memcpy(_th, th, sizeof(*th));
	_th->check = 0;

	sg_init_one(&sg, bp, sizeof(*bp) + sizeof(*th));
	ahash_request_set_crypt(hp->md5_req, &sg, NULL,
				sizeof(*bp) + sizeof(*th));
	return crypto_ahash_update(hp->md5_req);
}

static int tcp_v6_md5_hash_hdr(char *md5_hash, const struct tcp_md5sig_key *key,
			       const struct in6_addr *daddr, struct in6_addr *saddr,
			       const struct tcphdr *th)
{
	struct tcp_md5sig_pool *hp;
	struct ahash_request *req;

	hp = tcp_get_md5sig_pool();
	if (!hp)
		goto clear_hash_noput;
	req = hp->md5_req;

	if (crypto_ahash_init(req))
		goto clear_hash;
	if (tcp_v6_md5_hash_headers(hp, daddr, saddr, th, th->doff << 2))
		goto clear_hash;
	if (tcp_md5_hash_key(hp, key))
		goto clear_hash;
	ahash_request_set_crypt(req, NULL, md5_hash, 0);
	if (crypto_ahash_final(req))
		goto clear_hash;

	tcp_put_md5sig_pool();
	return 0;

clear_hash:
	tcp_put_md5sig_pool();
clear_hash_noput:
	memset(md5_hash, 0, 16);
	return 1;
}

static int tcp_v6_md5_hash_skb(char *md5_hash,
			       const struct tcp_md5sig_key *key,
			       const struct sock *sk,
			       const struct sk_buff *skb)
{
	const struct in6_addr *saddr, *daddr;
	struct tcp_md5sig_pool *hp;
	struct ahash_request *req;
	const struct tcphdr *th = tcp_hdr(skb);

	if (sk) { /* valid for establish/request sockets */
		saddr = &sk->sk_v6_rcv_saddr;
		daddr = &sk->sk_v6_daddr;
	} else {
		const struct ipv6hdr *ip6h = ipv6_hdr(skb);
		saddr = &ip6h->saddr;
		daddr = &ip6h->daddr;
	}

	hp = tcp_get_md5sig_pool();
	if (!hp)
		goto clear_hash_noput;
	req = hp->md5_req;

	if (crypto_ahash_init(req))
		goto clear_hash;

	if (tcp_v6_md5_hash_headers(hp, daddr, saddr, th, skb->len))
		goto clear_hash;
	if (tcp_md5_hash_skb_data(hp, skb, th->doff << 2))
		goto clear_hash;
	if (tcp_md5_hash_key(hp, key))
		goto clear_hash;
	ahash_request_set_crypt(req, NULL, md5_hash, 0);
	if (crypto_ahash_final(req))
		goto clear_hash;

	tcp_put_md5sig_pool();
	return 0;

clear_hash:
	tcp_put_md5sig_pool();
clear_hash_noput:
	memset(md5_hash, 0, 16);
	return 1;
}

#endif

static bool tcp_v6_inbound_md5_hash(const struct sock *sk,
				    const struct sk_buff *skb)
{
#ifdef CONFIG_TCP_MD5SIG
	const __u8 *hash_location = NULL;
	struct tcp_md5sig_key *hash_expected;
	const struct ipv6hdr *ip6h = ipv6_hdr(skb);
	const struct tcphdr *th = tcp_hdr(skb);
	int genhash;
	u8 newhash[16];

	hash_expected = tcp_v6_md5_do_lookup(sk, &ip6h->saddr);
	hash_location = tcp_parse_md5sig_option(th);

	/* We've parsed the options - do we have a hash? */
	if (!hash_expected && !hash_location)
		return false;

	if (hash_expected && !hash_location) {
		NET_INC_STATS(sock_net(sk), LINUX_MIB_TCPMD5NOTFOUND);
		return true;
	}

	if (!hash_expected && hash_location) {
		NET_INC_STATS(sock_net(sk), LINUX_MIB_TCPMD5UNEXPECTED);
		return true;
	}

	/* check the signature */
	genhash = tcp_v6_md5_hash_skb(newhash,
				      hash_expected,
				      NULL, skb);

	if (genhash || memcmp(hash_location, newhash, 16) != 0) {
		NET_INC_STATS(sock_net(sk), LINUX_MIB_TCPMD5FAILURE);
		net_info_ratelimited("MD5 Hash %s for [%pI6c]:%u->[%pI6c]:%u\n",
				     genhash ? "failed" : "mismatch",
				     &ip6h->saddr, ntohs(th->source),
				     &ip6h->daddr, ntohs(th->dest));
		return true;
	}
#endif
	return false;
}

#ifdef CONFIG_MPTCP
static int tcp_v6_init_req(struct request_sock *req, const struct sock *sk_listener,
			   struct sk_buff *skb, bool want_cookie)
#else
static void tcp_v6_init_req(struct request_sock *req,
			    const struct sock *sk_listener,
			    struct sk_buff *skb)
#endif
{
	struct inet_request_sock *ireq = inet_rsk(req);
	const struct ipv6_pinfo *np = inet6_sk(sk_listener);

	ireq->ir_v6_rmt_addr = ipv6_hdr(skb)->saddr;
	ireq->ir_v6_loc_addr = ipv6_hdr(skb)->daddr;

	/* So that link locals have meaning */
	if (!sk_listener->sk_bound_dev_if &&
	    ipv6_addr_type(&ireq->ir_v6_rmt_addr) & IPV6_ADDR_LINKLOCAL)
		ireq->ir_iif = tcp_v6_iif(skb);

	if (!TCP_SKB_CB(skb)->tcp_tw_isn &&
	    (ipv6_opt_accepted(sk_listener, skb, &TCP_SKB_CB(skb)->header.h6) ||
	     np->rxopt.bits.rxinfo ||
	     np->rxopt.bits.rxoinfo || np->rxopt.bits.rxhlim ||
	     np->rxopt.bits.rxohlim || np->repflow)) {
		refcount_inc(&skb->users);
		ireq->pktopts = skb;
	}
#ifdef CONFIG_MPTCP
	return 0;
#endif
}

static struct dst_entry *tcp_v6_route_req(const struct sock *sk,
					  struct flowi *fl,
					  const struct request_sock *req)
{
	return inet6_csk_route_req(sk, &fl->u.ip6, req, IPPROTO_TCP);
}

struct request_sock_ops tcp6_request_sock_ops __read_mostly = {
	.family		=	AF_INET6,
	.obj_size	=	sizeof(struct tcp6_request_sock),
	.rtx_syn_ack	=	tcp_rtx_synack,
	.send_ack	=	tcp_v6_reqsk_send_ack,
	.destructor	=	tcp_v6_reqsk_destructor,
	.send_reset	=	tcp_v6_send_reset,
	.syn_ack_timeout =	tcp_syn_ack_timeout,
};

<<<<<<< HEAD
#ifndef CONFIG_MPTCP
static
#endif
=======
>>>>>>> dc261c32
const struct tcp_request_sock_ops tcp_request_sock_ipv6_ops = {
	.mss_clamp	=	IPV6_MIN_MTU - sizeof(struct tcphdr) -
				sizeof(struct ipv6hdr),
#ifdef CONFIG_TCP_MD5SIG
	.req_md5_lookup	=	tcp_v6_md5_lookup,
	.calc_md5_hash	=	tcp_v6_md5_hash_skb,
#endif
	.init_req	=	tcp_v6_init_req,
#ifdef CONFIG_SYN_COOKIES
	.cookie_init_seq =	cookie_v6_init_sequence,
#endif
	.route_req	=	tcp_v6_route_req,
	.init_seq	=	tcp_v6_init_seq,
	.init_ts_off	=	tcp_v6_init_ts_off,
	.send_synack	=	tcp_v6_send_synack,
};

#ifdef CONFIG_MPTCP
static void tcp_v6_send_response(const struct sock *sk, struct sk_buff *skb, u32 seq,
				 u32 ack, u32 data_ack, u32 win, u32 tsval, u32 tsecr,
				 int oif, struct tcp_md5sig_key *key, int rst,
				 u8 tclass, __be32 label, int mptcp)
#else
static void tcp_v6_send_response(const struct sock *sk, struct sk_buff *skb, u32 seq,
				 u32 ack, u32 win, u32 tsval, u32 tsecr,
				 int oif, struct tcp_md5sig_key *key, int rst,
				 u8 tclass, __be32 label)
#endif
{
	const struct tcphdr *th = tcp_hdr(skb);
	struct tcphdr *t1;
	struct sk_buff *buff;
	struct flowi6 fl6;
	struct net *net = sk ? sock_net(sk) : dev_net(skb_dst(skb)->dev);
	struct sock *ctl_sk = net->ipv6.tcp_sk;
	unsigned int tot_len = sizeof(struct tcphdr);
	struct dst_entry *dst;
	__be32 *topt;
	__u32 mark = 0;

	if (tsecr)
		tot_len += TCPOLEN_TSTAMP_ALIGNED;
#ifdef CONFIG_TCP_MD5SIG
	if (key)
		tot_len += TCPOLEN_MD5SIG_ALIGNED;
#endif
#ifdef CONFIG_MPTCP
	if (mptcp)
		tot_len += MPTCP_SUB_LEN_DSS + MPTCP_SUB_LEN_ACK;
#endif
	buff = alloc_skb(MAX_HEADER + sizeof(struct ipv6hdr) + tot_len,
			 GFP_ATOMIC);
	if (!buff)
		return;

	skb_reserve(buff, MAX_HEADER + sizeof(struct ipv6hdr) + tot_len);

	t1 = skb_push(buff, tot_len);
	skb_reset_transport_header(buff);

	/* Swap the send and the receive. */
	memset(t1, 0, sizeof(*t1));
	t1->dest = th->source;
	t1->source = th->dest;
	t1->doff = tot_len / 4;
	t1->seq = htonl(seq);
	t1->ack_seq = htonl(ack);
	t1->ack = !rst || !th->ack;
	t1->rst = rst;
	t1->window = htons(win);

	topt = (__be32 *)(t1 + 1);

	if (tsecr) {
		*topt++ = htonl((TCPOPT_NOP << 24) | (TCPOPT_NOP << 16) |
				(TCPOPT_TIMESTAMP << 8) | TCPOLEN_TIMESTAMP);
		*topt++ = htonl(tsval);
		*topt++ = htonl(tsecr);
	}

#ifdef CONFIG_TCP_MD5SIG
	if (key) {
		*topt++ = htonl((TCPOPT_NOP << 24) | (TCPOPT_NOP << 16) |
				(TCPOPT_MD5SIG << 8) | TCPOLEN_MD5SIG);
		tcp_v6_md5_hash_hdr((__u8 *)topt, key,
				    &ipv6_hdr(skb)->saddr,
				    &ipv6_hdr(skb)->daddr, t1);
#ifdef CONFIG_MPTCP
		topt += 4;
#endif
	}
#endif
#ifdef CONFIG_MPTCP
	if (mptcp) {
		/* Construction of 32-bit data_ack */
		*topt++ = htonl((TCPOPT_MPTCP << 24) |
				((MPTCP_SUB_LEN_DSS + MPTCP_SUB_LEN_ACK) << 16) |
				(0x20 << 8) |
				(0x01));
		*topt++ = htonl(data_ack);
	}
#endif

	memset(&fl6, 0, sizeof(fl6));
	fl6.daddr = ipv6_hdr(skb)->saddr;
	fl6.saddr = ipv6_hdr(skb)->daddr;
	fl6.flowlabel = label;

	buff->ip_summed = CHECKSUM_PARTIAL;
	buff->csum = 0;

	__tcp_v6_send_check(buff, &fl6.saddr, &fl6.daddr);

	fl6.flowi6_proto = IPPROTO_TCP;
	if (rt6_need_strict(&fl6.daddr) && !oif)
		fl6.flowi6_oif = tcp_v6_iif(skb);
	else {
		if (!oif && netif_index_is_l3_master(net, skb->skb_iif))
			oif = skb->skb_iif;

		fl6.flowi6_oif = oif;
	}

	if (sk)
		mark = (sk->sk_state == TCP_TIME_WAIT) ?
			inet_twsk(sk)->tw_mark : sk->sk_mark;
	fl6.flowi6_mark = IP6_REPLY_MARK(net, skb->mark) ?: mark;
	fl6.fl6_dport = t1->dest;
	fl6.fl6_sport = t1->source;
	fl6.flowi6_uid = sock_net_uid(net, sk && sk_fullsock(sk) ? sk : NULL);
	security_skb_classify_flow(skb, flowi6_to_flowi(&fl6));

	/* Pass a socket to ip6_dst_lookup either it is for RST
	 * Underlying function will use this to retrieve the network
	 * namespace
	 */
	dst = ip6_dst_lookup_flow(sock_net(ctl_sk), ctl_sk, &fl6, NULL);
	if (!IS_ERR(dst)) {
		skb_dst_set(buff, dst);
		ip6_xmit(ctl_sk, buff, &fl6, fl6.flowi6_mark, NULL, tclass);
		TCP_INC_STATS(net, TCP_MIB_OUTSEGS);
		if (rst)
			TCP_INC_STATS(net, TCP_MIB_OUTRSTS);
		return;
	}

	kfree_skb(buff);
}

#ifndef CONFIG_MPTCP
static
#endif
void tcp_v6_send_reset(const struct sock *sk, struct sk_buff *skb)
{
	const struct tcphdr *th = tcp_hdr(skb);
	u32 seq = 0, ack_seq = 0;
	struct tcp_md5sig_key *key = NULL;
#ifdef CONFIG_TCP_MD5SIG
	const __u8 *hash_location = NULL;
	struct ipv6hdr *ipv6h = ipv6_hdr(skb);
	unsigned char newhash[16];
	int genhash;
	struct sock *sk1 = NULL;
#endif
	int oif = 0;

	if (th->rst)
		return;

	/* If sk not NULL, it means we did a successful lookup and incoming
	 * route had to be correct. prequeue might have dropped our dst.
	 */
	if (!sk && !ipv6_unicast_destination(skb))
		return;

#ifdef CONFIG_TCP_MD5SIG
	rcu_read_lock();
	hash_location = tcp_parse_md5sig_option(th);
	if (sk && sk_fullsock(sk)) {
		key = tcp_v6_md5_do_lookup(sk, &ipv6h->saddr);
	} else if (hash_location) {
		/*
		 * active side is lost. Try to find listening socket through
		 * source port, and then find md5 key through listening socket.
		 * we are not loose security here:
		 * Incoming packet is checked with md5 hash with finding key,
		 * no RST generated if md5 hash doesn't match.
		 */
		sk1 = inet6_lookup_listener(dev_net(skb_dst(skb)->dev),
					   &tcp_hashinfo, NULL, 0,
					   &ipv6h->saddr,
					   th->source, &ipv6h->daddr,
					   ntohs(th->source),
					   tcp_v6_iif_l3_slave(skb),
					   tcp_v6_sdif(skb));
		if (!sk1)
			goto out;

		key = tcp_v6_md5_do_lookup(sk1, &ipv6h->saddr);
		if (!key)
			goto out;

		genhash = tcp_v6_md5_hash_skb(newhash, key, NULL, skb);
		if (genhash || memcmp(hash_location, newhash, 16) != 0)
			goto out;
	}
#endif

	if (th->ack)
		seq = ntohl(th->ack_seq);
	else
		ack_seq = ntohl(th->seq) + th->syn + th->fin + skb->len -
			  (th->doff << 2);

	if (sk) {
		oif = sk->sk_bound_dev_if;
		if (sk_fullsock(sk))
			trace_tcp_send_reset(sk, skb);
	}

#ifdef CONFIG_MPTCP
	tcp_v6_send_response(sk, skb, seq, ack_seq, 0, 0, 0, 0, oif, key, 1, 0, 0, 0);
#else
	tcp_v6_send_response(sk, skb, seq, ack_seq, 0, 0, 0, oif, key, 1, 0, 0);
#endif

#ifdef CONFIG_TCP_MD5SIG
out:
	rcu_read_unlock();
#endif
}

#ifdef CONFIG_MPTCP
static void tcp_v6_send_ack(const struct sock *sk, struct sk_buff *skb, u32 seq,
			    u32 ack, u32 data_ack, u32 win, u32 tsval, u32 tsecr, int oif,
			    struct tcp_md5sig_key *key, u8 tclass,
			    __be32 label, int mptcp)
{
	tcp_v6_send_response(sk, skb, seq, ack, data_ack, win, tsval, tsecr, oif,
			     key, 0, tclass, label, mptcp);
}
#else
static void tcp_v6_send_ack(const struct sock *sk, struct sk_buff *skb, u32 seq,
			    u32 ack, u32 win, u32 tsval, u32 tsecr, int oif,
			    struct tcp_md5sig_key *key, u8 tclass,
			    __be32 label)
{
	tcp_v6_send_response(sk, skb, seq, ack, win, tsval, tsecr, oif, key, 0,
			     tclass, label);
}
#endif

static void tcp_v6_timewait_ack(struct sock *sk, struct sk_buff *skb)
{
	struct inet_timewait_sock *tw = inet_twsk(sk);
	struct tcp_timewait_sock *tcptw = tcp_twsk(sk);

#ifdef CONFIG_MPTCP
	u32 data_ack = 0;
	int mptcp = 0;

	if (tcptw->mptcp_tw) {
		data_ack = (u32)tcptw->mptcp_tw->rcv_nxt;
		mptcp = 1;
	}
	tcp_v6_send_ack(sk, skb, tcptw->tw_snd_nxt, tcptw->tw_rcv_nxt,
			data_ack,
			tcptw->tw_rcv_wnd >> tw->tw_rcv_wscale,
			tcp_time_stamp_raw() + tcptw->tw_ts_offset,
			tcptw->tw_ts_recent, tw->tw_bound_dev_if, tcp_twsk_md5_key(tcptw),
			tw->tw_tclass, cpu_to_be32(tw->tw_flowlabel), mptcp);
#else
	tcp_v6_send_ack(sk, skb, tcptw->tw_snd_nxt, tcptw->tw_rcv_nxt,
			tcptw->tw_rcv_wnd >> tw->tw_rcv_wscale,
			tcp_time_stamp_raw() + tcptw->tw_ts_offset,
			tcptw->tw_ts_recent, tw->tw_bound_dev_if, tcp_twsk_md5_key(tcptw),
			tw->tw_tclass, cpu_to_be32(tw->tw_flowlabel));
#endif

	inet_twsk_put(tw);
}

#ifndef CONFIG_MPTCP
static
#endif
void tcp_v6_reqsk_send_ack(const struct sock *sk, struct sk_buff *skb,
			   struct request_sock *req)
{
	/* sk->sk_state == TCP_LISTEN -> for regular TCP_SYN_RECV
	 * sk->sk_state == TCP_SYN_RECV -> for Fast Open.
	 */
	/* RFC 7323 2.3
	 * The window field (SEG.WND) of every outgoing segment, with the
	 * exception of <SYN> segments, MUST be right-shifted by
	 * Rcv.Wind.Shift bits:
	 */
#ifdef CONFIG_MPTCP
tcp_v6_send_ack(sk, skb, (sk->sk_state == TCP_LISTEN || is_meta_sk(sk)) ?
			tcp_rsk(req)->snt_isn + 1 : tcp_sk(sk)->snd_nxt,
			tcp_rsk(req)->rcv_nxt, 0,
			req->rsk_rcv_wnd >> inet_rsk(req)->rcv_wscale,
			tcp_time_stamp_raw() + tcp_rsk(req)->ts_off,
			req->ts_recent, sk->sk_bound_dev_if,
			tcp_v6_md5_do_lookup(sk, &ipv6_hdr(skb)->saddr),
			0, 0, 0);

#else
	tcp_v6_send_ack(sk, skb, (sk->sk_state == TCP_LISTEN) ?
			tcp_rsk(req)->snt_isn + 1 : tcp_sk(sk)->snd_nxt,
			tcp_rsk(req)->rcv_nxt,
			req->rsk_rcv_wnd >> inet_rsk(req)->rcv_wscale,
			tcp_time_stamp_raw() + tcp_rsk(req)->ts_off,
			req->ts_recent, sk->sk_bound_dev_if,
			tcp_v6_md5_do_lookup(sk, &ipv6_hdr(skb)->saddr),
			0, 0);
#endif
}


#ifndef CONFIG_MPTCP
static
#endif
struct sock *tcp_v6_cookie_check(struct sock *sk, struct sk_buff *skb)
{
#ifdef CONFIG_SYN_COOKIES
	const struct tcphdr *th = tcp_hdr(skb);

	if (!th->syn)
		sk = cookie_v6_check(sk, skb);
#endif
	return sk;
}

#ifndef CONFIG_MPTCP
static
#endif
int tcp_v6_conn_request(struct sock *sk, struct sk_buff *skb)
{
	if (skb->protocol == htons(ETH_P_IP))
		return tcp_v4_conn_request(sk, skb);

	if (!ipv6_unicast_destination(skb))
		goto drop;

	if (ipv6_addr_v4mapped(&ipv6_hdr(skb)->saddr)) {
		__IP6_INC_STATS(sock_net(sk), NULL, IPSTATS_MIB_INHDRERRORS);
		return 0;
	}

	return tcp_conn_request(&tcp6_request_sock_ops,
				&tcp_request_sock_ipv6_ops, sk, skb);

drop:
	tcp_listendrop(sk);
	return 0; /* don't send reset */
}

static void tcp_v6_restore_cb(struct sk_buff *skb)
{
	/* We need to move header back to the beginning if xfrm6_policy_check()
	 * and tcp_v6_fill_cb() are going to be called again.
	 * ip6_datagram_recv_specific_ctl() also expects IP6CB to be there.
	 */
	memmove(IP6CB(skb), &TCP_SKB_CB(skb)->header.h6,
		sizeof(struct inet6_skb_parm));
}

#ifndef CONFIG_MPTCP
static
#endif
struct sock *tcp_v6_syn_recv_sock(const struct sock *sk, struct sk_buff *skb,
				  struct request_sock *req,
				  struct dst_entry *dst,
				  struct request_sock *req_unhash,
				  bool *own_req)
{
	struct inet_request_sock *ireq;
	struct ipv6_pinfo *newnp;
	const struct ipv6_pinfo *np = inet6_sk(sk);
	struct ipv6_txoptions *opt;
	struct tcp6_sock *newtcp6sk;
	struct inet_sock *newinet;
	bool found_dup_sk = false;
	struct tcp_sock *newtp;
	struct sock *newsk;
#ifdef CONFIG_TCP_MD5SIG
	struct tcp_md5sig_key *key;
#endif
	struct flowi6 fl6;

	if (skb->protocol == htons(ETH_P_IP)) {
		/*
		 *	v6 mapped
		 */

		newsk = tcp_v4_syn_recv_sock(sk, skb, req, dst,
					     req_unhash, own_req);

		if (!newsk)
			return NULL;

		newtcp6sk = (struct tcp6_sock *)newsk;
		inet_sk(newsk)->pinet6 = &newtcp6sk->inet6;

		newinet = inet_sk(newsk);
		newnp = inet6_sk(newsk);
		newtp = tcp_sk(newsk);

		memcpy(newnp, np, sizeof(struct ipv6_pinfo));

		newnp->saddr = newsk->sk_v6_rcv_saddr;

#ifdef CONFIG_MPTCP
		/* We must check on the request-socket because the listener
		 * socket's flag may have been changed halfway through.
		 */
		if (!inet_rsk(req)->saw_mpc)
			inet_csk(newsk)->icsk_af_ops = &mptcp_v6_mapped;
		else
#endif
			inet_csk(newsk)->icsk_af_ops = &ipv6_mapped;
		newsk->sk_backlog_rcv = tcp_v4_do_rcv;
#ifdef CONFIG_TCP_MD5SIG
		newtp->af_specific = &tcp_sock_ipv6_mapped_specific;
#endif

		newnp->ipv6_mc_list = NULL;
		newnp->ipv6_ac_list = NULL;
		newnp->ipv6_fl_list = NULL;
		newnp->pktoptions  = NULL;
		newnp->opt	   = NULL;
		newnp->mcast_oif   = inet_iif(skb);
		newnp->mcast_hops  = ip_hdr(skb)->ttl;
		newnp->rcv_flowinfo = 0;
		if (np->repflow)
			newnp->flow_label = 0;

		/*
		 * No need to charge this sock to the relevant IPv6 refcnt debug socks count
		 * here, tcp_create_openreq_child now does this for us, see the comment in
		 * that function for the gory details. -acme
		 */

		/* It is tricky place. Until this moment IPv4 tcp
		   worked with IPv6 icsk.icsk_af_ops.
		   Sync it now.
		 */
		tcp_sync_mss(newsk, inet_csk(newsk)->icsk_pmtu_cookie);

		return newsk;
	}

	ireq = inet_rsk(req);

	if (sk_acceptq_is_full(sk))
		goto out_overflow;

	if (!dst) {
		dst = inet6_csk_route_req(sk, &fl6, req, IPPROTO_TCP);
		if (!dst)
			goto out;
	}

	newsk = tcp_create_openreq_child(sk, req, skb);
	if (!newsk)
		goto out_nonewsk;

#ifdef CONFIG_MPTCP
	/* If the meta_sk is v6-mapped we can end up here with the wrong af_ops.
	 * Just make sure that this subflow is v6.
	 */
	if (is_meta_sk(sk))
		inet_csk(newsk)->icsk_af_ops = &mptcp_v6_specific;
#endif

	/*
	 * No need to charge this sock to the relevant IPv6 refcnt debug socks
	 * count here, tcp_create_openreq_child now does this for us, see the
	 * comment in that function for the gory details. -acme
	 */

	newsk->sk_gso_type = SKB_GSO_TCPV6;
	ip6_dst_store(newsk, dst, NULL, NULL);
	inet6_sk_rx_dst_set(newsk, skb);

	newtcp6sk = (struct tcp6_sock *)newsk;
	inet_sk(newsk)->pinet6 = &newtcp6sk->inet6;

	newtp = tcp_sk(newsk);
	newinet = inet_sk(newsk);
	newnp = inet6_sk(newsk);

	memcpy(newnp, np, sizeof(struct ipv6_pinfo));

	newsk->sk_v6_daddr = ireq->ir_v6_rmt_addr;
	newnp->saddr = ireq->ir_v6_loc_addr;
	newsk->sk_v6_rcv_saddr = ireq->ir_v6_loc_addr;
	newsk->sk_bound_dev_if = ireq->ir_iif;

	/* Now IPv6 options...

	   First: no IPv4 options.
	 */
	newinet->inet_opt = NULL;
	newnp->ipv6_mc_list = NULL;
	newnp->ipv6_ac_list = NULL;
	newnp->ipv6_fl_list = NULL;

	/* Clone RX bits */
	newnp->rxopt.all = np->rxopt.all;

	newnp->pktoptions = NULL;
	newnp->opt	  = NULL;
	newnp->mcast_oif  = tcp_v6_iif(skb);
	newnp->mcast_hops = ipv6_hdr(skb)->hop_limit;
	newnp->rcv_flowinfo = ip6_flowinfo(ipv6_hdr(skb));
	if (np->repflow)
		newnp->flow_label = ip6_flowlabel(ipv6_hdr(skb));

	/* Clone native IPv6 options from listening socket (if any)

	   Yes, keeping reference count would be much more clever,
	   but we make one more one thing there: reattach optmem
	   to newsk.
	 */
	opt = ireq->ipv6_opt;
	if (!opt)
		opt = rcu_dereference(np->opt);
	if (opt) {
		opt = ipv6_dup_options(newsk, opt);
		RCU_INIT_POINTER(newnp->opt, opt);
	}
	inet_csk(newsk)->icsk_ext_hdr_len = 0;
	if (opt)
		inet_csk(newsk)->icsk_ext_hdr_len = opt->opt_nflen +
						    opt->opt_flen;

	tcp_ca_openreq_child(newsk, dst);

	tcp_sync_mss(newsk, dst_mtu(dst));
	newtp->advmss = tcp_mss_clamp(tcp_sk(sk), dst_metric_advmss(dst));

	tcp_initialize_rcv_mss(newsk);

	newinet->inet_daddr = newinet->inet_saddr = LOOPBACK4_IPV6;
	newinet->inet_rcv_saddr = LOOPBACK4_IPV6;

#ifdef CONFIG_TCP_MD5SIG
	/* Copy over the MD5 key from the original socket */
	key = tcp_v6_md5_do_lookup(sk, &newsk->sk_v6_daddr);
	if (key) {
		/* We're using one, so create a matching key
		 * on the newsk structure. If we fail to get
		 * memory, then we end up not copying the key
		 * across. Shucks.
		 */
		tcp_md5_do_add(newsk, (union tcp_md5_addr *)&newsk->sk_v6_daddr,
			       AF_INET6, 128, key->key, key->keylen,
			       sk_gfp_mask(sk, GFP_ATOMIC));
	}
#endif

	if (__inet_inherit_port(sk, newsk) < 0) {
		inet_csk_prepare_forced_close(newsk);
		tcp_done(newsk);
		goto out;
	}
	*own_req = inet_ehash_nolisten(newsk, req_to_sk(req_unhash),
				       &found_dup_sk);
	if (*own_req) {
		tcp_move_syn(newtp, req);

		/* Clone pktoptions received with SYN, if we own the req */
		if (ireq->pktopts) {
			newnp->pktoptions = skb_clone(ireq->pktopts,
						      sk_gfp_mask(sk, GFP_ATOMIC));
			consume_skb(ireq->pktopts);
			ireq->pktopts = NULL;
			if (newnp->pktoptions) {
				tcp_v6_restore_cb(newnp->pktoptions);
				skb_set_owner_r(newnp->pktoptions, newsk);
			}
		}
	} else {
		if (!req_unhash && found_dup_sk) {
			/* This code path should only be executed in the
			 * syncookie case only
			 */
			bh_unlock_sock(newsk);
			sock_put(newsk);
			newsk = NULL;
		}
	}

	return newsk;

out_overflow:
	__NET_INC_STATS(sock_net(sk), LINUX_MIB_LISTENOVERFLOWS);
out_nonewsk:
	dst_release(dst);
out:
	tcp_listendrop(sk);
	return NULL;
}

/* The socket must have it's spinlock held when we get
 * here, unless it is a TCP_LISTEN socket.
 *
 * We have a potential double-lock case here, so even when
 * doing backlog processing we use the BH locking scheme.
 * This is because we cannot sleep with the original spinlock
 * held.
 */
#ifndef CONFIG_MPTCP
static
#endif
int tcp_v6_do_rcv(struct sock *sk, struct sk_buff *skb)
{
	struct ipv6_pinfo *np = inet6_sk(sk);
	struct tcp_sock *tp;
	struct sk_buff *opt_skb = NULL;

	/* Imagine: socket is IPv6. IPv4 packet arrives,
	   goes to IPv4 receive handler and backlogged.
	   From backlog it always goes here. Kerboom...
	   Fortunately, tcp_rcv_established and rcv_established
	   handle them correctly, but it is not case with
	   tcp_v6_hnd_req and tcp_v6_send_reset().   --ANK
	 */

	if (skb->protocol == htons(ETH_P_IP))
		return tcp_v4_do_rcv(sk, skb);
#ifdef CONFIG_MPTCP
	if (is_meta_sk(sk))
		return mptcp_v6_do_rcv(sk, skb);
#endif


	/*
	 *	socket locking is here for SMP purposes as backlog rcv
	 *	is currently called with bh processing disabled.
	 */

	/* Do Stevens' IPV6_PKTOPTIONS.

	   Yes, guys, it is the only place in our code, where we
	   may make it not affecting IPv4.
	   The rest of code is protocol independent,
	   and I do not like idea to uglify IPv4.

	   Actually, all the idea behind IPV6_PKTOPTIONS
	   looks not very well thought. For now we latch
	   options, received in the last packet, enqueued
	   by tcp. Feel free to propose better solution.
					       --ANK (980728)
	 */
	if (np->rxopt.all)
		opt_skb = skb_clone(skb, sk_gfp_mask(sk, GFP_ATOMIC));

	if (sk->sk_state == TCP_ESTABLISHED) { /* Fast path */
		struct dst_entry *dst;

		dst = rcu_dereference_protected(sk->sk_rx_dst,
						lockdep_sock_is_held(sk));

		sock_rps_save_rxhash(sk, skb);
		sk_mark_napi_id(sk, skb);
		if (dst) {
			if (inet_sk(sk)->rx_dst_ifindex != skb->skb_iif ||
			    dst->ops->check(dst, np->rx_dst_cookie) == NULL) {
				RCU_INIT_POINTER(sk->sk_rx_dst, NULL);
				dst_release(dst);
			}
		}

		tcp_rcv_established(sk, skb);
		if (opt_skb)
			goto ipv6_pktoptions;
		return 0;
	}

	if (tcp_checksum_complete(skb))
		goto csum_err;

	if (sk->sk_state == TCP_LISTEN) {
		struct sock *nsk = tcp_v6_cookie_check(sk, skb);

		if (!nsk)
			goto discard;

		if (nsk != sk) {
			if (tcp_child_process(sk, nsk, skb))
				goto reset;
			if (opt_skb)
				__kfree_skb(opt_skb);
			return 0;
		}
	} else
		sock_rps_save_rxhash(sk, skb);

	if (tcp_rcv_state_process(sk, skb))
		goto reset;
	if (opt_skb)
		goto ipv6_pktoptions;
	return 0;

reset:
	tcp_v6_send_reset(sk, skb);
discard:
	if (opt_skb)
		__kfree_skb(opt_skb);
	kfree_skb(skb);
	return 0;
csum_err:
	TCP_INC_STATS(sock_net(sk), TCP_MIB_CSUMERRORS);
	TCP_INC_STATS(sock_net(sk), TCP_MIB_INERRS);
	goto discard;


ipv6_pktoptions:
	/* Do you ask, what is it?

	   1. skb was enqueued by tcp.
	   2. skb is added to tail of read queue, rather than out of order.
	   3. socket is not in passive state.
	   4. Finally, it really contains options, which user wants to receive.
	 */
	tp = tcp_sk(sk);
	if (TCP_SKB_CB(opt_skb)->end_seq == tp->rcv_nxt &&
	    !((1 << sk->sk_state) & (TCPF_CLOSE | TCPF_LISTEN))) {
		if (np->rxopt.bits.rxinfo || np->rxopt.bits.rxoinfo)
			np->mcast_oif = tcp_v6_iif(opt_skb);
		if (np->rxopt.bits.rxhlim || np->rxopt.bits.rxohlim)
			np->mcast_hops = ipv6_hdr(opt_skb)->hop_limit;
		if (np->rxopt.bits.rxflow || np->rxopt.bits.rxtclass)
			np->rcv_flowinfo = ip6_flowinfo(ipv6_hdr(opt_skb));
		if (np->repflow)
			np->flow_label = ip6_flowlabel(ipv6_hdr(opt_skb));
		if (ipv6_opt_accepted(sk, opt_skb, &TCP_SKB_CB(opt_skb)->header.h6)) {
			skb_set_owner_r(opt_skb, sk);
			tcp_v6_restore_cb(opt_skb);
			opt_skb = xchg(&np->pktoptions, opt_skb);
		} else {
			__kfree_skb(opt_skb);
			opt_skb = xchg(&np->pktoptions, NULL);
		}
	}

	kfree_skb(opt_skb);
	return 0;
}

static void tcp_v6_fill_cb(struct sk_buff *skb, const struct ipv6hdr *hdr,
			   const struct tcphdr *th)
{
	/* This is tricky: we move IP6CB at its correct location into
	 * TCP_SKB_CB(). It must be done after xfrm6_policy_check(), because
	 * _decode_session6() uses IP6CB().
	 * barrier() makes sure compiler won't play aliasing games.
	 */
	memmove(&TCP_SKB_CB(skb)->header.h6, IP6CB(skb),
		sizeof(struct inet6_skb_parm));
	barrier();

	TCP_SKB_CB(skb)->seq = ntohl(th->seq);
	TCP_SKB_CB(skb)->end_seq = (TCP_SKB_CB(skb)->seq + th->syn + th->fin +
				    skb->len - th->doff*4);
	TCP_SKB_CB(skb)->ack_seq = ntohl(th->ack_seq);
#ifdef CONFIG_MPTCP
	TCP_SKB_CB(skb)->mptcp_flags = 0;
	TCP_SKB_CB(skb)->dss_off = 0;
#endif
	TCP_SKB_CB(skb)->tcp_flags = tcp_flag_byte(th);
	TCP_SKB_CB(skb)->tcp_tw_isn = 0;
	TCP_SKB_CB(skb)->ip_dsfield = ipv6_get_dsfield(hdr);
	TCP_SKB_CB(skb)->sacked = 0;
	TCP_SKB_CB(skb)->has_rxtstamp =
			skb->tstamp || skb_hwtstamps(skb)->hwtstamp;
}

static int tcp_v6_rcv(struct sk_buff *skb)
{
	int sdif = inet6_sdif(skb);
	const struct tcphdr *th;
	const struct ipv6hdr *hdr;
	bool refcounted;
	struct sock *sk;
#ifdef CONFIG_MPTCP
	struct sock *meta_sk = NULL;
#endif
	int ret;
	struct net *net = dev_net(skb->dev);

	if (skb->pkt_type != PACKET_HOST)
		goto discard_it;

	/*
	 *	Count it even if it's bad.
	 */
	__TCP_INC_STATS(net, TCP_MIB_INSEGS);

	if (!pskb_may_pull(skb, sizeof(struct tcphdr)))
		goto discard_it;

	th = (const struct tcphdr *)skb->data;

	if (unlikely(th->doff < sizeof(struct tcphdr)/4))
		goto bad_packet;
	if (!pskb_may_pull(skb, th->doff*4))
		goto discard_it;

	if (skb_checksum_init(skb, IPPROTO_TCP, ip6_compute_pseudo))
		goto csum_error;

	th = (const struct tcphdr *)skb->data;
	hdr = ipv6_hdr(skb);

lookup:
	sk = __inet6_lookup_skb(&tcp_hashinfo, skb, __tcp_hdrlen(th),
				th->source, th->dest, inet6_iif(skb), sdif,
				&refcounted);
	if (!sk)
		goto no_tcp_socket;

process:
	if (sk->sk_state == TCP_TIME_WAIT)
		goto do_time_wait;

	if (sk->sk_state == TCP_NEW_SYN_RECV) {
		struct request_sock *req = inet_reqsk(sk);
		bool req_stolen = false;
		struct sock *nsk;

		sk = req->rsk_listener;
		if (tcp_v6_inbound_md5_hash(sk, skb)) {
			sk_drops_add(sk, skb);
			reqsk_put(req);
			goto discard_it;
		}
		if (tcp_checksum_complete(skb)) {
			reqsk_put(req);
			goto csum_error;
		}
		if (unlikely(sk->sk_state != TCP_LISTEN
#ifdef CONFIG_MPTCP
		&& !is_meta_sk(sk)
#endif
		)) {
			inet_csk_reqsk_queue_drop_and_put(sk, req);
			goto lookup;
		}
#ifdef CONFIG_MPTCP
		if (unlikely(is_meta_sk(sk) && !mptcp_can_new_subflow(sk))) {
			inet_csk_reqsk_queue_drop_and_put(sk, req);
			goto lookup;
		}
#endif
		sock_hold(sk);
		refcounted = true;
		nsk = NULL;
		if (!tcp_filter(sk, skb)) {
			th = (const struct tcphdr *)skb->data;
			hdr = ipv6_hdr(skb);
			tcp_v6_fill_cb(skb, hdr, th);
			nsk = tcp_check_req(sk, skb, req, false, &req_stolen);
		}
		if (!nsk) {
			reqsk_put(req);
			if (req_stolen) {
				/* Another cpu got exclusive access to req
				 * and created a full blown socket.
				 * Try to feed this packet to this socket
				 * instead of discarding it.
				 */
				tcp_v6_restore_cb(skb);
				sock_put(sk);
				goto lookup;
			}
			goto discard_and_relse;
		}
		if (nsk == sk) {
			reqsk_put(req);
			tcp_v6_restore_cb(skb);
		} else if (tcp_child_process(sk, nsk, skb)) {
			tcp_v6_send_reset(nsk, skb);
			goto discard_and_relse;
		} else {
			sock_put(sk);
			return 0;
		}
	}
	if (hdr->hop_limit < inet6_sk(sk)->min_hopcount) {
		__NET_INC_STATS(net, LINUX_MIB_TCPMINTTLDROP);
		goto discard_and_relse;
	}

	if (!xfrm6_policy_check(sk, XFRM_POLICY_IN, skb))
		goto discard_and_relse;

	if (tcp_v6_inbound_md5_hash(sk, skb))
		goto discard_and_relse;

	if (tcp_filter(sk, skb))
		goto discard_and_relse;
	th = (const struct tcphdr *)skb->data;
	hdr = ipv6_hdr(skb);
	tcp_v6_fill_cb(skb, hdr, th);

	skb->dev = NULL;

	if (sk->sk_state == TCP_LISTEN) {
		ret = tcp_v6_do_rcv(sk, skb);
		goto put_and_return;
	}

	sk_incoming_cpu_update(sk);
#ifdef CONFIG_MPTCP
	if (mptcp(tcp_sk(sk))) {
		meta_sk = mptcp_meta_sk(sk);

		bh_lock_sock_nested(meta_sk);
		if (sock_owned_by_user(meta_sk))
			mptcp_prepare_for_backlog(sk, skb);
	} else {
		meta_sk = sk;
#endif
		bh_lock_sock_nested(sk);
#ifdef CONFIG_MPTCP
	}
#endif

	tcp_segs_in(tcp_sk(sk), skb);
	ret = 0;
#ifdef CONFIG_MPTCP
	if (!sock_owned_by_user(meta_sk)) {
#else
	if (!sock_owned_by_user(sk)) {
#endif
		ret = tcp_v6_do_rcv(sk, skb);
#ifdef CONFIG_MPTCP
	} else if (tcp_add_backlog(meta_sk, skb)) {
#else
	} else if (tcp_add_backlog(sk, skb)) {
#endif
		goto discard_and_relse;
	}
#ifdef CONFIG_MPTCP
	bh_unlock_sock(meta_sk);
#else
	bh_unlock_sock(sk);
#endif


put_and_return:
	if (refcounted)
		sock_put(sk);
	return ret ? -1 : 0;

no_tcp_socket:
	if (!xfrm6_policy_check(NULL, XFRM_POLICY_IN, skb))
		goto discard_it;

	tcp_v6_fill_cb(skb, hdr, th);

#ifdef CONFIG_MPTCP
	if (!sk && th->syn && !th->ack) {
		int ret = mptcp_lookup_join(skb, NULL);

		if (ret < 0) {
			tcp_v6_send_reset(NULL, skb);
			goto discard_it;
		} else if (ret > 0) {
			return 0;
		}
	}
#endif

	if (tcp_checksum_complete(skb)) {
csum_error:
		__TCP_INC_STATS(net, TCP_MIB_CSUMERRORS);
bad_packet:
		__TCP_INC_STATS(net, TCP_MIB_INERRS);
	} else {
		tcp_v6_send_reset(NULL, skb);
	}

discard_it:
	kfree_skb(skb);
	return 0;

discard_and_relse:
	sk_drops_add(sk, skb);
	if (refcounted)
		sock_put(sk);
	goto discard_it;

do_time_wait:
	if (!xfrm6_policy_check(NULL, XFRM_POLICY_IN, skb)) {
		inet_twsk_put(inet_twsk(sk));
		goto discard_it;
	}

	tcp_v6_fill_cb(skb, hdr, th);

	if (tcp_checksum_complete(skb)) {
		inet_twsk_put(inet_twsk(sk));
		goto csum_error;
	}

	switch (tcp_timewait_state_process(inet_twsk(sk), skb, th)) {
	case TCP_TW_SYN:
	{
		struct sock *sk2;

		sk2 = inet6_lookup_listener(dev_net(skb->dev), &tcp_hashinfo,
					    skb, __tcp_hdrlen(th),
					    &ipv6_hdr(skb)->saddr, th->source,
					    &ipv6_hdr(skb)->daddr,
					    ntohs(th->dest),
					    tcp_v6_iif_l3_slave(skb),
					    sdif);
		if (sk2) {
			struct inet_timewait_sock *tw = inet_twsk(sk);
			inet_twsk_deschedule_put(tw);
			sk = sk2;
			tcp_v6_restore_cb(skb);
			refcounted = false;
			goto process;
		}
#ifdef CONFIG_MPTCP
		if (th->syn && !th->ack) {
			int ret = mptcp_lookup_join(skb, inet_twsk(sk));

			if (ret < 0) {
				tcp_v6_send_reset(NULL, skb);
				goto discard_it;
			} else if (ret > 0) {
				return 0;
			}
		}
#endif
	}
		/* to ACK */
		/* fall through */
	case TCP_TW_ACK:
		tcp_v6_timewait_ack(sk, skb);
		break;
	case TCP_TW_RST:
		tcp_v6_send_reset(sk, skb);
		inet_twsk_deschedule_put(inet_twsk(sk));
		goto discard_it;
	case TCP_TW_SUCCESS:
		;
	}
	goto discard_it;
}

static void tcp_v6_early_demux(struct sk_buff *skb)
{
	const struct ipv6hdr *hdr;
	const struct tcphdr *th;
	struct sock *sk;

	if (skb->pkt_type != PACKET_HOST)
		return;

	if (!pskb_may_pull(skb, skb_transport_offset(skb) + sizeof(struct tcphdr)))
		return;

	hdr = ipv6_hdr(skb);
	th = tcp_hdr(skb);

	if (th->doff < sizeof(struct tcphdr) / 4)
		return;

	/* Note : We use inet6_iif() here, not tcp_v6_iif() */
	sk = __inet6_lookup_established(dev_net(skb->dev), &tcp_hashinfo,
					&hdr->saddr, th->source,
					&hdr->daddr, ntohs(th->dest),
					inet6_iif(skb), inet6_sdif(skb));
	if (sk) {
		skb->sk = sk;
		skb->destructor = sock_edemux;
		if (sk_fullsock(sk)) {
			struct dst_entry *dst = rcu_dereference(sk->sk_rx_dst);

			if (dst)
				dst = dst_check(dst, inet6_sk(sk)->rx_dst_cookie);
			if (dst &&
			    inet_sk(sk)->rx_dst_ifindex == skb->skb_iif)
				skb_dst_set_noref(skb, dst);
		}
	}
}

#ifndef CONFIG_MPTCP
static
#endif
struct timewait_sock_ops tcp6_timewait_sock_ops = {
	.twsk_obj_size	= sizeof(struct tcp6_timewait_sock),
	.twsk_unique	= tcp_twsk_unique,
	.twsk_destructor = tcp_twsk_destructor,
};

#ifndef CONFIG_MPTCP
static
#endif
const struct inet_connection_sock_af_ops ipv6_specific = {
	.queue_xmit	   = inet6_csk_xmit,
	.send_check	   = tcp_v6_send_check,
	.rebuild_header	   = inet6_sk_rebuild_header,
	.sk_rx_dst_set	   = inet6_sk_rx_dst_set,
	.conn_request	   = tcp_v6_conn_request,
	.syn_recv_sock	   = tcp_v6_syn_recv_sock,
	.net_header_len	   = sizeof(struct ipv6hdr),
	.net_frag_header_len = sizeof(struct frag_hdr),
	.setsockopt	   = ipv6_setsockopt,
	.getsockopt	   = ipv6_getsockopt,
	.addr2sockaddr	   = inet6_csk_addr2sockaddr,
	.sockaddr_len	   = sizeof(struct sockaddr_in6),
#ifdef CONFIG_COMPAT
	.compat_setsockopt = compat_ipv6_setsockopt,
	.compat_getsockopt = compat_ipv6_getsockopt,
#endif
	.mtu_reduced	   = tcp_v6_mtu_reduced,
};

#ifdef CONFIG_TCP_MD5SIG
static const struct tcp_sock_af_ops tcp_sock_ipv6_specific = {
	.md5_lookup	=	tcp_v6_md5_lookup,
	.calc_md5_hash	=	tcp_v6_md5_hash_skb,
	.md5_parse	=	tcp_v6_parse_md5_keys,
};
#endif

/*
 *	TCP over IPv4 via INET6 API
 */
#ifndef CONFIG_MPTCP
static
#endif
const struct inet_connection_sock_af_ops ipv6_mapped = {
	.queue_xmit	   = ip_queue_xmit,
	.send_check	   = tcp_v4_send_check,
	.rebuild_header	   = inet_sk_rebuild_header,
	.sk_rx_dst_set	   = inet_sk_rx_dst_set,
	.conn_request	   = tcp_v6_conn_request,
	.syn_recv_sock	   = tcp_v6_syn_recv_sock,
	.net_header_len	   = sizeof(struct iphdr),
	.setsockopt	   = ipv6_setsockopt,
	.getsockopt	   = ipv6_getsockopt,
	.addr2sockaddr	   = inet6_csk_addr2sockaddr,
	.sockaddr_len	   = sizeof(struct sockaddr_in6),
#ifdef CONFIG_COMPAT
	.compat_setsockopt = compat_ipv6_setsockopt,
	.compat_getsockopt = compat_ipv6_getsockopt,
#endif
	.mtu_reduced	   = tcp_v4_mtu_reduced,
};

#ifdef CONFIG_TCP_MD5SIG
static const struct tcp_sock_af_ops tcp_sock_ipv6_mapped_specific = {
	.md5_lookup	=	tcp_v4_md5_lookup,
	.calc_md5_hash	=	tcp_v4_md5_hash_skb,
	.md5_parse	=	tcp_v6_parse_md5_keys,
};
#endif

/* NOTE: A lot of things set to zero explicitly by call to
 *       sk_alloc() so need not be done here.
 */
static int tcp_v6_init_sock(struct sock *sk)
{
	struct inet_connection_sock *icsk = inet_csk(sk);

	tcp_init_sock(sk);

#ifdef CONFIG_MPTCP
	if (sock_flag(sk, SOCK_MPTCP))
		icsk->icsk_af_ops = &mptcp_v6_specific;
	else
#endif
		icsk->icsk_af_ops = &ipv6_specific;

#ifdef CONFIG_TCP_MD5SIG
	tcp_sk(sk)->af_specific = &tcp_sock_ipv6_specific;
#endif

	return 0;
}

#ifndef CONFIG_MPTCP
static
#endif
void tcp_v6_destroy_sock(struct sock *sk)
{
	tcp_v4_destroy_sock(sk);
	inet6_destroy_sock(sk);
}

#ifdef CONFIG_PROC_FS
/* Proc filesystem TCPv6 sock list dumping. */
static void get_openreq6(struct seq_file *seq,
			 const struct request_sock *req, int i)
{
	long ttd = req->rsk_timer.expires - jiffies;
	const struct in6_addr *src = &inet_rsk(req)->ir_v6_loc_addr;
	const struct in6_addr *dest = &inet_rsk(req)->ir_v6_rmt_addr;

	if (ttd < 0)
		ttd = 0;

	seq_printf(seq,
		   "%4d: %08X%08X%08X%08X:%04X %08X%08X%08X%08X:%04X "
		   "%02X %08X:%08X %02X:%08lX %08X %5u %8d %d %d %pK\n",
		   i,
		   src->s6_addr32[0], src->s6_addr32[1],
		   src->s6_addr32[2], src->s6_addr32[3],
		   inet_rsk(req)->ir_num,
		   dest->s6_addr32[0], dest->s6_addr32[1],
		   dest->s6_addr32[2], dest->s6_addr32[3],
		   ntohs(inet_rsk(req)->ir_rmt_port),
		   TCP_SYN_RECV,
		   0, 0, /* could print option size, but that is af dependent. */
		   1,   /* timers active (only the expire timer) */
		   jiffies_to_clock_t(ttd),
		   req->num_timeout,
		   from_kuid_munged(seq_user_ns(seq),
				    sock_i_uid(req->rsk_listener)),
		   0,  /* non standard timer */
		   0, /* open_requests have no inode */
		   0, req);
}

static void get_tcp6_sock(struct seq_file *seq, struct sock *sp, int i)
{
	const struct in6_addr *dest, *src;
	__u16 destp, srcp;
	int timer_active;
	unsigned long timer_expires;
	const struct inet_sock *inet = inet_sk(sp);
	const struct tcp_sock *tp = tcp_sk(sp);
	const struct inet_connection_sock *icsk = inet_csk(sp);
	const struct fastopen_queue *fastopenq = &icsk->icsk_accept_queue.fastopenq;
	int rx_queue;
	int state;

	dest  = &sp->sk_v6_daddr;
	src   = &sp->sk_v6_rcv_saddr;
	destp = ntohs(inet->inet_dport);
	srcp  = ntohs(inet->inet_sport);

	if (icsk->icsk_pending == ICSK_TIME_RETRANS ||
	    icsk->icsk_pending == ICSK_TIME_REO_TIMEOUT ||
	    icsk->icsk_pending == ICSK_TIME_LOSS_PROBE) {
		timer_active	= 1;
		timer_expires	= icsk->icsk_timeout;
	} else if (icsk->icsk_pending == ICSK_TIME_PROBE0) {
		timer_active	= 4;
		timer_expires	= icsk->icsk_timeout;
	} else if (timer_pending(&sp->sk_timer)) {
		timer_active	= 2;
		timer_expires	= sp->sk_timer.expires;
	} else {
		timer_active	= 0;
		timer_expires = jiffies;
	}

	state = inet_sk_state_load(sp);
	if (state == TCP_LISTEN)
		rx_queue = sp->sk_ack_backlog;
	else
		/* Because we don't lock the socket,
		 * we might find a transient negative value.
		 */
		rx_queue = max_t(int, READ_ONCE(tp->rcv_nxt) -
				      READ_ONCE(tp->copied_seq), 0);

	seq_printf(seq,
		   "%4d: %08X%08X%08X%08X:%04X %08X%08X%08X%08X:%04X "
		   "%02X %08X:%08X %02X:%08lX %08X %5u %8d %lu %d %pK %lu %lu %u %u %d\n",
		   i,
		   src->s6_addr32[0], src->s6_addr32[1],
		   src->s6_addr32[2], src->s6_addr32[3], srcp,
		   dest->s6_addr32[0], dest->s6_addr32[1],
		   dest->s6_addr32[2], dest->s6_addr32[3], destp,
		   state,
		   READ_ONCE(tp->write_seq) - tp->snd_una,
		   rx_queue,
		   timer_active,
		   jiffies_delta_to_clock_t(timer_expires - jiffies),
		   icsk->icsk_retransmits,
		   from_kuid_munged(seq_user_ns(seq), sock_i_uid(sp)),
		   icsk->icsk_probes_out,
		   sock_i_ino(sp),
		   refcount_read(&sp->sk_refcnt), sp,
		   jiffies_to_clock_t(icsk->icsk_rto),
		   jiffies_to_clock_t(icsk->icsk_ack.ato),
		   (icsk->icsk_ack.quick << 1) | icsk->icsk_ack.pingpong,
		   tp->snd_cwnd,
		   state == TCP_LISTEN ?
			fastopenq->max_qlen :
			(tcp_in_initial_slowstart(tp) ? -1 : tp->snd_ssthresh)
		   );
}

static void get_timewait6_sock(struct seq_file *seq,
			       struct inet_timewait_sock *tw, int i)
{
	long delta = tw->tw_timer.expires - jiffies;
	const struct in6_addr *dest, *src;
	__u16 destp, srcp;

	dest = &tw->tw_v6_daddr;
	src  = &tw->tw_v6_rcv_saddr;
	destp = ntohs(tw->tw_dport);
	srcp  = ntohs(tw->tw_sport);

	seq_printf(seq,
		   "%4d: %08X%08X%08X%08X:%04X %08X%08X%08X%08X:%04X "
		   "%02X %08X:%08X %02X:%08lX %08X %5d %8d %d %d %pK\n",
		   i,
		   src->s6_addr32[0], src->s6_addr32[1],
		   src->s6_addr32[2], src->s6_addr32[3], srcp,
		   dest->s6_addr32[0], dest->s6_addr32[1],
		   dest->s6_addr32[2], dest->s6_addr32[3], destp,
		   tw->tw_substate, 0, 0,
		   3, jiffies_delta_to_clock_t(delta), 0, 0, 0, 0,
		   refcount_read(&tw->tw_refcnt), tw);
}

static int tcp6_seq_show(struct seq_file *seq, void *v)
{
	struct tcp_iter_state *st;
	struct sock *sk = v;

	if (v == SEQ_START_TOKEN) {
		seq_puts(seq,
			 "  sl  "
			 "local_address                         "
			 "remote_address                        "
			 "st tx_queue rx_queue tr tm->when retrnsmt"
			 "   uid  timeout inode\n");
		goto out;
	}
	st = seq->private;

	if (sk->sk_state == TCP_TIME_WAIT)
		get_timewait6_sock(seq, v, st->num);
	else if (sk->sk_state == TCP_NEW_SYN_RECV)
		get_openreq6(seq, v, st->num);
	else
		get_tcp6_sock(seq, v, st->num);
out:
	return 0;
}

static const struct seq_operations tcp6_seq_ops = {
	.show		= tcp6_seq_show,
	.start		= tcp_seq_start,
	.next		= tcp_seq_next,
	.stop		= tcp_seq_stop,
};

static struct tcp_seq_afinfo tcp6_seq_afinfo = {
	.family		= AF_INET6,
};

int __net_init tcp6_proc_init(struct net *net)
{
	if (!proc_create_net_data("tcp6", 0444, net->proc_net, &tcp6_seq_ops,
			sizeof(struct tcp_iter_state), &tcp6_seq_afinfo))
		return -ENOMEM;
	return 0;
}

void tcp6_proc_exit(struct net *net)
{
	remove_proc_entry("tcp6", net->proc_net);
}
#endif

struct proto tcpv6_prot = {
	.name			= "TCPv6",
	.owner			= THIS_MODULE,
	.close			= tcp_close,
	.pre_connect		= tcp_v6_pre_connect,
	.connect		= tcp_v6_connect,
	.disconnect		= tcp_disconnect,
	.accept			= inet_csk_accept,
	.ioctl			= tcp_ioctl,
	.init			= tcp_v6_init_sock,
	.destroy		= tcp_v6_destroy_sock,
	.shutdown		= tcp_shutdown,
	.setsockopt		= tcp_setsockopt,
	.getsockopt		= tcp_getsockopt,
	.keepalive		= tcp_set_keepalive,
	.recvmsg		= tcp_recvmsg,
	.sendmsg		= tcp_sendmsg,
	.sendpage		= tcp_sendpage,
	.backlog_rcv		= tcp_v6_do_rcv,
	.release_cb		= tcp_release_cb,
	.hash			= inet6_hash,
	.unhash			= inet_unhash,
	.get_port		= inet_csk_get_port,
	.enter_memory_pressure	= tcp_enter_memory_pressure,
	.leave_memory_pressure	= tcp_leave_memory_pressure,
	.stream_memory_free	= tcp_stream_memory_free,
	.sockets_allocated	= &tcp_sockets_allocated,
	.memory_allocated	= &tcp_memory_allocated,
	.memory_pressure	= &tcp_memory_pressure,
	.orphan_count		= &tcp_orphan_count,
	.sysctl_mem		= sysctl_tcp_mem,
	.sysctl_wmem_offset	= offsetof(struct net, ipv4.sysctl_tcp_wmem),
	.sysctl_rmem_offset	= offsetof(struct net, ipv4.sysctl_tcp_rmem),
	.max_header		= MAX_TCP_HEADER,
	.obj_size		= sizeof(struct tcp6_sock),
#ifdef CONFIG_MPTCP
	.useroffset		= offsetof(struct tcp_sock, mptcp_sched_name),
	.usersize		= sizeof_field(struct tcp_sock, mptcp_sched_name) +
				  sizeof_field(struct tcp_sock, mptcp_pm_name),
#endif
	.slab_flags		= SLAB_TYPESAFE_BY_RCU,
	.twsk_prot		= &tcp6_timewait_sock_ops,
	.rsk_prot		= &tcp6_request_sock_ops,
	.h.hashinfo		= &tcp_hashinfo,
	.no_autobind		= true,
#ifdef CONFIG_COMPAT
	.compat_setsockopt	= compat_tcp_setsockopt,
	.compat_getsockopt	= compat_tcp_getsockopt,
#endif
	.diag_destroy		= tcp_abort,
#ifdef CONFIG_MPTCP
	.clear_sk		= mptcp_clear_sk,
#endif
};

/* thinking of making this const? Don't.
 * early_demux can change based on sysctl.
 */
static struct inet6_protocol tcpv6_protocol = {
	.early_demux	=	tcp_v6_early_demux,
	.early_demux_handler =  tcp_v6_early_demux,
	.handler	=	tcp_v6_rcv,
	.err_handler	=	tcp_v6_err,
	.flags		=	INET6_PROTO_NOPOLICY|INET6_PROTO_FINAL,
};

static struct inet_protosw tcpv6_protosw = {
	.type		=	SOCK_STREAM,
	.protocol	=	IPPROTO_TCP,
	.prot		=	&tcpv6_prot,
	.ops		=	&inet6_stream_ops,
	.flags		=	INET_PROTOSW_PERMANENT |
				INET_PROTOSW_ICSK,
};

static int __net_init tcpv6_net_init(struct net *net)
{
	return inet_ctl_sock_create(&net->ipv6.tcp_sk, PF_INET6,
				    SOCK_RAW, IPPROTO_TCP, net);
}

static void __net_exit tcpv6_net_exit(struct net *net)
{
	inet_ctl_sock_destroy(net->ipv6.tcp_sk);
}

static void __net_exit tcpv6_net_exit_batch(struct list_head *net_exit_list)
{
	inet_twsk_purge(&tcp_hashinfo, AF_INET6);
}

static struct pernet_operations tcpv6_net_ops = {
	.init	    = tcpv6_net_init,
	.exit	    = tcpv6_net_exit,
	.exit_batch = tcpv6_net_exit_batch,
};

int __init tcpv6_init(void)
{
	int ret;

	ret = inet6_add_protocol(&tcpv6_protocol, IPPROTO_TCP);
	if (ret)
		goto out;

	/* register inet6 protocol */
	ret = inet6_register_protosw(&tcpv6_protosw);
	if (ret)
		goto out_tcpv6_protocol;

	ret = register_pernet_subsys(&tcpv6_net_ops);
	if (ret)
		goto out_tcpv6_protosw;
out:
	return ret;

out_tcpv6_protosw:
	inet6_unregister_protosw(&tcpv6_protosw);
out_tcpv6_protocol:
	inet6_del_protocol(&tcpv6_protocol, IPPROTO_TCP);
	goto out;
}

void tcpv6_exit(void)
{
	unregister_pernet_subsys(&tcpv6_net_ops);
	inet6_unregister_protosw(&tcpv6_protosw);
	inet6_del_protocol(&tcpv6_protocol, IPPROTO_TCP);
}<|MERGE_RESOLUTION|>--- conflicted
+++ resolved
@@ -868,12 +868,6 @@
 	.syn_ack_timeout =	tcp_syn_ack_timeout,
 };
 
-<<<<<<< HEAD
-#ifndef CONFIG_MPTCP
-static
-#endif
-=======
->>>>>>> dc261c32
 const struct tcp_request_sock_ops tcp_request_sock_ipv6_ops = {
 	.mss_clamp	=	IPV6_MIN_MTU - sizeof(struct tcphdr) -
 				sizeof(struct ipv6hdr),
