--- conflicted
+++ resolved
@@ -230,20 +230,17 @@
 				sock_prot_inuse_add(net, sk->sk_prot, -1);
 				sock_prot_inuse_add(net, &tcp_prot, 1);
 				local_bh_enable();
-<<<<<<< HEAD
-				sk->sk_prot = &tcp_prot;
-#ifdef CONFIG_MPTCP
-				if (sock_flag(sk, SOCK_MPTCP))
-					icsk->icsk_af_ops = &mptcp_v4_specific;
-				else
-#endif
-					icsk->icsk_af_ops = &ipv4_specific;
-=======
 				/* Paired with READ_ONCE(sk->sk_prot) in inet6_stream_ops */
 				WRITE_ONCE(sk->sk_prot, &tcp_prot);
-				/* Paired with READ_ONCE() in tcp_(get|set)sockopt() */
-				WRITE_ONCE(icsk->icsk_af_ops, &ipv4_specific);
->>>>>>> 874391c9
+#ifdef CONFIG_MPTCP
+				if (sock_flag(sk, SOCK_MPTCP)) {
+					/* Paired with READ_ONCE() in tcp_(get|set)sockopt() */
+					WRITE_ONCE(icsk->icsk_af_ops, &mptcp_v4_specific);
+				} else {
+#endif
+					/* Paired with READ_ONCE() in tcp_(get|set)sockopt() */
+					WRITE_ONCE(icsk->icsk_af_ops, &ipv4_specific);
+				}
 				sk->sk_socket->ops = &inet_stream_ops;
 				sk->sk_family = PF_INET;
 				tcp_sync_mss(sk, icsk->icsk_pmtu_cookie);
