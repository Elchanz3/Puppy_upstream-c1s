/*
 *  Copyright (C) 2014 ARM Limited
 *
 * This program is free software; you can redistribute it and/or modify
 * it under the terms of the GNU General Public License version 2 as
 * published by the Free Software Foundation.
 */

#include <linux/cpu.h>
#include <linux/init.h>
#include <linux/list.h>
#include <linux/perf_event.h>
#include <linux/sched.h>
#include <linux/slab.h>
#include <linux/sysctl.h>
#include <linux/uaccess.h>

#include <asm/cpufeature.h>
#include <asm/insn.h>
#include <asm/sysreg.h>
#include <asm/system_misc.h>
#include <asm/traps.h>
#include <asm/kprobes.h>

#define CREATE_TRACE_POINTS
#include "trace-events-emulation.h"

/*
 * The runtime support for deprecated instruction support can be in one of
 * following three states -
 *
 * 0 = undef
 * 1 = emulate (software emulation)
 * 2 = hw (supported in hardware)
 */
enum insn_emulation_mode {
	INSN_UNDEF,
	INSN_EMULATE,
	INSN_HW,
};

enum legacy_insn_status {
	INSN_DEPRECATED,
	INSN_OBSOLETE,
};

struct insn_emulation_ops {
	const char		*name;
	enum legacy_insn_status	status;
	struct undef_hook	*hooks;
	int			(*set_hw_mode)(bool enable);
};

struct insn_emulation {
	struct list_head node;
	struct insn_emulation_ops *ops;
	int current_mode;
	int min;
	int max;
};

static LIST_HEAD(insn_emulation);
static int nr_insn_emulated __initdata;
static DEFINE_RAW_SPINLOCK(insn_emulation_lock);
static DEFINE_MUTEX(insn_emulation_mutex);

static void register_emulation_hooks(struct insn_emulation_ops *ops)
{
	struct undef_hook *hook;

	BUG_ON(!ops->hooks);

	for (hook = ops->hooks; hook->instr_mask; hook++)
		register_undef_hook(hook);

	pr_notice("Registered %s emulation handler\n", ops->name);
}

static void remove_emulation_hooks(struct insn_emulation_ops *ops)
{
	struct undef_hook *hook;

	BUG_ON(!ops->hooks);

	for (hook = ops->hooks; hook->instr_mask; hook++)
		unregister_undef_hook(hook);

	pr_notice("Removed %s emulation handler\n", ops->name);
}

static void enable_insn_hw_mode(void *data)
{
	struct insn_emulation *insn = (struct insn_emulation *)data;
	if (insn->ops->set_hw_mode)
		insn->ops->set_hw_mode(true);
}

static void disable_insn_hw_mode(void *data)
{
	struct insn_emulation *insn = (struct insn_emulation *)data;
	if (insn->ops->set_hw_mode)
		insn->ops->set_hw_mode(false);
}

/* Run set_hw_mode(mode) on all active CPUs */
static int run_all_cpu_set_hw_mode(struct insn_emulation *insn, bool enable)
{
	if (!insn->ops->set_hw_mode)
		return -EINVAL;
	if (enable)
		on_each_cpu(enable_insn_hw_mode, (void *)insn, true);
	else
		on_each_cpu(disable_insn_hw_mode, (void *)insn, true);
	return 0;
}

/*
 * Run set_hw_mode for all insns on a starting CPU.
 * Returns:
 *  0 		- If all the hooks ran successfully.
 * -EINVAL	- At least one hook is not supported by the CPU.
 */
static int run_all_insn_set_hw_mode(unsigned int cpu)
{
	int rc = 0;
	unsigned long flags;
	struct insn_emulation *insn;

	raw_spin_lock_irqsave(&insn_emulation_lock, flags);
	list_for_each_entry(insn, &insn_emulation, node) {
		bool enable = (insn->current_mode == INSN_HW);
		if (insn->ops->set_hw_mode && insn->ops->set_hw_mode(enable)) {
			pr_warn("CPU[%u] cannot support the emulation of %s",
				cpu, insn->ops->name);
			rc = -EINVAL;
		}
	}
	raw_spin_unlock_irqrestore(&insn_emulation_lock, flags);
	return rc;
}

static int update_insn_emulation_mode(struct insn_emulation *insn,
				       enum insn_emulation_mode prev)
{
	int ret = 0;

	switch (prev) {
	case INSN_UNDEF: /* Nothing to be done */
		break;
	case INSN_EMULATE:
		remove_emulation_hooks(insn->ops);
		break;
	case INSN_HW:
		if (!run_all_cpu_set_hw_mode(insn, false))
			pr_notice("Disabled %s support\n", insn->ops->name);
		break;
	}

	switch (insn->current_mode) {
	case INSN_UNDEF:
		break;
	case INSN_EMULATE:
		register_emulation_hooks(insn->ops);
		break;
	case INSN_HW:
		ret = run_all_cpu_set_hw_mode(insn, true);
		if (!ret)
			pr_notice("Enabled %s support\n", insn->ops->name);
		break;
	}

	return ret;
}

static void __init register_insn_emulation(struct insn_emulation_ops *ops)
{
	unsigned long flags;
	struct insn_emulation *insn;

	insn = kzalloc(sizeof(*insn), GFP_KERNEL);
	if (!insn)
		return;

	insn->ops = ops;
	insn->min = INSN_UNDEF;

	switch (ops->status) {
	case INSN_DEPRECATED:
		insn->current_mode = INSN_EMULATE;
		/* Disable the HW mode if it was turned on at early boot time */
		run_all_cpu_set_hw_mode(insn, false);
		insn->max = INSN_HW;
		break;
	case INSN_OBSOLETE:
		insn->current_mode = INSN_UNDEF;
		insn->max = INSN_EMULATE;
		break;
	}

	raw_spin_lock_irqsave(&insn_emulation_lock, flags);
	list_add(&insn->node, &insn_emulation);
	nr_insn_emulated++;
	raw_spin_unlock_irqrestore(&insn_emulation_lock, flags);

	/* Register any handlers if required */
	update_insn_emulation_mode(insn, INSN_UNDEF);
}

static int emulation_proc_handler(struct ctl_table *table, int write,
				  void __user *buffer, size_t *lenp,
				  loff_t *ppos)
{
	int ret = 0;
	struct insn_emulation *insn = container_of(table->data, struct insn_emulation, current_mode);
	enum insn_emulation_mode prev_mode = insn->current_mode;

<<<<<<< HEAD
	 mutex_lock(&insn_emulation_mutex);
=======
	mutex_lock(&insn_emulation_mutex);
>>>>>>> dc261c32
	ret = proc_dointvec_minmax(table, write, buffer, lenp, ppos);

	if (ret || !write || prev_mode == insn->current_mode)
		goto ret;

	ret = update_insn_emulation_mode(insn, prev_mode);
	if (ret) {
		/* Mode change failed, revert to previous mode. */
		insn->current_mode = prev_mode;
		update_insn_emulation_mode(insn, INSN_UNDEF);
	}
ret:
<<<<<<< HEAD
	 mutex_unlock(&insn_emulation_mutex);
=======
	mutex_unlock(&insn_emulation_mutex);
>>>>>>> dc261c32
	return ret;
}

static void __init register_insn_emulation_sysctl(void)
{
	unsigned long flags;
	int i = 0;
	struct insn_emulation *insn;
	struct ctl_table *insns_sysctl, *sysctl;

	insns_sysctl = kcalloc(nr_insn_emulated + 1, sizeof(*sysctl),
			       GFP_KERNEL);
	if (!insns_sysctl)
		return;

	raw_spin_lock_irqsave(&insn_emulation_lock, flags);
	list_for_each_entry(insn, &insn_emulation, node) {
		sysctl = &insns_sysctl[i];

		sysctl->mode = 0644;
		sysctl->maxlen = sizeof(int);

		sysctl->procname = insn->ops->name;
		sysctl->data = &insn->current_mode;
		sysctl->extra1 = &insn->min;
		sysctl->extra2 = &insn->max;
		sysctl->proc_handler = emulation_proc_handler;
		i++;
	}
	raw_spin_unlock_irqrestore(&insn_emulation_lock, flags);

	register_sysctl("abi", insns_sysctl);
}

/*
 *  Implement emulation of the SWP/SWPB instructions using load-exclusive and
 *  store-exclusive.
 *
 *  Syntax of SWP{B} instruction: SWP{B}<c> <Rt>, <Rt2>, [<Rn>]
 *  Where: Rt  = destination
 *	   Rt2 = source
 *	   Rn  = address
 */

/*
 * Error-checking SWP macros implemented using ldxr{b}/stxr{b}
 */

/* Arbitrary constant to ensure forward-progress of the LL/SC loop */
#define __SWP_LL_SC_LOOPS	4

#define __user_swpX_asm(data, addr, res, temp, temp2, B)	\
do {								\
	uaccess_enable();					\
	__asm__ __volatile__(					\
	"	mov		%w3, %w7\n"			\
	"0:	ldxr"B"		%w2, [%4]\n"			\
	"1:	stxr"B"		%w0, %w1, [%4]\n"		\
	"	cbz		%w0, 2f\n"			\
	"	sub		%w3, %w3, #1\n"			\
	"	cbnz		%w3, 0b\n"			\
	"	mov		%w0, %w5\n"			\
	"	b		3f\n"				\
	"2:\n"							\
	"	mov		%w1, %w2\n"			\
	"3:\n"							\
	"	.pushsection	 .fixup,\"ax\"\n"		\
	"	.align		2\n"				\
	"4:	mov		%w0, %w6\n"			\
	"	b		3b\n"				\
	"	.popsection"					\
	_ASM_EXTABLE(0b, 4b)					\
	_ASM_EXTABLE(1b, 4b)					\
	: "=&r" (res), "+r" (data), "=&r" (temp), "=&r" (temp2)	\
	: "r" ((unsigned long)addr), "i" (-EAGAIN),		\
	  "i" (-EFAULT),					\
	  "i" (__SWP_LL_SC_LOOPS)				\
	: "memory");						\
	uaccess_disable();					\
} while (0)

#define __user_swp_asm(data, addr, res, temp, temp2) \
	__user_swpX_asm(data, addr, res, temp, temp2, "")
#define __user_swpb_asm(data, addr, res, temp, temp2) \
	__user_swpX_asm(data, addr, res, temp, temp2, "b")

/*
 * Bit 22 of the instruction encoding distinguishes between
 * the SWP and SWPB variants (bit set means SWPB).
 */
#define TYPE_SWPB (1 << 22)

static int emulate_swpX(unsigned int address, unsigned int *data,
			unsigned int type)
{
	unsigned int res = 0;

	if ((type != TYPE_SWPB) && (address & 0x3)) {
		/* SWP to unaligned address not permitted */
		pr_debug("SWP instruction on unaligned pointer!\n");
		return -EFAULT;
	}

	while (1) {
		unsigned long temp, temp2;

		if (type == TYPE_SWPB)
			__user_swpb_asm(*data, address, res, temp, temp2);
		else
			__user_swp_asm(*data, address, res, temp, temp2);

		if (likely(res != -EAGAIN) || signal_pending(current))
			break;

		cond_resched();
	}

	return res;
}

#define ARM_OPCODE_CONDTEST_FAIL   0
#define ARM_OPCODE_CONDTEST_PASS   1
#define ARM_OPCODE_CONDTEST_UNCOND 2

#define	ARM_OPCODE_CONDITION_UNCOND	0xf

static unsigned int __kprobes aarch32_check_condition(u32 opcode, u32 psr)
{
	u32 cc_bits  = opcode >> 28;

	if (cc_bits != ARM_OPCODE_CONDITION_UNCOND) {
		if ((*aarch32_opcode_cond_checks[cc_bits])(psr))
			return ARM_OPCODE_CONDTEST_PASS;
		else
			return ARM_OPCODE_CONDTEST_FAIL;
	}
	return ARM_OPCODE_CONDTEST_UNCOND;
}

/*
 * swp_handler logs the id of calling process, dissects the instruction, sanity
 * checks the memory location, calls emulate_swpX for the actual operation and
 * deals with fixup/error handling before returning
 */
static int swp_handler(struct pt_regs *regs, u32 instr)
{
	u32 destreg, data, type, address = 0;
	const void __user *user_ptr;
	int rn, rt2, res = 0;

	perf_sw_event(PERF_COUNT_SW_EMULATION_FAULTS, 1, regs, regs->pc);

	type = instr & TYPE_SWPB;

	switch (aarch32_check_condition(instr, regs->pstate)) {
	case ARM_OPCODE_CONDTEST_PASS:
		break;
	case ARM_OPCODE_CONDTEST_FAIL:
		/* Condition failed - return to next instruction */
		goto ret;
	case ARM_OPCODE_CONDTEST_UNCOND:
		/* If unconditional encoding - not a SWP, undef */
		return -EFAULT;
	default:
		return -EINVAL;
	}

	rn = aarch32_insn_extract_reg_num(instr, A32_RN_OFFSET);
	rt2 = aarch32_insn_extract_reg_num(instr, A32_RT2_OFFSET);

	address = (u32)regs->user_regs.regs[rn];
	data	= (u32)regs->user_regs.regs[rt2];
	destreg = aarch32_insn_extract_reg_num(instr, A32_RT_OFFSET);

	pr_debug("addr in r%d->0x%08x, dest is r%d, source in r%d->0x%08x)\n",
		rn, address, destreg,
		aarch32_insn_extract_reg_num(instr, A32_RT2_OFFSET), data);

	/* Check access in reasonable access range for both SWP and SWPB */
	user_ptr = (const void __user *)(unsigned long)(address & ~3);
	if (!access_ok(VERIFY_WRITE, user_ptr, 4)) {
		pr_debug("SWP{B} emulation: access to 0x%08x not allowed!\n",
			address);
		goto fault;
	}

	res = emulate_swpX(address, &data, type);
	if (res == -EFAULT)
		goto fault;
	else if (res == 0)
		regs->user_regs.regs[destreg] = data;

ret:
	if (type == TYPE_SWPB)
		trace_instruction_emulation("swpb", regs->pc);
	else
		trace_instruction_emulation("swp", regs->pc);

	pr_warn_ratelimited("\"%s\" (%ld) uses obsolete SWP{B} instruction at 0x%llx\n",
			current->comm, (unsigned long)current->pid, regs->pc);

	arm64_skip_faulting_instruction(regs, 4);
	return 0;

fault:
	pr_debug("SWP{B} emulation: access caused memory abort!\n");
	arm64_notify_segfault(address);

	return 0;
}

/*
 * Only emulate SWP/SWPB executed in ARM state/User mode.
 * The kernel must be SWP free and SWP{B} does not exist in Thumb.
 */
static struct undef_hook swp_hooks[] = {
	{
		.instr_mask	= 0x0fb00ff0,
		.instr_val	= 0x01000090,
		.pstate_mask	= PSR_AA32_MODE_MASK,
		.pstate_val	= PSR_AA32_MODE_USR,
		.fn		= swp_handler
	},
	{ }
};

static struct insn_emulation_ops swp_ops = {
	.name = "swp",
	.status = INSN_OBSOLETE,
	.hooks = swp_hooks,
	.set_hw_mode = NULL,
};

static int cp15barrier_handler(struct pt_regs *regs, u32 instr)
{
	perf_sw_event(PERF_COUNT_SW_EMULATION_FAULTS, 1, regs, regs->pc);

	switch (aarch32_check_condition(instr, regs->pstate)) {
	case ARM_OPCODE_CONDTEST_PASS:
		break;
	case ARM_OPCODE_CONDTEST_FAIL:
		/* Condition failed - return to next instruction */
		goto ret;
	case ARM_OPCODE_CONDTEST_UNCOND:
		/* If unconditional encoding - not a barrier instruction */
		return -EFAULT;
	default:
		return -EINVAL;
	}

	switch (aarch32_insn_mcr_extract_crm(instr)) {
	case 10:
		/*
		 * dmb - mcr p15, 0, Rt, c7, c10, 5
		 * dsb - mcr p15, 0, Rt, c7, c10, 4
		 */
		if (aarch32_insn_mcr_extract_opc2(instr) == 5) {
			dmb(sy);
			trace_instruction_emulation(
				"mcr p15, 0, Rt, c7, c10, 5 ; dmb", regs->pc);
		} else {
			dsb(sy);
			trace_instruction_emulation(
				"mcr p15, 0, Rt, c7, c10, 4 ; dsb", regs->pc);
		}
		break;
	case 5:
		/*
		 * isb - mcr p15, 0, Rt, c7, c5, 4
		 *
		 * Taking an exception or returning from one acts as an
		 * instruction barrier. So no explicit barrier needed here.
		 */
		trace_instruction_emulation(
			"mcr p15, 0, Rt, c7, c5, 4 ; isb", regs->pc);
		break;
	}

ret:
	pr_warn_ratelimited("\"%s\" (%ld) uses deprecated CP15 Barrier instruction at 0x%llx\n",
			current->comm, (unsigned long)current->pid, regs->pc);

	arm64_skip_faulting_instruction(regs, 4);
	return 0;
}

static int cp15_barrier_set_hw_mode(bool enable)
{
	if (enable)
		sysreg_clear_set(sctlr_el1, 0, SCTLR_EL1_CP15BEN);
	else
		sysreg_clear_set(sctlr_el1, SCTLR_EL1_CP15BEN, 0);
	return 0;
}

static struct undef_hook cp15_barrier_hooks[] = {
	{
		.instr_mask	= 0x0fff0fdf,
		.instr_val	= 0x0e070f9a,
		.pstate_mask	= PSR_AA32_MODE_MASK,
		.pstate_val	= PSR_AA32_MODE_USR,
		.fn		= cp15barrier_handler,
	},
	{
		.instr_mask	= 0x0fff0fff,
		.instr_val	= 0x0e070f95,
		.pstate_mask	= PSR_AA32_MODE_MASK,
		.pstate_val	= PSR_AA32_MODE_USR,
		.fn		= cp15barrier_handler,
	},
	{ }
};

static struct insn_emulation_ops cp15_barrier_ops = {
	.name = "cp15_barrier",
	.status = INSN_DEPRECATED,
	.hooks = cp15_barrier_hooks,
	.set_hw_mode = cp15_barrier_set_hw_mode,
};

static int setend_set_hw_mode(bool enable)
{
	if (!cpu_supports_mixed_endian_el0())
		return -EINVAL;

	if (enable)
		sysreg_clear_set(sctlr_el1, SCTLR_EL1_SED, 0);
	else
		sysreg_clear_set(sctlr_el1, 0, SCTLR_EL1_SED);
	return 0;
}

static int compat_setend_handler(struct pt_regs *regs, u32 big_endian)
{
	char *insn;

	perf_sw_event(PERF_COUNT_SW_EMULATION_FAULTS, 1, regs, regs->pc);

	if (big_endian) {
		insn = "setend be";
		regs->pstate |= PSR_AA32_E_BIT;
	} else {
		insn = "setend le";
		regs->pstate &= ~PSR_AA32_E_BIT;
	}

	trace_instruction_emulation(insn, regs->pc);
	pr_warn_ratelimited("\"%s\" (%ld) uses deprecated setend instruction at 0x%llx\n",
			current->comm, (unsigned long)current->pid, regs->pc);

	return 0;
}

static int a32_setend_handler(struct pt_regs *regs, u32 instr)
{
	int rc = compat_setend_handler(regs, (instr >> 9) & 1);
	arm64_skip_faulting_instruction(regs, 4);
	return rc;
}

static int t16_setend_handler(struct pt_regs *regs, u32 instr)
{
	int rc = compat_setend_handler(regs, (instr >> 3) & 1);
	arm64_skip_faulting_instruction(regs, 2);
	return rc;
}

static struct undef_hook setend_hooks[] = {
	{
		.instr_mask	= 0xfffffdff,
		.instr_val	= 0xf1010000,
		.pstate_mask	= PSR_AA32_MODE_MASK,
		.pstate_val	= PSR_AA32_MODE_USR,
		.fn		= a32_setend_handler,
	},
	{
		/* Thumb mode */
		.instr_mask	= 0xfffffff7,
		.instr_val	= 0x0000b650,
		.pstate_mask	= (PSR_AA32_T_BIT | PSR_AA32_MODE_MASK),
		.pstate_val	= (PSR_AA32_T_BIT | PSR_AA32_MODE_USR),
		.fn		= t16_setend_handler,
	},
	{}
};

static struct insn_emulation_ops setend_ops = {
	.name = "setend",
	.status = INSN_DEPRECATED,
	.hooks = setend_hooks,
	.set_hw_mode = setend_set_hw_mode,
};

/*
 * Invoked as late_initcall, since not needed before init spawned.
 */
static int __init armv8_deprecated_init(void)
{
	if (IS_ENABLED(CONFIG_SWP_EMULATION))
		register_insn_emulation(&swp_ops);

	if (IS_ENABLED(CONFIG_CP15_BARRIER_EMULATION))
		register_insn_emulation(&cp15_barrier_ops);

	if (IS_ENABLED(CONFIG_SETEND_EMULATION)) {
		if(system_supports_mixed_endian_el0())
			register_insn_emulation(&setend_ops);
		else
			pr_info("setend instruction emulation is not supported on this system\n");
	}

	cpuhp_setup_state_nocalls(CPUHP_AP_ARM64_ISNDEP_STARTING,
				  "arm64/isndep:starting",
				  run_all_insn_set_hw_mode, NULL);
	register_insn_emulation_sysctl();

	return 0;
}

core_initcall(armv8_deprecated_init);<|MERGE_RESOLUTION|>--- conflicted
+++ resolved
@@ -214,11 +214,7 @@
 	struct insn_emulation *insn = container_of(table->data, struct insn_emulation, current_mode);
 	enum insn_emulation_mode prev_mode = insn->current_mode;
 
-<<<<<<< HEAD
-	 mutex_lock(&insn_emulation_mutex);
-=======
 	mutex_lock(&insn_emulation_mutex);
->>>>>>> dc261c32
 	ret = proc_dointvec_minmax(table, write, buffer, lenp, ppos);
 
 	if (ret || !write || prev_mode == insn->current_mode)
@@ -231,11 +227,7 @@
 		update_insn_emulation_mode(insn, INSN_UNDEF);
 	}
 ret:
-<<<<<<< HEAD
-	 mutex_unlock(&insn_emulation_mutex);
-=======
 	mutex_unlock(&insn_emulation_mutex);
->>>>>>> dc261c32
 	return ret;
 }
 
