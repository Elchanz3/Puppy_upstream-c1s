/*
 * Based on arch/arm/mm/fault.c
 *
 * Copyright (C) 1995  Linus Torvalds
 * Copyright (C) 1995-2004 Russell King
 * Copyright (C) 2012 ARM Ltd.
 *
 * This program is free software; you can redistribute it and/or modify
 * it under the terms of the GNU General Public License version 2 as
 * published by the Free Software Foundation.
 *
 * This program is distributed in the hope that it will be useful,
 * but WITHOUT ANY WARRANTY; without even the implied warranty of
 * MERCHANTABILITY or FITNESS FOR A PARTICULAR PURPOSE.  See the
 * GNU General Public License for more details.
 *
 * You should have received a copy of the GNU General Public License
 * along with this program.  If not, see <http://www.gnu.org/licenses/>.
 */

#include <linux/extable.h>
#include <linux/signal.h>
#include <linux/mm.h>
#include <linux/hardirq.h>
#include <linux/init.h>
#include <linux/kprobes.h>
#include <linux/uaccess.h>
#include <linux/page-flags.h>
#include <linux/sched/signal.h>
#include <linux/sched/debug.h>
#include <linux/highmem.h>
#include <linux/perf_event.h>
#include <linux/preempt.h>
#include <linux/hugetlb.h>
#include <linux/debug-snapshot.h>
#include <linux/sec_debug.h>

#include <asm/bug.h>
#include <asm/cmpxchg.h>
#include <asm/cpufeature.h>
#include <asm/exception.h>
#include <asm/debug-monitors.h>
#include <asm/esr.h>
#include <asm/kasan.h>
#include <asm/sysreg.h>
#include <asm/system_misc.h>
#include <asm/pgtable.h>
#include <asm/tlbflush.h>
#include <asm/traps.h>

#include <soc/samsung/exynos-adv-tracer.h>
#include <acpi/ghes.h>
static int safe_fault_in_progress = 0;

struct fault_info {
	int	(*fn)(unsigned long addr, unsigned int esr,
		      struct pt_regs *regs);
	int	sig;
	int	code;
	const char *name;
};

static const struct fault_info fault_info[];

#ifdef CONFIG_SEC_DEBUG_AVOID_UNNECESSARY_TRAP
unsigned long long incorrect_addr;
#endif

static inline const struct fault_info *esr_to_fault_info(unsigned int esr)
{
	return fault_info + (esr & 63);
}

#ifdef CONFIG_KPROBES
static inline int notify_page_fault(struct pt_regs *regs, unsigned int esr)
{
	int ret = 0;

	/* kprobe_running() needs smp_processor_id() */
	if (!user_mode(regs)) {
		preempt_disable();
		if (kprobe_running() && kprobe_fault_handler(regs, esr))
			ret = 1;
		preempt_enable();
	}

	return ret;
}
#else
static inline int notify_page_fault(struct pt_regs *regs, unsigned int esr)
{
	return 0;
}
#endif

static void data_abort_decode(unsigned int esr)
{
	pr_alert("Data abort info:\n");

	if (esr & ESR_ELx_ISV) {
		pr_alert("  Access size = %u byte(s)\n",
			 1U << ((esr & ESR_ELx_SAS) >> ESR_ELx_SAS_SHIFT));
		pr_alert("  SSE = %lu, SRT = %lu\n",
			 (esr & ESR_ELx_SSE) >> ESR_ELx_SSE_SHIFT,
			 (esr & ESR_ELx_SRT_MASK) >> ESR_ELx_SRT_SHIFT);
		pr_alert("  SF = %lu, AR = %lu\n",
			 (esr & ESR_ELx_SF) >> ESR_ELx_SF_SHIFT,
			 (esr & ESR_ELx_AR) >> ESR_ELx_AR_SHIFT);
	} else {
		pr_alert("  ISV = 0, ISS = 0x%08lx\n", esr & ESR_ELx_ISS_MASK);
	}

	pr_alert("  CM = %lu, WnR = %lu\n",
		 (esr & ESR_ELx_CM) >> ESR_ELx_CM_SHIFT,
		 (esr & ESR_ELx_WNR) >> ESR_ELx_WNR_SHIFT);
}

static void mem_abort_decode(unsigned int esr)
{
	pr_alert("Mem abort info:\n");

	pr_alert("  ESR = 0x%08x\n", esr);
	pr_alert("  Exception class = %s, IL = %u bits\n",
		 esr_get_class_string(esr),
		 (esr & ESR_ELx_IL) ? 32 : 16);
	pr_alert("  SET = %lu, FnV = %lu\n",
		 (esr & ESR_ELx_SET_MASK) >> ESR_ELx_SET_SHIFT,
		 (esr & ESR_ELx_FnV) >> ESR_ELx_FnV_SHIFT);
	pr_alert("  EA = %lu, S1PTW = %lu\n",
		 (esr & ESR_ELx_EA) >> ESR_ELx_EA_SHIFT,
		 (esr & ESR_ELx_S1PTW) >> ESR_ELx_S1PTW_SHIFT);

	if (esr_is_data_abort(esr))
		data_abort_decode(esr);
}

static inline phys_addr_t show_virt_to_phys(unsigned long addr)
{
	if (!is_vmalloc_addr((void *)addr) ||
		(addr >= (unsigned long) KERNEL_START &&
		 addr <= (unsigned long) KERNEL_END))
		return __pa(addr);
	else
		return page_to_phys(vmalloc_to_page((void *)addr)) +
		       offset_in_page(addr);
}

static inline bool is_ttbr0_addr(unsigned long addr)
{
	/* entry assembly clears tags for TTBR0 addrs */
	return addr < TASK_SIZE;
}

static inline bool is_ttbr1_addr(unsigned long addr)
{
	/* TTBR1 addresses may have a tag if KASAN_SW_TAGS is in use */
	return arch_kasan_reset_tag(addr) >= VA_START;
}

/*
 * Dump out the page tables associated with 'addr' in the currently active mm.
 */
void show_pte(unsigned long addr)
{
	struct mm_struct *mm;
	pgd_t *pgdp;
	pgd_t pgd;

	if (is_ttbr0_addr(addr)) {
		/* TTBR0 */
		mm = current->active_mm;
		if (mm == &init_mm) {
			pr_alert("[%016lx] user address but active_mm is swapper\n",
				 addr);
			return;
		}
	} else if (is_ttbr1_addr(addr)) {
		/* TTBR1 */
		mm = &init_mm;
	} else {
		pr_alert("[%016lx] address between user and kernel address ranges\n",
			 addr);
		return;
	}

	pr_alert("%s pgtable: %luk pages, %u-bit VAs, pgdp = %p\n",
		 mm == &init_mm ? "swapper" : "user", PAGE_SIZE / SZ_1K,
		 VA_BITS, mm->pgd);
	pgdp = pgd_offset(mm, addr);
	pgd = READ_ONCE(*pgdp);
	pr_alert("[%016lx] pgd=%016llx", addr, pgd_val(pgd));

	do {
		pud_t *pudp, pud;
		pmd_t *pmdp, pmd;
		pte_t *ptep, pte;

		if (pgd_none(pgd) || pgd_bad(pgd))
			break;

		pudp = pud_offset(pgdp, addr);
		pud = READ_ONCE(*pudp);
		pr_cont(", pud=%016llx", pud_val(pud));
		if (pud_none(pud) || pud_bad(pud))
			break;

		pmdp = pmd_offset(pudp, addr);
		pmd = READ_ONCE(*pmdp);
		pr_cont(", pmd=%016llx", pmd_val(pmd));
		if (pmd_none(pmd) || pmd_bad(pmd))
			break;

		ptep = pte_offset_map(pmdp, addr);
		pte = READ_ONCE(*ptep);
		pr_cont(", pte=%016llx", pte_val(pte));
		pte_unmap(ptep);
	} while(0);

	pr_cont("\n");
}

/*
 * This function sets the access flags (dirty, accessed), as well as write
 * permission, and only to a more permissive setting.
 *
 * It needs to cope with hardware update of the accessed/dirty state by other
 * agents in the system and can safely skip the __sync_icache_dcache() call as,
 * like set_pte_at(), the PTE is never changed from no-exec to exec here.
 *
 * Returns whether or not the PTE actually changed.
 */
int ptep_set_access_flags(struct vm_area_struct *vma,
			  unsigned long address, pte_t *ptep,
			  pte_t entry, int dirty)
{
	pteval_t old_pteval, pteval;
	pte_t pte = READ_ONCE(*ptep);

	if (pte_same(pte, entry))
		return 0;

	/* only preserve the access flags and write permission */
	pte_val(entry) &= PTE_RDONLY | PTE_AF | PTE_WRITE | PTE_DIRTY;

	/*
	 * Setting the flags must be done atomically to avoid racing with the
	 * hardware update of the access/dirty state. The PTE_RDONLY bit must
	 * be set to the most permissive (lowest value) of *ptep and entry
	 * (calculated as: a & b == ~(~a | ~b)).
	 */
	pte_val(entry) ^= PTE_RDONLY;
	pteval = pte_val(pte);
	do {
		old_pteval = pteval;
		pteval ^= PTE_RDONLY;
		pteval |= pte_val(entry);
		pteval ^= PTE_RDONLY;
		pteval = cmpxchg_relaxed(&pte_val(*ptep), old_pteval, pteval);
	} while (pteval != old_pteval);

	flush_tlb_fix_spurious_fault(vma, address);
	return 1;
}

int __do_kernel_fault_safe(struct mm_struct *mm, unsigned long addr,
		unsigned int esr, struct pt_regs *regs)
{
	safe_fault_in_progress = 0xFAFADEAD;

	dbg_snapshot_panic_handler_safe();
	dbg_snapshot_printkl(safe_fault_in_progress,safe_fault_in_progress);
	dbg_snapshot_spin_func();

	return 0;
}

static bool is_el1_instruction_abort(unsigned int esr)
{
	return ESR_ELx_EC(esr) == ESR_ELx_EC_IABT_CUR;
}

static inline bool is_el1_permission_fault(unsigned int esr,
					   struct pt_regs *regs,
					   unsigned long addr)
{
	unsigned int ec       = ESR_ELx_EC(esr);
	unsigned int fsc_type = esr & ESR_ELx_FSC_TYPE;

	if (ec != ESR_ELx_EC_DABT_CUR && ec != ESR_ELx_EC_IABT_CUR)
		return false;

	if (fsc_type == ESR_ELx_FSC_PERM)
		return true;

	if (is_ttbr0_addr(addr) && system_uses_ttbr0_pan())
		return fsc_type == ESR_ELx_FSC_FAULT &&
			(regs->pstate & PSR_PAN_BIT);

	return false;
}

static void die_kernel_fault(const char *msg, unsigned long addr,
			     unsigned int esr, struct pt_regs *regs)
{
	bust_spinlocks(1);

	pr_auto(ASL1, "Unable to handle kernel %s at virtual address %016lx\n", msg,
		 addr);

#ifdef CONFIG_SEC_DEBUG_EXTRA_INFO
	secdbg_exin_set_fault(KERNEL_FAULT, addr, regs);
	secdbg_exin_set_esr(esr);
#endif

	mem_abort_decode(esr);

	show_pte(addr);
	die("Oops", regs, esr);
	bust_spinlocks(0);
	do_exit(SIGKILL);
}

static void __do_kernel_fault(unsigned long addr, unsigned int esr,
			      struct pt_regs *regs)
{
	const char *msg;

	/*
	 * Are we prepared to handle this kernel fault?
	 * We are almost certainly not prepared to handle instruction faults.
	 */
	if (!is_el1_instruction_abort(esr) && fixup_exception(regs))
		return;

	if (safe_fault_in_progress) {
		dbg_snapshot_printkl(safe_fault_in_progress, safe_fault_in_progress);
		return;
	}

	if (is_el1_permission_fault(esr, regs, addr)) {
		if (esr & ESR_ELx_WNR)
			msg = "write to read-only memory";
		else
			msg = "read from unreadable memory";
	} else if (addr < PAGE_SIZE) {
		msg = "NULL pointer dereference";
	} else {
		msg = "paging request";
	}

	die_kernel_fault(msg, addr, esr, regs);
}

static void __do_user_fault(struct siginfo *info, unsigned int esr)
{
	current->thread.fault_address = (unsigned long)info->si_addr;

	/*
	 * If the faulting address is in the kernel, we must sanitize the ESR.
	 * From userspace's point of view, kernel-only mappings don't exist
	 * at all, so we report them as level 0 translation faults.
	 * (This is not quite the way that "no mapping there at all" behaves:
	 * an alignment fault not caused by the memory type would take
	 * precedence over translation fault for a real access to empty
	 * space. Unfortunately we can't easily distinguish "alignment fault
	 * not caused by memory type" from "alignment fault caused by memory
	 * type", so we ignore this wrinkle and just return the translation
	 * fault.)
	 */
	if (!is_ttbr0_addr(current->thread.fault_address)) {
		switch (ESR_ELx_EC(esr)) {
		case ESR_ELx_EC_DABT_LOW:
			/*
			 * These bits provide only information about the
			 * faulting instruction, which userspace knows already.
			 * We explicitly clear bits which are architecturally
			 * RES0 in case they are given meanings in future.
			 * We always report the ESR as if the fault was taken
			 * to EL1 and so ISV and the bits in ISS[23:14] are
			 * clear. (In fact it always will be a fault to EL1.)
			 */
			esr &= ESR_ELx_EC_MASK | ESR_ELx_IL |
				ESR_ELx_CM | ESR_ELx_WNR;
			esr |= ESR_ELx_FSC_FAULT;
			break;
		case ESR_ELx_EC_IABT_LOW:
			/*
			 * Claim a level 0 translation fault.
			 * All other bits are architecturally RES0 for faults
			 * reported with that DFSC value, so we clear them.
			 */
			esr &= ESR_ELx_EC_MASK | ESR_ELx_IL;
			esr |= ESR_ELx_FSC_FAULT;
			break;
		default:
			/*
			 * This should never happen (entry.S only brings us
			 * into this code for insn and data aborts from a lower
			 * exception level). Fail safe by not providing an ESR
			 * context record at all.
			 */
			WARN(1, "ESR 0x%x is not DABT or IABT from EL0\n", esr);
			esr = 0;
			break;
		}
	}

	current->thread.fault_code = esr;
	arm64_force_sig_info(info, esr_to_fault_info(esr)->name, current);
}

static void do_bad_area(unsigned long addr, unsigned int esr, struct pt_regs *regs)
{
	/*
	 * If we are in kernel mode at this point, we have no context to
	 * handle this fault with.
	 */
	if (user_mode(regs)) {
		const struct fault_info *inf = esr_to_fault_info(esr);
		struct siginfo si;

		clear_siginfo(&si);
		si.si_signo	= inf->sig;
		si.si_code	= inf->code;
		si.si_addr	= (void __user *)addr;

		__do_user_fault(&si, esr);
	} else {
		__do_kernel_fault(addr, esr, regs);
	}
}

#define VM_FAULT_BADMAP		0x010000
#define VM_FAULT_BADACCESS	0x020000

static vm_fault_t __do_page_fault(struct vm_area_struct *vma, unsigned long addr,
				  unsigned int mm_flags, unsigned long vm_flags,
				  struct task_struct *tsk)
{
	vm_fault_t fault;

	fault = VM_FAULT_BADMAP;
	if (unlikely(!vma))
		goto out;
	if (unlikely(vma->vm_start > addr))
		goto check_stack;

	/*
	 * Ok, we have a good vm_area for this memory access, so we can handle
	 * it.
	 */
good_area:
	/*
	 * Check that the permissions on the VMA allow for the fault which
	 * occurred.
	 */
	if (!(vma->vm_flags & vm_flags)) {
		fault = VM_FAULT_BADACCESS;
		goto out;
	}

	return handle_mm_fault(vma, addr & PAGE_MASK, mm_flags);

check_stack:
	if (vma->vm_flags & VM_GROWSDOWN && !expand_stack(vma, addr))
		goto good_area;
out:
	return fault;
}

static bool is_el0_instruction_abort(unsigned int esr)
{
	return ESR_ELx_EC(esr) == ESR_ELx_EC_IABT_LOW;
}

static int __kprobes do_page_fault(unsigned long addr, unsigned int esr,
				   struct pt_regs *regs)
{
	struct task_struct *tsk;
	struct mm_struct *mm;
	struct siginfo si;
	vm_fault_t fault, major = 0;
	unsigned long vm_flags = VM_READ | VM_WRITE | VM_EXEC;
	unsigned int mm_flags = FAULT_FLAG_ALLOW_RETRY | FAULT_FLAG_KILLABLE;
	struct vm_area_struct *vma = NULL;

	if (notify_page_fault(regs, esr))
		return 0;

	tsk = current;
	mm  = tsk->mm;

	/*
	 * If we're in an interrupt or have no user context, we must not take
	 * the fault.
	 */
	if (faulthandler_disabled() || !mm)
		goto no_context;

	if (user_mode(regs))
		mm_flags |= FAULT_FLAG_USER;

	if (is_el0_instruction_abort(esr)) {
		vm_flags = VM_EXEC;
	} else if ((esr & ESR_ELx_WNR) && !(esr & ESR_ELx_CM)) {
		vm_flags = VM_WRITE;
		mm_flags |= FAULT_FLAG_WRITE;
	}

	if (is_ttbr0_addr(addr) && is_el1_permission_fault(esr, regs, addr)) {
		/* regs->orig_addr_limit may be 0 if we entered from EL0 */
		if (regs->orig_addr_limit == KERNEL_DS)
			die_kernel_fault("access to user memory with fs=KERNEL_DS",
					 addr, esr, regs);

		if (is_el1_instruction_abort(esr))
			die_kernel_fault("execution of user memory",
					 addr, esr, regs);

		if (!search_exception_tables(regs->pc))
			die_kernel_fault("access to user memory outside uaccess routines",
					 addr, esr, regs);
	}

	perf_sw_event(PERF_COUNT_SW_PAGE_FAULTS, 1, regs, addr);

	/*
	 * let's try a speculative page fault without grabbing the
	 * mmap_sem.
	 */
	fault = handle_speculative_fault(mm, addr, mm_flags, &vma);
	if (fault != VM_FAULT_RETRY)
		goto done;

	/*
	 * As per x86, we may deadlock here. However, since the kernel only
	 * validly references user space from well defined areas of the code,
	 * we can bug out early if this is from code which shouldn't.
	 */
	if (!down_read_trylock(&mm->mmap_sem)) {
		if (!user_mode(regs) && !search_exception_tables(regs->pc))
			goto no_context;
retry:
		down_read(&mm->mmap_sem);
	} else {
		/*
		 * The above down_read_trylock() might have succeeded in which
		 * case, we'll have missed the might_sleep() from down_read().
		 */
		might_sleep();
#ifdef CONFIG_DEBUG_VM
		if (!user_mode(regs) && !search_exception_tables(regs->pc))
			goto no_context;
#endif
	}

	if (!vma || !can_reuse_spf_vma(vma, addr))
		vma = find_vma(mm, addr);

	fault = __do_page_fault(vma, addr, mm_flags, vm_flags, tsk);
	major |= fault & VM_FAULT_MAJOR;

	if (fault & VM_FAULT_RETRY) {
		/*
		 * If we need to retry but a fatal signal is pending,
		 * handle the signal first. We do not need to release
		 * the mmap_sem because it would already be released
		 * in __lock_page_or_retry in mm/filemap.c.
		 */
		if (fatal_signal_pending(current)) {
			if (!user_mode(regs))
				goto no_context;
			return 0;
		}

		/*
		 * Clear FAULT_FLAG_ALLOW_RETRY to avoid any risk of
		 * starvation.
		 */
		if (mm_flags & FAULT_FLAG_ALLOW_RETRY) {
			mm_flags &= ~FAULT_FLAG_ALLOW_RETRY;
			mm_flags |= FAULT_FLAG_TRIED;

			/*
			 * Do not try to reuse this vma and fetch it
			 * again since we will release the mmap_sem.
			 */
			vma = NULL;

			goto retry;
		}
	}
	up_read(&mm->mmap_sem);

done:

	/*
	 * Handle the "normal" (no error) case first.
	 */
	if (likely(!(fault & (VM_FAULT_ERROR | VM_FAULT_BADMAP |
			      VM_FAULT_BADACCESS)))) {
		/*
		 * Major/minor page fault accounting is only done
		 * once. If we go through a retry, it is extremely
		 * likely that the page will be found in page cache at
		 * that point.
		 */
		if (major) {
			tsk->maj_flt++;
			perf_sw_event(PERF_COUNT_SW_PAGE_FAULTS_MAJ, 1, regs,
				      addr);
		} else {
			tsk->min_flt++;
			perf_sw_event(PERF_COUNT_SW_PAGE_FAULTS_MIN, 1, regs,
				      addr);
		}

		return 0;
	}

	/*
	 * If we are in kernel mode at this point, we have no context to
	 * handle this fault with.
	 */
	if (!user_mode(regs))
		goto no_context;

	if (fault & VM_FAULT_OOM) {
		/*
		 * We ran out of memory, call the OOM killer, and return to
		 * userspace (which will retry the fault, or kill us if we got
		 * oom-killed).
		 */
		pagefault_out_of_memory();
		return 0;
	}

	clear_siginfo(&si);
	si.si_addr = (void __user *)addr;

	if (fault & VM_FAULT_SIGBUS) {
		/*
		 * We had some memory, but were unable to successfully fix up
		 * this page fault.
		 */
		si.si_signo	= SIGBUS;
		si.si_code	= BUS_ADRERR;
	} else if (fault & VM_FAULT_HWPOISON_LARGE) {
		unsigned int hindex = VM_FAULT_GET_HINDEX(fault);

		si.si_signo	= SIGBUS;
		si.si_code	= BUS_MCEERR_AR;
		si.si_addr_lsb	= hstate_index_to_shift(hindex);
	} else if (fault & VM_FAULT_HWPOISON) {
		si.si_signo	= SIGBUS;
		si.si_code	= BUS_MCEERR_AR;
		si.si_addr_lsb	= PAGE_SHIFT;
	} else {
		/*
		 * Something tried to access memory that isn't in our memory
		 * map.
		 */
		si.si_signo	= SIGSEGV;
		si.si_code	= fault == VM_FAULT_BADACCESS ?
				  SEGV_ACCERR : SEGV_MAPERR;
	}

	__do_user_fault(&si, esr);
	return 0;

no_context:
	__do_kernel_fault(addr, esr, regs);
	return 0;
}

<<<<<<< HEAD
#define thread_virt_addr_valid(xaddr)   pfn_valid(__pa(xaddr) >> PAGE_SHIFT)
=======
int __weak do_tlb_conf_fault(unsigned long addr,
			     unsigned int esr,
			     struct pt_regs *regs)
{
	return 1; /* do_bad default */
}

int (*do_tlb_conf_fault_cb)(unsigned long addr,
			    unsigned int esr,
			    struct pt_regs *regs)
	= do_tlb_conf_fault; /* initialization saves us a branch */
EXPORT_SYMBOL_GPL(do_tlb_conf_fault_cb);

static int _do_tlb_conf_fault(unsigned long addr,
			      unsigned int esr,
			      struct pt_regs *regs)
{
	return (*do_tlb_conf_fault_cb)(addr, esr, regs);
}
>>>>>>> 2d2af525

static int __kprobes do_translation_fault(unsigned long addr,
					  unsigned int esr,
					  struct pt_regs *regs)
{
	/* We may have invalid '*current' */
	if (!thread_virt_addr_valid(current_thread_info()))
		__do_kernel_fault_safe(NULL, addr, esr, regs);

	if (is_ttbr0_addr(addr))
		return do_page_fault(addr, esr, regs);

	do_bad_area(addr, esr, regs);
	return 0;
}

static int do_alignment_fault(unsigned long addr, unsigned int esr,
			      struct pt_regs *regs)
{
	do_bad_area(addr, esr, regs);
	return 0;
}

static int do_bad(unsigned long addr, unsigned int esr, struct pt_regs *regs)
{
	return 1; /* "fault" */
}

static int do_sea(unsigned long addr, unsigned int esr, struct pt_regs *regs)
{
	struct siginfo info;
	const struct fault_info *inf;

#ifdef CONFIG_SEC_DEBUG_AVOID_UNNECESSARY_TRAP
	incorrect_addr = (unsigned long long)addr;
#endif

	inf = esr_to_fault_info(esr);

	if (IS_ENABLED(CONFIG_SEC_DEBUG_FAULT_MSG_ADV))
		pr_auto(ASL1, "%s (0x%08x) at 0x%016lx[0x%09llx]\n",
			      inf->name, esr, addr, show_virt_to_phys(addr));
	/*
	 * Synchronous aborts may interrupt code which had interrupts masked.
	 * Before calling out into the wider kernel tell the interested
	 * subsystems.
	 */
	if (IS_ENABLED(CONFIG_ACPI_APEI_SEA)) {
		if (interrupts_enabled(regs))
			nmi_enter();

		ghes_notify_sea();

		if (interrupts_enabled(regs))
			nmi_exit();
	}

#ifdef CONFIG_SEC_DEBUG_EXTRA_INFO
	if (!user_mode(regs)) {
		secdbg_exin_set_fault(SEABORT_FAULT, addr, regs);
		secdbg_exin_set_esr(esr);
	}
#endif

	clear_siginfo(&info);
	info.si_signo = inf->sig;
	info.si_errno = 0;
	info.si_code  = inf->code;
	if (esr & ESR_ELx_FnV)
		info.si_addr = NULL;
	else
		info.si_addr  = (void __user *)addr;
	arm64_notify_die(inf->name, regs, &info, esr);

	return 0;
}

static const struct fault_info fault_info[] = {
	{ do_bad,		SIGKILL, SI_KERNEL,	"ttbr address size fault"	},
	{ do_bad,		SIGKILL, SI_KERNEL,	"level 1 address size fault"	},
	{ do_bad,		SIGKILL, SI_KERNEL,	"level 2 address size fault"	},
	{ do_bad,		SIGKILL, SI_KERNEL,	"level 3 address size fault"	},
	{ do_translation_fault,	SIGSEGV, SEGV_MAPERR,	"level 0 translation fault"	},
	{ do_translation_fault,	SIGSEGV, SEGV_MAPERR,	"level 1 translation fault"	},
	{ do_translation_fault,	SIGSEGV, SEGV_MAPERR,	"level 2 translation fault"	},
	{ do_translation_fault,	SIGSEGV, SEGV_MAPERR,	"level 3 translation fault"	},
	{ do_bad,		SIGKILL, SI_KERNEL,	"unknown 8"			},
	{ do_page_fault,	SIGSEGV, SEGV_ACCERR,	"level 1 access flag fault"	},
	{ do_page_fault,	SIGSEGV, SEGV_ACCERR,	"level 2 access flag fault"	},
	{ do_page_fault,	SIGSEGV, SEGV_ACCERR,	"level 3 access flag fault"	},
	{ do_bad,		SIGKILL, SI_KERNEL,	"unknown 12"			},
	{ do_page_fault,	SIGSEGV, SEGV_ACCERR,	"level 1 permission fault"	},
	{ do_page_fault,	SIGSEGV, SEGV_ACCERR,	"level 2 permission fault"	},
	{ do_page_fault,	SIGSEGV, SEGV_ACCERR,	"level 3 permission fault"	},
	{ do_sea,		SIGBUS,  BUS_OBJERR,	"synchronous external abort"	},
	{ do_bad,		SIGKILL, SI_KERNEL,	"unknown 17"			},
	{ do_bad,		SIGKILL, SI_KERNEL,	"unknown 18"			},
	{ do_bad,		SIGKILL, SI_KERNEL,	"unknown 19"			},
	{ do_sea,		SIGKILL, SI_KERNEL,	"level 0 (translation table walk)"	},
	{ do_sea,		SIGKILL, SI_KERNEL,	"level 1 (translation table walk)"	},
	{ do_sea,		SIGKILL, SI_KERNEL,	"level 2 (translation table walk)"	},
	{ do_sea,		SIGKILL, SI_KERNEL,	"level 3 (translation table walk)"	},
	{ do_sea,		SIGBUS,  BUS_OBJERR,	"synchronous parity or ECC error" },	// Reserved when RAS is implemented
	{ do_bad,		SIGKILL, SI_KERNEL,	"unknown 25"			},
	{ do_bad,		SIGKILL, SI_KERNEL,	"unknown 26"			},
	{ do_bad,		SIGKILL, SI_KERNEL,	"unknown 27"			},
	{ do_sea,		SIGKILL, SI_KERNEL,	"level 0 synchronous parity error (translation table walk)"	},	// Reserved when RAS is implemented
	{ do_sea,		SIGKILL, SI_KERNEL,	"level 1 synchronous parity error (translation table walk)"	},	// Reserved when RAS is implemented
	{ do_sea,		SIGKILL, SI_KERNEL,	"level 2 synchronous parity error (translation table walk)"	},	// Reserved when RAS is implemented
	{ do_sea,		SIGKILL, SI_KERNEL,	"level 3 synchronous parity error (translation table walk)"	},	// Reserved when RAS is implemented
	{ do_bad,		SIGKILL, SI_KERNEL,	"unknown 32"			},
	{ do_alignment_fault,	SIGBUS,  BUS_ADRALN,	"alignment fault"		},
	{ do_bad,		SIGKILL, SI_KERNEL,	"unknown 34"			},
	{ do_bad,		SIGKILL, SI_KERNEL,	"unknown 35"			},
	{ do_bad,		SIGKILL, SI_KERNEL,	"unknown 36"			},
	{ do_bad,		SIGKILL, SI_KERNEL,	"unknown 37"			},
	{ do_bad,		SIGKILL, SI_KERNEL,	"unknown 38"			},
	{ do_bad,		SIGKILL, SI_KERNEL,	"unknown 39"			},
	{ do_bad,		SIGKILL, SI_KERNEL,	"unknown 40"			},
	{ do_bad,		SIGKILL, SI_KERNEL,	"unknown 41"			},
	{ do_bad,		SIGKILL, SI_KERNEL,	"unknown 42"			},
	{ do_bad,		SIGKILL, SI_KERNEL,	"unknown 43"			},
	{ do_bad,		SIGKILL, SI_KERNEL,	"unknown 44"			},
	{ do_bad,		SIGKILL, SI_KERNEL,	"unknown 45"			},
	{ do_bad,		SIGKILL, SI_KERNEL,	"unknown 46"			},
	{ do_bad,		SIGKILL, SI_KERNEL,	"unknown 47"			},
	{ _do_tlb_conf_fault,	SIGKILL, SI_KERNEL,	"TLB conflict abort"		},
	{ do_bad,		SIGKILL, SI_KERNEL,	"Unsupported atomic hardware update fault"	},
	{ do_bad,		SIGKILL, SI_KERNEL,	"unknown 50"			},
	{ do_bad,		SIGKILL, SI_KERNEL,	"unknown 51"			},
	{ do_bad,		SIGKILL, SI_KERNEL,	"implementation fault (lockdown abort)" },
	{ do_bad,		SIGBUS,  BUS_OBJERR,	"implementation fault (unsupported exclusive)" },
	{ do_bad,		SIGKILL, SI_KERNEL,	"unknown 54"			},
	{ do_bad,		SIGKILL, SI_KERNEL,	"unknown 55"			},
	{ do_bad,		SIGKILL, SI_KERNEL,	"unknown 56"			},
	{ do_bad,		SIGKILL, SI_KERNEL,	"unknown 57"			},
	{ do_bad,		SIGKILL, SI_KERNEL,	"unknown 58" 			},
	{ do_bad,		SIGKILL, SI_KERNEL,	"unknown 59"			},
	{ do_bad,		SIGKILL, SI_KERNEL,	"unknown 60"			},
	{ do_bad,		SIGKILL, SI_KERNEL,	"section domain fault"		},
	{ do_bad,		SIGKILL, SI_KERNEL,	"page domain fault"		},
	{ do_bad,		SIGKILL, SI_KERNEL,	"unknown 63"			},
};

int handle_guest_sea(phys_addr_t addr, unsigned int esr)
{
	return ghes_notify_sea();
}

asmlinkage void __exception do_mem_abort(unsigned long addr, unsigned int esr,
					 struct pt_regs *regs)
{
	const struct fault_info *inf = esr_to_fault_info(esr);
	struct siginfo info;

	if (!inf->fn(addr, esr, regs))
		return;

	if (!user_mode(regs)) {
		if (IS_ENABLED(CONFIG_SEC_DEBUG_FAULT_MSG_ADV))
			pr_auto(ASL1, "Unhandled fault: %s (0x%08x) at 0x%016lx\n",
						inf->name, esr, addr);
		else
			pr_alert("Unhandled fault at 0x%016lx\n", addr);
#ifdef CONFIG_SEC_DEBUG_EXTRA_INFO
		secdbg_exin_set_fault(MEM_ABORT_FAULT, addr, regs);
		secdbg_exin_set_esr(esr);
#endif
		mem_abort_decode(esr);
		show_pte(addr);
	}

	clear_siginfo(&info);
	info.si_signo = inf->sig;
	info.si_errno = 0;
	info.si_code  = inf->code;
	info.si_addr  = (void __user *)addr;
	arm64_notify_die(inf->name, regs, &info, esr);
}

asmlinkage void __exception do_el0_irq_bp_hardening(void)
{
	/* PC has already been checked in entry.S */
	arm64_apply_bp_hardening();
}

asmlinkage void __exception do_el0_ia_bp_hardening(unsigned long addr,
						   unsigned int esr,
						   struct pt_regs *regs)
{
	/*
	 * We've taken an instruction abort from userspace and not yet
	 * re-enabled IRQs. If the address is a kernel address, apply
	 * BP hardening prior to enabling IRQs and pre-emption.
	 */
	if (!is_ttbr0_addr(addr))
		arm64_apply_bp_hardening();

	local_irq_enable();
	do_mem_abort(addr, esr, regs);
}


asmlinkage void __exception do_sp_pc_abort(unsigned long addr,
					   unsigned int esr,
					   struct pt_regs *regs)
{
	struct siginfo info;

	if (user_mode(regs)) {
		if (!is_ttbr0_addr(instruction_pointer(regs)))
			arm64_apply_bp_hardening();
		local_irq_enable();
	}

	clear_siginfo(&info);

#if defined(CONFIG_SEC_DEBUG_FAULT_MSG_ADV)
	if (!user_mode(regs))
		pr_auto(ASL1, "%s exception: pc=0x%016llx sp=0x%016llx\n",
			esr_get_class_string(esr),
			regs->pc, regs->sp);
#endif
#ifdef CONFIG_SEC_DEBUG_EXTRA_INFO
	if (!user_mode(regs)) {
		secdbg_exin_set_fault(SP_PC_ABORT_FAULT, addr, regs);
		secdbg_exin_set_esr(esr);
	}
#endif

	info.si_signo = SIGBUS;
	info.si_errno = 0;
	info.si_code  = BUS_ADRALN;
	info.si_addr  = (void __user *)addr;
	arm64_notify_die("SP/PC alignment exception", regs, &info, esr);
}

int __init early_brk64(unsigned long addr, unsigned int esr,
		       struct pt_regs *regs);

/*
 * __refdata because early_brk64 is __init, but the reference to it is
 * clobbered at arch_initcall time.
 * See traps.c and debug-monitors.c:debug_traps_init().
 */
static struct fault_info __refdata debug_fault_info[] = {
	{ do_bad,	SIGTRAP,	TRAP_HWBKPT,	"hardware breakpoint"	},
	{ do_bad,	SIGTRAP,	TRAP_HWBKPT,	"hardware single-step"	},
	{ do_bad,	SIGTRAP,	TRAP_HWBKPT,	"hardware watchpoint"	},
	{ do_bad,	SIGKILL,	SI_KERNEL,	"unknown 3"		},
	{ do_bad,	SIGTRAP,	TRAP_BRKPT,	"aarch32 BKPT"		},
	{ do_bad,	SIGKILL,	SI_KERNEL,	"aarch32 vector catch"	},
	{ early_brk64,	SIGTRAP,	TRAP_BRKPT,	"aarch64 BRK"		},
	{ do_bad,	SIGKILL,	SI_KERNEL,	"unknown 7"		},
};

void __init hook_debug_fault_code(int nr,
				  int (*fn)(unsigned long, unsigned int, struct pt_regs *),
				  int sig, int code, const char *name)
{
	BUG_ON(nr < 0 || nr >= ARRAY_SIZE(debug_fault_info));

	debug_fault_info[nr].fn		= fn;
	debug_fault_info[nr].sig	= sig;
	debug_fault_info[nr].code	= code;
	debug_fault_info[nr].name	= name;
}

#ifdef CONFIG_ARM64_ERRATUM_1463225
DECLARE_PER_CPU(int, __in_cortex_a76_erratum_1463225_wa);

static int __exception
cortex_a76_erratum_1463225_debug_handler(struct pt_regs *regs)
{
	if (user_mode(regs))
		return 0;

	if (!__this_cpu_read(__in_cortex_a76_erratum_1463225_wa))
		return 0;

	/*
	 * We've taken a dummy step exception from the kernel to ensure
	 * that interrupts are re-enabled on the syscall path. Return back
	 * to cortex_a76_erratum_1463225_svc_handler() with debug exceptions
	 * masked so that we can safely restore the mdscr and get on with
	 * handling the syscall.
	 */
	regs->pstate |= PSR_D_BIT;
	return 1;
}
#else
static int __exception
cortex_a76_erratum_1463225_debug_handler(struct pt_regs *regs)
{
	return 0;
}
#endif /* CONFIG_ARM64_ERRATUM_1463225 */

asmlinkage int __exception do_debug_exception(unsigned long addr_if_watchpoint,
					       unsigned int esr,
					       struct pt_regs *regs)
{
	const struct fault_info *inf = debug_fault_info + DBG_ESR_EVT(esr);
	unsigned long pc = instruction_pointer(regs);
	int rv;

	if (cortex_a76_erratum_1463225_debug_handler(regs))
		return 0;

	/*
	 * Tell lockdep we disabled irqs in entry.S. Do nothing if they were
	 * already disabled to preserve the last enabled/disabled addresses.
	 */
	if (interrupts_enabled(regs))
		trace_hardirqs_off();

	if (user_mode(regs) && !is_ttbr0_addr(pc))
		arm64_apply_bp_hardening();

	if (!inf->fn(addr_if_watchpoint, esr, regs)) {
		rv = 1;
	} else {
		struct siginfo info;

		clear_siginfo(&info);
		info.si_signo = inf->sig;
		info.si_errno = 0;
		info.si_code  = inf->code;
		info.si_addr  = (void __user *)pc;
		arm64_notify_die(inf->name, regs, &info, esr);
		rv = 0;
	}

	if (interrupts_enabled(regs))
		trace_hardirqs_on();

	return rv;
}
NOKPROBE_SYMBOL(do_debug_exception);

#ifdef CONFIG_ARM64_PAN
void cpu_enable_pan(const struct arm64_cpu_capabilities *__unused)
{
	/*
	 * We modify PSTATE. This won't work from irq context as the PSTATE
	 * is discarded once we return from the exception.
	 */
	WARN_ON_ONCE(in_interrupt());

	sysreg_clear_set(sctlr_el1, SCTLR_EL1_SPAN, 0);
	asm(SET_PSTATE_PAN(1));
}
#endif /* CONFIG_ARM64_PAN */<|MERGE_RESOLUTION|>--- conflicted
+++ resolved
@@ -673,9 +673,6 @@
 	return 0;
 }
 
-<<<<<<< HEAD
-#define thread_virt_addr_valid(xaddr)   pfn_valid(__pa(xaddr) >> PAGE_SHIFT)
-=======
 int __weak do_tlb_conf_fault(unsigned long addr,
 			     unsigned int esr,
 			     struct pt_regs *regs)
@@ -695,7 +692,8 @@
 {
 	return (*do_tlb_conf_fault_cb)(addr, esr, regs);
 }
->>>>>>> 2d2af525
+
+#define thread_virt_addr_valid(xaddr)   pfn_valid(__pa(xaddr) >> PAGE_SHIFT)
 
 static int __kprobes do_translation_fault(unsigned long addr,
 					  unsigned int esr,
