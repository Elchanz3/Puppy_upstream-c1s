--- conflicted
+++ resolved
@@ -106,13 +106,7 @@
 
 #define pte_valid(pte)		(!!(pte_val(pte) & PTE_VALID))
 #define pte_valid_not_user(pte) \
-<<<<<<< HEAD
-	((pte_val(pte) & (PTE_VALID | PTE_USER | PTE_UXN)) == (PTE_VALID | PTE_UXN))
-=======
 	((pte_val(pte) & (PTE_VALID | PTE_USER)) == PTE_VALID)
-#define pte_valid_young(pte) \
-	((pte_val(pte) & (PTE_VALID | PTE_AF)) == (PTE_VALID | PTE_AF))
->>>>>>> ff0e96e8
 #define pte_valid_user(pte) \
 	((pte_val(pte) & (PTE_VALID | PTE_USER)) == (PTE_VALID | PTE_USER))
 
