/*
 * Macros for accessing system registers with older binutils.
 *
 * Copyright (C) 2014 ARM Ltd.
 * Author: Catalin Marinas <catalin.marinas@arm.com>
 *
 * This program is free software: you can redistribute it and/or modify
 * it under the terms of the GNU General Public License version 2 as
 * published by the Free Software Foundation.
 *
 * This program is distributed in the hope that it will be useful,
 * but WITHOUT ANY WARRANTY; without even the implied warranty of
 * MERCHANTABILITY or FITNESS FOR A PARTICULAR PURPOSE.  See the
 * GNU General Public License for more details.
 *
 * You should have received a copy of the GNU General Public License
 * along with this program.  If not, see <http://www.gnu.org/licenses/>.
 */

#ifndef __ASM_SYSREG_H
#define __ASM_SYSREG_H

#include <asm/compiler.h>
#include <linux/stringify.h>

/*
 * ARMv8 ARM reserves the following encoding for system registers:
 * (Ref: ARMv8 ARM, Section: "System instruction class encoding overview",
 *  C5.2, version:ARM DDI 0487A.f)
 *	[20-19] : Op0
 *	[18-16] : Op1
 *	[15-12] : CRn
 *	[11-8]  : CRm
 *	[7-5]   : Op2
 */
#define Op0_shift	19
#define Op0_mask	0x3
#define Op1_shift	16
#define Op1_mask	0x7
#define CRn_shift	12
#define CRn_mask	0xf
#define CRm_shift	8
#define CRm_mask	0xf
#define Op2_shift	5
#define Op2_mask	0x7

#define sys_reg(op0, op1, crn, crm, op2) \
	(((op0) << Op0_shift) | ((op1) << Op1_shift) | \
	 ((crn) << CRn_shift) | ((crm) << CRm_shift) | \
	 ((op2) << Op2_shift))

#define sys_insn	sys_reg

#define sys_reg_Op0(id)	(((id) >> Op0_shift) & Op0_mask)
#define sys_reg_Op1(id)	(((id) >> Op1_shift) & Op1_mask)
#define sys_reg_CRn(id)	(((id) >> CRn_shift) & CRn_mask)
#define sys_reg_CRm(id)	(((id) >> CRm_shift) & CRm_mask)
#define sys_reg_Op2(id)	(((id) >> Op2_shift) & Op2_mask)

#ifndef CONFIG_BROKEN_GAS_INST

#ifdef __ASSEMBLY__
// The space separator is omitted so that __emit_inst(x) can be parsed as
// either an assembler directive or an assembler macro argument.
#define __emit_inst(x)			.inst(x)
#else
#define __emit_inst(x)			".inst " __stringify((x)) "\n\t"
#endif

#else  /* CONFIG_BROKEN_GAS_INST */

#ifndef CONFIG_CPU_BIG_ENDIAN
#define __INSTR_BSWAP(x)		(x)
#else  /* CONFIG_CPU_BIG_ENDIAN */
#define __INSTR_BSWAP(x)		((((x) << 24) & 0xff000000)	| \
					 (((x) <<  8) & 0x00ff0000)	| \
					 (((x) >>  8) & 0x0000ff00)	| \
					 (((x) >> 24) & 0x000000ff))
#endif	/* CONFIG_CPU_BIG_ENDIAN */

#ifdef __ASSEMBLY__
#define __emit_inst(x)			.long __INSTR_BSWAP(x)
#else  /* __ASSEMBLY__ */
#define __emit_inst(x)			".long " __stringify(__INSTR_BSWAP(x)) "\n\t"
#endif	/* __ASSEMBLY__ */

#endif	/* CONFIG_BROKEN_GAS_INST */

/*
 * Instructions for modifying PSTATE fields.
 * As per Arm ARM for v8-A, Section "C.5.1.3 op0 == 0b00, architectural hints,
 * barriers and CLREX, and PSTATE access", ARM DDI 0487 C.a, system instructions
 * for accessing PSTATE fields have the following encoding:
 *	Op0 = 0, CRn = 4
 *	Op1, Op2 encodes the PSTATE field modified and defines the constraints.
 *	CRm = Imm4 for the instruction.
 *	Rt = 0x1f
 */
#define pstate_field(op1, op2)		((op1) << Op1_shift | (op2) << Op2_shift)
#define PSTATE_Imm_shift		CRm_shift

#define PSTATE_PAN			pstate_field(0, 4)
#define PSTATE_UAO			pstate_field(0, 3)
#define PSTATE_SSBS			pstate_field(3, 1)

#define SET_PSTATE_PAN(x)		__emit_inst(0xd500401f | PSTATE_PAN | ((!!x) << PSTATE_Imm_shift))
#define SET_PSTATE_UAO(x)		__emit_inst(0xd500401f | PSTATE_UAO | ((!!x) << PSTATE_Imm_shift))
#define SET_PSTATE_SSBS(x)		__emit_inst(0xd500401f | PSTATE_SSBS | ((!!x) << PSTATE_Imm_shift))
<<<<<<< HEAD

=======
>>>>>>> 97fd5077

#define SYS_DC_ISW			sys_insn(1, 0, 7, 6, 2)
#define SYS_DC_CSW			sys_insn(1, 0, 7, 10, 2)
#define SYS_DC_CISW			sys_insn(1, 0, 7, 14, 2)

#define SYS_OSDTRRX_EL1			sys_reg(2, 0, 0, 0, 2)
#define SYS_MDCCINT_EL1			sys_reg(2, 0, 0, 2, 0)
#define SYS_MDSCR_EL1			sys_reg(2, 0, 0, 2, 2)
#define SYS_OSDTRTX_EL1			sys_reg(2, 0, 0, 3, 2)
#define SYS_OSECCR_EL1			sys_reg(2, 0, 0, 6, 2)
#define SYS_DBGBVRn_EL1(n)		sys_reg(2, 0, 0, n, 4)
#define SYS_DBGBCRn_EL1(n)		sys_reg(2, 0, 0, n, 5)
#define SYS_DBGWVRn_EL1(n)		sys_reg(2, 0, 0, n, 6)
#define SYS_DBGWCRn_EL1(n)		sys_reg(2, 0, 0, n, 7)
#define SYS_MDRAR_EL1			sys_reg(2, 0, 1, 0, 0)
#define SYS_OSLAR_EL1			sys_reg(2, 0, 1, 0, 4)
#define SYS_OSLSR_EL1			sys_reg(2, 0, 1, 1, 4)
#define SYS_OSDLR_EL1			sys_reg(2, 0, 1, 3, 4)
#define SYS_DBGPRCR_EL1			sys_reg(2, 0, 1, 4, 4)
#define SYS_DBGCLAIMSET_EL1		sys_reg(2, 0, 7, 8, 6)
#define SYS_DBGCLAIMCLR_EL1		sys_reg(2, 0, 7, 9, 6)
#define SYS_DBGAUTHSTATUS_EL1		sys_reg(2, 0, 7, 14, 6)
#define SYS_MDCCSR_EL0			sys_reg(2, 3, 0, 1, 0)
#define SYS_DBGDTR_EL0			sys_reg(2, 3, 0, 4, 0)
#define SYS_DBGDTRRX_EL0		sys_reg(2, 3, 0, 5, 0)
#define SYS_DBGDTRTX_EL0		sys_reg(2, 3, 0, 5, 0)
#define SYS_DBGVCR32_EL2		sys_reg(2, 4, 0, 7, 0)

#define SYS_MIDR_EL1			sys_reg(3, 0, 0, 0, 0)
#define SYS_MPIDR_EL1			sys_reg(3, 0, 0, 0, 5)
#define SYS_REVIDR_EL1			sys_reg(3, 0, 0, 0, 6)

#define SYS_ID_PFR0_EL1			sys_reg(3, 0, 0, 1, 0)
#define SYS_ID_PFR1_EL1			sys_reg(3, 0, 0, 1, 1)
#define SYS_ID_DFR0_EL1			sys_reg(3, 0, 0, 1, 2)
#define SYS_ID_AFR0_EL1			sys_reg(3, 0, 0, 1, 3)
#define SYS_ID_MMFR0_EL1		sys_reg(3, 0, 0, 1, 4)
#define SYS_ID_MMFR1_EL1		sys_reg(3, 0, 0, 1, 5)
#define SYS_ID_MMFR2_EL1		sys_reg(3, 0, 0, 1, 6)
#define SYS_ID_MMFR3_EL1		sys_reg(3, 0, 0, 1, 7)

#define SYS_ID_ISAR0_EL1		sys_reg(3, 0, 0, 2, 0)
#define SYS_ID_ISAR1_EL1		sys_reg(3, 0, 0, 2, 1)
#define SYS_ID_ISAR2_EL1		sys_reg(3, 0, 0, 2, 2)
#define SYS_ID_ISAR3_EL1		sys_reg(3, 0, 0, 2, 3)
#define SYS_ID_ISAR4_EL1		sys_reg(3, 0, 0, 2, 4)
#define SYS_ID_ISAR5_EL1		sys_reg(3, 0, 0, 2, 5)
#define SYS_ID_MMFR4_EL1		sys_reg(3, 0, 0, 2, 6)

#define SYS_MVFR0_EL1			sys_reg(3, 0, 0, 3, 0)
#define SYS_MVFR1_EL1			sys_reg(3, 0, 0, 3, 1)
#define SYS_MVFR2_EL1			sys_reg(3, 0, 0, 3, 2)

#define SYS_ID_AA64PFR0_EL1		sys_reg(3, 0, 0, 4, 0)
#define SYS_ID_AA64PFR1_EL1		sys_reg(3, 0, 0, 4, 1)
#define SYS_ID_AA64ZFR0_EL1		sys_reg(3, 0, 0, 4, 4)

#define SYS_ID_AA64DFR0_EL1		sys_reg(3, 0, 0, 5, 0)
#define SYS_ID_AA64DFR1_EL1		sys_reg(3, 0, 0, 5, 1)

#define SYS_ID_AA64AFR0_EL1		sys_reg(3, 0, 0, 5, 4)
#define SYS_ID_AA64AFR1_EL1		sys_reg(3, 0, 0, 5, 5)

#define SYS_ID_AA64ISAR0_EL1		sys_reg(3, 0, 0, 6, 0)
#define SYS_ID_AA64ISAR1_EL1		sys_reg(3, 0, 0, 6, 1)
#define SYS_ID_AA64ISAR2_EL1		sys_reg(3, 0, 0, 6, 2)

#define SYS_ID_AA64MMFR0_EL1		sys_reg(3, 0, 0, 7, 0)
#define SYS_ID_AA64MMFR1_EL1		sys_reg(3, 0, 0, 7, 1)
#define SYS_ID_AA64MMFR2_EL1		sys_reg(3, 0, 0, 7, 2)

#define SYS_SCTLR_EL1			sys_reg(3, 0, 1, 0, 0)
#define SYS_ACTLR_EL1			sys_reg(3, 0, 1, 0, 1)
#define SYS_CPACR_EL1			sys_reg(3, 0, 1, 0, 2)

#define SYS_ZCR_EL1			sys_reg(3, 0, 1, 2, 0)

#define SYS_TTBR0_EL1			sys_reg(3, 0, 2, 0, 0)
#define SYS_TTBR1_EL1			sys_reg(3, 0, 2, 0, 1)
#define SYS_TCR_EL1			sys_reg(3, 0, 2, 0, 2)

#define SYS_ICC_PMR_EL1			sys_reg(3, 0, 4, 6, 0)

#define SYS_AFSR0_EL1			sys_reg(3, 0, 5, 1, 0)
#define SYS_AFSR1_EL1			sys_reg(3, 0, 5, 1, 1)
#define SYS_ESR_EL1			sys_reg(3, 0, 5, 2, 0)

#define SYS_ERRIDR_EL1			sys_reg(3, 0, 5, 3, 0)
#define SYS_ERRSELR_EL1			sys_reg(3, 0, 5, 3, 1)
#define SYS_ERXFR_EL1			sys_reg(3, 0, 5, 4, 0)
#define SYS_ERXCTLR_EL1			sys_reg(3, 0, 5, 4, 1)
#define SYS_ERXSTATUS_EL1		sys_reg(3, 0, 5, 4, 2)
#define SYS_ERXADDR_EL1			sys_reg(3, 0, 5, 4, 3)
#define SYS_ERXMISC0_EL1		sys_reg(3, 0, 5, 5, 0)
#define SYS_ERXMISC1_EL1		sys_reg(3, 0, 5, 5, 1)

#define SYS_FAR_EL1			sys_reg(3, 0, 6, 0, 0)
#define SYS_PAR_EL1			sys_reg(3, 0, 7, 4, 0)

/*** Statistical Profiling Extension ***/
/* ID registers */
#define SYS_PMSIDR_EL1			sys_reg(3, 0, 9, 9, 7)
#define SYS_PMSIDR_EL1_FE_SHIFT		0
#define SYS_PMSIDR_EL1_FT_SHIFT		1
#define SYS_PMSIDR_EL1_FL_SHIFT		2
#define SYS_PMSIDR_EL1_ARCHINST_SHIFT	3
#define SYS_PMSIDR_EL1_LDS_SHIFT	4
#define SYS_PMSIDR_EL1_ERND_SHIFT	5
#define SYS_PMSIDR_EL1_INTERVAL_SHIFT	8
#define SYS_PMSIDR_EL1_INTERVAL_MASK	0xfUL
#define SYS_PMSIDR_EL1_MAXSIZE_SHIFT	12
#define SYS_PMSIDR_EL1_MAXSIZE_MASK	0xfUL
#define SYS_PMSIDR_EL1_COUNTSIZE_SHIFT	16
#define SYS_PMSIDR_EL1_COUNTSIZE_MASK	0xfUL

#define SYS_PMBIDR_EL1			sys_reg(3, 0, 9, 10, 7)
#define SYS_PMBIDR_EL1_ALIGN_SHIFT	0
#define SYS_PMBIDR_EL1_ALIGN_MASK	0xfU
#define SYS_PMBIDR_EL1_P_SHIFT		4
#define SYS_PMBIDR_EL1_F_SHIFT		5

/* Sampling controls */
#define SYS_PMSCR_EL1			sys_reg(3, 0, 9, 9, 0)
#define SYS_PMSCR_EL1_E0SPE_SHIFT	0
#define SYS_PMSCR_EL1_E1SPE_SHIFT	1
#define SYS_PMSCR_EL1_CX_SHIFT		3
#define SYS_PMSCR_EL1_PA_SHIFT		4
#define SYS_PMSCR_EL1_TS_SHIFT		5
#define SYS_PMSCR_EL1_PCT_SHIFT		6

#define SYS_PMSCR_EL2			sys_reg(3, 4, 9, 9, 0)
#define SYS_PMSCR_EL2_E0HSPE_SHIFT	0
#define SYS_PMSCR_EL2_E2SPE_SHIFT	1
#define SYS_PMSCR_EL2_CX_SHIFT		3
#define SYS_PMSCR_EL2_PA_SHIFT		4
#define SYS_PMSCR_EL2_TS_SHIFT		5
#define SYS_PMSCR_EL2_PCT_SHIFT		6

#define SYS_PMSICR_EL1			sys_reg(3, 0, 9, 9, 2)

#define SYS_PMSIRR_EL1			sys_reg(3, 0, 9, 9, 3)
#define SYS_PMSIRR_EL1_RND_SHIFT	0
#define SYS_PMSIRR_EL1_INTERVAL_SHIFT	8
#define SYS_PMSIRR_EL1_INTERVAL_MASK	0xffffffUL

/* Filtering controls */
#define SYS_PMSFCR_EL1			sys_reg(3, 0, 9, 9, 4)
#define SYS_PMSFCR_EL1_FE_SHIFT		0
#define SYS_PMSFCR_EL1_FT_SHIFT		1
#define SYS_PMSFCR_EL1_FL_SHIFT		2
#define SYS_PMSFCR_EL1_B_SHIFT		16
#define SYS_PMSFCR_EL1_LD_SHIFT		17
#define SYS_PMSFCR_EL1_ST_SHIFT		18

#define SYS_PMSEVFR_EL1			sys_reg(3, 0, 9, 9, 5)
#define SYS_PMSEVFR_EL1_RES0		0x0000ffff00ff0f55UL

#define SYS_PMSLATFR_EL1		sys_reg(3, 0, 9, 9, 6)
#define SYS_PMSLATFR_EL1_MINLAT_SHIFT	0

/* Buffer controls */
#define SYS_PMBLIMITR_EL1		sys_reg(3, 0, 9, 10, 0)
#define SYS_PMBLIMITR_EL1_E_SHIFT	0
#define SYS_PMBLIMITR_EL1_FM_SHIFT	1
#define SYS_PMBLIMITR_EL1_FM_MASK	0x3UL
#define SYS_PMBLIMITR_EL1_FM_STOP_IRQ	(0 << SYS_PMBLIMITR_EL1_FM_SHIFT)

#define SYS_PMBPTR_EL1			sys_reg(3, 0, 9, 10, 1)

/* Buffer error reporting */
#define SYS_PMBSR_EL1			sys_reg(3, 0, 9, 10, 3)
#define SYS_PMBSR_EL1_COLL_SHIFT	16
#define SYS_PMBSR_EL1_S_SHIFT		17
#define SYS_PMBSR_EL1_EA_SHIFT		18
#define SYS_PMBSR_EL1_DL_SHIFT		19
#define SYS_PMBSR_EL1_EC_SHIFT		26
#define SYS_PMBSR_EL1_EC_MASK		0x3fUL

#define SYS_PMBSR_EL1_EC_BUF		(0x0UL << SYS_PMBSR_EL1_EC_SHIFT)
#define SYS_PMBSR_EL1_EC_FAULT_S1	(0x24UL << SYS_PMBSR_EL1_EC_SHIFT)
#define SYS_PMBSR_EL1_EC_FAULT_S2	(0x25UL << SYS_PMBSR_EL1_EC_SHIFT)

#define SYS_PMBSR_EL1_FAULT_FSC_SHIFT	0
#define SYS_PMBSR_EL1_FAULT_FSC_MASK	0x3fUL

#define SYS_PMBSR_EL1_BUF_BSC_SHIFT	0
#define SYS_PMBSR_EL1_BUF_BSC_MASK	0x3fUL

#define SYS_PMBSR_EL1_BUF_BSC_FULL	(0x1UL << SYS_PMBSR_EL1_BUF_BSC_SHIFT)

/*** End of Statistical Profiling Extension ***/

#define SYS_PMINTENSET_EL1		sys_reg(3, 0, 9, 14, 1)
#define SYS_PMINTENCLR_EL1		sys_reg(3, 0, 9, 14, 2)

#define SYS_MAIR_EL1			sys_reg(3, 0, 10, 2, 0)
#define SYS_AMAIR_EL1			sys_reg(3, 0, 10, 3, 0)

#define SYS_LORSA_EL1			sys_reg(3, 0, 10, 4, 0)
#define SYS_LOREA_EL1			sys_reg(3, 0, 10, 4, 1)
#define SYS_LORN_EL1			sys_reg(3, 0, 10, 4, 2)
#define SYS_LORC_EL1			sys_reg(3, 0, 10, 4, 3)
#define SYS_LORID_EL1			sys_reg(3, 0, 10, 4, 7)

#define SYS_VBAR_EL1			sys_reg(3, 0, 12, 0, 0)
#define SYS_DISR_EL1			sys_reg(3, 0, 12, 1, 1)

#define SYS_ICC_IAR0_EL1		sys_reg(3, 0, 12, 8, 0)
#define SYS_ICC_EOIR0_EL1		sys_reg(3, 0, 12, 8, 1)
#define SYS_ICC_HPPIR0_EL1		sys_reg(3, 0, 12, 8, 2)
#define SYS_ICC_BPR0_EL1		sys_reg(3, 0, 12, 8, 3)
#define SYS_ICC_AP0Rn_EL1(n)		sys_reg(3, 0, 12, 8, 4 | n)
#define SYS_ICC_AP0R0_EL1		SYS_ICC_AP0Rn_EL1(0)
#define SYS_ICC_AP0R1_EL1		SYS_ICC_AP0Rn_EL1(1)
#define SYS_ICC_AP0R2_EL1		SYS_ICC_AP0Rn_EL1(2)
#define SYS_ICC_AP0R3_EL1		SYS_ICC_AP0Rn_EL1(3)
#define SYS_ICC_AP1Rn_EL1(n)		sys_reg(3, 0, 12, 9, n)
#define SYS_ICC_AP1R0_EL1		SYS_ICC_AP1Rn_EL1(0)
#define SYS_ICC_AP1R1_EL1		SYS_ICC_AP1Rn_EL1(1)
#define SYS_ICC_AP1R2_EL1		SYS_ICC_AP1Rn_EL1(2)
#define SYS_ICC_AP1R3_EL1		SYS_ICC_AP1Rn_EL1(3)
#define SYS_ICC_DIR_EL1			sys_reg(3, 0, 12, 11, 1)
#define SYS_ICC_RPR_EL1			sys_reg(3, 0, 12, 11, 3)
#define SYS_ICC_SGI1R_EL1		sys_reg(3, 0, 12, 11, 5)
#define SYS_ICC_ASGI1R_EL1		sys_reg(3, 0, 12, 11, 6)
#define SYS_ICC_SGI0R_EL1		sys_reg(3, 0, 12, 11, 7)
#define SYS_ICC_IAR1_EL1		sys_reg(3, 0, 12, 12, 0)
#define SYS_ICC_EOIR1_EL1		sys_reg(3, 0, 12, 12, 1)
#define SYS_ICC_HPPIR1_EL1		sys_reg(3, 0, 12, 12, 2)
#define SYS_ICC_BPR1_EL1		sys_reg(3, 0, 12, 12, 3)
#define SYS_ICC_CTLR_EL1		sys_reg(3, 0, 12, 12, 4)
#define SYS_ICC_SRE_EL1			sys_reg(3, 0, 12, 12, 5)
#define SYS_ICC_IGRPEN0_EL1		sys_reg(3, 0, 12, 12, 6)
#define SYS_ICC_IGRPEN1_EL1		sys_reg(3, 0, 12, 12, 7)

#define SYS_CONTEXTIDR_EL1		sys_reg(3, 0, 13, 0, 1)
#define SYS_TPIDR_EL1			sys_reg(3, 0, 13, 0, 4)

#define SYS_CNTKCTL_EL1			sys_reg(3, 0, 14, 1, 0)

#define SYS_CLIDR_EL1			sys_reg(3, 1, 0, 0, 1)
#define SYS_AIDR_EL1			sys_reg(3, 1, 0, 0, 7)

#define SYS_CSSELR_EL1			sys_reg(3, 2, 0, 0, 0)

#define SYS_CTR_EL0			sys_reg(3, 3, 0, 0, 1)
#define SYS_DCZID_EL0			sys_reg(3, 3, 0, 0, 7)

#define SYS_PMCR_EL0			sys_reg(3, 3, 9, 12, 0)
#define SYS_PMCNTENSET_EL0		sys_reg(3, 3, 9, 12, 1)
#define SYS_PMCNTENCLR_EL0		sys_reg(3, 3, 9, 12, 2)
#define SYS_PMOVSCLR_EL0		sys_reg(3, 3, 9, 12, 3)
#define SYS_PMSWINC_EL0			sys_reg(3, 3, 9, 12, 4)
#define SYS_PMSELR_EL0			sys_reg(3, 3, 9, 12, 5)
#define SYS_PMCEID0_EL0			sys_reg(3, 3, 9, 12, 6)
#define SYS_PMCEID1_EL0			sys_reg(3, 3, 9, 12, 7)
#define SYS_PMCCNTR_EL0			sys_reg(3, 3, 9, 13, 0)
#define SYS_PMXEVTYPER_EL0		sys_reg(3, 3, 9, 13, 1)
#define SYS_PMXEVCNTR_EL0		sys_reg(3, 3, 9, 13, 2)
#define SYS_PMUSERENR_EL0		sys_reg(3, 3, 9, 14, 0)
#define SYS_PMOVSSET_EL0		sys_reg(3, 3, 9, 14, 3)

#define SYS_TPIDR_EL0			sys_reg(3, 3, 13, 0, 2)
#define SYS_TPIDRRO_EL0			sys_reg(3, 3, 13, 0, 3)

#define SYS_CNTFRQ_EL0			sys_reg(3, 3, 14, 0, 0)

#define SYS_CNTP_TVAL_EL0		sys_reg(3, 3, 14, 2, 0)
#define SYS_CNTP_CTL_EL0		sys_reg(3, 3, 14, 2, 1)
#define SYS_CNTP_CVAL_EL0		sys_reg(3, 3, 14, 2, 2)

#define __PMEV_op2(n)			((n) & 0x7)
#define __CNTR_CRm(n)			(0x8 | (((n) >> 3) & 0x3))
#define SYS_PMEVCNTRn_EL0(n)		sys_reg(3, 3, 14, __CNTR_CRm(n), __PMEV_op2(n))
#define __TYPER_CRm(n)			(0xc | (((n) >> 3) & 0x3))
#define SYS_PMEVTYPERn_EL0(n)		sys_reg(3, 3, 14, __TYPER_CRm(n), __PMEV_op2(n))

#define SYS_PMCCFILTR_EL0		sys_reg (3, 3, 14, 15, 7)

#define SYS_ZCR_EL2			sys_reg(3, 4, 1, 2, 0)

#define SYS_DACR32_EL2			sys_reg(3, 4, 3, 0, 0)
#define SYS_IFSR32_EL2			sys_reg(3, 4, 5, 0, 1)
#define SYS_VSESR_EL2			sys_reg(3, 4, 5, 2, 3)
#define SYS_FPEXC32_EL2			sys_reg(3, 4, 5, 3, 0)

#define SYS_VDISR_EL2			sys_reg(3, 4, 12, 1,  1)
#define __SYS__AP0Rx_EL2(x)		sys_reg(3, 4, 12, 8, x)
#define SYS_ICH_AP0R0_EL2		__SYS__AP0Rx_EL2(0)
#define SYS_ICH_AP0R1_EL2		__SYS__AP0Rx_EL2(1)
#define SYS_ICH_AP0R2_EL2		__SYS__AP0Rx_EL2(2)
#define SYS_ICH_AP0R3_EL2		__SYS__AP0Rx_EL2(3)

#define __SYS__AP1Rx_EL2(x)		sys_reg(3, 4, 12, 9, x)
#define SYS_ICH_AP1R0_EL2		__SYS__AP1Rx_EL2(0)
#define SYS_ICH_AP1R1_EL2		__SYS__AP1Rx_EL2(1)
#define SYS_ICH_AP1R2_EL2		__SYS__AP1Rx_EL2(2)
#define SYS_ICH_AP1R3_EL2		__SYS__AP1Rx_EL2(3)

#define SYS_ICH_VSEIR_EL2		sys_reg(3, 4, 12, 9, 4)
#define SYS_ICC_SRE_EL2			sys_reg(3, 4, 12, 9, 5)
#define SYS_ICH_HCR_EL2			sys_reg(3, 4, 12, 11, 0)
#define SYS_ICH_VTR_EL2			sys_reg(3, 4, 12, 11, 1)
#define SYS_ICH_MISR_EL2		sys_reg(3, 4, 12, 11, 2)
#define SYS_ICH_EISR_EL2		sys_reg(3, 4, 12, 11, 3)
#define SYS_ICH_ELSR_EL2		sys_reg(3, 4, 12, 11, 5)
#define SYS_ICH_VMCR_EL2		sys_reg(3, 4, 12, 11, 7)

#define __SYS__LR0_EL2(x)		sys_reg(3, 4, 12, 12, x)
#define SYS_ICH_LR0_EL2			__SYS__LR0_EL2(0)
#define SYS_ICH_LR1_EL2			__SYS__LR0_EL2(1)
#define SYS_ICH_LR2_EL2			__SYS__LR0_EL2(2)
#define SYS_ICH_LR3_EL2			__SYS__LR0_EL2(3)
#define SYS_ICH_LR4_EL2			__SYS__LR0_EL2(4)
#define SYS_ICH_LR5_EL2			__SYS__LR0_EL2(5)
#define SYS_ICH_LR6_EL2			__SYS__LR0_EL2(6)
#define SYS_ICH_LR7_EL2			__SYS__LR0_EL2(7)

#define __SYS__LR8_EL2(x)		sys_reg(3, 4, 12, 13, x)
#define SYS_ICH_LR8_EL2			__SYS__LR8_EL2(0)
#define SYS_ICH_LR9_EL2			__SYS__LR8_EL2(1)
#define SYS_ICH_LR10_EL2		__SYS__LR8_EL2(2)
#define SYS_ICH_LR11_EL2		__SYS__LR8_EL2(3)
#define SYS_ICH_LR12_EL2		__SYS__LR8_EL2(4)
#define SYS_ICH_LR13_EL2		__SYS__LR8_EL2(5)
#define SYS_ICH_LR14_EL2		__SYS__LR8_EL2(6)
#define SYS_ICH_LR15_EL2		__SYS__LR8_EL2(7)

/* Common SCTLR_ELx flags. */
#define SCTLR_ELx_DSSBS	(1UL << 44)
#define SCTLR_ELx_EE    (1 << 25)
#define SCTLR_ELx_IESB	(1 << 21)
#define SCTLR_ELx_WXN	(1 << 19)
#define SCTLR_ELx_I	(1 << 12)
#define SCTLR_ELx_SA	(1 << 3)
#define SCTLR_ELx_C	(1 << 2)
#define SCTLR_ELx_A	(1 << 1)
#define SCTLR_ELx_M	1

#define SCTLR_ELx_FLAGS	(SCTLR_ELx_M  | SCTLR_ELx_A | SCTLR_ELx_C | \
			 SCTLR_ELx_SA | SCTLR_ELx_I | SCTLR_ELx_IESB)

/* SCTLR_EL2 specific flags. */
#define SCTLR_EL2_RES1	((1 << 4)  | (1 << 5)  | (1 << 11) | (1 << 16) | \
			 (1 << 18) | (1 << 22) | (1 << 23) | (1 << 28) | \
			 (1 << 29))
#define SCTLR_EL2_RES0	((1 << 6)  | (1 << 7)  | (1 << 8)  | (1 << 9)  | \
			 (1 << 10) | (1 << 13) | (1 << 14) | (1 << 15) | \
			 (1 << 17) | (1 << 20) | (1 << 24) | (1 << 26) | \
			 (1 << 27) | (1 << 30) | (1 << 31) | \
			 (0xffffefffUL << 32))

#ifdef CONFIG_CPU_BIG_ENDIAN
#define ENDIAN_SET_EL2		SCTLR_ELx_EE
#define ENDIAN_CLEAR_EL2	0
#else
#define ENDIAN_SET_EL2		0
#define ENDIAN_CLEAR_EL2	SCTLR_ELx_EE
#endif

/* SCTLR_EL2 value used for the hyp-stub */
#define SCTLR_EL2_SET	(SCTLR_ELx_IESB   | ENDIAN_SET_EL2   | SCTLR_EL2_RES1)
#define SCTLR_EL2_CLEAR	(SCTLR_ELx_M      | SCTLR_ELx_A    | SCTLR_ELx_C   | \
			 SCTLR_ELx_SA     | SCTLR_ELx_I    | SCTLR_ELx_WXN | \
			 SCTLR_ELx_DSSBS | ENDIAN_CLEAR_EL2 | SCTLR_EL2_RES0)

#if (SCTLR_EL2_SET ^ SCTLR_EL2_CLEAR) != 0xffffffffffffffff
#error "Inconsistent SCTLR_EL2 set/clear bits"
#endif

/* SCTLR_EL1 specific flags. */
#define SCTLR_EL1_UCI		(1 << 26)
#define SCTLR_EL1_E0E		(1 << 24)
#define SCTLR_EL1_SPAN		(1 << 23)
#define SCTLR_EL1_NTWE		(1 << 18)
#define SCTLR_EL1_NTWI		(1 << 16)
#define SCTLR_EL1_UCT		(1 << 15)
#define SCTLR_EL1_DZE		(1 << 14)
#define SCTLR_EL1_UMA		(1 << 9)
#define SCTLR_EL1_SED		(1 << 8)
#define SCTLR_EL1_ITD		(1 << 7)
#define SCTLR_EL1_CP15BEN	(1 << 5)
#define SCTLR_EL1_SA0		(1 << 4)

#define SCTLR_EL1_RES1	((1 << 11) | (1 << 20) | (1 << 22) | (1 << 28) | \
			 (1 << 29))
#define SCTLR_EL1_RES0  ((1 << 6)  | (1 << 10) | (1 << 13) | (1 << 17) | \
			 (1 << 27) | (1 << 30) | (1 << 31) | \
			 (0xffffefffUL << 32))

#ifdef CONFIG_CPU_BIG_ENDIAN
#define ENDIAN_SET_EL1		(SCTLR_EL1_E0E | SCTLR_ELx_EE)
#define ENDIAN_CLEAR_EL1	0
#else
#define ENDIAN_SET_EL1		0
#define ENDIAN_CLEAR_EL1	(SCTLR_EL1_E0E | SCTLR_ELx_EE)
#endif

#define SCTLR_EL1_SET	(SCTLR_ELx_M    | SCTLR_ELx_C    | SCTLR_ELx_SA   |\
			 SCTLR_EL1_SA0  | SCTLR_EL1_SED  | SCTLR_ELx_I    |\
			 SCTLR_EL1_DZE  | SCTLR_EL1_UCT  | SCTLR_EL1_NTWI |\
			 SCTLR_EL1_NTWE | SCTLR_ELx_IESB | SCTLR_EL1_SPAN |\
			 ENDIAN_SET_EL1 | SCTLR_EL1_UCI  | SCTLR_EL1_RES1)
#define SCTLR_EL1_CLEAR	(SCTLR_ELx_A   | SCTLR_EL1_CP15BEN | SCTLR_EL1_ITD    |\
			 SCTLR_EL1_UMA | SCTLR_ELx_WXN     | ENDIAN_CLEAR_EL1 |\
			 SCTLR_ELx_DSSBS | SCTLR_EL1_RES0)

#if (SCTLR_EL1_SET ^ SCTLR_EL1_CLEAR) != 0xffffffffffffffff
#error "Inconsistent SCTLR_EL1 set/clear bits"
#endif

/* id_aa64isar0 */
#define ID_AA64ISAR0_TS_SHIFT		52
#define ID_AA64ISAR0_FHM_SHIFT		48
#define ID_AA64ISAR0_DP_SHIFT		44
#define ID_AA64ISAR0_SM4_SHIFT		40
#define ID_AA64ISAR0_SM3_SHIFT		36
#define ID_AA64ISAR0_SHA3_SHIFT		32
#define ID_AA64ISAR0_RDM_SHIFT		28
#define ID_AA64ISAR0_ATOMICS_SHIFT	20
#define ID_AA64ISAR0_CRC32_SHIFT	16
#define ID_AA64ISAR0_SHA2_SHIFT		12
#define ID_AA64ISAR0_SHA1_SHIFT		8
#define ID_AA64ISAR0_AES_SHIFT		4

/* id_aa64isar1 */
#define ID_AA64ISAR1_SB_SHIFT		36
#define ID_AA64ISAR1_GPA_SHIFT		24
#define ID_AA64ISAR1_LRCPC_SHIFT	20
#define ID_AA64ISAR1_FCMA_SHIFT		16
#define ID_AA64ISAR1_JSCVT_SHIFT	12
#define ID_AA64ISAR1_APA_SHIFT		4
#define ID_AA64ISAR1_DPB_SHIFT		0

/* id_aa64isar2 */
#define ID_AA64ISAR2_CLEARBHB_SHIFT	28

/* id_aa64pfr0 */
#define ID_AA64PFR0_CSV3_SHIFT		60
#define ID_AA64PFR0_CSV2_SHIFT		56
#define ID_AA64PFR0_DIT_SHIFT		48
#define ID_AA64PFR0_SVE_SHIFT		32
#define ID_AA64PFR0_RAS_SHIFT		28
#define ID_AA64PFR0_GIC_SHIFT		24
#define ID_AA64PFR0_ASIMD_SHIFT		20
#define ID_AA64PFR0_FP_SHIFT		16
#define ID_AA64PFR0_EL3_SHIFT		12
#define ID_AA64PFR0_EL2_SHIFT		8
#define ID_AA64PFR0_EL1_SHIFT		4
#define ID_AA64PFR0_EL0_SHIFT		0

#define ID_AA64PFR0_SVE			0x1
#define ID_AA64PFR0_RAS_V1		0x1
#define ID_AA64PFR0_FP_NI		0xf
#define ID_AA64PFR0_FP_SUPPORTED	0x0
#define ID_AA64PFR0_ASIMD_NI		0xf
#define ID_AA64PFR0_ASIMD_SUPPORTED	0x0
#define ID_AA64PFR0_EL1_64BIT_ONLY	0x1
#define ID_AA64PFR0_EL0_64BIT_ONLY	0x1
#define ID_AA64PFR0_EL0_32BIT_64BIT	0x2

/* id_aa64pfr1 */
#define ID_AA64PFR1_RAS_SHIFT		12
#define ID_AA64PFR1_SSBS_SHIFT		4

#define ID_AA64PFR1_SSBS_PSTATE_NI	0
#define ID_AA64PFR1_SSBS_PSTATE_ONLY	1
#define ID_AA64PFR1_SSBS_PSTATE_INSNS	2

/* id_aa64mmfr0 */
#define ID_AA64MMFR0_TGRAN4_SHIFT	28
#define ID_AA64MMFR0_TGRAN64_SHIFT	24
#define ID_AA64MMFR0_TGRAN16_SHIFT	20
#define ID_AA64MMFR0_BIGENDEL0_SHIFT	16
#define ID_AA64MMFR0_SNSMEM_SHIFT	12
#define ID_AA64MMFR0_BIGENDEL_SHIFT	8
#define ID_AA64MMFR0_ASID_SHIFT		4
#define ID_AA64MMFR0_PARANGE_SHIFT	0

#define ID_AA64MMFR0_TGRAN4_NI		0xf
#define ID_AA64MMFR0_TGRAN4_SUPPORTED	0x0
#define ID_AA64MMFR0_TGRAN64_NI		0xf
#define ID_AA64MMFR0_TGRAN64_SUPPORTED	0x0
#define ID_AA64MMFR0_TGRAN16_NI		0x0
#define ID_AA64MMFR0_TGRAN16_SUPPORTED	0x1
#define ID_AA64MMFR0_PARANGE_48		0x5
#define ID_AA64MMFR0_PARANGE_52		0x6

#ifdef CONFIG_ARM64_PA_BITS_52
#define ID_AA64MMFR0_PARANGE_MAX	ID_AA64MMFR0_PARANGE_52
#else
#define ID_AA64MMFR0_PARANGE_MAX	ID_AA64MMFR0_PARANGE_48
#endif

/* id_aa64mmfr1 */
#define ID_AA64MMFR1_ECBHB_SHIFT	60
#define ID_AA64MMFR1_PAN_SHIFT		20
#define ID_AA64MMFR1_LOR_SHIFT		16
#define ID_AA64MMFR1_HPD_SHIFT		12
#define ID_AA64MMFR1_VHE_SHIFT		8
#define ID_AA64MMFR1_VMIDBITS_SHIFT	4
#define ID_AA64MMFR1_HADBS_SHIFT	0

#define ID_AA64MMFR1_VMIDBITS_8		0
#define ID_AA64MMFR1_VMIDBITS_16	2

/* id_aa64mmfr2 */
#define ID_AA64MMFR2_FWB_SHIFT		40
#define ID_AA64MMFR2_IDS_SHIFT		36
#define ID_AA64MMFR2_AT_SHIFT		32
#define ID_AA64MMFR2_LV_SHIFT		24
#define ID_AA64MMFR2_LVA_SHIFT		16
#define ID_AA64MMFR2_IESB_SHIFT		12
#define ID_AA64MMFR2_LSM_SHIFT		8
#define ID_AA64MMFR2_UAO_SHIFT		4
#define ID_AA64MMFR2_CNP_SHIFT		0

/* id_aa64dfr0 */
#define ID_AA64DFR0_PMSVER_SHIFT	32
#define ID_AA64DFR0_CTX_CMPS_SHIFT	28
#define ID_AA64DFR0_WRPS_SHIFT		20
#define ID_AA64DFR0_BRPS_SHIFT		12
#define ID_AA64DFR0_PMUVER_SHIFT	8
#define ID_AA64DFR0_TRACEVER_SHIFT	4
#define ID_AA64DFR0_DEBUGVER_SHIFT	0

#define ID_ISAR4_SMC_SHIFT		12

#define ID_ISAR5_VCMA_SHIFT		28
#define ID_ISAR5_RDM_SHIFT		24
#define ID_ISAR5_CRC32_SHIFT		16
#define ID_ISAR5_SHA2_SHIFT		12
#define ID_ISAR5_SHA1_SHIFT		8
#define ID_ISAR5_AES_SHIFT		4
#define ID_ISAR5_SEVL_SHIFT		0

#define MVFR0_FPROUND_SHIFT		28
#define MVFR0_FPSHVEC_SHIFT		24
#define MVFR0_FPSQRT_SHIFT		20
#define MVFR0_FPDIVIDE_SHIFT		16
#define MVFR0_FPTRAP_SHIFT		12
#define MVFR0_FPDP_SHIFT		8
#define MVFR0_FPSP_SHIFT		4
#define MVFR0_SIMD_SHIFT		0

#define MVFR1_SIMDFMAC_SHIFT		28
#define MVFR1_FPHP_SHIFT		24
#define MVFR1_SIMDHP_SHIFT		20
#define MVFR1_SIMDSP_SHIFT		16
#define MVFR1_SIMDINT_SHIFT		12
#define MVFR1_SIMDLS_SHIFT		8
#define MVFR1_FPDNAN_SHIFT		4
#define MVFR1_FPFTZ_SHIFT		0


#define ID_AA64MMFR0_TGRAN4_SHIFT	28
#define ID_AA64MMFR0_TGRAN64_SHIFT	24
#define ID_AA64MMFR0_TGRAN16_SHIFT	20

#define ID_AA64MMFR0_TGRAN4_NI		0xf
#define ID_AA64MMFR0_TGRAN4_SUPPORTED	0x0
#define ID_AA64MMFR0_TGRAN64_NI		0xf
#define ID_AA64MMFR0_TGRAN64_SUPPORTED	0x0
#define ID_AA64MMFR0_TGRAN16_NI		0x0
#define ID_AA64MMFR0_TGRAN16_SUPPORTED	0x1

#if defined(CONFIG_ARM64_4K_PAGES)
#define ID_AA64MMFR0_TGRAN_SHIFT	ID_AA64MMFR0_TGRAN4_SHIFT
#define ID_AA64MMFR0_TGRAN_SUPPORTED	ID_AA64MMFR0_TGRAN4_SUPPORTED
#elif defined(CONFIG_ARM64_16K_PAGES)
#define ID_AA64MMFR0_TGRAN_SHIFT	ID_AA64MMFR0_TGRAN16_SHIFT
#define ID_AA64MMFR0_TGRAN_SUPPORTED	ID_AA64MMFR0_TGRAN16_SUPPORTED
#elif defined(CONFIG_ARM64_64K_PAGES)
#define ID_AA64MMFR0_TGRAN_SHIFT	ID_AA64MMFR0_TGRAN64_SHIFT
#define ID_AA64MMFR0_TGRAN_SUPPORTED	ID_AA64MMFR0_TGRAN64_SUPPORTED
#endif


/*
 * The ZCR_ELx_LEN_* definitions intentionally include bits [8:4] which
 * are reserved by the SVE architecture for future expansion of the LEN
 * field, with compatible semantics.
 */
#define ZCR_ELx_LEN_SHIFT	0
#define ZCR_ELx_LEN_SIZE	9
#define ZCR_ELx_LEN_MASK	0x1ff

#define CPACR_EL1_ZEN_EL1EN	(1 << 16) /* enable EL1 access */
#define CPACR_EL1_ZEN_EL0EN	(1 << 17) /* enable EL0 access, if EL1EN set */
#define CPACR_EL1_ZEN		(CPACR_EL1_ZEN_EL1EN | CPACR_EL1_ZEN_EL0EN)


/* Safe value for MPIDR_EL1: Bit31:RES1, Bit30:U:0, Bit24:MT:0 */
#define SYS_MPIDR_SAFE_VAL		(1UL << 31)

#ifdef __ASSEMBLY__

	.irp	num,0,1,2,3,4,5,6,7,8,9,10,11,12,13,14,15,16,17,18,19,20,21,22,23,24,25,26,27,28,29,30
	.equ	.L__reg_num_x\num, \num
	.endr
	.equ	.L__reg_num_xzr, 31

	.macro	mrs_s, rt, sreg
	 __emit_inst(0xd5200000|(\sreg)|(.L__reg_num_\rt))
	.endm

	.macro	msr_s, sreg, rt
	__emit_inst(0xd5000000|(\sreg)|(.L__reg_num_\rt))
	.endm

#else

#include <linux/build_bug.h>
#include <linux/types.h>

#define __DEFINE_MRS_MSR_S_REGNUM				\
"	.irp	num,0,1,2,3,4,5,6,7,8,9,10,11,12,13,14,15,16,17,18,19,20,21,22,23,24,25,26,27,28,29,30\n" \
"	.equ	.L__reg_num_x\\num, \\num\n"			\
"	.endr\n"						\
"	.equ	.L__reg_num_xzr, 31\n"

#define DEFINE_MRS_S						\
	__DEFINE_MRS_MSR_S_REGNUM				\
"	.macro	mrs_s, rt, sreg\n"				\
	__emit_inst(0xd5200000|(\\sreg)|(.L__reg_num_\\rt))	\
"	.endm\n"

#define DEFINE_MSR_S						\
	__DEFINE_MRS_MSR_S_REGNUM				\
"	.macro	msr_s, sreg, rt\n"				\
	__emit_inst(0xd5000000|(\\sreg)|(.L__reg_num_\\rt))	\
"	.endm\n"

#define UNDEFINE_MRS_S						\
"	.purgem	mrs_s\n"

#define UNDEFINE_MSR_S						\
"	.purgem	msr_s\n"

#define __mrs_s(v, r)						\
	DEFINE_MRS_S						\
"	mrs_s " v ", " __stringify(r) "\n"			\
	UNDEFINE_MRS_S

#define __msr_s(r, v)						\
	DEFINE_MSR_S						\
"	msr_s " __stringify(r) ", " v "\n"			\
	UNDEFINE_MSR_S

/*
 * Unlike read_cpuid, calls to read_sysreg are never expected to be
 * optimized away or replaced with synthetic values.
 */
#define read_sysreg(r) ({					\
	u64 __val;						\
	asm volatile("mrs %0, " __stringify(r) : "=r" (__val));	\
	__val;							\
})

/*
 * The "Z" constraint normally means a zero immediate, but when combined with
 * the "%x0" template means XZR.
 */
#define write_sysreg(v, r) do {					\
	u64 __val = (u64)(v);					\
	asm volatile("msr " __stringify(r) ", %x0"		\
		     : : "rZ" (__val));				\
} while (0)

/*
 * For registers without architectural names, or simply unsupported by
 * GAS.
 */
#define read_sysreg_s(r) ({						\
	u64 __val;							\
	asm volatile(__mrs_s("%0", r) : "=r" (__val));			\
	__val;								\
})

#define write_sysreg_s(v, r) do {					\
	u64 __val = (u64)(v);						\
	asm volatile(__msr_s(r, "%x0") : : "rZ" (__val));		\
} while (0)

/*
 * Modify bits in a sysreg. Bits in the clear mask are zeroed, then bits in the
 * set mask are set. Other bits are left as-is.
 */
#define sysreg_clear_set(sysreg, clear, set) do {			\
	u64 __scs_val = read_sysreg(sysreg);				\
	u64 __scs_new = (__scs_val & ~(u64)(clear)) | (set);		\
	if (__scs_new != __scs_val)					\
		write_sysreg(__scs_new, sysreg);			\
} while (0)

#endif

#endif	/* __ASM_SYSREG_H */<|MERGE_RESOLUTION|>--- conflicted
+++ resolved
@@ -106,10 +106,6 @@
 #define SET_PSTATE_PAN(x)		__emit_inst(0xd500401f | PSTATE_PAN | ((!!x) << PSTATE_Imm_shift))
 #define SET_PSTATE_UAO(x)		__emit_inst(0xd500401f | PSTATE_UAO | ((!!x) << PSTATE_Imm_shift))
 #define SET_PSTATE_SSBS(x)		__emit_inst(0xd500401f | PSTATE_SSBS | ((!!x) << PSTATE_Imm_shift))
-<<<<<<< HEAD
-
-=======
->>>>>>> 97fd5077
 
 #define SYS_DC_ISW			sys_insn(1, 0, 7, 6, 2)
 #define SYS_DC_CSW			sys_insn(1, 0, 7, 10, 2)
