--- conflicted
+++ resolved
@@ -80,16 +80,7 @@
  */
 #ifdef CONFIG_KASAN
 #define KASAN_SHADOW_SIZE	(UL(1) << (VA_BITS - KASAN_SHADOW_SCALE_SHIFT))
-<<<<<<< HEAD
-#ifdef CONFIG_KASAN_EXTRA
-#define KASAN_THREAD_SHIFT	2
-#else
-/* Increase to *4, because of https://bugs.llvm.org/show_bug.cgi?id=38809 */
-#define KASAN_THREAD_SHIFT	2
-#endif /* CONFIG_KASAN_EXTRA */
-=======
 #define KASAN_THREAD_SHIFT	1
->>>>>>> 2700cf83
 #else
 #define KASAN_SHADOW_SIZE	(0)
 #define KASAN_THREAD_SHIFT	0
