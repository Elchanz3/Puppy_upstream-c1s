/*
 * Device Tree Source for OMAP3 SoC
 *
 * Copyright (C) 2011 Texas Instruments Incorporated - http://www.ti.com/
 *
 * This file is licensed under the terms of the GNU General Public License
 * version 2.  This program is licensed "as is" without any warranty of any
 * kind, whether express or implied.
 */

/include/ "skeleton.dtsi"

/ {
	compatible = "ti,omap3430", "ti,omap3";

	aliases {
		serial0 = &uart1;
		serial1 = &uart2;
		serial2 = &uart3;
	};

	cpus {
		cpu@0 {
			compatible = "arm,cortex-a8";
		};
	};

	/*
	 * The soc node represents the soc top level view. It is uses for IPs
	 * that are not memory mapped in the MPU view or for the MPU itself.
	 */
	soc {
		compatible = "ti,omap-infra";
		mpu {
			compatible = "ti,omap3-mpu";
			ti,hwmods = "mpu";
		};

		iva {
			compatible = "ti,iva2.2";
			ti,hwmods = "iva";

			dsp {
				compatible = "ti,omap3-c64";
			};
		};
	};

	/*
	 * XXX: Use a flat representation of the OMAP3 interconnect.
	 * The real OMAP interconnect network is quite complex.
	 * Since that will not bring real advantage to represent that in DT for
	 * the moment, just use a fake OCP bus entry to represent the whole bus
	 * hierarchy.
	 */
	ocp {
		compatible = "simple-bus";
		#address-cells = <1>;
		#size-cells = <1>;
		ranges;
		ti,hwmods = "l3_main";

		intc: interrupt-controller@48200000 {
			compatible = "ti,omap2-intc";
			interrupt-controller;
			#interrupt-cells = <1>;
			ti,intc-size = <96>;
			reg = <0x48200000 0x1000>;
		};

		omap3_pmx_core: pinmux@48002030 {
			compatible = "ti,omap3-padconf", "pinctrl-single";
			reg = <0x48002030 0x05cc>;
			#address-cells = <1>;
			#size-cells = <0>;
			pinctrl-single,register-width = <16>;
			pinctrl-single,function-mask = <0x7fff>;
		};

		omap3_pmx_wkup: pinmux@0x48002a58 {
			compatible = "ti,omap3-padconf", "pinctrl-single";
			reg = <0x48002a58 0x5c>;
			#address-cells = <1>;
			#size-cells = <0>;
			pinctrl-single,register-width = <16>;
			pinctrl-single,function-mask = <0x7fff>;
		};

		gpio1: gpio@48310000 {
			compatible = "ti,omap3-gpio";
			ti,hwmods = "gpio1";
			gpio-controller;
			#gpio-cells = <2>;
			interrupt-controller;
			#interrupt-cells = <1>;
		};

		gpio2: gpio@49050000 {
			compatible = "ti,omap3-gpio";
			ti,hwmods = "gpio2";
			gpio-controller;
			#gpio-cells = <2>;
			interrupt-controller;
			#interrupt-cells = <1>;
		};

		gpio3: gpio@49052000 {
			compatible = "ti,omap3-gpio";
			ti,hwmods = "gpio3";
			gpio-controller;
			#gpio-cells = <2>;
			interrupt-controller;
			#interrupt-cells = <1>;
		};

		gpio4: gpio@49054000 {
			compatible = "ti,omap3-gpio";
			ti,hwmods = "gpio4";
			gpio-controller;
			#gpio-cells = <2>;
			interrupt-controller;
			#interrupt-cells = <1>;
		};

		gpio5: gpio@49056000 {
			compatible = "ti,omap3-gpio";
			ti,hwmods = "gpio5";
			gpio-controller;
			#gpio-cells = <2>;
			interrupt-controller;
			#interrupt-cells = <1>;
		};

		gpio6: gpio@49058000 {
			compatible = "ti,omap3-gpio";
			ti,hwmods = "gpio6";
			gpio-controller;
			#gpio-cells = <2>;
			interrupt-controller;
			#interrupt-cells = <1>;
		};

		uart1: serial@4806a000 {
			compatible = "ti,omap3-uart";
			ti,hwmods = "uart1";
			clock-frequency = <48000000>;
		};

		uart2: serial@4806c000 {
			compatible = "ti,omap3-uart";
			ti,hwmods = "uart2";
			clock-frequency = <48000000>;
		};

		uart3: serial@49020000 {
			compatible = "ti,omap3-uart";
			ti,hwmods = "uart3";
			clock-frequency = <48000000>;
		};

		i2c1: i2c@48070000 {
			compatible = "ti,omap3-i2c";
			#address-cells = <1>;
			#size-cells = <0>;
			ti,hwmods = "i2c1";
		};

		i2c2: i2c@48072000 {
			compatible = "ti,omap3-i2c";
			#address-cells = <1>;
			#size-cells = <0>;
			ti,hwmods = "i2c2";
		};

		i2c3: i2c@48060000 {
			compatible = "ti,omap3-i2c";
			#address-cells = <1>;
			#size-cells = <0>;
			ti,hwmods = "i2c3";
		};

		mcspi1: spi@48098000 {
			compatible = "ti,omap2-mcspi";
			#address-cells = <1>;
			#size-cells = <0>;
			ti,hwmods = "mcspi1";
			ti,spi-num-cs = <4>;
		};

		mcspi2: spi@4809a000 {
			compatible = "ti,omap2-mcspi";
			#address-cells = <1>;
			#size-cells = <0>;
			ti,hwmods = "mcspi2";
			ti,spi-num-cs = <2>;
		};

		mcspi3: spi@480b8000 {
			compatible = "ti,omap2-mcspi";
			#address-cells = <1>;
			#size-cells = <0>;
			ti,hwmods = "mcspi3";
			ti,spi-num-cs = <2>;
		};

		mcspi4: spi@480ba000 {
			compatible = "ti,omap2-mcspi";
			#address-cells = <1>;
			#size-cells = <0>;
			ti,hwmods = "mcspi4";
			ti,spi-num-cs = <1>;
		};

		mmc1: mmc@4809c000 {
			compatible = "ti,omap3-hsmmc";
			ti,hwmods = "mmc1";
			ti,dual-volt;
		};

		mmc2: mmc@480b4000 {
			compatible = "ti,omap3-hsmmc";
			ti,hwmods = "mmc2";
		};

		mmc3: mmc@480ad000 {
			compatible = "ti,omap3-hsmmc";
			ti,hwmods = "mmc3";
		};

		wdt2: wdt@48314000 {
			compatible = "ti,omap3-wdt";
			ti,hwmods = "wd_timer2";
		};
<<<<<<< HEAD
=======

		mcbsp1: mcbsp@48074000 {
			compatible = "ti,omap3-mcbsp";
			reg = <0x48074000 0xff>;
			reg-names = "mpu";
			interrupts = <16>, /* OCP compliant interrupt */
				     <59>, /* TX interrupt */
				     <60>; /* RX interrupt */
			interrupt-names = "common", "tx", "rx";
			interrupt-parent = <&intc>;
			ti,buffer-size = <128>;
			ti,hwmods = "mcbsp1";
		};

		mcbsp2: mcbsp@49022000 {
			compatible = "ti,omap3-mcbsp";
			reg = <0x49022000 0xff>,
			      <0x49028000 0xff>;
			reg-names = "mpu", "sidetone";
			interrupts = <17>, /* OCP compliant interrupt */
				     <62>, /* TX interrupt */
				     <63>, /* RX interrupt */
				     <4>;  /* Sidetone */
			interrupt-names = "common", "tx", "rx", "sidetone";
			interrupt-parent = <&intc>;
			ti,buffer-size = <1280>;
			ti,hwmods = "mcbsp2";
		};

		mcbsp3: mcbsp@49024000 {
			compatible = "ti,omap3-mcbsp";
			reg = <0x49024000 0xff>,
			      <0x4902a000 0xff>;
			reg-names = "mpu", "sidetone";
			interrupts = <22>, /* OCP compliant interrupt */
				     <89>, /* TX interrupt */
				     <90>, /* RX interrupt */
				     <5>;  /* Sidetone */
			interrupt-names = "common", "tx", "rx", "sidetone";
			interrupt-parent = <&intc>;
			ti,buffer-size = <128>;
			ti,hwmods = "mcbsp3";
		};

		mcbsp4: mcbsp@49026000 {
			compatible = "ti,omap3-mcbsp";
			reg = <0x49026000 0xff>;
			reg-names = "mpu";
			interrupts = <23>, /* OCP compliant interrupt */
				     <54>, /* TX interrupt */
				     <55>; /* RX interrupt */
			interrupt-names = "common", "tx", "rx";
			interrupt-parent = <&intc>;
			ti,buffer-size = <128>;
			ti,hwmods = "mcbsp4";
		};

		mcbsp5: mcbsp@48096000 {
			compatible = "ti,omap3-mcbsp";
			reg = <0x48096000 0xff>;
			reg-names = "mpu";
			interrupts = <27>, /* OCP compliant interrupt */
				     <81>, /* TX interrupt */
				     <82>; /* RX interrupt */
			interrupt-names = "common", "tx", "rx";
			interrupt-parent = <&intc>;
			ti,buffer-size = <128>;
			ti,hwmods = "mcbsp5";
		};
>>>>>>> 84bae6c3
	};
};<|MERGE_RESOLUTION|>--- conflicted
+++ resolved
@@ -231,8 +231,6 @@
 			compatible = "ti,omap3-wdt";
 			ti,hwmods = "wd_timer2";
 		};
-<<<<<<< HEAD
-=======
 
 		mcbsp1: mcbsp@48074000 {
 			compatible = "ti,omap3-mcbsp";
@@ -302,6 +300,5 @@
 			ti,buffer-size = <128>;
 			ti,hwmods = "mcbsp5";
 		};
->>>>>>> 84bae6c3
 	};
 };