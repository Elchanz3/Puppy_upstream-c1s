--- conflicted
+++ resolved
@@ -320,29 +320,16 @@
 		vbus-supply = <&vbus_reg>;
 	};
 
-	usb-phy@c5000000 {
-		status = "okay";
-		vbus-supply = <&vbus_reg>;
-	};
-
 	usb@c5004000 {
 		status = "okay";
-<<<<<<< HEAD
-		nvidia,phy-reset-gpio = <&gpio 168 1>; /* gpio PV0, active low */
-=======
 		nvidia,phy-reset-gpio = <&gpio TEGRA_GPIO(V, 0)
 			GPIO_ACTIVE_LOW>;
->>>>>>> 9686bb66
 	};
 
 	usb-phy@c5004000 {
 		status = "okay";
-<<<<<<< HEAD
-		nvidia,phy-reset-gpio = <&gpio 168 1>; /* gpio PV0, active low */
-=======
 		nvidia,phy-reset-gpio = <&gpio TEGRA_GPIO(V, 0)
 			GPIO_ACTIVE_LOW>;
->>>>>>> 9686bb66
 	};
 
 	usb@c5008000 {
