--- conflicted
+++ resolved
@@ -3894,15 +3894,12 @@
 	struct inode *inode = mapping->host;
 	size_t count = iov_iter_count(iter);
 	ssize_t ret;
-<<<<<<< HEAD
 	int dio_flags = 0;
-=======
 	loff_t offset = iocb->ki_pos;
 	loff_t size = i_size_read(inode);
 
 	if (offset >= size)
 		return 0;
->>>>>>> 9f80205d
 
 	/*
 	 * Shared inode_lock is enough for us - it protects against concurrent
