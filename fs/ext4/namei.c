// SPDX-License-Identifier: GPL-2.0
/*
 *  linux/fs/ext4/namei.c
 *
 * Copyright (C) 1992, 1993, 1994, 1995
 * Remy Card (card@masi.ibp.fr)
 * Laboratoire MASI - Institut Blaise Pascal
 * Universite Pierre et Marie Curie (Paris VI)
 *
 *  from
 *
 *  linux/fs/minix/namei.c
 *
 *  Copyright (C) 1991, 1992  Linus Torvalds
 *
 *  Big-endian to little-endian byte-swapping/bitmaps by
 *        David S. Miller (davem@caip.rutgers.edu), 1995
 *  Directory entry file type support and forward compatibility hooks
 *	for B-tree directories by Theodore Ts'o (tytso@mit.edu), 1998
 *  Hash Tree Directory indexing (c)
 *	Daniel Phillips, 2001
 *  Hash Tree Directory indexing porting
 *	Christopher Li, 2002
 *  Hash Tree Directory indexing cleanup
 *	Theodore Ts'o, 2002
 */

#include <linux/fs.h>
#include <linux/pagemap.h>
#include <linux/time.h>
#include <linux/fcntl.h>
#include <linux/stat.h>
#include <linux/string.h>
#include <linux/quotaops.h>
#include <linux/buffer_head.h>
#include <linux/bio.h>
#include <linux/iversion.h>
#include <linux/unicode.h>
#include "ext4.h"
#include "ext4_jbd2.h"

#include "xattr.h"
#include "acl.h"

#include <trace/events/ext4.h>
/*
 * define how far ahead to read directories while searching them.
 */
#define NAMEI_RA_CHUNKS  2
#define NAMEI_RA_BLOCKS  4
#define NAMEI_RA_SIZE	     (NAMEI_RA_CHUNKS * NAMEI_RA_BLOCKS)

static struct buffer_head *ext4_append(handle_t *handle,
					struct inode *inode,
					ext4_lblk_t *block)
{
	struct buffer_head *bh;
	int err;

	if (unlikely(EXT4_SB(inode->i_sb)->s_max_dir_size_kb &&
		     ((inode->i_size >> 10) >=
		      EXT4_SB(inode->i_sb)->s_max_dir_size_kb)))
		return ERR_PTR(-ENOSPC);

	*block = inode->i_size >> inode->i_sb->s_blocksize_bits;

	bh = ext4_bread(handle, inode, *block, EXT4_GET_BLOCKS_CREATE);
	if (IS_ERR(bh))
		return bh;
	inode->i_size += inode->i_sb->s_blocksize;
	EXT4_I(inode)->i_disksize = inode->i_size;
	BUFFER_TRACE(bh, "get_write_access");
	err = ext4_journal_get_write_access(handle, bh);
	if (err) {
		brelse(bh);
		ext4_std_error(inode->i_sb, err);
		return ERR_PTR(err);
	}
	return bh;
}

static int ext4_dx_csum_verify(struct inode *inode,
			       struct ext4_dir_entry *dirent);

/*
 * Hints to ext4_read_dirblock regarding whether we expect a directory
 * block being read to be an index block, or a block containing
 * directory entries (and if the latter, whether it was found via a
 * logical block in an htree index block).  This is used to control
 * what sort of sanity checkinig ext4_read_dirblock() will do on the
 * directory block read from the storage device.  EITHER will means
 * the caller doesn't know what kind of directory block will be read,
 * so no specific verification will be done.
 */
typedef enum {
	EITHER, INDEX, DIRENT, DIRENT_HTREE
} dirblock_type_t;

#define ext4_read_dirblock(inode, block, type) \
	__ext4_read_dirblock((inode), (block), (type), __func__, __LINE__)

static struct buffer_head *__ext4_read_dirblock(struct inode *inode,
						ext4_lblk_t block,
						dirblock_type_t type,
						const char *func,
						unsigned int line)
{
	struct buffer_head *bh;
	struct ext4_dir_entry *dirent;
	int is_dx_block = 0;

	bh = ext4_bread(NULL, inode, block, 0);
	if (IS_ERR(bh)) {
		__ext4_warning(inode->i_sb, func, line,
			       "inode #%lu: lblock %lu: comm %s: "
			       "error %ld reading directory block",
			       inode->i_ino, (unsigned long)block,
			       current->comm, PTR_ERR(bh));

		return bh;
	}
	if (!bh && (type == INDEX || type == DIRENT_HTREE)) {
		ext4_error_inode(inode, func, line, block,
				 "Directory hole found for htree %s block",
				 (type == INDEX) ? "index" : "leaf");
		return ERR_PTR(-EFSCORRUPTED);
	}
	if (!bh)
		return NULL;
	dirent = (struct ext4_dir_entry *) bh->b_data;
	/* Determine whether or not we have an index block */
	if (is_dx(inode)) {
		if (block == 0)
			is_dx_block = 1;
		else if (ext4_rec_len_from_disk(dirent->rec_len,
						inode->i_sb->s_blocksize) ==
			 inode->i_sb->s_blocksize)
			is_dx_block = 1;
	}
	if (!is_dx_block && type == INDEX) {
		ext4_error_inode(inode, func, line, block,
		       "directory leaf block found instead of index block");
		brelse(bh);
		return ERR_PTR(-EFSCORRUPTED);
	}
	if (!ext4_has_metadata_csum(inode->i_sb) ||
	    buffer_verified(bh))
		return bh;

	/*
	 * An empty leaf block can get mistaken for a index block; for
	 * this reason, we can only check the index checksum when the
	 * caller is sure it should be an index block.
	 */
	if (is_dx_block && type == INDEX) {
		if (ext4_dx_csum_verify(inode, dirent))
			set_buffer_verified(bh);
		else {
			ext4_error_inode(inode, func, line, block,
					 "Directory index failed checksum");
			brelse(bh);
			return ERR_PTR(-EFSBADCRC);
		}
	}
	if (!is_dx_block) {
		if (ext4_dirent_csum_verify(inode, dirent))
			set_buffer_verified(bh);
		else {
			ext4_error_inode(inode, func, line, block,
					 "Directory block failed checksum");
			brelse(bh);
			return ERR_PTR(-EFSBADCRC);
		}
	}
	return bh;
}

#ifndef assert
#define assert(test) J_ASSERT(test)
#endif

#ifdef DX_DEBUG
#define dxtrace(command) command
#else
#define dxtrace(command)
#endif

struct fake_dirent
{
	__le32 inode;
	__le16 rec_len;
	u8 name_len;
	u8 file_type;
};

struct dx_countlimit
{
	__le16 limit;
	__le16 count;
};

struct dx_entry
{
	__le32 hash;
	__le32 block;
};

/*
 * dx_root_info is laid out so that if it should somehow get overlaid by a
 * dirent the two low bits of the hash version will be zero.  Therefore, the
 * hash version mod 4 should never be 0.  Sincerely, the paranoia department.
 */

struct dx_root
{
	struct fake_dirent dot;
	char dot_name[4];
	struct fake_dirent dotdot;
	char dotdot_name[4];
	struct dx_root_info
	{
		__le32 reserved_zero;
		u8 hash_version;
		u8 info_length; /* 8 */
		u8 indirect_levels;
		u8 unused_flags;
	}
	info;
	struct dx_entry	entries[0];
};

struct dx_node
{
	struct fake_dirent fake;
	struct dx_entry	entries[0];
};


struct dx_frame
{
	struct buffer_head *bh;
	struct dx_entry *entries;
	struct dx_entry *at;
};

struct dx_map_entry
{
	u32 hash;
	u16 offs;
	u16 size;
};

/*
 * This goes at the end of each htree block.
 */
struct dx_tail {
	u32 dt_reserved;
	__le32 dt_checksum;	/* crc32c(uuid+inum+dirblock) */
};

static inline ext4_lblk_t dx_get_block(struct dx_entry *entry);
static void dx_set_block(struct dx_entry *entry, ext4_lblk_t value);
static inline unsigned dx_get_hash(struct dx_entry *entry);
static void dx_set_hash(struct dx_entry *entry, unsigned value);
static unsigned dx_get_count(struct dx_entry *entries);
static unsigned dx_get_limit(struct dx_entry *entries);
static void dx_set_count(struct dx_entry *entries, unsigned value);
static void dx_set_limit(struct dx_entry *entries, unsigned value);
static unsigned dx_root_limit(struct inode *dir, unsigned infosize);
static unsigned dx_node_limit(struct inode *dir);
static struct dx_frame *dx_probe(struct ext4_filename *fname,
				 struct inode *dir,
				 struct dx_hash_info *hinfo,
				 struct dx_frame *frame);
static void dx_release(struct dx_frame *frames);
static int dx_make_map(struct inode *dir, struct ext4_dir_entry_2 *de,
		       unsigned blocksize, struct dx_hash_info *hinfo,
		       struct dx_map_entry map[]);
static void dx_sort_map(struct dx_map_entry *map, unsigned count);
static struct ext4_dir_entry_2 *dx_move_dirents(char *from, char *to,
		struct dx_map_entry *offsets, int count, unsigned blocksize);
static struct ext4_dir_entry_2* dx_pack_dirents(char *base, unsigned blocksize);
static void dx_insert_block(struct dx_frame *frame,
					u32 hash, ext4_lblk_t block);
static int ext4_htree_next_block(struct inode *dir, __u32 hash,
				 struct dx_frame *frame,
				 struct dx_frame *frames,
				 __u32 *start_hash);
static struct buffer_head * ext4_dx_find_entry(struct inode *dir,
		struct ext4_filename *fname,
		struct ext4_dir_entry_2 **res_dir);
static int ext4_dx_add_entry(handle_t *handle, struct ext4_filename *fname,
			     struct inode *dir, struct inode *inode);

/* checksumming functions */
void initialize_dirent_tail(struct ext4_dir_entry_tail *t,
			    unsigned int blocksize)
{
	memset(t, 0, sizeof(struct ext4_dir_entry_tail));
	t->det_rec_len = ext4_rec_len_to_disk(
			sizeof(struct ext4_dir_entry_tail), blocksize);
	t->det_reserved_ft = EXT4_FT_DIR_CSUM;
}

/* Walk through a dirent block to find a checksum "dirent" at the tail */
static struct ext4_dir_entry_tail *get_dirent_tail(struct inode *inode,
						   struct ext4_dir_entry *de)
{
	struct ext4_dir_entry_tail *t;

#ifdef PARANOID
	struct ext4_dir_entry *d, *top;

	d = de;
	top = (struct ext4_dir_entry *)(((void *)de) +
		(EXT4_BLOCK_SIZE(inode->i_sb) -
		sizeof(struct ext4_dir_entry_tail)));
	while (d < top && d->rec_len)
		d = (struct ext4_dir_entry *)(((void *)d) +
		    le16_to_cpu(d->rec_len));

	if (d != top)
		return NULL;

	t = (struct ext4_dir_entry_tail *)d;
#else
	t = EXT4_DIRENT_TAIL(de, EXT4_BLOCK_SIZE(inode->i_sb));
#endif

	if (t->det_reserved_zero1 ||
	    le16_to_cpu(t->det_rec_len) != sizeof(struct ext4_dir_entry_tail) ||
	    t->det_reserved_zero2 ||
	    t->det_reserved_ft != EXT4_FT_DIR_CSUM)
		return NULL;

	return t;
}

static __le32 ext4_dirent_csum(struct inode *inode,
			       struct ext4_dir_entry *dirent, int size)
{
	struct ext4_sb_info *sbi = EXT4_SB(inode->i_sb);
	struct ext4_inode_info *ei = EXT4_I(inode);
	__u32 csum;

	csum = ext4_chksum(sbi, ei->i_csum_seed, (__u8 *)dirent, size);
	return cpu_to_le32(csum);
}

#define warn_no_space_for_csum(inode)					\
	__warn_no_space_for_csum((inode), __func__, __LINE__)

static void __warn_no_space_for_csum(struct inode *inode, const char *func,
				     unsigned int line)
{
	__ext4_warning_inode(inode, func, line,
		"No space for directory leaf checksum. Please run e2fsck -D.");
}

int ext4_dirent_csum_verify(struct inode *inode, struct ext4_dir_entry *dirent)
{
	struct ext4_dir_entry_tail *t;

	if (!ext4_has_metadata_csum(inode->i_sb))
		return 1;

	t = get_dirent_tail(inode, dirent);
	if (!t) {
		warn_no_space_for_csum(inode);
		return 0;
	}

	if (t->det_checksum != ext4_dirent_csum(inode, dirent,
						(void *)t - (void *)dirent))
		return 0;

	return 1;
}

static void ext4_dirent_csum_set(struct inode *inode,
				 struct ext4_dir_entry *dirent)
{
	struct ext4_dir_entry_tail *t;

	if (!ext4_has_metadata_csum(inode->i_sb))
		return;

	t = get_dirent_tail(inode, dirent);
	if (!t) {
		warn_no_space_for_csum(inode);
		return;
	}

	t->det_checksum = ext4_dirent_csum(inode, dirent,
					   (void *)t - (void *)dirent);
}

int ext4_handle_dirty_dirent_node(handle_t *handle,
				  struct inode *inode,
				  struct buffer_head *bh)
{
	ext4_dirent_csum_set(inode, (struct ext4_dir_entry *)bh->b_data);
	return ext4_handle_dirty_metadata(handle, inode, bh);
}

static struct dx_countlimit *get_dx_countlimit(struct inode *inode,
					       struct ext4_dir_entry *dirent,
					       int *offset)
{
	struct ext4_dir_entry *dp;
	struct dx_root_info *root;
	int count_offset;

	if (le16_to_cpu(dirent->rec_len) == EXT4_BLOCK_SIZE(inode->i_sb))
		count_offset = 8;
	else if (le16_to_cpu(dirent->rec_len) == 12) {
		dp = (struct ext4_dir_entry *)(((void *)dirent) + 12);
		if (le16_to_cpu(dp->rec_len) !=
		    EXT4_BLOCK_SIZE(inode->i_sb) - 12)
			return NULL;
		root = (struct dx_root_info *)(((void *)dp + 12));
		if (root->reserved_zero ||
		    root->info_length != sizeof(struct dx_root_info))
			return NULL;
		count_offset = 32;
	} else
		return NULL;

	if (offset)
		*offset = count_offset;
	return (struct dx_countlimit *)(((void *)dirent) + count_offset);
}

static __le32 ext4_dx_csum(struct inode *inode, struct ext4_dir_entry *dirent,
			   int count_offset, int count, struct dx_tail *t)
{
	struct ext4_sb_info *sbi = EXT4_SB(inode->i_sb);
	struct ext4_inode_info *ei = EXT4_I(inode);
	__u32 csum;
	int size;
	__u32 dummy_csum = 0;
	int offset = offsetof(struct dx_tail, dt_checksum);

	size = count_offset + (count * sizeof(struct dx_entry));
	csum = ext4_chksum(sbi, ei->i_csum_seed, (__u8 *)dirent, size);
	csum = ext4_chksum(sbi, csum, (__u8 *)t, offset);
	csum = ext4_chksum(sbi, csum, (__u8 *)&dummy_csum, sizeof(dummy_csum));

	return cpu_to_le32(csum);
}

static int ext4_dx_csum_verify(struct inode *inode,
			       struct ext4_dir_entry *dirent)
{
	struct dx_countlimit *c;
	struct dx_tail *t;
	int count_offset, limit, count;

	if (!ext4_has_metadata_csum(inode->i_sb))
		return 1;

	c = get_dx_countlimit(inode, dirent, &count_offset);
	if (!c) {
		EXT4_ERROR_INODE(inode, "dir seems corrupt?  Run e2fsck -D.");
		return 0;
	}
	limit = le16_to_cpu(c->limit);
	count = le16_to_cpu(c->count);
	if (count_offset + (limit * sizeof(struct dx_entry)) >
	    EXT4_BLOCK_SIZE(inode->i_sb) - sizeof(struct dx_tail)) {
		warn_no_space_for_csum(inode);
		return 0;
	}
	t = (struct dx_tail *)(((struct dx_entry *)c) + limit);

	if (t->dt_checksum != ext4_dx_csum(inode, dirent, count_offset,
					    count, t))
		return 0;
	return 1;
}

static void ext4_dx_csum_set(struct inode *inode, struct ext4_dir_entry *dirent)
{
	struct dx_countlimit *c;
	struct dx_tail *t;
	int count_offset, limit, count;

	if (!ext4_has_metadata_csum(inode->i_sb))
		return;

	c = get_dx_countlimit(inode, dirent, &count_offset);
	if (!c) {
		EXT4_ERROR_INODE(inode, "dir seems corrupt?  Run e2fsck -D.");
		return;
	}
	limit = le16_to_cpu(c->limit);
	count = le16_to_cpu(c->count);
	if (count_offset + (limit * sizeof(struct dx_entry)) >
	    EXT4_BLOCK_SIZE(inode->i_sb) - sizeof(struct dx_tail)) {
		warn_no_space_for_csum(inode);
		return;
	}
	t = (struct dx_tail *)(((struct dx_entry *)c) + limit);

	t->dt_checksum = ext4_dx_csum(inode, dirent, count_offset, count, t);
}

static inline int ext4_handle_dirty_dx_node(handle_t *handle,
					    struct inode *inode,
					    struct buffer_head *bh)
{
	ext4_dx_csum_set(inode, (struct ext4_dir_entry *)bh->b_data);
	return ext4_handle_dirty_metadata(handle, inode, bh);
}

/*
 * p is at least 6 bytes before the end of page
 */
static inline struct ext4_dir_entry_2 *
ext4_next_entry(struct ext4_dir_entry_2 *p, unsigned long blocksize)
{
	return (struct ext4_dir_entry_2 *)((char *)p +
		ext4_rec_len_from_disk(p->rec_len, blocksize));
}

/*
 * Future: use high four bits of block for coalesce-on-delete flags
 * Mask them off for now.
 */

static inline ext4_lblk_t dx_get_block(struct dx_entry *entry)
{
	return le32_to_cpu(entry->block) & 0x0fffffff;
}

static inline void dx_set_block(struct dx_entry *entry, ext4_lblk_t value)
{
	entry->block = cpu_to_le32(value);
}

static inline unsigned dx_get_hash(struct dx_entry *entry)
{
	return le32_to_cpu(entry->hash);
}

static inline void dx_set_hash(struct dx_entry *entry, unsigned value)
{
	entry->hash = cpu_to_le32(value);
}

static inline unsigned dx_get_count(struct dx_entry *entries)
{
	return le16_to_cpu(((struct dx_countlimit *) entries)->count);
}

static inline unsigned dx_get_limit(struct dx_entry *entries)
{
	return le16_to_cpu(((struct dx_countlimit *) entries)->limit);
}

static inline void dx_set_count(struct dx_entry *entries, unsigned value)
{
	((struct dx_countlimit *) entries)->count = cpu_to_le16(value);
}

static inline void dx_set_limit(struct dx_entry *entries, unsigned value)
{
	((struct dx_countlimit *) entries)->limit = cpu_to_le16(value);
}

static inline unsigned dx_root_limit(struct inode *dir, unsigned infosize)
{
	unsigned entry_space = dir->i_sb->s_blocksize - EXT4_DIR_REC_LEN(1) -
		EXT4_DIR_REC_LEN(2) - infosize;

	if (ext4_has_metadata_csum(dir->i_sb))
		entry_space -= sizeof(struct dx_tail);
	return entry_space / sizeof(struct dx_entry);
}

static inline unsigned dx_node_limit(struct inode *dir)
{
	unsigned entry_space = dir->i_sb->s_blocksize - EXT4_DIR_REC_LEN(0);

	if (ext4_has_metadata_csum(dir->i_sb))
		entry_space -= sizeof(struct dx_tail);
	return entry_space / sizeof(struct dx_entry);
}

/*
 * Debug
 */
#ifdef DX_DEBUG
static void dx_show_index(char * label, struct dx_entry *entries)
{
	int i, n = dx_get_count (entries);
	printk(KERN_DEBUG "%s index", label);
	for (i = 0; i < n; i++) {
		printk(KERN_CONT " %x->%lu",
		       i ? dx_get_hash(entries + i) : 0,
		       (unsigned long)dx_get_block(entries + i));
	}
	printk(KERN_CONT "\n");
}

struct stats
{
	unsigned names;
	unsigned space;
	unsigned bcount;
};

static struct stats dx_show_leaf(struct inode *dir,
				struct dx_hash_info *hinfo,
				struct ext4_dir_entry_2 *de,
				int size, int show_names)
{
	unsigned names = 0, space = 0;
	char *base = (char *) de;
	struct dx_hash_info h = *hinfo;

	printk("names: ");
	while ((char *) de < base + size)
	{
		if (de->inode)
		{
			if (show_names)
			{
#ifdef CONFIG_FS_ENCRYPTION
				int len;
				char *name;
				struct fscrypt_str fname_crypto_str =
					FSTR_INIT(NULL, 0);
				int res = 0;

				name  = de->name;
				len = de->name_len;
				if (IS_ENCRYPTED(dir))
					res = fscrypt_get_encryption_info(dir);
				if (res) {
					printk(KERN_WARNING "Error setting up"
					       " fname crypto: %d\n", res);
				}
				if (!fscrypt_has_encryption_key(dir)) {
					/* Directory is not encrypted */
					ext4fs_dirhash(dir, de->name,
						de->name_len, &h);
					printk("%*.s:(U)%x.%u ", len,
					       name, h.hash,
					       (unsigned) ((char *) de
							   - base));
				} else {
					struct fscrypt_str de_name =
						FSTR_INIT(name, len);

					/* Directory is encrypted */
					res = fscrypt_fname_alloc_buffer(
						dir, len,
						&fname_crypto_str);
					if (res)
						printk(KERN_WARNING "Error "
							"allocating crypto "
							"buffer--skipping "
							"crypto\n");
					res = fscrypt_fname_disk_to_usr(dir,
						0, 0, &de_name,
						&fname_crypto_str);
					if (res) {
						printk(KERN_WARNING "Error "
							"converting filename "
							"from disk to usr"
							"\n");
						name = "??";
						len = 2;
					} else {
						name = fname_crypto_str.name;
						len = fname_crypto_str.len;
					}
					ext4fs_dirhash(dir, de->name,
						       de->name_len, &h);
					printk("%*.s:(E)%x.%u ", len, name,
					       h.hash, (unsigned) ((char *) de
								   - base));
					fscrypt_fname_free_buffer(
							&fname_crypto_str);
				}
#else
				int len = de->name_len;
				char *name = de->name;
				ext4fs_dirhash(dir, de->name, de->name_len, &h);
				printk("%*.s:%x.%u ", len, name, h.hash,
				       (unsigned) ((char *) de - base));
#endif
			}
			space += EXT4_DIR_REC_LEN(de->name_len);
			names++;
		}
		de = ext4_next_entry(de, size);
	}
	printk(KERN_CONT "(%i)\n", names);
	return (struct stats) { names, space, 1 };
}

struct stats dx_show_entries(struct dx_hash_info *hinfo, struct inode *dir,
			     struct dx_entry *entries, int levels)
{
	unsigned blocksize = dir->i_sb->s_blocksize;
	unsigned count = dx_get_count(entries), names = 0, space = 0, i;
	unsigned bcount = 0;
	struct buffer_head *bh;
	printk("%i indexed blocks...\n", count);
	for (i = 0; i < count; i++, entries++)
	{
		ext4_lblk_t block = dx_get_block(entries);
		ext4_lblk_t hash  = i ? dx_get_hash(entries): 0;
		u32 range = i < count - 1? (dx_get_hash(entries + 1) - hash): ~hash;
		struct stats stats;
		printk("%s%3u:%03u hash %8x/%8x ",levels?"":"   ", i, block, hash, range);
		bh = ext4_bread(NULL,dir, block, 0);
		if (!bh || IS_ERR(bh))
			continue;
		stats = levels?
		   dx_show_entries(hinfo, dir, ((struct dx_node *) bh->b_data)->entries, levels - 1):
		   dx_show_leaf(dir, hinfo, (struct ext4_dir_entry_2 *)
			bh->b_data, blocksize, 0);
		names += stats.names;
		space += stats.space;
		bcount += stats.bcount;
		brelse(bh);
	}
	if (bcount)
		printk(KERN_DEBUG "%snames %u, fullness %u (%u%%)\n",
		       levels ? "" : "   ", names, space/bcount,
		       (space/bcount)*100/blocksize);
	return (struct stats) { names, space, bcount};
}
#endif /* DX_DEBUG */

/*
 * Probe for a directory leaf block to search.
 *
 * dx_probe can return ERR_BAD_DX_DIR, which means there was a format
 * error in the directory index, and the caller should fall back to
 * searching the directory normally.  The callers of dx_probe **MUST**
 * check for this error code, and make sure it never gets reflected
 * back to userspace.
 */
static struct dx_frame *
dx_probe(struct ext4_filename *fname, struct inode *dir,
	 struct dx_hash_info *hinfo, struct dx_frame *frame_in)
{
	unsigned count, indirect;
	struct dx_entry *at, *entries, *p, *q, *m;
	struct dx_root *root;
	struct dx_frame *frame = frame_in;
	struct dx_frame *ret_err = ERR_PTR(ERR_BAD_DX_DIR);
	u32 hash;

	memset(frame_in, 0, EXT4_HTREE_LEVEL * sizeof(frame_in[0]));
	frame->bh = ext4_read_dirblock(dir, 0, INDEX);
	if (IS_ERR(frame->bh))
		return (struct dx_frame *) frame->bh;

	root = (struct dx_root *) frame->bh->b_data;
	if (root->info.hash_version != DX_HASH_TEA &&
	    root->info.hash_version != DX_HASH_HALF_MD4 &&
	    root->info.hash_version != DX_HASH_LEGACY) {
		ext4_warning_inode(dir, "Unrecognised inode hash code %u",
				   root->info.hash_version);
		goto fail;
	}
	if (fname)
		hinfo = &fname->hinfo;
	hinfo->hash_version = root->info.hash_version;
	if (hinfo->hash_version <= DX_HASH_TEA)
		hinfo->hash_version += EXT4_SB(dir->i_sb)->s_hash_unsigned;
	hinfo->seed = EXT4_SB(dir->i_sb)->s_hash_seed;
	if (fname && fname_name(fname))
		ext4fs_dirhash(dir, fname_name(fname), fname_len(fname), hinfo);
	hash = hinfo->hash;

	if (root->info.unused_flags & 1) {
		ext4_warning_inode(dir, "Unimplemented hash flags: %#06x",
				   root->info.unused_flags);
		goto fail;
	}

	indirect = root->info.indirect_levels;
	if (indirect >= ext4_dir_htree_level(dir->i_sb)) {
		ext4_warning(dir->i_sb,
			     "Directory (ino: %lu) htree depth %#06x exceed"
			     "supported value", dir->i_ino,
			     ext4_dir_htree_level(dir->i_sb));
		if (ext4_dir_htree_level(dir->i_sb) < EXT4_HTREE_LEVEL) {
			ext4_warning(dir->i_sb, "Enable large directory "
						"feature to access it");
		}
		goto fail;
	}

	entries = (struct dx_entry *)(((char *)&root->info) +
				      root->info.info_length);

	if (dx_get_limit(entries) != dx_root_limit(dir,
						   root->info.info_length)) {
		ext4_warning_inode(dir, "dx entry: limit %u != root limit %u",
				   dx_get_limit(entries),
				   dx_root_limit(dir, root->info.info_length));
		goto fail;
	}

	dxtrace(printk("Look up %x", hash));
	while (1) {
		count = dx_get_count(entries);
		if (!count || count > dx_get_limit(entries)) {
			ext4_warning_inode(dir,
					   "dx entry: count %u beyond limit %u",
					   count, dx_get_limit(entries));
			goto fail;
		}

		p = entries + 1;
		q = entries + count - 1;
		while (p <= q) {
			m = p + (q - p) / 2;
			dxtrace(printk(KERN_CONT "."));
			if (dx_get_hash(m) > hash)
				q = m - 1;
			else
				p = m + 1;
		}

		if (0) { // linear search cross check
			unsigned n = count - 1;
			at = entries;
			while (n--)
			{
				dxtrace(printk(KERN_CONT ","));
				if (dx_get_hash(++at) > hash)
				{
					at--;
					break;
				}
			}
			assert (at == p - 1);
		}

		at = p - 1;
		dxtrace(printk(KERN_CONT " %x->%u\n",
			       at == entries ? 0 : dx_get_hash(at),
			       dx_get_block(at)));
		frame->entries = entries;
		frame->at = at;
		if (!indirect--)
			return frame;
		frame++;
		frame->bh = ext4_read_dirblock(dir, dx_get_block(at), INDEX);
		if (IS_ERR(frame->bh)) {
			ret_err = (struct dx_frame *) frame->bh;
			frame->bh = NULL;
			goto fail;
		}
		entries = ((struct dx_node *) frame->bh->b_data)->entries;

		if (dx_get_limit(entries) != dx_node_limit(dir)) {
			ext4_warning_inode(dir,
				"dx entry: limit %u != node limit %u",
				dx_get_limit(entries), dx_node_limit(dir));
			goto fail;
		}
	}
fail:
	while (frame >= frame_in) {
		brelse(frame->bh);
		frame--;
	}

	if (ret_err == ERR_PTR(ERR_BAD_DX_DIR))
		ext4_warning_inode(dir,
			"Corrupt directory, running e2fsck is recommended");
	return ret_err;
}

static void dx_release(struct dx_frame *frames)
{
	struct dx_root_info *info;
	int i;
	unsigned int indirect_levels;

	if (frames[0].bh == NULL)
		return;

	info = &((struct dx_root *)frames[0].bh->b_data)->info;
	/* save local copy, "info" may be freed after brelse() */
	indirect_levels = info->indirect_levels;
	for (i = 0; i <= indirect_levels; i++) {
		if (frames[i].bh == NULL)
			break;
		brelse(frames[i].bh);
		frames[i].bh = NULL;
	}
}

/*
 * This function increments the frame pointer to search the next leaf
 * block, and reads in the necessary intervening nodes if the search
 * should be necessary.  Whether or not the search is necessary is
 * controlled by the hash parameter.  If the hash value is even, then
 * the search is only continued if the next block starts with that
 * hash value.  This is used if we are searching for a specific file.
 *
 * If the hash value is HASH_NB_ALWAYS, then always go to the next block.
 *
 * This function returns 1 if the caller should continue to search,
 * or 0 if it should not.  If there is an error reading one of the
 * index blocks, it will a negative error code.
 *
 * If start_hash is non-null, it will be filled in with the starting
 * hash of the next page.
 */
static int ext4_htree_next_block(struct inode *dir, __u32 hash,
				 struct dx_frame *frame,
				 struct dx_frame *frames,
				 __u32 *start_hash)
{
	struct dx_frame *p;
	struct buffer_head *bh;
	int num_frames = 0;
	__u32 bhash;

	p = frame;
	/*
	 * Find the next leaf page by incrementing the frame pointer.
	 * If we run out of entries in the interior node, loop around and
	 * increment pointer in the parent node.  When we break out of
	 * this loop, num_frames indicates the number of interior
	 * nodes need to be read.
	 */
	while (1) {
		if (++(p->at) < p->entries + dx_get_count(p->entries))
			break;
		if (p == frames)
			return 0;
		num_frames++;
		p--;
	}

	/*
	 * If the hash is 1, then continue only if the next page has a
	 * continuation hash of any value.  This is used for readdir
	 * handling.  Otherwise, check to see if the hash matches the
	 * desired contiuation hash.  If it doesn't, return since
	 * there's no point to read in the successive index pages.
	 */
	bhash = dx_get_hash(p->at);
	if (start_hash)
		*start_hash = bhash;
	if ((hash & 1) == 0) {
		if ((bhash & ~1) != hash)
			return 0;
	}
	/*
	 * If the hash is HASH_NB_ALWAYS, we always go to the next
	 * block so no check is necessary
	 */
	while (num_frames--) {
		bh = ext4_read_dirblock(dir, dx_get_block(p->at), INDEX);
		if (IS_ERR(bh))
			return PTR_ERR(bh);
		p++;
		brelse(p->bh);
		p->bh = bh;
		p->at = p->entries = ((struct dx_node *) bh->b_data)->entries;
	}
	return 1;
}


/*
 * This function fills a red-black tree with information from a
 * directory block.  It returns the number directory entries loaded
 * into the tree.  If there is an error it is returned in err.
 */
static int htree_dirblock_to_tree(struct file *dir_file,
				  struct inode *dir, ext4_lblk_t block,
				  struct dx_hash_info *hinfo,
				  __u32 start_hash, __u32 start_minor_hash)
{
	struct buffer_head *bh;
	struct ext4_dir_entry_2 *de, *top;
	int err = 0, count = 0;
	struct fscrypt_str fname_crypto_str = FSTR_INIT(NULL, 0), tmp_str;

	dxtrace(printk(KERN_INFO "In htree dirblock_to_tree: block %lu\n",
							(unsigned long)block));
	bh = ext4_read_dirblock(dir, block, DIRENT_HTREE);
	if (IS_ERR(bh))
		return PTR_ERR(bh);

	de = (struct ext4_dir_entry_2 *) bh->b_data;
	top = (struct ext4_dir_entry_2 *) ((char *) de +
					   dir->i_sb->s_blocksize -
					   EXT4_DIR_REC_LEN(0));
#ifdef CONFIG_FS_ENCRYPTION
	/* Check if the directory is encrypted */
	if (IS_ENCRYPTED(dir)) {
		err = fscrypt_get_encryption_info(dir);
		if (err < 0) {
			brelse(bh);
			return err;
		}
		err = fscrypt_fname_alloc_buffer(dir, EXT4_NAME_LEN,
						     &fname_crypto_str);
		if (err < 0) {
			brelse(bh);
			return err;
		}
	}
#endif
	for (; de < top; de = ext4_next_entry(de, dir->i_sb->s_blocksize)) {
		if (ext4_check_dir_entry(dir, NULL, de, bh,
				bh->b_data, bh->b_size,
				(block<<EXT4_BLOCK_SIZE_BITS(dir->i_sb))
					 + ((char *)de - bh->b_data))) {
			/* silently ignore the rest of the block */
			break;
		}
		ext4fs_dirhash(dir, de->name, de->name_len, hinfo);
		if ((hinfo->hash < start_hash) ||
		    ((hinfo->hash == start_hash) &&
		     (hinfo->minor_hash < start_minor_hash)))
			continue;
		if (de->inode == 0)
			continue;
		if (!IS_ENCRYPTED(dir)) {
			tmp_str.name = de->name;
			tmp_str.len = de->name_len;
			err = ext4_htree_store_dirent(dir_file,
				   hinfo->hash, hinfo->minor_hash, de,
				   &tmp_str);
		} else {
			int save_len = fname_crypto_str.len;
			struct fscrypt_str de_name = FSTR_INIT(de->name,
								de->name_len);

			/* Directory is encrypted */
			err = fscrypt_fname_disk_to_usr(dir, hinfo->hash,
					hinfo->minor_hash, &de_name,
					&fname_crypto_str);
			if (err) {
				count = err;
				goto errout;
			}
			err = ext4_htree_store_dirent(dir_file,
				   hinfo->hash, hinfo->minor_hash, de,
					&fname_crypto_str);
			fname_crypto_str.len = save_len;
		}
		if (err != 0) {
			count = err;
			goto errout;
		}
		count++;
	}
errout:
	brelse(bh);
#ifdef CONFIG_FS_ENCRYPTION
	fscrypt_fname_free_buffer(&fname_crypto_str);
#endif
	return count;
}


/*
 * This function fills a red-black tree with information from a
 * directory.  We start scanning the directory in hash order, starting
 * at start_hash and start_minor_hash.
 *
 * This function returns the number of entries inserted into the tree,
 * or a negative error code.
 */
int ext4_htree_fill_tree(struct file *dir_file, __u32 start_hash,
			 __u32 start_minor_hash, __u32 *next_hash)
{
	struct dx_hash_info hinfo;
	struct ext4_dir_entry_2 *de;
	struct dx_frame frames[EXT4_HTREE_LEVEL], *frame;
	struct inode *dir;
	ext4_lblk_t block;
	int count = 0;
	int ret, err;
	__u32 hashval;
	struct fscrypt_str tmp_str;

	dxtrace(printk(KERN_DEBUG "In htree_fill_tree, start hash: %x:%x\n",
		       start_hash, start_minor_hash));
	dir = file_inode(dir_file);
	if (!(ext4_test_inode_flag(dir, EXT4_INODE_INDEX))) {
		hinfo.hash_version = EXT4_SB(dir->i_sb)->s_def_hash_version;
		if (hinfo.hash_version <= DX_HASH_TEA)
			hinfo.hash_version +=
				EXT4_SB(dir->i_sb)->s_hash_unsigned;
		hinfo.seed = EXT4_SB(dir->i_sb)->s_hash_seed;
		if (ext4_has_inline_data(dir)) {
			int has_inline_data = 1;
			count = htree_inlinedir_to_tree(dir_file, dir, 0,
							&hinfo, start_hash,
							start_minor_hash,
							&has_inline_data);
			if (has_inline_data) {
				*next_hash = ~0;
				return count;
			}
		}
		count = htree_dirblock_to_tree(dir_file, dir, 0, &hinfo,
					       start_hash, start_minor_hash);
		*next_hash = ~0;
		return count;
	}
	hinfo.hash = start_hash;
	hinfo.minor_hash = 0;
	frame = dx_probe(NULL, dir, &hinfo, frames);
	if (IS_ERR(frame))
		return PTR_ERR(frame);

	/* Add '.' and '..' from the htree header */
	if (!start_hash && !start_minor_hash) {
		de = (struct ext4_dir_entry_2 *) frames[0].bh->b_data;
		tmp_str.name = de->name;
		tmp_str.len = de->name_len;
		err = ext4_htree_store_dirent(dir_file, 0, 0,
					      de, &tmp_str);
		if (err != 0)
			goto errout;
		count++;
	}
	if (start_hash < 2 || (start_hash ==2 && start_minor_hash==0)) {
		de = (struct ext4_dir_entry_2 *) frames[0].bh->b_data;
		de = ext4_next_entry(de, dir->i_sb->s_blocksize);
		tmp_str.name = de->name;
		tmp_str.len = de->name_len;
		err = ext4_htree_store_dirent(dir_file, 2, 0,
					      de, &tmp_str);
		if (err != 0)
			goto errout;
		count++;
	}

	while (1) {
		if (fatal_signal_pending(current)) {
			err = -ERESTARTSYS;
			goto errout;
		}
		cond_resched();
		block = dx_get_block(frame->at);
		ret = htree_dirblock_to_tree(dir_file, dir, block, &hinfo,
					     start_hash, start_minor_hash);
		if (ret < 0) {
			err = ret;
			goto errout;
		}
		count += ret;
		hashval = ~0;
		ret = ext4_htree_next_block(dir, HASH_NB_ALWAYS,
					    frame, frames, &hashval);
		*next_hash = hashval;
		if (ret < 0) {
			err = ret;
			goto errout;
		}
		/*
		 * Stop if:  (a) there are no more entries, or
		 * (b) we have inserted at least one entry and the
		 * next hash value is not a continuation
		 */
		if ((ret == 0) ||
		    (count && ((hashval & 1) == 0)))
			break;
	}
	dx_release(frames);
	dxtrace(printk(KERN_DEBUG "Fill tree: returned %d entries, "
		       "next hash: %x\n", count, *next_hash));
	return count;
errout:
	dx_release(frames);
	return (err);
}

static inline int search_dirblock(struct buffer_head *bh,
				  struct inode *dir,
				  struct ext4_filename *fname,
				  unsigned int offset,
				  struct ext4_dir_entry_2 **res_dir)
{
	return ext4_search_dir(bh, bh->b_data, dir->i_sb->s_blocksize, dir,
			       fname, offset, res_dir);
}

/*
 * Directory block splitting, compacting
 */

/*
 * Create map of hash values, offsets, and sizes, stored at end of block.
 * Returns number of entries mapped.
 */
static int dx_make_map(struct inode *dir, struct ext4_dir_entry_2 *de,
		       unsigned blocksize, struct dx_hash_info *hinfo,
		       struct dx_map_entry *map_tail)
{
	int count = 0;
	char *base = (char *) de;
	struct dx_hash_info h = *hinfo;

	while ((char *) de < base + blocksize) {
		if (de->name_len && de->inode) {
			ext4fs_dirhash(dir, de->name, de->name_len, &h);
			map_tail--;
			map_tail->hash = h.hash;
			map_tail->offs = ((char *) de - base)>>2;
			map_tail->size = le16_to_cpu(de->rec_len);
			count++;
			cond_resched();
		}
		/* XXX: do we need to check rec_len == 0 case? -Chris */
		de = ext4_next_entry(de, blocksize);
	}
	return count;
}

/* Sort map by hash value */
static void dx_sort_map (struct dx_map_entry *map, unsigned count)
{
	struct dx_map_entry *p, *q, *top = map + count - 1;
	int more;
	/* Combsort until bubble sort doesn't suck */
	while (count > 2) {
		count = count*10/13;
		if (count - 9 < 2) /* 9, 10 -> 11 */
			count = 11;
		for (p = top, q = p - count; q >= map; p--, q--)
			if (p->hash < q->hash)
				swap(*p, *q);
	}
	/* Garden variety bubble sort */
	do {
		more = 0;
		q = top;
		while (q-- > map) {
			if (q[1].hash >= q[0].hash)
				continue;
			swap(*(q+1), *q);
			more = 1;
		}
	} while(more);
}

static void dx_insert_block(struct dx_frame *frame, u32 hash, ext4_lblk_t block)
{
	struct dx_entry *entries = frame->entries;
	struct dx_entry *old = frame->at, *new = old + 1;
	int count = dx_get_count(entries);

	assert(count < dx_get_limit(entries));
	assert(old < entries + count);
	memmove(new + 1, new, (char *)(entries + count) - (char *)(new));
	dx_set_hash(new, hash);
	dx_set_block(new, block);
	dx_set_count(entries, count + 1);
}

#ifdef CONFIG_UNICODE
/*
 * Test whether a case-insensitive directory entry matches the filename
 * being searched for.  If quick is set, assume the name being looked up
 * is already in the casefolded form.
 *
 * Returns: 0 if the directory entry matches, more than 0 if it
 * doesn't match or less than zero on error.
 */
int ext4_ci_compare(const struct inode *parent, const struct qstr *name,
		    const struct qstr *entry, bool quick)
{
	const struct ext4_sb_info *sbi = EXT4_SB(parent->i_sb);
	const struct unicode_map *um = sbi->s_encoding;
	int ret;

	if (quick)
		ret = utf8_strncasecmp_folded(um, name, entry);
	else
		ret = utf8_strncasecmp(um, name, entry);

	if (ret < 0) {
		/* Handle invalid character sequence as either an error
		 * or as an opaque byte sequence.
		 */
		if (ext4_has_strict_mode(sbi))
			return -EINVAL;

		if (name->len != entry->len)
			return 1;

		return !!memcmp(name->name, entry->name, name->len);
	}

	return ret;
}

void ext4_fname_setup_ci_filename(struct inode *dir, const struct qstr *iname,
				  struct fscrypt_str *cf_name)
{
	int len;

	if (!IS_CASEFOLDED(dir) || !EXT4_SB(dir->i_sb)->s_encoding) {
		cf_name->name = NULL;
		return;
	}

	cf_name->name = kmalloc(EXT4_NAME_LEN, GFP_NOFS);
	if (!cf_name->name)
		return;

	len = utf8_casefold(EXT4_SB(dir->i_sb)->s_encoding,
			    iname, cf_name->name,
			    EXT4_NAME_LEN);
	if (len <= 0) {
		kfree(cf_name->name);
		cf_name->name = NULL;
		return;
	}
	cf_name->len = (unsigned) len;

}
#endif

/*
 * Test whether a directory entry matches the filename being searched for.
 *
 * Return: %true if the directory entry matches, otherwise %false.
 */
static inline bool ext4_match(const struct inode *parent,
			      const struct ext4_filename *fname,
			      const struct ext4_dir_entry_2 *de)
{
	struct fscrypt_name f;
#ifdef CONFIG_UNICODE
	const struct qstr entry = {.name = de->name, .len = de->name_len};
#endif

	if (!de->inode)
		return false;

	f.usr_fname = fname->usr_fname;
	f.disk_name = fname->disk_name;
#ifdef CONFIG_FS_ENCRYPTION
	f.crypto_buf = fname->crypto_buf;
#endif

#ifdef CONFIG_UNICODE
	if (EXT4_SB(parent->i_sb)->s_encoding && IS_CASEFOLDED(parent)) {
		if (fname->cf_name.name) {
			struct qstr cf = {.name = fname->cf_name.name,
					  .len = fname->cf_name.len};
			return !ext4_ci_compare(parent, &cf, &entry, true);
		}
		return !ext4_ci_compare(parent, fname->usr_fname, &entry,
					false);
	}
#endif

	return fscrypt_match_name(&f, de->name, de->name_len);
}

/*
 * Returns 0 if not found, -1 on failure, and 1 on success
 */
int ext4_search_dir(struct buffer_head *bh, char *search_buf, int buf_size,
		    struct inode *dir, struct ext4_filename *fname,
		    unsigned int offset, struct ext4_dir_entry_2 **res_dir)
{
	struct ext4_dir_entry_2 * de;
	char * dlimit;
	int de_len;

	de = (struct ext4_dir_entry_2 *)search_buf;
	dlimit = search_buf + buf_size;
	while ((char *) de < dlimit) {
		/* this code is executed quadratically often */
		/* do minimal checking `by hand' */
		if ((char *) de + de->name_len <= dlimit &&
		    ext4_match(dir, fname, de)) {
			/* found a match - just to be sure, do
			 * a full check */
			if (ext4_check_dir_entry(dir, NULL, de, bh, bh->b_data,
						 bh->b_size, offset))
				return -1;
			*res_dir = de;
			return 1;
		}
		/* prevent looping on a bad block */
		de_len = ext4_rec_len_from_disk(de->rec_len,
						dir->i_sb->s_blocksize);
		if (de_len <= 0)
			return -1;
		offset += de_len;
		de = (struct ext4_dir_entry_2 *) ((char *) de + de_len);
	}
	return 0;
}

static int is_dx_internal_node(struct inode *dir, ext4_lblk_t block,
			       struct ext4_dir_entry *de)
{
	struct super_block *sb = dir->i_sb;

	if (!is_dx(dir))
		return 0;
	if (block == 0)
		return 1;
	if (de->inode == 0 &&
	    ext4_rec_len_from_disk(de->rec_len, sb->s_blocksize) ==
			sb->s_blocksize)
		return 1;
	return 0;
}

/*
 *	__ext4_find_entry()
 *
 * finds an entry in the specified directory with the wanted name. It
 * returns the cache buffer in which the entry was found, and the entry
 * itself (as a parameter - res_dir). It does NOT read the inode of the
 * entry - you'll have to do that yourself if you want to.
 *
 * The returned buffer_head has ->b_count elevated.  The caller is expected
 * to brelse() it when appropriate.
 */
static struct buffer_head *__ext4_find_entry(struct inode *dir,
					     struct ext4_filename *fname,
					     struct ext4_dir_entry_2 **res_dir,
					     int *inlined)
{
	struct super_block *sb;
	struct buffer_head *bh_use[NAMEI_RA_SIZE];
	struct buffer_head *bh, *ret = NULL;
	ext4_lblk_t start, block;
	const u8 *name = fname->usr_fname->name;
	size_t ra_max = 0;	/* Number of bh's in the readahead
				   buffer, bh_use[] */
	size_t ra_ptr = 0;	/* Current index into readahead
				   buffer */
	ext4_lblk_t  nblocks;
	int i, namelen, retval;

	*res_dir = NULL;
	sb = dir->i_sb;
	namelen = fname->usr_fname->len;
	if (namelen > EXT4_NAME_LEN)
		return NULL;

	if (ext4_has_inline_data(dir)) {
		int has_inline_data = 1;
		ret = ext4_find_inline_entry(dir, fname, res_dir,
					     &has_inline_data);
		if (has_inline_data) {
			if (inlined)
				*inlined = 1;
			goto cleanup_and_exit;
		}
	}

	if ((namelen <= 2) && (name[0] == '.') &&
	    (name[1] == '.' || name[1] == '\0')) {
		/*
		 * "." or ".." will only be in the first block
		 * NFS may look up ".."; "." should be handled by the VFS
		 */
		block = start = 0;
		nblocks = 1;
		goto restart;
	}
	if (is_dx(dir)) {
		ret = ext4_dx_find_entry(dir, fname, res_dir);
		/*
		 * On success, or if the error was file not found,
		 * return.  Otherwise, fall back to doing a search the
		 * old fashioned way.
		 */
		if (!IS_ERR(ret) || PTR_ERR(ret) != ERR_BAD_DX_DIR)
			goto cleanup_and_exit;
		dxtrace(printk(KERN_DEBUG "ext4_find_entry: dx failed, "
			       "falling back\n"));
		ret = NULL;
	}
	nblocks = dir->i_size >> EXT4_BLOCK_SIZE_BITS(sb);
	if (!nblocks) {
		ret = NULL;
		goto cleanup_and_exit;
	}
	start = EXT4_I(dir)->i_dir_start_lookup;
	if (start >= nblocks)
		start = 0;
	block = start;
restart:
	do {
		/*
		 * We deal with the read-ahead logic here.
		 */
		if (ra_ptr >= ra_max) {
			/* Refill the readahead buffer */
			ra_ptr = 0;
			if (block < start)
				ra_max = start - block;
			else
				ra_max = nblocks - block;
			ra_max = min(ra_max, ARRAY_SIZE(bh_use));
			retval = ext4_bread_batch(dir, block, ra_max,
						  false /* wait */, bh_use);
			if (retval) {
				ret = ERR_PTR(retval);
				ra_max = 0;
				goto cleanup_and_exit;
			}
		}
		if ((bh = bh_use[ra_ptr++]) == NULL)
			goto next;
		wait_on_buffer(bh);
		if (!buffer_uptodate(bh)) {
			EXT4_ERROR_INODE(dir, "reading directory lblock %lu",
					 (unsigned long) block);
			brelse(bh);
			ret = ERR_PTR(-EIO);
			goto cleanup_and_exit;
		}
		if (!buffer_verified(bh) &&
		    !is_dx_internal_node(dir, block,
					 (struct ext4_dir_entry *)bh->b_data) &&
		    !ext4_dirent_csum_verify(dir,
				(struct ext4_dir_entry *)bh->b_data)) {
			EXT4_ERROR_INODE(dir, "checksumming directory "
					 "block %lu", (unsigned long)block);
			brelse(bh);
			ret = ERR_PTR(-EFSBADCRC);
			goto cleanup_and_exit;
		}
		set_buffer_verified(bh);
		i = search_dirblock(bh, dir, fname,
			    block << EXT4_BLOCK_SIZE_BITS(sb), res_dir);
		if (i == 1) {
			EXT4_I(dir)->i_dir_start_lookup = block;
			ret = bh;
			goto cleanup_and_exit;
		} else {
			brelse(bh);
			if (i < 0)
				goto cleanup_and_exit;
		}
	next:
		if (++block >= nblocks)
			block = 0;
	} while (block != start);

	/*
	 * If the directory has grown while we were searching, then
	 * search the last part of the directory before giving up.
	 */
	block = nblocks;
	nblocks = dir->i_size >> EXT4_BLOCK_SIZE_BITS(sb);
	if (block < nblocks) {
		start = 0;
		goto restart;
	}

cleanup_and_exit:
	/* Clean up the read-ahead blocks */
	for (; ra_ptr < ra_max; ra_ptr++)
		brelse(bh_use[ra_ptr]);
	return ret;
}

static struct buffer_head *ext4_find_entry(struct inode *dir,
					   const struct qstr *d_name,
					   struct ext4_dir_entry_2 **res_dir,
					   int *inlined)
{
	int err;
	struct ext4_filename fname;
	struct buffer_head *bh;

	err = ext4_fname_setup_filename(dir, d_name, 1, &fname);
	if (err == -ENOENT)
		return NULL;
	if (err)
		return ERR_PTR(err);

	bh = __ext4_find_entry(dir, &fname, res_dir, inlined);

	ext4_fname_free_filename(&fname);
	return bh;
}

static struct buffer_head *ext4_lookup_entry(struct inode *dir,
					     struct dentry *dentry,
					     struct ext4_dir_entry_2 **res_dir)
{
	int err;
	struct ext4_filename fname;
	struct buffer_head *bh;

	err = ext4_fname_prepare_lookup(dir, dentry, &fname);
	if (err == -ENOENT)
		return NULL;
	if (err)
		return ERR_PTR(err);

	bh = __ext4_find_entry(dir, &fname, res_dir, NULL);

	ext4_fname_free_filename(&fname);
	return bh;
}

static struct buffer_head * ext4_dx_find_entry(struct inode *dir,
			struct ext4_filename *fname,
			struct ext4_dir_entry_2 **res_dir)
{
	struct super_block * sb = dir->i_sb;
	struct dx_frame frames[EXT4_HTREE_LEVEL], *frame;
	struct buffer_head *bh;
	ext4_lblk_t block;
	int retval;

#ifdef CONFIG_FS_ENCRYPTION
	*res_dir = NULL;
#endif
	frame = dx_probe(fname, dir, NULL, frames);
	if (IS_ERR(frame))
		return (struct buffer_head *) frame;
	do {
		block = dx_get_block(frame->at);
		bh = ext4_read_dirblock(dir, block, DIRENT_HTREE);
		if (IS_ERR(bh))
			goto errout;

		retval = search_dirblock(bh, dir, fname,
					 block << EXT4_BLOCK_SIZE_BITS(sb),
					 res_dir);
		if (retval == 1)
			goto success;
		brelse(bh);
		if (retval == -1) {
			bh = ERR_PTR(ERR_BAD_DX_DIR);
			goto errout;
		}

		/* Check to see if we should continue to search */
		retval = ext4_htree_next_block(dir, fname->hinfo.hash, frame,
					       frames, NULL);
		if (retval < 0) {
			ext4_warning_inode(dir,
				"error %d reading directory index block",
				retval);
			bh = ERR_PTR(retval);
			goto errout;
		}
	} while (retval == 1);

	bh = NULL;
errout:
	dxtrace(printk(KERN_DEBUG "%s not found\n", fname->usr_fname->name));
success:
	dx_release(frames);
	return bh;
}

static struct dentry *ext4_lookup(struct inode *dir, struct dentry *dentry, unsigned int flags)
{
	struct inode *inode;
	struct ext4_dir_entry_2 *de;
	struct buffer_head *bh;

	if (dentry->d_name.len > EXT4_NAME_LEN)
		return ERR_PTR(-ENAMETOOLONG);

	bh = ext4_lookup_entry(dir, dentry, &de);
	if (IS_ERR(bh))
		return (struct dentry *) bh;
	inode = NULL;
	if (bh) {
		__u32 ino = le32_to_cpu(de->inode);
		if (!ext4_valid_inum(dir->i_sb, ino)) {
			printk(KERN_ERR "Name of directory entry has bad");
			print_bh(dir->i_sb, bh, 0, EXT4_BLOCK_SIZE(dir->i_sb));
			brelse(bh);
			EXT4_ERROR_INODE(dir, "bad inode number: %u", ino);
			return ERR_PTR(-EFSCORRUPTED);
		}
		brelse(bh);
		if (unlikely(ino == dir->i_ino)) {
			EXT4_ERROR_INODE(dir, "'%pd' linked to parent dir",
					 dentry);
			return ERR_PTR(-EFSCORRUPTED);
		}
		inode = ext4_iget(dir->i_sb, ino, EXT4_IGET_NORMAL);
		if (inode == ERR_PTR(-ESTALE)) {
			EXT4_ERROR_INODE(dir,
					"deleted inode referenced: %u"
					"at parent inode : %lu",
					ino, dir->i_ino);
			return ERR_PTR(-EFSCORRUPTED);
		}
		if (!IS_ERR(inode) && IS_ENCRYPTED(dir) &&
		    (S_ISDIR(inode->i_mode) || S_ISLNK(inode->i_mode)) &&
		    !fscrypt_has_permitted_context(dir, inode)) {
			ext4_warning(inode->i_sb,
				     "Inconsistent encryption contexts: %lu/%lu",
				     dir->i_ino, inode->i_ino);
			iput(inode);
			return ERR_PTR(-EPERM);
		}
	}
<<<<<<< HEAD
#ifdef CONFIG_FS_HPB
	if (inode && __is_hpb_file(dentry->d_name.name, inode))
		ext4_set_inode_state(inode, EXT4_STATE_HPB);
#endif

=======

#ifdef CONFIG_UNICODE
	if (!inode && IS_CASEFOLDED(dir)) {
		/* Eventually we want to call d_add_ci(dentry, NULL)
		 * for negative dentries in the encoding case as
		 * well.  For now, prevent the negative dentry
		 * from being cached.
		 */
		return NULL;
	}
#endif
>>>>>>> 2700cf83
	return d_splice_alias(inode, dentry);
}


struct dentry *ext4_get_parent(struct dentry *child)
{
	__u32 ino;
	static const struct qstr dotdot = QSTR_INIT("..", 2);
	struct ext4_dir_entry_2 * de;
	struct buffer_head *bh;

	bh = ext4_find_entry(d_inode(child), &dotdot, &de, NULL);
	if (IS_ERR(bh))
		return (struct dentry *) bh;
	if (!bh)
		return ERR_PTR(-ENOENT);
	ino = le32_to_cpu(de->inode);
	brelse(bh);

	if (!ext4_valid_inum(child->d_sb, ino)) {
		EXT4_ERROR_INODE(d_inode(child),
				 "bad parent inode number: %u", ino);
		return ERR_PTR(-EFSCORRUPTED);
	}

	return d_obtain_alias(ext4_iget(child->d_sb, ino, EXT4_IGET_NORMAL));
}

/*
 * Move count entries from end of map between two memory locations.
 * Returns pointer to last entry moved.
 */
static struct ext4_dir_entry_2 *
dx_move_dirents(char *from, char *to, struct dx_map_entry *map, int count,
		unsigned blocksize)
{
	unsigned rec_len = 0;

	while (count--) {
		struct ext4_dir_entry_2 *de = (struct ext4_dir_entry_2 *)
						(from + (map->offs<<2));
		rec_len = EXT4_DIR_REC_LEN(de->name_len);
		memcpy (to, de, rec_len);
		((struct ext4_dir_entry_2 *) to)->rec_len =
				ext4_rec_len_to_disk(rec_len, blocksize);
		de->inode = 0;
		map++;
		to += rec_len;
	}
	return (struct ext4_dir_entry_2 *) (to - rec_len);
}

/*
 * Compact each dir entry in the range to the minimal rec_len.
 * Returns pointer to last entry in range.
 */
static struct ext4_dir_entry_2* dx_pack_dirents(char *base, unsigned blocksize)
{
	struct ext4_dir_entry_2 *next, *to, *prev, *de = (struct ext4_dir_entry_2 *) base;
	unsigned rec_len = 0;

	prev = to = de;
	while ((char*)de < base + blocksize) {
		next = ext4_next_entry(de, blocksize);
		if (de->inode && de->name_len) {
			rec_len = EXT4_DIR_REC_LEN(de->name_len);
			if (de > to)
				memmove(to, de, rec_len);
			to->rec_len = ext4_rec_len_to_disk(rec_len, blocksize);
			prev = to;
			to = (struct ext4_dir_entry_2 *) (((char *) to) + rec_len);
		}
		de = next;
	}
	return prev;
}

/*
 * Split a full leaf block to make room for a new dir entry.
 * Allocate a new block, and move entries so that they are approx. equally full.
 * Returns pointer to de in block into which the new entry will be inserted.
 */
static struct ext4_dir_entry_2 *do_split(handle_t *handle, struct inode *dir,
			struct buffer_head **bh,struct dx_frame *frame,
			struct dx_hash_info *hinfo)
{
	unsigned blocksize = dir->i_sb->s_blocksize;
	unsigned count, continued;
	struct buffer_head *bh2;
	ext4_lblk_t newblock;
	u32 hash2;
	struct dx_map_entry *map;
	char *data1 = (*bh)->b_data, *data2;
	unsigned split, move, size;
	struct ext4_dir_entry_2 *de = NULL, *de2;
	struct ext4_dir_entry_tail *t;
	int	csum_size = 0;
	int	err = 0, i;

	if (ext4_has_metadata_csum(dir->i_sb))
		csum_size = sizeof(struct ext4_dir_entry_tail);

	bh2 = ext4_append(handle, dir, &newblock);
	if (IS_ERR(bh2)) {
		brelse(*bh);
		*bh = NULL;
		return (struct ext4_dir_entry_2 *) bh2;
	}

	BUFFER_TRACE(*bh, "get_write_access");
	err = ext4_journal_get_write_access(handle, *bh);
	if (err)
		goto journal_error;

	BUFFER_TRACE(frame->bh, "get_write_access");
	err = ext4_journal_get_write_access(handle, frame->bh);
	if (err)
		goto journal_error;

	data2 = bh2->b_data;

	/* create map in the end of data2 block */
	map = (struct dx_map_entry *) (data2 + blocksize);
	count = dx_make_map(dir, (struct ext4_dir_entry_2 *) data1,
			     blocksize, hinfo, map);
	map -= count;
	dx_sort_map(map, count);
	/* Split the existing block in the middle, size-wise */
	size = 0;
	move = 0;
	for (i = count-1; i >= 0; i--) {
		/* is more than half of this entry in 2nd half of the block? */
		if (size + map[i].size/2 > blocksize/2)
			break;
		size += map[i].size;
		move++;
	}
	/* map index at which we will split */
	split = count - move;
	hash2 = map[split].hash;
	continued = hash2 == map[split - 1].hash;
	dxtrace(printk(KERN_INFO "Split block %lu at %x, %i/%i\n",
			(unsigned long)dx_get_block(frame->at),
					hash2, split, count-split));

	/* Fancy dance to stay within two buffers */
	de2 = dx_move_dirents(data1, data2, map + split, count - split,
			      blocksize);
	de = dx_pack_dirents(data1, blocksize);
	de->rec_len = ext4_rec_len_to_disk(data1 + (blocksize - csum_size) -
					   (char *) de,
					   blocksize);
	de2->rec_len = ext4_rec_len_to_disk(data2 + (blocksize - csum_size) -
					    (char *) de2,
					    blocksize);
	if (csum_size) {
		t = EXT4_DIRENT_TAIL(data2, blocksize);
		initialize_dirent_tail(t, blocksize);

		t = EXT4_DIRENT_TAIL(data1, blocksize);
		initialize_dirent_tail(t, blocksize);
	}

	dxtrace(dx_show_leaf(dir, hinfo, (struct ext4_dir_entry_2 *) data1,
			blocksize, 1));
	dxtrace(dx_show_leaf(dir, hinfo, (struct ext4_dir_entry_2 *) data2,
			blocksize, 1));

	/* Which block gets the new entry? */
	if (hinfo->hash >= hash2) {
		swap(*bh, bh2);
		de = de2;
	}
	dx_insert_block(frame, hash2 + continued, newblock);
	err = ext4_handle_dirty_dirent_node(handle, dir, bh2);
	if (err)
		goto journal_error;
	err = ext4_handle_dirty_dx_node(handle, dir, frame->bh);
	if (err)
		goto journal_error;
	brelse(bh2);
	dxtrace(dx_show_index("frame", frame->entries));
	return de;

journal_error:
	brelse(*bh);
	brelse(bh2);
	*bh = NULL;
	ext4_std_error(dir->i_sb, err);
	return ERR_PTR(err);
}

int ext4_find_dest_de(struct inode *dir, struct inode *inode,
		      struct buffer_head *bh,
		      void *buf, int buf_size,
		      struct ext4_filename *fname,
		      struct ext4_dir_entry_2 **dest_de)
{
	struct ext4_dir_entry_2 *de;
	unsigned short reclen = EXT4_DIR_REC_LEN(fname_len(fname));
	int nlen, rlen;
	unsigned int offset = 0;
	char *top;

	de = (struct ext4_dir_entry_2 *)buf;
	top = buf + buf_size - reclen;
	while ((char *) de <= top) {
		if (ext4_check_dir_entry(dir, NULL, de, bh,
					 buf, buf_size, offset))
			return -EFSCORRUPTED;
		if (ext4_match(dir, fname, de))
			return -EEXIST;
		nlen = EXT4_DIR_REC_LEN(de->name_len);
		rlen = ext4_rec_len_from_disk(de->rec_len, buf_size);
		if ((de->inode ? rlen - nlen : rlen) >= reclen)
			break;
		de = (struct ext4_dir_entry_2 *)((char *)de + rlen);
		offset += rlen;
	}
	if ((char *) de > top)
		return -ENOSPC;

	*dest_de = de;
	return 0;
}

void ext4_insert_dentry(struct inode *inode,
			struct ext4_dir_entry_2 *de,
			int buf_size,
			struct ext4_filename *fname)
{

	int nlen, rlen;

	nlen = EXT4_DIR_REC_LEN(de->name_len);
	rlen = ext4_rec_len_from_disk(de->rec_len, buf_size);
	if (de->inode) {
		struct ext4_dir_entry_2 *de1 =
			(struct ext4_dir_entry_2 *)((char *)de + nlen);
		de1->rec_len = ext4_rec_len_to_disk(rlen - nlen, buf_size);
		de->rec_len = ext4_rec_len_to_disk(nlen, buf_size);
		de = de1;
	}
	de->file_type = EXT4_FT_UNKNOWN;
	de->inode = cpu_to_le32(inode->i_ino);
	ext4_set_de_type(inode->i_sb, de, inode->i_mode);
	de->name_len = fname_len(fname);
	memcpy(de->name, fname_name(fname), fname_len(fname));
}

/*
 * Add a new entry into a directory (leaf) block.  If de is non-NULL,
 * it points to a directory entry which is guaranteed to be large
 * enough for new directory entry.  If de is NULL, then
 * add_dirent_to_buf will attempt search the directory block for
 * space.  It will return -ENOSPC if no space is available, and -EIO
 * and -EEXIST if directory entry already exists.
 */
static int add_dirent_to_buf(handle_t *handle, struct ext4_filename *fname,
			     struct inode *dir,
			     struct inode *inode, struct ext4_dir_entry_2 *de,
			     struct buffer_head *bh)
{
	unsigned int	blocksize = dir->i_sb->s_blocksize;
	int		csum_size = 0;
	int		err;

	if (ext4_has_metadata_csum(inode->i_sb))
		csum_size = sizeof(struct ext4_dir_entry_tail);

	if (!de) {
		err = ext4_find_dest_de(dir, inode, bh, bh->b_data,
					blocksize - csum_size, fname, &de);
		if (err)
			return err;
	}
	BUFFER_TRACE(bh, "get_write_access");
	err = ext4_journal_get_write_access(handle, bh);
	if (err) {
		ext4_std_error(dir->i_sb, err);
		return err;
	}

	/* By now the buffer is marked for journaling */
	ext4_insert_dentry(inode, de, blocksize, fname);

	/*
	 * XXX shouldn't update any times until successful
	 * completion of syscall, but too many callers depend
	 * on this.
	 *
	 * XXX similarly, too many callers depend on
	 * ext4_new_inode() setting the times, but error
	 * recovery deletes the inode, so the worst that can
	 * happen is that the times are slightly out of date
	 * and/or different from the directory change time.
	 */
	dir->i_mtime = dir->i_ctime = current_time(dir);
	ext4_update_dx_flag(dir);
	inode_inc_iversion(dir);
	ext4_mark_inode_dirty(handle, dir);
	BUFFER_TRACE(bh, "call ext4_handle_dirty_metadata");
	err = ext4_handle_dirty_dirent_node(handle, dir, bh);
	if (err)
		ext4_std_error(dir->i_sb, err);
	return 0;
}

/*
 * This converts a one block unindexed directory to a 3 block indexed
 * directory, and adds the dentry to the indexed directory.
 */
static int make_indexed_dir(handle_t *handle, struct ext4_filename *fname,
			    struct inode *dir,
			    struct inode *inode, struct buffer_head *bh)
{
	struct buffer_head *bh2;
	struct dx_root	*root;
	struct dx_frame	frames[EXT4_HTREE_LEVEL], *frame;
	struct dx_entry *entries;
	struct ext4_dir_entry_2	*de, *de2;
	struct ext4_dir_entry_tail *t;
	char		*data1, *top;
	unsigned	len;
	int		retval;
	unsigned	blocksize;
	ext4_lblk_t  block;
	struct fake_dirent *fde;
	int csum_size = 0;

	if (ext4_has_metadata_csum(inode->i_sb))
		csum_size = sizeof(struct ext4_dir_entry_tail);

	blocksize =  dir->i_sb->s_blocksize;
	dxtrace(printk(KERN_DEBUG "Creating index: inode %lu\n", dir->i_ino));
	BUFFER_TRACE(bh, "get_write_access");
	retval = ext4_journal_get_write_access(handle, bh);
	if (retval) {
		ext4_std_error(dir->i_sb, retval);
		brelse(bh);
		return retval;
	}
	root = (struct dx_root *) bh->b_data;

	/* The 0th block becomes the root, move the dirents out */
	fde = &root->dotdot;
	de = (struct ext4_dir_entry_2 *)((char *)fde +
		ext4_rec_len_from_disk(fde->rec_len, blocksize));
	if ((char *) de >= (((char *) root) + blocksize)) {
		EXT4_ERROR_INODE(dir, "invalid rec_len for '..'");
		brelse(bh);
		return -EFSCORRUPTED;
	}
	len = ((char *) root) + (blocksize - csum_size) - (char *) de;

	/* Allocate new block for the 0th block's dirents */
	bh2 = ext4_append(handle, dir, &block);
	if (IS_ERR(bh2)) {
		brelse(bh);
		return PTR_ERR(bh2);
	}
	ext4_set_inode_flag(dir, EXT4_INODE_INDEX);
	data1 = bh2->b_data;

	memcpy (data1, de, len);
	de = (struct ext4_dir_entry_2 *) data1;
	top = data1 + len;
	while ((char *)(de2 = ext4_next_entry(de, blocksize)) < top)
		de = de2;
	de->rec_len = ext4_rec_len_to_disk(data1 + (blocksize - csum_size) -
					   (char *) de,
					   blocksize);

	if (csum_size) {
		t = EXT4_DIRENT_TAIL(data1, blocksize);
		initialize_dirent_tail(t, blocksize);
	}

	/* Initialize the root; the dot dirents already exist */
	de = (struct ext4_dir_entry_2 *) (&root->dotdot);
	de->rec_len = ext4_rec_len_to_disk(blocksize - EXT4_DIR_REC_LEN(2),
					   blocksize);
	memset (&root->info, 0, sizeof(root->info));
	root->info.info_length = sizeof(root->info);
	root->info.hash_version = EXT4_SB(dir->i_sb)->s_def_hash_version;
	entries = root->entries;
	dx_set_block(entries, 1);
	dx_set_count(entries, 1);
	dx_set_limit(entries, dx_root_limit(dir, sizeof(root->info)));

	/* Initialize as for dx_probe */
	fname->hinfo.hash_version = root->info.hash_version;
	if (fname->hinfo.hash_version <= DX_HASH_TEA)
		fname->hinfo.hash_version += EXT4_SB(dir->i_sb)->s_hash_unsigned;
	fname->hinfo.seed = EXT4_SB(dir->i_sb)->s_hash_seed;
	ext4fs_dirhash(dir, fname_name(fname), fname_len(fname), &fname->hinfo);

	memset(frames, 0, sizeof(frames));
	frame = frames;
	frame->entries = entries;
	frame->at = entries;
	frame->bh = bh;

	retval = ext4_handle_dirty_dx_node(handle, dir, frame->bh);
	if (retval)
		goto out_frames;	
	retval = ext4_handle_dirty_dirent_node(handle, dir, bh2);
	if (retval)
		goto out_frames;	

	de = do_split(handle,dir, &bh2, frame, &fname->hinfo);
	if (IS_ERR(de)) {
		retval = PTR_ERR(de);
		goto out_frames;
	}

	retval = add_dirent_to_buf(handle, fname, dir, inode, de, bh2);
out_frames:
	/*
	 * Even if the block split failed, we have to properly write
	 * out all the changes we did so far. Otherwise we can end up
	 * with corrupted filesystem.
	 */
	if (retval)
		ext4_mark_inode_dirty(handle, dir);
	dx_release(frames);
	brelse(bh2);
	return retval;
}

/*
 *	ext4_add_entry()
 *
 * adds a file entry to the specified directory, using the same
 * semantics as ext4_find_entry(). It returns NULL if it failed.
 *
 * NOTE!! The inode part of 'de' is left at 0 - which means you
 * may not sleep between calling this and putting something into
 * the entry, as someone else might have used it while you slept.
 */
static int ext4_add_entry(handle_t *handle, struct dentry *dentry,
			  struct inode *inode)
{
	struct inode *dir = d_inode(dentry->d_parent);
	struct buffer_head *bh = NULL;
	struct ext4_dir_entry_2 *de;
	struct ext4_dir_entry_tail *t;
	struct super_block *sb;
	struct ext4_sb_info *sbi;
	struct ext4_filename fname;
	int	retval;
	int	dx_fallback=0;
	unsigned blocksize;
	ext4_lblk_t block, blocks;
	int	csum_size = 0;

	if (ext4_has_metadata_csum(inode->i_sb))
		csum_size = sizeof(struct ext4_dir_entry_tail);

	sb = dir->i_sb;
	sbi = EXT4_SB(sb);
	blocksize = sb->s_blocksize;
	if (!dentry->d_name.len)
		return -EINVAL;

#ifdef CONFIG_UNICODE
	if (ext4_has_strict_mode(sbi) && IS_CASEFOLDED(dir) &&
	    sbi->s_encoding && utf8_validate(sbi->s_encoding, &dentry->d_name))
		return -EINVAL;
#endif

	retval = ext4_fname_setup_filename(dir, &dentry->d_name, 0, &fname);
	if (retval)
		return retval;

	if (ext4_has_inline_data(dir)) {
		retval = ext4_try_add_inline_entry(handle, &fname, dir, inode);
		if (retval < 0)
			goto out;
		if (retval == 1) {
			retval = 0;
			goto out;
		}
	}

	if (is_dx(dir)) {
		retval = ext4_dx_add_entry(handle, &fname, dir, inode);
		if (!retval || (retval != ERR_BAD_DX_DIR))
			goto out;
		ext4_clear_inode_flag(dir, EXT4_INODE_INDEX);
		dx_fallback++;
		ext4_mark_inode_dirty(handle, dir);
	}
	blocks = dir->i_size >> sb->s_blocksize_bits;
	for (block = 0; block < blocks; block++) {
		bh = ext4_read_dirblock(dir, block, DIRENT);
		if (bh == NULL) {
			bh = ext4_bread(handle, dir, block,
					EXT4_GET_BLOCKS_CREATE);
			goto add_to_new_block;
		}
		if (IS_ERR(bh)) {
			retval = PTR_ERR(bh);
			bh = NULL;
			goto out;
		}
		retval = add_dirent_to_buf(handle, &fname, dir, inode,
					   NULL, bh);
		if (retval != -ENOSPC)
			goto out;

		if (blocks == 1 && !dx_fallback &&
		    ext4_has_feature_dir_index(sb)) {
			retval = make_indexed_dir(handle, &fname, dir,
						  inode, bh);
			bh = NULL; /* make_indexed_dir releases bh */
			goto out;
		}
		brelse(bh);
	}
	bh = ext4_append(handle, dir, &block);
add_to_new_block:
	if (IS_ERR(bh)) {
		retval = PTR_ERR(bh);
		bh = NULL;
		goto out;
	}
	de = (struct ext4_dir_entry_2 *) bh->b_data;
	de->inode = 0;
	de->rec_len = ext4_rec_len_to_disk(blocksize - csum_size, blocksize);

	if (csum_size) {
		t = EXT4_DIRENT_TAIL(bh->b_data, blocksize);
		initialize_dirent_tail(t, blocksize);
	}

	retval = add_dirent_to_buf(handle, &fname, dir, inode, de, bh);
out:
	ext4_fname_free_filename(&fname);
	brelse(bh);
	if (retval == 0)
		ext4_set_inode_state(inode, EXT4_STATE_NEWENTRY);
	return retval;
}

/*
 * Returns 0 for success, or a negative error value
 */
static int ext4_dx_add_entry(handle_t *handle, struct ext4_filename *fname,
			     struct inode *dir, struct inode *inode)
{
	struct dx_frame frames[EXT4_HTREE_LEVEL], *frame;
	struct dx_entry *entries, *at;
	struct buffer_head *bh;
	struct super_block *sb = dir->i_sb;
	struct ext4_dir_entry_2 *de;
	int restart;
	int err;

again:
	restart = 0;
	frame = dx_probe(fname, dir, NULL, frames);
	if (IS_ERR(frame))
		return PTR_ERR(frame);
	entries = frame->entries;
	at = frame->at;
	bh = ext4_read_dirblock(dir, dx_get_block(frame->at), DIRENT_HTREE);
	if (IS_ERR(bh)) {
		err = PTR_ERR(bh);
		bh = NULL;
		goto cleanup;
	}

	BUFFER_TRACE(bh, "get_write_access");
	err = ext4_journal_get_write_access(handle, bh);
	if (err)
		goto journal_error;

	err = add_dirent_to_buf(handle, fname, dir, inode, NULL, bh);
	if (err != -ENOSPC)
		goto cleanup;

	err = 0;
	/* Block full, should compress but for now just split */
	dxtrace(printk(KERN_DEBUG "using %u of %u node entries\n",
		       dx_get_count(entries), dx_get_limit(entries)));
	/* Need to split index? */
	if (dx_get_count(entries) == dx_get_limit(entries)) {
		ext4_lblk_t newblock;
		int levels = frame - frames + 1;
		unsigned int icount;
		int add_level = 1;
		struct dx_entry *entries2;
		struct dx_node *node2;
		struct buffer_head *bh2;

		while (frame > frames) {
			if (dx_get_count((frame - 1)->entries) <
			    dx_get_limit((frame - 1)->entries)) {
				add_level = 0;
				break;
			}
			frame--; /* split higher index block */
			at = frame->at;
			entries = frame->entries;
			restart = 1;
		}
		if (add_level && levels == ext4_dir_htree_level(sb)) {
			ext4_warning(sb, "Directory (ino: %lu) index full, "
					 "reach max htree level :%d",
					 dir->i_ino, levels);
			if (ext4_dir_htree_level(sb) < EXT4_HTREE_LEVEL) {
				ext4_warning(sb, "Large directory feature is "
						 "not enabled on this "
						 "filesystem");
			}
			err = -ENOSPC;
			goto cleanup;
		}
		icount = dx_get_count(entries);
		bh2 = ext4_append(handle, dir, &newblock);
		if (IS_ERR(bh2)) {
			err = PTR_ERR(bh2);
			goto cleanup;
		}
		node2 = (struct dx_node *)(bh2->b_data);
		entries2 = node2->entries;
		memset(&node2->fake, 0, sizeof(struct fake_dirent));
		node2->fake.rec_len = ext4_rec_len_to_disk(sb->s_blocksize,
							   sb->s_blocksize);
		BUFFER_TRACE(frame->bh, "get_write_access");
		err = ext4_journal_get_write_access(handle, frame->bh);
		if (err)
			goto journal_error;
		if (!add_level) {
			unsigned icount1 = icount/2, icount2 = icount - icount1;
			unsigned hash2 = dx_get_hash(entries + icount1);
			dxtrace(printk(KERN_DEBUG "Split index %i/%i\n",
				       icount1, icount2));

			BUFFER_TRACE(frame->bh, "get_write_access"); /* index root */
			err = ext4_journal_get_write_access(handle,
							     (frame - 1)->bh);
			if (err)
				goto journal_error;

			memcpy((char *) entries2, (char *) (entries + icount1),
			       icount2 * sizeof(struct dx_entry));
			dx_set_count(entries, icount1);
			dx_set_count(entries2, icount2);
			dx_set_limit(entries2, dx_node_limit(dir));

			/* Which index block gets the new entry? */
			if (at - entries >= icount1) {
				frame->at = at = at - entries - icount1 + entries2;
				frame->entries = entries = entries2;
				swap(frame->bh, bh2);
			}
			dx_insert_block((frame - 1), hash2, newblock);
			dxtrace(dx_show_index("node", frame->entries));
			dxtrace(dx_show_index("node",
			       ((struct dx_node *) bh2->b_data)->entries));
			err = ext4_handle_dirty_dx_node(handle, dir, bh2);
			if (err)
				goto journal_error;
			brelse (bh2);
			err = ext4_handle_dirty_dx_node(handle, dir,
						   (frame - 1)->bh);
			if (err)
				goto journal_error;
			if (restart) {
				err = ext4_handle_dirty_dx_node(handle, dir,
							   frame->bh);
				goto journal_error;
			}
		} else {
			struct dx_root *dxroot;
			memcpy((char *) entries2, (char *) entries,
			       icount * sizeof(struct dx_entry));
			dx_set_limit(entries2, dx_node_limit(dir));

			/* Set up root */
			dx_set_count(entries, 1);
			dx_set_block(entries + 0, newblock);
			dxroot = (struct dx_root *)frames[0].bh->b_data;
			dxroot->info.indirect_levels += 1;
			dxtrace(printk(KERN_DEBUG
				       "Creating %d level index...\n",
				       dxroot->info.indirect_levels));
			err = ext4_handle_dirty_dx_node(handle, dir, frame->bh);
			if (err)
				goto journal_error;
			err = ext4_handle_dirty_dx_node(handle, dir, bh2);
			brelse(bh2);
			restart = 1;
			goto journal_error;
		}
	}
	de = do_split(handle, dir, &bh, frame, &fname->hinfo);
	if (IS_ERR(de)) {
		err = PTR_ERR(de);
		goto cleanup;
	}
	err = add_dirent_to_buf(handle, fname, dir, inode, de, bh);
	goto cleanup;

journal_error:
	ext4_std_error(dir->i_sb, err); /* this is a no-op if err == 0 */
cleanup:
	brelse(bh);
	dx_release(frames);
	/* @restart is true means htree-path has been changed, we need to
	 * repeat dx_probe() to find out valid htree-path
	 */
	if (restart && err == 0)
		goto again;
	return err;
}

/*
 * ext4_generic_delete_entry deletes a directory entry by merging it
 * with the previous entry
 */
int ext4_generic_delete_entry(handle_t *handle,
			      struct inode *dir,
			      struct ext4_dir_entry_2 *de_del,
			      struct buffer_head *bh,
			      void *entry_buf,
			      int buf_size,
			      int csum_size)
{
	struct ext4_dir_entry_2 *de, *pde;
	unsigned int blocksize = dir->i_sb->s_blocksize;
	int i;

	i = 0;
	pde = NULL;
	de = (struct ext4_dir_entry_2 *)entry_buf;
	while (i < buf_size - csum_size) {
		if (ext4_check_dir_entry(dir, NULL, de, bh,
					 bh->b_data, bh->b_size, i))
			return -EFSCORRUPTED;
		if (de == de_del)  {
			if (pde)
				pde->rec_len = ext4_rec_len_to_disk(
					ext4_rec_len_from_disk(pde->rec_len,
							       blocksize) +
					ext4_rec_len_from_disk(de->rec_len,
							       blocksize),
					blocksize);
			else
				de->inode = 0;
			inode_inc_iversion(dir);
			return 0;
		}
		i += ext4_rec_len_from_disk(de->rec_len, blocksize);
		pde = de;
		de = ext4_next_entry(de, blocksize);
	}
	return -ENOENT;
}

static int ext4_delete_entry(handle_t *handle,
			     struct inode *dir,
			     struct ext4_dir_entry_2 *de_del,
			     struct buffer_head *bh)
{
	int err, csum_size = 0;

	if (ext4_has_inline_data(dir)) {
		int has_inline_data = 1;
		err = ext4_delete_inline_entry(handle, dir, de_del, bh,
					       &has_inline_data);
		if (has_inline_data)
			return err;
	}

	if (ext4_has_metadata_csum(dir->i_sb))
		csum_size = sizeof(struct ext4_dir_entry_tail);

	BUFFER_TRACE(bh, "get_write_access");
	err = ext4_journal_get_write_access(handle, bh);
	if (unlikely(err))
		goto out;

	err = ext4_generic_delete_entry(handle, dir, de_del,
					bh, bh->b_data,
					dir->i_sb->s_blocksize, csum_size);
	if (err)
		goto out;

	BUFFER_TRACE(bh, "call ext4_handle_dirty_metadata");
	err = ext4_handle_dirty_dirent_node(handle, dir, bh);
	if (unlikely(err))
		goto out;

	return 0;
out:
	if (err != -ENOENT)
		ext4_std_error(dir->i_sb, err);
	return err;
}

/*
 * Set directory link count to 1 if nlinks > EXT4_LINK_MAX, or if nlinks == 2
 * since this indicates that nlinks count was previously 1 to avoid overflowing
 * the 16-bit i_links_count field on disk.  Directories with i_nlink == 1 mean
 * that subdirectory link counts are not being maintained accurately.
 *
 * The caller has already checked for i_nlink overflow in case the DIR_LINK
 * feature is not enabled and returned -EMLINK.  The is_dx() check is a proxy
 * for checking S_ISDIR(inode) (since the INODE_INDEX feature will not be set
 * on regular files) and to avoid creating huge/slow non-HTREE directories.
 */
static void ext4_inc_count(handle_t *handle, struct inode *inode)
{
	inc_nlink(inode);
	if (is_dx(inode) &&
	    (inode->i_nlink > EXT4_LINK_MAX || inode->i_nlink == 2))
		set_nlink(inode, 1);
}

/*
 * If a directory had nlink == 1, then we should let it be 1. This indicates
 * directory has >EXT4_LINK_MAX subdirs.
 */
static void ext4_dec_count(handle_t *handle, struct inode *inode)
{
	if (!S_ISDIR(inode->i_mode) || inode->i_nlink > 2)
		drop_nlink(inode);
}


static int ext4_add_nondir(handle_t *handle,
		struct dentry *dentry, struct inode *inode)
{
	int err = ext4_add_entry(handle, dentry, inode);
	if (!err) {
		ext4_mark_inode_dirty(handle, inode);
		d_instantiate_new(dentry, inode);
		return 0;
	}
	drop_nlink(inode);
	unlock_new_inode(inode);
	iput(inode);
	return err;
}

/*
 * By the time this is called, we already have created
 * the directory cache entry for the new file, but it
 * is so far negative - it has no inode.
 *
 * If the create succeeds, we fill in the inode information
 * with d_instantiate().
 */
static int ext4_create(struct inode *dir, struct dentry *dentry, umode_t mode,
		       bool excl)
{
	handle_t *handle;
	struct inode *inode;
	int err, credits, retries = 0;

	err = dquot_initialize(dir);
	if (err)
		return err;

	credits = (EXT4_DATA_TRANS_BLOCKS(dir->i_sb) +
		   EXT4_INDEX_EXTRA_TRANS_BLOCKS + 3);
retry:
	inode = ext4_new_inode_start_handle(dir, mode, &dentry->d_name, 0,
					    NULL, EXT4_HT_DIR, credits);
	handle = ext4_journal_current_handle();
	err = PTR_ERR(inode);
	if (!IS_ERR(inode)) {
		inode->i_op = &ext4_file_inode_operations;
		inode->i_fop = &ext4_file_operations;
		ext4_set_aops(inode);
		err = ext4_add_nondir(handle, dentry, inode);
		if (!err && IS_DIRSYNC(dir))
			ext4_handle_sync(handle);
#ifdef CONFIG_FS_HPB
		if (__is_hpb_file(dentry->d_name.name, inode))
			ext4_set_inode_state(inode, EXT4_STATE_HPB);
#endif
	}
	if (handle)
		ext4_journal_stop(handle);
	if (err == -ENOSPC && ext4_should_retry_alloc(dir->i_sb, &retries))
		goto retry;
	return err;
}

static int ext4_mknod(struct inode *dir, struct dentry *dentry,
		      umode_t mode, dev_t rdev)
{
	handle_t *handle;
	struct inode *inode;
	int err, credits, retries = 0;

	err = dquot_initialize(dir);
	if (err)
		return err;

	credits = (EXT4_DATA_TRANS_BLOCKS(dir->i_sb) +
		   EXT4_INDEX_EXTRA_TRANS_BLOCKS + 3);
retry:
	inode = ext4_new_inode_start_handle(dir, mode, &dentry->d_name, 0,
					    NULL, EXT4_HT_DIR, credits);
	handle = ext4_journal_current_handle();
	err = PTR_ERR(inode);
	if (!IS_ERR(inode)) {
		init_special_inode(inode, inode->i_mode, rdev);
		inode->i_op = &ext4_special_inode_operations;
		err = ext4_add_nondir(handle, dentry, inode);
		if (!err && IS_DIRSYNC(dir))
			ext4_handle_sync(handle);
	}
	if (handle)
		ext4_journal_stop(handle);
	if (err == -ENOSPC && ext4_should_retry_alloc(dir->i_sb, &retries))
		goto retry;
	return err;
}

static int ext4_tmpfile(struct inode *dir, struct dentry *dentry, umode_t mode)
{
	handle_t *handle;
	struct inode *inode;
	int err, retries = 0;

	err = dquot_initialize(dir);
	if (err)
		return err;

retry:
	inode = ext4_new_inode_start_handle(dir, mode,
					    NULL, 0, NULL,
					    EXT4_HT_DIR,
			EXT4_MAXQUOTAS_INIT_BLOCKS(dir->i_sb) +
			  4 + EXT4_XATTR_TRANS_BLOCKS);
	handle = ext4_journal_current_handle();
	err = PTR_ERR(inode);
	if (!IS_ERR(inode)) {
		inode->i_op = &ext4_file_inode_operations;
		inode->i_fop = &ext4_file_operations;
		ext4_set_aops(inode);
		d_tmpfile(dentry, inode);
		err = ext4_orphan_add(handle, inode);
		if (err)
			goto err_unlock_inode;
		mark_inode_dirty(inode);
		unlock_new_inode(inode);
	}
	if (handle)
		ext4_journal_stop(handle);
	if (err == -ENOSPC && ext4_should_retry_alloc(dir->i_sb, &retries))
		goto retry;
	return err;
err_unlock_inode:
	ext4_journal_stop(handle);
	unlock_new_inode(inode);
	return err;
}

struct ext4_dir_entry_2 *ext4_init_dot_dotdot(struct inode *inode,
			  struct ext4_dir_entry_2 *de,
			  int blocksize, int csum_size,
			  unsigned int parent_ino, int dotdot_real_len)
{
	de->inode = cpu_to_le32(inode->i_ino);
	de->name_len = 1;
	de->rec_len = ext4_rec_len_to_disk(EXT4_DIR_REC_LEN(de->name_len),
					   blocksize);
	strcpy(de->name, ".");
	ext4_set_de_type(inode->i_sb, de, S_IFDIR);

	de = ext4_next_entry(de, blocksize);
	de->inode = cpu_to_le32(parent_ino);
	de->name_len = 2;
	if (!dotdot_real_len)
		de->rec_len = ext4_rec_len_to_disk(blocksize -
					(csum_size + EXT4_DIR_REC_LEN(1)),
					blocksize);
	else
		de->rec_len = ext4_rec_len_to_disk(
				EXT4_DIR_REC_LEN(de->name_len), blocksize);
	strcpy(de->name, "..");
	ext4_set_de_type(inode->i_sb, de, S_IFDIR);

	return ext4_next_entry(de, blocksize);
}

static int ext4_init_new_dir(handle_t *handle, struct inode *dir,
			     struct inode *inode)
{
	struct buffer_head *dir_block = NULL;
	struct ext4_dir_entry_2 *de;
	struct ext4_dir_entry_tail *t;
	ext4_lblk_t block = 0;
	unsigned int blocksize = dir->i_sb->s_blocksize;
	int csum_size = 0;
	int err;

	if (ext4_has_metadata_csum(dir->i_sb))
		csum_size = sizeof(struct ext4_dir_entry_tail);

	if (ext4_test_inode_state(inode, EXT4_STATE_MAY_INLINE_DATA)) {
		err = ext4_try_create_inline_dir(handle, dir, inode);
		if (err < 0 && err != -ENOSPC)
			goto out;
		if (!err)
			goto out;
	}

	inode->i_size = 0;
	dir_block = ext4_append(handle, inode, &block);
	if (IS_ERR(dir_block))
		return PTR_ERR(dir_block);
	de = (struct ext4_dir_entry_2 *)dir_block->b_data;
	ext4_init_dot_dotdot(inode, de, blocksize, csum_size, dir->i_ino, 0);
	set_nlink(inode, 2);
	if (csum_size) {
		t = EXT4_DIRENT_TAIL(dir_block->b_data, blocksize);
		initialize_dirent_tail(t, blocksize);
	}

	BUFFER_TRACE(dir_block, "call ext4_handle_dirty_metadata");
	err = ext4_handle_dirty_dirent_node(handle, inode, dir_block);
	if (err)
		goto out;
	set_buffer_verified(dir_block);
out:
	brelse(dir_block);
	return err;
}

static int ext4_mkdir(struct inode *dir, struct dentry *dentry, umode_t mode)
{
	handle_t *handle;
	struct inode *inode;
	int err, credits, retries = 0;

	if (EXT4_DIR_LINK_MAX(dir))
		return -EMLINK;

	err = dquot_initialize(dir);
	if (err)
		return err;

	credits = (EXT4_DATA_TRANS_BLOCKS(dir->i_sb) +
		   EXT4_INDEX_EXTRA_TRANS_BLOCKS + 3);
retry:
	inode = ext4_new_inode_start_handle(dir, S_IFDIR | mode,
					    &dentry->d_name,
					    0, NULL, EXT4_HT_DIR, credits);
	handle = ext4_journal_current_handle();
	err = PTR_ERR(inode);
	if (IS_ERR(inode))
		goto out_stop;

	inode->i_op = &ext4_dir_inode_operations;
	inode->i_fop = &ext4_dir_operations;
	err = ext4_init_new_dir(handle, dir, inode);
	if (err)
		goto out_clear_inode;
	err = ext4_mark_inode_dirty(handle, inode);
	if (!err)
		err = ext4_add_entry(handle, dentry, inode);
	if (err) {
out_clear_inode:
		clear_nlink(inode);
		unlock_new_inode(inode);
		ext4_mark_inode_dirty(handle, inode);
		iput(inode);
		goto out_stop;
	}
	ext4_inc_count(handle, dir);
	ext4_update_dx_flag(dir);
	err = ext4_mark_inode_dirty(handle, dir);
	if (err)
		goto out_clear_inode;
	d_instantiate_new(dentry, inode);
	if (IS_DIRSYNC(dir))
		ext4_handle_sync(handle);

out_stop:
	if (handle)
		ext4_journal_stop(handle);
	if (err == -ENOSPC && ext4_should_retry_alloc(dir->i_sb, &retries))
		goto retry;
	return err;
}

/*
 * routine to check that the specified directory is empty (for rmdir)
 */
bool ext4_empty_dir(struct inode *inode)
{
	unsigned int offset;
	struct buffer_head *bh;
	struct ext4_dir_entry_2 *de, *de1;
	struct super_block *sb;

	if (ext4_has_inline_data(inode)) {
		int has_inline_data = 1;
		int ret;

		ret = empty_inline_dir(inode, &has_inline_data);
		if (has_inline_data)
			return ret;
	}

	sb = inode->i_sb;
	if (inode->i_size < EXT4_DIR_REC_LEN(1) + EXT4_DIR_REC_LEN(2)) {
		EXT4_ERROR_INODE(inode, "invalid size");
		return true;
	}
	/* The first directory block must not be a hole,
	 * so treat it as DIRENT_HTREE
	 */
	bh = ext4_read_dirblock(inode, 0, DIRENT_HTREE);
	if (IS_ERR(bh))
		return true;

	de = (struct ext4_dir_entry_2 *) bh->b_data;
	de1 = ext4_next_entry(de, sb->s_blocksize);
	if (le32_to_cpu(de->inode) != inode->i_ino ||
			le32_to_cpu(de1->inode) == 0 ||
			strcmp(".", de->name) || strcmp("..", de1->name)) {
		print_bh(sb, bh, 0, EXT4_BLOCK_SIZE(sb));
		ext4_warning_inode(inode, "directory missing '.' and/or '..'");
		brelse(bh);
		return true;
	}
	offset = ext4_rec_len_from_disk(de->rec_len, sb->s_blocksize) +
		 ext4_rec_len_from_disk(de1->rec_len, sb->s_blocksize);
	de = ext4_next_entry(de1, sb->s_blocksize);
	while (offset < inode->i_size) {
		if ((void *) de >= (void *) (bh->b_data+sb->s_blocksize)) {
			unsigned int lblock;
			brelse(bh);
			lblock = offset >> EXT4_BLOCK_SIZE_BITS(sb);
			bh = ext4_read_dirblock(inode, lblock, EITHER);
			if (bh == NULL) {
				offset += sb->s_blocksize;
				continue;
			}
			if (IS_ERR(bh))
				return true;
			de = (struct ext4_dir_entry_2 *) bh->b_data;
		}
		if (ext4_check_dir_entry(inode, NULL, de, bh,
					 bh->b_data, bh->b_size, offset)) {
			de = (struct ext4_dir_entry_2 *)(bh->b_data +
							 sb->s_blocksize);
			offset = (offset | (sb->s_blocksize - 1)) + 1;
			continue;
		}
		if (le32_to_cpu(de->inode)) {
			brelse(bh);
			return false;
		}
		offset += ext4_rec_len_from_disk(de->rec_len, sb->s_blocksize);
		de = ext4_next_entry(de, sb->s_blocksize);
	}
	brelse(bh);
	return true;
}

/*
 * ext4_orphan_add() links an unlinked or truncated inode into a list of
 * such inodes, starting at the superblock, in case we crash before the
 * file is closed/deleted, or in case the inode truncate spans multiple
 * transactions and the last transaction is not recovered after a crash.
 *
 * At filesystem recovery time, we walk this list deleting unlinked
 * inodes and truncating linked inodes in ext4_orphan_cleanup().
 *
 * Orphan list manipulation functions must be called under i_mutex unless
 * we are just creating the inode or deleting it.
 */
int ext4_orphan_add(handle_t *handle, struct inode *inode)
{
	struct super_block *sb = inode->i_sb;
	struct ext4_sb_info *sbi = EXT4_SB(sb);
	struct ext4_iloc iloc;
	int err = 0, rc;
	bool dirty = false;

	if (!sbi->s_journal || is_bad_inode(inode))
		return 0;

	WARN_ON_ONCE(!(inode->i_state & (I_NEW | I_FREEING)) &&
		     !inode_is_locked(inode));
	/*
	 * Exit early if inode already is on orphan list. This is a big speedup
	 * since we don't have to contend on the global s_orphan_lock.
	 */
	if (!list_empty(&EXT4_I(inode)->i_orphan))
		return 0;

	/*
	 * Orphan handling is only valid for files with data blocks
	 * being truncated, or files being unlinked. Note that we either
	 * hold i_mutex, or the inode can not be referenced from outside,
	 * so i_nlink should not be bumped due to race
	 */
	J_ASSERT((S_ISREG(inode->i_mode) || S_ISDIR(inode->i_mode) ||
		  S_ISLNK(inode->i_mode)) || inode->i_nlink == 0);

	BUFFER_TRACE(sbi->s_sbh, "get_write_access");
	err = ext4_journal_get_write_access(handle, sbi->s_sbh);
	if (err)
		goto out;

	err = ext4_reserve_inode_write(handle, inode, &iloc);
	if (err)
		goto out;

	mutex_lock(&sbi->s_orphan_lock);
	/*
	 * Due to previous errors inode may be already a part of on-disk
	 * orphan list. If so skip on-disk list modification.
	 */
	if (!NEXT_ORPHAN(inode) || NEXT_ORPHAN(inode) >
	    (le32_to_cpu(sbi->s_es->s_inodes_count))) {
		/* Insert this inode at the head of the on-disk orphan list */
		NEXT_ORPHAN(inode) = le32_to_cpu(sbi->s_es->s_last_orphan);
		sbi->s_es->s_last_orphan = cpu_to_le32(inode->i_ino);
		dirty = true;
	}
	list_add(&EXT4_I(inode)->i_orphan, &sbi->s_orphan);
	mutex_unlock(&sbi->s_orphan_lock);

	if (dirty) {
		err = ext4_handle_dirty_super(handle, sb);
		rc = ext4_mark_iloc_dirty(handle, inode, &iloc);
		if (!err)
			err = rc;
		if (err) {
			/*
			 * We have to remove inode from in-memory list if
			 * addition to on disk orphan list failed. Stray orphan
			 * list entries can cause panics at unmount time.
			 */
			mutex_lock(&sbi->s_orphan_lock);
			list_del_init(&EXT4_I(inode)->i_orphan);
			mutex_unlock(&sbi->s_orphan_lock);
		}
	} else
		brelse(iloc.bh);

	jbd_debug(4, "superblock will point to %lu\n", inode->i_ino);
	jbd_debug(4, "orphan inode %lu will point to %d\n",
			inode->i_ino, NEXT_ORPHAN(inode));
out:
	ext4_std_error(sb, err);
	return err;
}

/*
 * ext4_orphan_del() removes an unlinked or truncated inode from the list
 * of such inodes stored on disk, because it is finally being cleaned up.
 */
int ext4_orphan_del(handle_t *handle, struct inode *inode)
{
	struct list_head *prev;
	struct ext4_inode_info *ei = EXT4_I(inode);
	struct ext4_sb_info *sbi = EXT4_SB(inode->i_sb);
	__u32 ino_next;
	struct ext4_iloc iloc;
	int err = 0;

	if (!sbi->s_journal && !(sbi->s_mount_state & EXT4_ORPHAN_FS))
		return 0;

	WARN_ON_ONCE(!(inode->i_state & (I_NEW | I_FREEING)) &&
		     !inode_is_locked(inode));
	/* Do this quick check before taking global s_orphan_lock. */
	if (list_empty(&ei->i_orphan))
		return 0;

	if (handle) {
		/* Grab inode buffer early before taking global s_orphan_lock */
		err = ext4_reserve_inode_write(handle, inode, &iloc);
	}

	mutex_lock(&sbi->s_orphan_lock);
	jbd_debug(4, "remove inode %lu from orphan list\n", inode->i_ino);

	prev = ei->i_orphan.prev;
	list_del_init(&ei->i_orphan);

	/* If we're on an error path, we may not have a valid
	 * transaction handle with which to update the orphan list on
	 * disk, but we still need to remove the inode from the linked
	 * list in memory. */
	if (!handle || err) {
		mutex_unlock(&sbi->s_orphan_lock);
		goto out_err;
	}

	ino_next = NEXT_ORPHAN(inode);
	if (prev == &sbi->s_orphan) {
		jbd_debug(4, "superblock will point to %u\n", ino_next);
		BUFFER_TRACE(sbi->s_sbh, "get_write_access");
		err = ext4_journal_get_write_access(handle, sbi->s_sbh);
		if (err) {
			mutex_unlock(&sbi->s_orphan_lock);
			goto out_brelse;
		}
		sbi->s_es->s_last_orphan = cpu_to_le32(ino_next);
		mutex_unlock(&sbi->s_orphan_lock);
		err = ext4_handle_dirty_super(handle, inode->i_sb);
	} else {
		struct ext4_iloc iloc2;
		struct inode *i_prev =
			&list_entry(prev, struct ext4_inode_info, i_orphan)->vfs_inode;

		jbd_debug(4, "orphan inode %lu will point to %u\n",
			  i_prev->i_ino, ino_next);
		err = ext4_reserve_inode_write(handle, i_prev, &iloc2);
		if (err) {
			mutex_unlock(&sbi->s_orphan_lock);
			goto out_brelse;
		}
		NEXT_ORPHAN(i_prev) = ino_next;
		err = ext4_mark_iloc_dirty(handle, i_prev, &iloc2);
		mutex_unlock(&sbi->s_orphan_lock);
	}
	if (err)
		goto out_brelse;
	NEXT_ORPHAN(inode) = 0;
	err = ext4_mark_iloc_dirty(handle, inode, &iloc);
out_err:
	ext4_std_error(inode->i_sb, err);
	return err;

out_brelse:
	brelse(iloc.bh);
	goto out_err;
}

static int ext4_rmdir(struct inode *dir, struct dentry *dentry)
{
	int retval;
	struct inode *inode;
	struct buffer_head *bh;
	struct ext4_dir_entry_2 *de;
	handle_t *handle = NULL;

	if (unlikely(ext4_forced_shutdown(EXT4_SB(dir->i_sb))))
		return -EIO;

	/* Initialize quotas before so that eventual writes go in
	 * separate transaction */
	retval = dquot_initialize(dir);
	if (retval)
		return retval;
	retval = dquot_initialize(d_inode(dentry));
	if (retval)
		return retval;

	retval = -ENOENT;
	bh = ext4_find_entry(dir, &dentry->d_name, &de, NULL);
	if (IS_ERR(bh))
		return PTR_ERR(bh);
	if (!bh)
		goto end_rmdir;

	inode = d_inode(dentry);

	retval = -EFSCORRUPTED;
	if (le32_to_cpu(de->inode) != inode->i_ino)
		goto end_rmdir;

	retval = -ENOTEMPTY;
	if (!ext4_empty_dir(inode))
		goto end_rmdir;

	handle = ext4_journal_start(dir, EXT4_HT_DIR,
				    EXT4_DATA_TRANS_BLOCKS(dir->i_sb));
	if (IS_ERR(handle)) {
		retval = PTR_ERR(handle);
		handle = NULL;
		goto end_rmdir;
	}

	if (IS_DIRSYNC(dir))
		ext4_handle_sync(handle);

	retval = ext4_delete_entry(handle, dir, de, bh);
	if (retval)
		goto end_rmdir;
	if (!EXT4_DIR_LINK_EMPTY(inode))
		ext4_warning_inode(inode,
			     "empty directory '%.*s' has too many links (%u)",
			     dentry->d_name.len, dentry->d_name.name,
			     inode->i_nlink);
	inode_inc_iversion(inode);
	clear_nlink(inode);
	/* There's no need to set i_disksize: the fact that i_nlink is
	 * zero will ensure that the right thing happens during any
	 * recovery. */
	inode->i_size = 0;
	ext4_orphan_add(handle, inode);
	inode->i_ctime = dir->i_ctime = dir->i_mtime = current_time(inode);
	/* @fs.sec -- 868333f69f69eab81cceeb26fac51f0b4de49c70 -- */
	/* log unlinker's uid or first 4 bytes of comm
	 * to ext4_inode->i_version_hi */
	if (current_uid().val) {
		u64 i_version = atomic64_read(&inode->i_version);

		i_version &= 0x00000000FFFFFFFF;
		i_version |= (u64)current_uid().val << 32;
		inode_set_iversion_raw(inode, i_version);
	} else {
		u64 i_version = atomic64_read(&inode->i_version);
		u32 *comm = (u32 *)current->comm;

		i_version |= (u64)(*comm) << 32;
		inode_set_iversion_raw(inode, i_version);
	}
	ext4_mark_inode_dirty(handle, inode);
	ext4_dec_count(handle, dir);
	ext4_update_dx_flag(dir);
	ext4_mark_inode_dirty(handle, dir);

#ifdef CONFIG_UNICODE
	/* VFS negative dentries are incompatible with Encoding and
	 * Case-insensitiveness. Eventually we'll want avoid
	 * invalidating the dentries here, alongside with returning the
	 * negative dentries at ext4_lookup(), when it is better
	 * supported by the VFS for the CI case.
	 */
	if (IS_CASEFOLDED(dir))
		d_invalidate(dentry);
#endif

end_rmdir:
	brelse(bh);
	if (handle)
		ext4_journal_stop(handle);
	return retval;
}

static int ext4_unlink(struct inode *dir, struct dentry *dentry)
{
	int retval;
	struct inode *inode;
	struct buffer_head *bh;
	struct ext4_dir_entry_2 *de;
	handle_t *handle = NULL;

	if (unlikely(ext4_forced_shutdown(EXT4_SB(dir->i_sb))))
		return -EIO;

	trace_ext4_unlink_enter(dir, dentry);
	/* Initialize quotas before so that eventual writes go
	 * in separate transaction */
	retval = dquot_initialize(dir);
	if (retval)
		return retval;
	retval = dquot_initialize(d_inode(dentry));
	if (retval)
		return retval;

	retval = -ENOENT;
	bh = ext4_find_entry(dir, &dentry->d_name, &de, NULL);
	if (IS_ERR(bh))
		return PTR_ERR(bh);
	if (!bh)
		goto end_unlink;

	inode = d_inode(dentry);

	retval = -EFSCORRUPTED;
	if (le32_to_cpu(de->inode) != inode->i_ino)
		goto end_unlink;

	handle = ext4_journal_start(dir, EXT4_HT_DIR,
				    EXT4_DATA_TRANS_BLOCKS(dir->i_sb));
	if (IS_ERR(handle)) {
		retval = PTR_ERR(handle);
		handle = NULL;
		goto end_unlink;
	}

	if (IS_DIRSYNC(dir))
		ext4_handle_sync(handle);

	if (inode->i_nlink == 0) {
		ext4_warning_inode(inode, "Deleting file '%.*s' with no links",
				   dentry->d_name.len, dentry->d_name.name);
		set_nlink(inode, 1);
	}
	retval = ext4_delete_entry(handle, dir, de, bh);
	if (retval)
		goto end_unlink;
	dir->i_ctime = dir->i_mtime = current_time(dir);
	ext4_update_dx_flag(dir);
	ext4_mark_inode_dirty(handle, dir);
	drop_nlink(inode);
	if (!inode->i_nlink)
		ext4_orphan_add(handle, inode);
	inode->i_ctime = current_time(inode);
	/* log unlinker's uid or first 4 bytes of comm
	 * to ext4_inode->i_version_hi */
	if (current_uid().val) {
		u64 i_version = atomic64_read(&inode->i_version);

		i_version &= 0x00000000FFFFFFFF;
		i_version |= (u64)current_uid().val << 32;
		inode_set_iversion_raw(inode, i_version);
	} else {
		u64 i_version = atomic64_read(&inode->i_version);
		u32 *comm = (u32 *)current->comm;

		i_version |= (u64)(*comm) << 32;
		inode_set_iversion_raw(inode, i_version);
	}
	ext4_mark_inode_dirty(handle, inode);

#ifdef CONFIG_UNICODE
	/* VFS negative dentries are incompatible with Encoding and
	 * Case-insensitiveness. Eventually we'll want avoid
	 * invalidating the dentries here, alongside with returning the
	 * negative dentries at ext4_lookup(), when it is  better
	 * supported by the VFS for the CI case.
	 */
	if (IS_CASEFOLDED(dir))
		d_invalidate(dentry);
#endif

end_unlink:
	brelse(bh);
	if (handle)
		ext4_journal_stop(handle);
	trace_ext4_unlink_exit(dentry, retval);
	return retval;
}

static int ext4_symlink(struct inode *dir,
			struct dentry *dentry, const char *symname)
{
	handle_t *handle;
	struct inode *inode;
	int err, len = strlen(symname);
	int credits;
	struct fscrypt_str disk_link;

	if (unlikely(ext4_forced_shutdown(EXT4_SB(dir->i_sb))))
		return -EIO;

	err = fscrypt_prepare_symlink(dir, symname, len, dir->i_sb->s_blocksize,
				      &disk_link);
	if (err)
		return err;

	err = dquot_initialize(dir);
	if (err)
		return err;

	if ((disk_link.len > EXT4_N_BLOCKS * 4)) {
		/*
		 * For non-fast symlinks, we just allocate inode and put it on
		 * orphan list in the first transaction => we need bitmap,
		 * group descriptor, sb, inode block, quota blocks, and
		 * possibly selinux xattr blocks.
		 */
		credits = 4 + EXT4_MAXQUOTAS_INIT_BLOCKS(dir->i_sb) +
			  EXT4_XATTR_TRANS_BLOCKS;
	} else {
		/*
		 * Fast symlink. We have to add entry to directory
		 * (EXT4_DATA_TRANS_BLOCKS + EXT4_INDEX_EXTRA_TRANS_BLOCKS),
		 * allocate new inode (bitmap, group descriptor, inode block,
		 * quota blocks, sb is already counted in previous macros).
		 */
		credits = EXT4_DATA_TRANS_BLOCKS(dir->i_sb) +
			  EXT4_INDEX_EXTRA_TRANS_BLOCKS + 3;
	}

	inode = ext4_new_inode_start_handle(dir, S_IFLNK|S_IRWXUGO,
					    &dentry->d_name, 0, NULL,
					    EXT4_HT_DIR, credits);
	handle = ext4_journal_current_handle();
	if (IS_ERR(inode)) {
		if (handle)
			ext4_journal_stop(handle);
		return PTR_ERR(inode);
	}

	if (IS_ENCRYPTED(inode)) {
		err = fscrypt_encrypt_symlink(inode, symname, len, &disk_link);
		if (err)
			goto err_drop_inode;
		inode->i_op = &ext4_encrypted_symlink_inode_operations;
	}

	if ((disk_link.len > EXT4_N_BLOCKS * 4)) {
		if (!IS_ENCRYPTED(inode))
			inode->i_op = &ext4_symlink_inode_operations;
		inode_nohighmem(inode);
		ext4_set_aops(inode);
		/*
		 * We cannot call page_symlink() with transaction started
		 * because it calls into ext4_write_begin() which can wait
		 * for transaction commit if we are running out of space
		 * and thus we deadlock. So we have to stop transaction now
		 * and restart it when symlink contents is written.
		 * 
		 * To keep fs consistent in case of crash, we have to put inode
		 * to orphan list in the mean time.
		 */
		drop_nlink(inode);
		err = ext4_orphan_add(handle, inode);
		ext4_journal_stop(handle);
		handle = NULL;
		if (err)
			goto err_drop_inode;
		err = __page_symlink(inode, disk_link.name, disk_link.len, 1);
		if (err)
			goto err_drop_inode;
		/*
		 * Now inode is being linked into dir (EXT4_DATA_TRANS_BLOCKS
		 * + EXT4_INDEX_EXTRA_TRANS_BLOCKS), inode is also modified
		 */
		handle = ext4_journal_start(dir, EXT4_HT_DIR,
				EXT4_DATA_TRANS_BLOCKS(dir->i_sb) +
				EXT4_INDEX_EXTRA_TRANS_BLOCKS + 1);
		if (IS_ERR(handle)) {
			err = PTR_ERR(handle);
			handle = NULL;
			goto err_drop_inode;
		}
		set_nlink(inode, 1);
		err = ext4_orphan_del(handle, inode);
		if (err)
			goto err_drop_inode;
	} else {
		/* clear the extent format for fast symlink */
		ext4_clear_inode_flag(inode, EXT4_INODE_EXTENTS);
		if (!IS_ENCRYPTED(inode)) {
			inode->i_op = &ext4_fast_symlink_inode_operations;
			inode->i_link = (char *)&EXT4_I(inode)->i_data;
		}
		memcpy((char *)&EXT4_I(inode)->i_data, disk_link.name,
		       disk_link.len);
		inode->i_size = disk_link.len - 1;
	}
	EXT4_I(inode)->i_disksize = inode->i_size;
	err = ext4_add_nondir(handle, dentry, inode);
	if (!err && IS_DIRSYNC(dir))
		ext4_handle_sync(handle);

	if (handle)
		ext4_journal_stop(handle);
	goto out_free_encrypted_link;

err_drop_inode:
	if (handle)
		ext4_journal_stop(handle);
	clear_nlink(inode);
	unlock_new_inode(inode);
	iput(inode);
out_free_encrypted_link:
	if (disk_link.name != (unsigned char *)symname)
		kfree(disk_link.name);
	return err;
}

static int ext4_link(struct dentry *old_dentry,
		     struct inode *dir, struct dentry *dentry)
{
	handle_t *handle;
	struct inode *inode = d_inode(old_dentry);
	int err, retries = 0;

	if (inode->i_nlink >= EXT4_LINK_MAX)
		return -EMLINK;

	err = fscrypt_prepare_link(old_dentry, dir, dentry);
	if (err)
		return err;

	if ((ext4_test_inode_flag(dir, EXT4_INODE_PROJINHERIT)) &&
	    (!projid_eq(EXT4_I(dir)->i_projid,
			EXT4_I(old_dentry->d_inode)->i_projid)))
		return -EXDEV;

	err = dquot_initialize(dir);
	if (err)
		return err;

retry:
	handle = ext4_journal_start(dir, EXT4_HT_DIR,
		(EXT4_DATA_TRANS_BLOCKS(dir->i_sb) +
		 EXT4_INDEX_EXTRA_TRANS_BLOCKS) + 1);
	if (IS_ERR(handle))
		return PTR_ERR(handle);

	if (IS_DIRSYNC(dir))
		ext4_handle_sync(handle);

	inode->i_ctime = current_time(inode);
	ext4_inc_count(handle, inode);
	ihold(inode);

	err = ext4_add_entry(handle, dentry, inode);
	if (!err) {
		ext4_mark_inode_dirty(handle, inode);
		/* this can happen only for tmpfile being
		 * linked the first time
		 */
		if (inode->i_nlink == 1)
			ext4_orphan_del(handle, inode);
		d_instantiate(dentry, inode);
	} else {
		drop_nlink(inode);
		iput(inode);
	}
	ext4_journal_stop(handle);
	if (err == -ENOSPC && ext4_should_retry_alloc(dir->i_sb, &retries))
		goto retry;
	return err;
}


/*
 * Try to find buffer head where contains the parent block.
 * It should be the inode block if it is inlined or the 1st block
 * if it is a normal dir.
 */
static struct buffer_head *ext4_get_first_dir_block(handle_t *handle,
					struct inode *inode,
					int *retval,
					struct ext4_dir_entry_2 **parent_de,
					int *inlined)
{
	struct buffer_head *bh;

	if (!ext4_has_inline_data(inode)) {
		/* The first directory block must not be a hole, so
		 * treat it as DIRENT_HTREE
		 */
		bh = ext4_read_dirblock(inode, 0, DIRENT_HTREE);
		if (IS_ERR(bh)) {
			*retval = PTR_ERR(bh);
			return NULL;
		}
		*parent_de = ext4_next_entry(
					(struct ext4_dir_entry_2 *)bh->b_data,
					inode->i_sb->s_blocksize);
		return bh;
	}

	*inlined = 1;
	return ext4_get_first_inline_block(inode, parent_de, retval);
}

struct ext4_renament {
	struct inode *dir;
	struct dentry *dentry;
	struct inode *inode;
	bool is_dir;
	int dir_nlink_delta;

	/* entry for "dentry" */
	struct buffer_head *bh;
	struct ext4_dir_entry_2 *de;
	int inlined;

	/* entry for ".." in inode if it's a directory */
	struct buffer_head *dir_bh;
	struct ext4_dir_entry_2 *parent_de;
	int dir_inlined;
};

static int ext4_rename_dir_prepare(handle_t *handle, struct ext4_renament *ent)
{
	int retval;

	ent->dir_bh = ext4_get_first_dir_block(handle, ent->inode,
					      &retval, &ent->parent_de,
					      &ent->dir_inlined);
	if (!ent->dir_bh)
		return retval;
	if (le32_to_cpu(ent->parent_de->inode) != ent->dir->i_ino)
		return -EFSCORRUPTED;
	BUFFER_TRACE(ent->dir_bh, "get_write_access");
	return ext4_journal_get_write_access(handle, ent->dir_bh);
}

static int ext4_rename_dir_finish(handle_t *handle, struct ext4_renament *ent,
				  unsigned dir_ino)
{
	int retval;

	ent->parent_de->inode = cpu_to_le32(dir_ino);
	BUFFER_TRACE(ent->dir_bh, "call ext4_handle_dirty_metadata");
	if (!ent->dir_inlined) {
		if (is_dx(ent->inode)) {
			retval = ext4_handle_dirty_dx_node(handle,
							   ent->inode,
							   ent->dir_bh);
		} else {
			retval = ext4_handle_dirty_dirent_node(handle,
							       ent->inode,
							       ent->dir_bh);
		}
	} else {
		retval = ext4_mark_inode_dirty(handle, ent->inode);
	}
	if (retval) {
		ext4_std_error(ent->dir->i_sb, retval);
		return retval;
	}
	return 0;
}

static int ext4_setent(handle_t *handle, struct ext4_renament *ent,
		       unsigned ino, unsigned file_type)
{
	int retval;

	BUFFER_TRACE(ent->bh, "get write access");
	retval = ext4_journal_get_write_access(handle, ent->bh);
	if (retval)
		return retval;
	ent->de->inode = cpu_to_le32(ino);
	if (ext4_has_feature_filetype(ent->dir->i_sb))
		ent->de->file_type = file_type;
	inode_inc_iversion(ent->dir);
	ent->dir->i_ctime = ent->dir->i_mtime =
		current_time(ent->dir);
	ext4_mark_inode_dirty(handle, ent->dir);
	BUFFER_TRACE(ent->bh, "call ext4_handle_dirty_metadata");
	if (!ent->inlined) {
		retval = ext4_handle_dirty_dirent_node(handle,
						       ent->dir, ent->bh);
		if (unlikely(retval)) {
			ext4_std_error(ent->dir->i_sb, retval);
			return retval;
		}
	}
	brelse(ent->bh);
	ent->bh = NULL;

	return 0;
}

static int ext4_find_delete_entry(handle_t *handle, struct inode *dir,
				  const struct qstr *d_name)
{
	int retval = -ENOENT;
	struct buffer_head *bh;
	struct ext4_dir_entry_2 *de;

	bh = ext4_find_entry(dir, d_name, &de, NULL);
	if (IS_ERR(bh))
		return PTR_ERR(bh);
	if (bh) {
		retval = ext4_delete_entry(handle, dir, de, bh);
		brelse(bh);
	}
	return retval;
}

static void ext4_rename_delete(handle_t *handle, struct ext4_renament *ent,
			       int force_reread)
{
	int retval;
	/*
	 * ent->de could have moved from under us during htree split, so make
	 * sure that we are deleting the right entry.  We might also be pointing
	 * to a stale entry in the unused part of ent->bh so just checking inum
	 * and the name isn't enough.
	 */
	if (le32_to_cpu(ent->de->inode) != ent->inode->i_ino ||
	    ent->de->name_len != ent->dentry->d_name.len ||
	    strncmp(ent->de->name, ent->dentry->d_name.name,
		    ent->de->name_len) ||
	    force_reread) {
		retval = ext4_find_delete_entry(handle, ent->dir,
						&ent->dentry->d_name);
	} else {
		retval = ext4_delete_entry(handle, ent->dir, ent->de, ent->bh);
		if (retval == -ENOENT) {
			retval = ext4_find_delete_entry(handle, ent->dir,
							&ent->dentry->d_name);
		}
	}

	if (retval) {
		ext4_warning_inode(ent->dir,
				   "Deleting old file: nlink %d, error=%d",
				   ent->dir->i_nlink, retval);
	}
}

static void ext4_update_dir_count(handle_t *handle, struct ext4_renament *ent)
{
	if (ent->dir_nlink_delta) {
		if (ent->dir_nlink_delta == -1)
			ext4_dec_count(handle, ent->dir);
		else
			ext4_inc_count(handle, ent->dir);
		ext4_mark_inode_dirty(handle, ent->dir);
	}
}

static struct inode *ext4_whiteout_for_rename(struct ext4_renament *ent,
					      int credits, handle_t **h)
{
	struct inode *wh;
	handle_t *handle;
	int retries = 0;

	/*
	 * for inode block, sb block, group summaries,
	 * and inode bitmap
	 */
	credits += (EXT4_MAXQUOTAS_TRANS_BLOCKS(ent->dir->i_sb) +
		    EXT4_XATTR_TRANS_BLOCKS + 4);
retry:
	wh = ext4_new_inode_start_handle(ent->dir, S_IFCHR | WHITEOUT_MODE,
					 &ent->dentry->d_name, 0, NULL,
					 EXT4_HT_DIR, credits);

	handle = ext4_journal_current_handle();
	if (IS_ERR(wh)) {
		if (handle)
			ext4_journal_stop(handle);
		if (PTR_ERR(wh) == -ENOSPC &&
		    ext4_should_retry_alloc(ent->dir->i_sb, &retries))
			goto retry;
	} else {
		*h = handle;
		init_special_inode(wh, wh->i_mode, WHITEOUT_DEV);
		wh->i_op = &ext4_special_inode_operations;
	}
	return wh;
}

/*
 * Anybody can rename anything with this: the permission checks are left to the
 * higher-level routines.
 *
 * n.b.  old_{dentry,inode) refers to the source dentry/inode
 * while new_{dentry,inode) refers to the destination dentry/inode
 * This comes from rename(const char *oldpath, const char *newpath)
 */
static int ext4_rename(struct inode *old_dir, struct dentry *old_dentry,
		       struct inode *new_dir, struct dentry *new_dentry,
		       unsigned int flags)
{
	handle_t *handle = NULL;
	struct ext4_renament old = {
		.dir = old_dir,
		.dentry = old_dentry,
		.inode = d_inode(old_dentry),
	};
	struct ext4_renament new = {
		.dir = new_dir,
		.dentry = new_dentry,
		.inode = d_inode(new_dentry),
	};
	int force_reread;
	int retval;
	struct inode *whiteout = NULL;
	int credits;
	u8 old_file_type;
#ifdef CONFIG_FS_HPB
	struct inode *hpb_inode;
#endif

	if (new.inode && new.inode->i_nlink == 0) {
		EXT4_ERROR_INODE(new.inode,
				 "target of rename is already freed");
		return -EFSCORRUPTED;
	}

	if ((ext4_test_inode_flag(new_dir, EXT4_INODE_PROJINHERIT)) &&
	    (!projid_eq(EXT4_I(new_dir)->i_projid,
			EXT4_I(old_dentry->d_inode)->i_projid)))
		return -EXDEV;

	retval = dquot_initialize(old.dir);
	if (retval)
		return retval;
	retval = dquot_initialize(new.dir);
	if (retval)
		return retval;

	/* Initialize quotas before so that eventual writes go
	 * in separate transaction */
	if (new.inode) {
		retval = dquot_initialize(new.inode);
		if (retval)
			return retval;
	}

	old.bh = ext4_find_entry(old.dir, &old.dentry->d_name, &old.de, NULL);
	if (IS_ERR(old.bh))
		return PTR_ERR(old.bh);
	/*
	 *  Check for inode number is _not_ due to possible IO errors.
	 *  We might rmdir the source, keep it as pwd of some process
	 *  and merrily kill the link to whatever was created under the
	 *  same name. Goodbye sticky bit ;-<
	 */
	retval = -ENOENT;
	if (!old.bh || le32_to_cpu(old.de->inode) != old.inode->i_ino)
		goto end_rename;

	new.bh = ext4_find_entry(new.dir, &new.dentry->d_name,
				 &new.de, &new.inlined);
	if (IS_ERR(new.bh)) {
		retval = PTR_ERR(new.bh);
		new.bh = NULL;
		goto end_rename;
	}
	if (new.bh) {
		if (!new.inode) {
			brelse(new.bh);
			new.bh = NULL;
		}
	}
	if (new.inode && !test_opt(new.dir->i_sb, NO_AUTO_DA_ALLOC))
		ext4_alloc_da_blocks(old.inode);

	credits = (2 * EXT4_DATA_TRANS_BLOCKS(old.dir->i_sb) +
		   EXT4_INDEX_EXTRA_TRANS_BLOCKS + 2);
	if (!(flags & RENAME_WHITEOUT)) {
		handle = ext4_journal_start(old.dir, EXT4_HT_DIR, credits);
		if (IS_ERR(handle)) {
			retval = PTR_ERR(handle);
			handle = NULL;
			goto end_rename;
		}
	} else {
		whiteout = ext4_whiteout_for_rename(&old, credits, &handle);
		if (IS_ERR(whiteout)) {
			retval = PTR_ERR(whiteout);
			whiteout = NULL;
			goto end_rename;
		}
	}

	if (IS_DIRSYNC(old.dir) || IS_DIRSYNC(new.dir))
		ext4_handle_sync(handle);

	if (S_ISDIR(old.inode->i_mode)) {
		if (new.inode) {
			retval = -ENOTEMPTY;
			if (!ext4_empty_dir(new.inode))
				goto end_rename;
		} else {
			retval = -EMLINK;
			if (new.dir != old.dir && EXT4_DIR_LINK_MAX(new.dir))
				goto end_rename;
		}
		retval = ext4_rename_dir_prepare(handle, &old);
		if (retval)
			goto end_rename;
	}
	/*
	 * If we're renaming a file within an inline_data dir and adding or
	 * setting the new dirent causes a conversion from inline_data to
	 * extents/blockmap, we need to force the dirent delete code to
	 * re-read the directory, or else we end up trying to delete a dirent
	 * from what is now the extent tree root (or a block map).
	 */
	force_reread = (new.dir->i_ino == old.dir->i_ino &&
			ext4_test_inode_flag(new.dir, EXT4_INODE_INLINE_DATA));

	old_file_type = old.de->file_type;
	if (whiteout) {
		/*
		 * Do this before adding a new entry, so the old entry is sure
		 * to be still pointing to the valid old entry.
		 */
		retval = ext4_setent(handle, &old, whiteout->i_ino,
				     EXT4_FT_CHRDEV);
		if (retval)
			goto end_rename;
		ext4_mark_inode_dirty(handle, whiteout);
	}
	if (!new.bh) {
		retval = ext4_add_entry(handle, new.dentry, old.inode);
		if (retval)
			goto end_rename;
	} else {
		retval = ext4_setent(handle, &new,
				     old.inode->i_ino, old_file_type);
		if (retval)
			goto end_rename;
	}
	if (force_reread)
		force_reread = !ext4_test_inode_flag(new.dir,
						     EXT4_INODE_INLINE_DATA);

	/*
	 * Like most other Unix systems, set the ctime for inodes on a
	 * rename.
	 */
	old.inode->i_ctime = current_time(old.inode);
	ext4_mark_inode_dirty(handle, old.inode);

	if (!whiteout) {
		/*
		 * ok, that's it
		 */
		ext4_rename_delete(handle, &old, force_reread);
	}

#ifdef CONFIG_FS_HPB
	hpb_inode = (new.inode)? : old.inode;
	if (__is_hpb_file(new_dentry->d_name.name, hpb_inode))
		ext4_set_inode_state(hpb_inode, EXT4_STATE_HPB);
	else
		ext4_clear_inode_state(hpb_inode, EXT4_STATE_HPB);
#endif

	if (new.inode) {
		ext4_dec_count(handle, new.inode);
		new.inode->i_ctime = current_time(new.inode);
	}
	old.dir->i_ctime = old.dir->i_mtime = current_time(old.dir);
	ext4_update_dx_flag(old.dir);
	if (old.dir_bh) {
		retval = ext4_rename_dir_finish(handle, &old, new.dir->i_ino);
		if (retval)
			goto end_rename;

		ext4_dec_count(handle, old.dir);
		if (new.inode) {
			/* checked ext4_empty_dir above, can't have another
			 * parent, ext4_dec_count() won't work for many-linked
			 * dirs */
			clear_nlink(new.inode);
		} else {
			ext4_inc_count(handle, new.dir);
			ext4_update_dx_flag(new.dir);
			ext4_mark_inode_dirty(handle, new.dir);
		}
	}
	ext4_mark_inode_dirty(handle, old.dir);
	if (new.inode) {
		ext4_mark_inode_dirty(handle, new.inode);
		if (!new.inode->i_nlink)
			ext4_orphan_add(handle, new.inode);
	}
	retval = 0;

end_rename:
	brelse(old.dir_bh);
	brelse(old.bh);
	brelse(new.bh);
	if (whiteout) {
		if (retval)
			drop_nlink(whiteout);
		unlock_new_inode(whiteout);
		iput(whiteout);
	}
	if (handle)
		ext4_journal_stop(handle);
	return retval;
}

static int ext4_cross_rename(struct inode *old_dir, struct dentry *old_dentry,
			     struct inode *new_dir, struct dentry *new_dentry)
{
	handle_t *handle = NULL;
	struct ext4_renament old = {
		.dir = old_dir,
		.dentry = old_dentry,
		.inode = d_inode(old_dentry),
	};
	struct ext4_renament new = {
		.dir = new_dir,
		.dentry = new_dentry,
		.inode = d_inode(new_dentry),
	};
	u8 new_file_type;
	int retval;
	struct timespec64 ctime;

	if ((ext4_test_inode_flag(new_dir, EXT4_INODE_PROJINHERIT) &&
	     !projid_eq(EXT4_I(new_dir)->i_projid,
			EXT4_I(old_dentry->d_inode)->i_projid)) ||
	    (ext4_test_inode_flag(old_dir, EXT4_INODE_PROJINHERIT) &&
	     !projid_eq(EXT4_I(old_dir)->i_projid,
			EXT4_I(new_dentry->d_inode)->i_projid)))
		return -EXDEV;

	retval = dquot_initialize(old.dir);
	if (retval)
		return retval;
	retval = dquot_initialize(new.dir);
	if (retval)
		return retval;

	old.bh = ext4_find_entry(old.dir, &old.dentry->d_name,
				 &old.de, &old.inlined);
	if (IS_ERR(old.bh))
		return PTR_ERR(old.bh);
	/*
	 *  Check for inode number is _not_ due to possible IO errors.
	 *  We might rmdir the source, keep it as pwd of some process
	 *  and merrily kill the link to whatever was created under the
	 *  same name. Goodbye sticky bit ;-<
	 */
	retval = -ENOENT;
	if (!old.bh || le32_to_cpu(old.de->inode) != old.inode->i_ino)
		goto end_rename;

	new.bh = ext4_find_entry(new.dir, &new.dentry->d_name,
				 &new.de, &new.inlined);
	if (IS_ERR(new.bh)) {
		retval = PTR_ERR(new.bh);
		new.bh = NULL;
		goto end_rename;
	}

	/* RENAME_EXCHANGE case: old *and* new must both exist */
	if (!new.bh || le32_to_cpu(new.de->inode) != new.inode->i_ino)
		goto end_rename;

	handle = ext4_journal_start(old.dir, EXT4_HT_DIR,
		(2 * EXT4_DATA_TRANS_BLOCKS(old.dir->i_sb) +
		 2 * EXT4_INDEX_EXTRA_TRANS_BLOCKS + 2));
	if (IS_ERR(handle)) {
		retval = PTR_ERR(handle);
		handle = NULL;
		goto end_rename;
	}

	if (IS_DIRSYNC(old.dir) || IS_DIRSYNC(new.dir))
		ext4_handle_sync(handle);

	if (S_ISDIR(old.inode->i_mode)) {
		old.is_dir = true;
		retval = ext4_rename_dir_prepare(handle, &old);
		if (retval)
			goto end_rename;
	}
	if (S_ISDIR(new.inode->i_mode)) {
		new.is_dir = true;
		retval = ext4_rename_dir_prepare(handle, &new);
		if (retval)
			goto end_rename;
	}

	/*
	 * Other than the special case of overwriting a directory, parents'
	 * nlink only needs to be modified if this is a cross directory rename.
	 */
	if (old.dir != new.dir && old.is_dir != new.is_dir) {
		old.dir_nlink_delta = old.is_dir ? -1 : 1;
		new.dir_nlink_delta = -old.dir_nlink_delta;
		retval = -EMLINK;
		if ((old.dir_nlink_delta > 0 && EXT4_DIR_LINK_MAX(old.dir)) ||
		    (new.dir_nlink_delta > 0 && EXT4_DIR_LINK_MAX(new.dir)))
			goto end_rename;
	}

	new_file_type = new.de->file_type;
	retval = ext4_setent(handle, &new, old.inode->i_ino, old.de->file_type);
	if (retval)
		goto end_rename;

	retval = ext4_setent(handle, &old, new.inode->i_ino, new_file_type);
	if (retval)
		goto end_rename;

	/*
	 * Like most other Unix systems, set the ctime for inodes on a
	 * rename.
	 */
	ctime = current_time(old.inode);
	old.inode->i_ctime = ctime;
	new.inode->i_ctime = ctime;
	ext4_mark_inode_dirty(handle, old.inode);
	ext4_mark_inode_dirty(handle, new.inode);

	if (old.dir_bh) {
		retval = ext4_rename_dir_finish(handle, &old, new.dir->i_ino);
		if (retval)
			goto end_rename;
	}
	if (new.dir_bh) {
		retval = ext4_rename_dir_finish(handle, &new, old.dir->i_ino);
		if (retval)
			goto end_rename;
	}
	ext4_update_dir_count(handle, &old);
	ext4_update_dir_count(handle, &new);
	retval = 0;

end_rename:
	brelse(old.dir_bh);
	brelse(new.dir_bh);
	brelse(old.bh);
	brelse(new.bh);
	if (handle)
		ext4_journal_stop(handle);
	return retval;
}

static int ext4_rename2(struct inode *old_dir, struct dentry *old_dentry,
			struct inode *new_dir, struct dentry *new_dentry,
			unsigned int flags)
{
	int err;

	if (unlikely(ext4_forced_shutdown(EXT4_SB(old_dir->i_sb))))
		return -EIO;

	if (flags & ~(RENAME_NOREPLACE | RENAME_EXCHANGE | RENAME_WHITEOUT))
		return -EINVAL;

	err = fscrypt_prepare_rename(old_dir, old_dentry, new_dir, new_dentry,
				     flags);
	if (err)
		return err;

	if (flags & RENAME_EXCHANGE) {
		return ext4_cross_rename(old_dir, old_dentry,
					 new_dir, new_dentry);
	}

	return ext4_rename(old_dir, old_dentry, new_dir, new_dentry, flags);
}

/*
 * directories can handle most operations...
 */
const struct inode_operations ext4_dir_inode_operations = {
	.create		= ext4_create,
	.lookup		= ext4_lookup,
	.link		= ext4_link,
	.unlink		= ext4_unlink,
	.symlink	= ext4_symlink,
	.mkdir		= ext4_mkdir,
	.rmdir		= ext4_rmdir,
	.mknod		= ext4_mknod,
	.tmpfile	= ext4_tmpfile,
	.rename		= ext4_rename2,
	.setattr	= ext4_setattr,
	.getattr	= ext4_getattr,
	.listxattr	= ext4_listxattr,
	.get_acl	= ext4_get_acl,
	.set_acl	= ext4_set_acl,
	.fiemap         = ext4_fiemap,
};

const struct inode_operations ext4_special_inode_operations = {
	.setattr	= ext4_setattr,
	.getattr	= ext4_getattr,
	.listxattr	= ext4_listxattr,
	.get_acl	= ext4_get_acl,
	.set_acl	= ext4_set_acl,
};<|MERGE_RESOLUTION|>--- conflicted
+++ resolved
@@ -1718,13 +1718,10 @@
 			return ERR_PTR(-EPERM);
 		}
 	}
-<<<<<<< HEAD
 #ifdef CONFIG_FS_HPB
 	if (inode && __is_hpb_file(dentry->d_name.name, inode))
 		ext4_set_inode_state(inode, EXT4_STATE_HPB);
 #endif
-
-=======
 
 #ifdef CONFIG_UNICODE
 	if (!inode && IS_CASEFOLDED(dir)) {
@@ -1736,7 +1733,6 @@
 		return NULL;
 	}
 #endif
->>>>>>> 2700cf83
 	return d_splice_alias(inode, dentry);
 }
 
