--- conflicted
+++ resolved
@@ -21,15 +21,13 @@
 
 void f2fs_mark_inode_dirty_sync(struct inode *inode, bool sync)
 {
+	inode_inc_iversion(inode);
+
 	if (is_inode_flag_set(inode, FI_NEW_INODE))
 		return;
 
-<<<<<<< HEAD
-	inode_inc_iversion(inode);
-=======
 	if (f2fs_readonly(F2FS_I_SB(inode)->sb))
 		return;
->>>>>>> 874391c9
 
 	if (f2fs_inode_dirtied(inode, sync))
 		return;
