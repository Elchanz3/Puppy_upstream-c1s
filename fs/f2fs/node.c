--- conflicted
+++ resolved
@@ -1780,7 +1780,6 @@
 	return ret ? -EIO: 0;
 }
 
-<<<<<<< HEAD
 int f2fs_flush_inline_data(struct f2fs_sb_info *sbi)
 {
 	pgoff_t index = 0;
@@ -1826,7 +1825,8 @@
 		cond_resched();
 	}
 	return ret;
-=======
+}
+
 static int f2fs_match_ino(struct inode *inode, unsigned long ino, void *data)
 {
 	struct f2fs_sb_info *sbi = F2FS_I_SB(inode);
@@ -1866,7 +1866,6 @@
 
 	iput(inode);
 	return true;
->>>>>>> 2700cf83
 }
 
 int f2fs_sync_node_pages(struct f2fs_sb_info *sbi,
@@ -1943,11 +1942,7 @@
 				flush_inline_data(sbi, ino_of_node(page));
 				goto lock_node;
 			}
-write_node:
-			f2fs_wait_on_page_writeback(page, NODE, true, true);
-
-<<<<<<< HEAD
-=======
+
 			/* flush dirty inode */
 			if (IS_INODE(page) && may_dirty) {
 				may_dirty = false;
@@ -1955,9 +1950,9 @@
 					goto lock_node;
 			}
 
+write_node:
 			f2fs_wait_on_page_writeback(page, NODE, true, true);
 
->>>>>>> 2700cf83
 			if (!clear_page_dirty_for_io(page))
 				goto continue_unlock;
 
@@ -2433,12 +2428,7 @@
 			if (ret) {
 				up_read(&nm_i->nat_tree_lock);
 				f2fs_bug_on(sbi, !mount);
-<<<<<<< HEAD
-				f2fs_msg(sbi->sb, KERN_ERR,
-					"NAT is corrupt, run fsck to fix it");
-=======
 				f2fs_err(sbi, "NAT is corrupt, run fsck to fix it");
->>>>>>> 2700cf83
 				return ret;
 			}
 		}
@@ -2999,11 +2989,7 @@
 		up_write(&nm_i->nat_tree_lock);
 	}
 
-<<<<<<< HEAD
 	if (!nm_i->nat_cnt[DIRTY_NAT])
-=======
-	if (!nm_i->dirty_nat_cnt)
->>>>>>> 2700cf83
 		return 0;
 
 	down_write(&nm_i->nat_tree_lock);
