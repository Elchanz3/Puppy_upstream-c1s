--- conflicted
+++ resolved
@@ -1094,13 +1094,8 @@
 	dpolicy->granularity = granularity;
 
 	dpolicy->max_requests = DEF_MAX_DISCARD_REQUEST;
-<<<<<<< HEAD
 	dpolicy->io_aware_gran = MAX_PLIST_NUM - 1;
-	dpolicy->timeout = 0;
-=======
-	dpolicy->io_aware_gran = MAX_PLIST_NUM;
 	dpolicy->timeout = false;
->>>>>>> 9f80205d
 
 	if (discard_type == DPOLICY_BG) {
 		dpolicy->min_interval = DEF_MIN_DISCARD_ISSUE_TIME;
