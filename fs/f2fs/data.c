// SPDX-License-Identifier: GPL-2.0
/*
 * fs/f2fs/data.c
 *
 * Copyright (c) 2012 Samsung Electronics Co., Ltd.
 *             http://www.samsung.com/
 */
#include <linux/fs.h>
#include <linux/f2fs_fs.h>
#include <linux/buffer_head.h>
#include <linux/mpage.h>
#include <linux/writeback.h>
#include <linux/backing-dev.h>
#include <linux/pagevec.h>
#include <linux/blkdev.h>
#include <linux/bio.h>
#include <linux/swap.h>
#include <linux/prefetch.h>
#include <linux/uio.h>
#include <linux/cleancache.h>
#include <linux/sched/signal.h>

#include "f2fs.h"
#include "node.h"
#include "segment.h"
#include "trace.h"
#include <trace/events/f2fs.h>
#include <trace/events/android_fs.h>

#define NUM_PREALLOC_POST_READ_CTXS	128

static struct kmem_cache *bio_post_read_ctx_cache;
static struct kmem_cache *bio_entry_slab;
static mempool_t *bio_post_read_ctx_pool;
static struct bio_set f2fs_bioset;

#define	F2FS_BIO_POOL_SIZE	NR_CURSEG_TYPE

int __init f2fs_init_bioset(void)
{
	if (bioset_init(&f2fs_bioset, F2FS_BIO_POOL_SIZE,
					0, BIOSET_NEED_BVECS))
		return -ENOMEM;
	return 0;
}

void f2fs_destroy_bioset(void)
{
	bioset_exit(&f2fs_bioset);
}

static inline struct bio *__f2fs_bio_alloc(gfp_t gfp_mask,
						unsigned int nr_iovecs)
{
	return bio_alloc_bioset(gfp_mask, nr_iovecs, &f2fs_bioset);
}

struct bio *f2fs_bio_alloc(struct f2fs_sb_info *sbi, int npages, bool noio)
{
	if (noio) {
		/* No failure on bio allocation */
		return __f2fs_bio_alloc(GFP_NOIO, npages);
	}

	if (time_to_inject(sbi, FAULT_ALLOC_BIO)) {
		f2fs_show_injection_info(sbi, FAULT_ALLOC_BIO);
		return NULL;
	}

	return __f2fs_bio_alloc(GFP_KERNEL, npages);
}

static bool __is_cp_guaranteed(struct page *page)
{
	struct address_space *mapping = page->mapping;
	struct inode *inode;
	struct f2fs_sb_info *sbi;

	if (!mapping)
		return false;

	if (f2fs_is_compressed_page(page))
		return false;

	inode = mapping->host;
	sbi = F2FS_I_SB(inode);

	if (inode->i_ino == F2FS_META_INO(sbi) ||
			inode->i_ino ==  F2FS_NODE_INO(sbi) ||
			S_ISDIR(inode->i_mode) ||
			(S_ISREG(inode->i_mode) &&
			(f2fs_is_atomic_file(inode) || IS_NOQUOTA(inode))) ||
			is_cold_data(page))
		return true;
	return false;
}

static enum count_type __read_io_type(struct page *page)
{
	struct address_space *mapping = page_file_mapping(page);

	if (mapping) {
		struct inode *inode = mapping->host;
		struct f2fs_sb_info *sbi = F2FS_I_SB(inode);

		if (inode->i_ino == F2FS_META_INO(sbi))
			return F2FS_RD_META;

		if (inode->i_ino == F2FS_NODE_INO(sbi))
			return F2FS_RD_NODE;
	}
	return F2FS_RD_DATA;
}

/* postprocessing steps for read bios */
enum bio_post_read_step {
	STEP_DECRYPT,
	STEP_DECOMPRESS_NOWQ,		/* handle normal cluster data inplace */
	STEP_DECOMPRESS,		/* handle compressed cluster data in workqueue */
	STEP_VERITY,
};

struct bio_post_read_ctx {
	struct bio *bio;
	struct f2fs_sb_info *sbi;
	struct work_struct work;
	unsigned int enabled_steps;
};

static void __read_end_io(struct bio *bio, bool compr, bool verity)
{
	struct page *page;
	struct bio_vec *bv;
	int i;

	bio_for_each_segment_all(bv, bio, i) {
		page = bv->bv_page;

#ifdef CONFIG_F2FS_FS_COMPRESSION
		if (compr && f2fs_is_compressed_page(page)) {
			f2fs_decompress_pages(bio, page, verity);
			continue;
		}
		if (verity)
			continue;
#endif

		/* PG_error was set if any post_read step failed */
		if (bio->bi_status || PageError(page)) {
			ClearPageUptodate(page);
			/* will re-read again later */
			ClearPageError(page);
		} else {
			SetPageUptodate(page);
		}
		dec_page_count(F2FS_P_SB(page), __read_io_type(page));
		unlock_page(page);
	}
}

static void f2fs_release_read_bio(struct bio *bio);
static void __f2fs_read_end_io(struct bio *bio, bool compr, bool verity)
{
	if (!compr)
		__read_end_io(bio, false, verity);
	f2fs_release_read_bio(bio);
}

static void f2fs_decompress_bio(struct bio *bio, bool verity)
{
	__read_end_io(bio, true, verity);
}

static void bio_post_read_processing(struct bio_post_read_ctx *ctx);

static void f2fs_decrypt_work(struct bio_post_read_ctx *ctx)
{
	fscrypt_decrypt_bio(ctx->bio);
}

static void f2fs_decompress_work(struct bio_post_read_ctx *ctx)
{
	f2fs_decompress_bio(ctx->bio, ctx->enabled_steps & (1 << STEP_VERITY));
}

#ifdef CONFIG_F2FS_FS_COMPRESSION
static void f2fs_verify_pages(struct page **rpages, unsigned int cluster_size)
{
	f2fs_decompress_end_io(rpages, cluster_size, false, true);
}

static void f2fs_verify_bio(struct bio *bio)
{
	struct bio_vec *bv;
	int i;

	bio_for_each_segment_all(bv, bio, i) {
		struct page *page = bv->bv_page;
		struct decompress_io_ctx *dic;

		dic = (struct decompress_io_ctx *)page_private(page);

		if (dic) {
			if (refcount_dec_not_one(&dic->ref))
				continue;
			f2fs_verify_pages(dic->rpages,
						dic->cluster_size);
			f2fs_free_dic(dic);
			continue;
		}

		if (bio->bi_status || PageError(page))
			goto clear_uptodate;

		if (fsverity_verify_page(page)) {
			SetPageUptodate(page);
			goto unlock;
		}
clear_uptodate:
		ClearPageUptodate(page);
		ClearPageError(page);
unlock:
		dec_page_count(F2FS_P_SB(page), __read_io_type(page));
		unlock_page(page);
	}
}
#endif

static void f2fs_verity_work(struct work_struct *work)
{
	struct bio_post_read_ctx *ctx =
		container_of(work, struct bio_post_read_ctx, work);
	struct bio *bio = ctx->bio;
#ifdef CONFIG_F2FS_FS_COMPRESSION
	unsigned int enabled_steps = ctx->enabled_steps;
#endif

	/*
	 * fsverity_verify_bio() may call readpages() again, and while verity
	 * will be disabled for this, decryption may still be needed, resulting
	 * in another bio_post_read_ctx being allocated.  So to prevent
	 * deadlocks we need to release the current ctx to the mempool first.
	 * This assumes that verity is the last post-read step.
	 */
	mempool_free(ctx, bio_post_read_ctx_pool);
	bio->bi_private = NULL;

#ifdef CONFIG_F2FS_FS_COMPRESSION
	/* previous step is decompression */
	if (enabled_steps & (1 << STEP_DECOMPRESS)) {
		f2fs_verify_bio(bio);
		f2fs_release_read_bio(bio);
		return;
	}
#endif

	fsverity_verify_bio(bio);
	__f2fs_read_end_io(bio, false, false);
}

static void f2fs_post_read_work(struct work_struct *work)
{
	struct bio_post_read_ctx *ctx =
		container_of(work, struct bio_post_read_ctx, work);

	if (ctx->enabled_steps & (1 << STEP_DECRYPT))
		f2fs_decrypt_work(ctx);

	if (ctx->enabled_steps & (1 << STEP_DECOMPRESS))
		f2fs_decompress_work(ctx);

	if (ctx->enabled_steps & (1 << STEP_VERITY)) {
		INIT_WORK(&ctx->work, f2fs_verity_work);
		fsverity_enqueue_verify_work(&ctx->work);
		return;
	}

	__f2fs_read_end_io(ctx->bio,
		ctx->enabled_steps & (1 << STEP_DECOMPRESS), false);
}

static void f2fs_enqueue_post_read_work(struct f2fs_sb_info *sbi,
						struct work_struct *work)
{
	queue_work(sbi->post_read_wq, work);
}

static void bio_post_read_processing(struct bio_post_read_ctx *ctx)
{
	/*
	 * We use different work queues for decryption and for verity because
	 * verity may require reading metadata pages that need decryption, and
	 * we shouldn't recurse to the same workqueue.
	 */

	if (ctx->enabled_steps & (1 << STEP_DECRYPT) ||
		ctx->enabled_steps & (1 << STEP_DECOMPRESS)) {
		INIT_WORK(&ctx->work, f2fs_post_read_work);
		f2fs_enqueue_post_read_work(ctx->sbi, &ctx->work);
		return;
	}

	if (ctx->enabled_steps & (1 << STEP_VERITY)) {
		INIT_WORK(&ctx->work, f2fs_verity_work);
		fsverity_enqueue_verify_work(&ctx->work);
		return;
	}

	__f2fs_read_end_io(ctx->bio, false, false);
}

static bool f2fs_bio_post_read_required(struct bio *bio)
{
	return bio->bi_private;
}

static void f2fs_read_end_io(struct bio *bio)
{
	struct page *first_page = bio->bi_io_vec[0].bv_page;
	struct f2fs_sb_info *sbi = F2FS_P_SB(first_page);

	if (time_to_inject(sbi, FAULT_READ_IO)) {
		f2fs_show_injection_info(sbi, FAULT_READ_IO);
		bio->bi_status = BLK_STS_IOERR;
	}

	if (f2fs_bio_post_read_required(bio)) {
		struct bio_post_read_ctx *ctx = bio->bi_private;

		bio_post_read_processing(ctx);
		return;
	}

	if (first_page != NULL &&
		__read_io_type(first_page) == F2FS_RD_DATA) {
		trace_android_fs_dataread_end(first_page->mapping->host,
						page_offset(first_page),
						bio->bi_iter.bi_size);
	}

	__f2fs_read_end_io(bio, false, false);
}

static void f2fs_write_end_io(struct bio *bio)
{
	struct f2fs_sb_info *sbi = bio->bi_private;
	struct bio_vec *bvec;
	int i;

	if (time_to_inject(sbi, FAULT_WRITE_IO)) {
		f2fs_show_injection_info(sbi, FAULT_WRITE_IO);
		bio->bi_status = BLK_STS_IOERR;
	}

	bio_for_each_segment_all(bvec, bio, i) {
		struct page *page = bvec->bv_page;
		enum count_type type = WB_DATA_TYPE(page);

		if (IS_DUMMY_WRITTEN_PAGE(page)) {
			set_page_private(page, (unsigned long)NULL);
			ClearPagePrivate(page);
			unlock_page(page);
			mempool_free(page, sbi->write_io_dummy);

			if (unlikely(bio->bi_status))
				f2fs_stop_checkpoint(sbi, true);
			continue;
		}

		fscrypt_finalize_bounce_page(&page);

#ifdef CONFIG_F2FS_FS_COMPRESSION
		if (f2fs_is_compressed_page(page)) {
			f2fs_compress_write_end_io(bio, page);
			continue;
		}
#endif

		if (unlikely(bio->bi_status)) {
			mapping_set_error(page->mapping, -EIO);
			if (type == F2FS_WB_CP_DATA) {
				f2fs_stop_checkpoint(sbi, true);
				f2fs_bug_on_endio(sbi, 1);
			}
		}

		f2fs_bug_on_endio(sbi, page->mapping == NODE_MAPPING(sbi) &&
					page->index != nid_of_node(page));

		BUG_ON(dec_return_page_count(sbi, type) < 0);
		if (f2fs_in_warm_node_list(sbi, page))
			f2fs_del_fsync_node_entry(sbi, page);
		clear_cold_data(page);
		end_page_writeback(page);
	}
	if (!get_pages(sbi, F2FS_WB_CP_DATA) &&
				wq_has_sleeper(&sbi->cp_wait))
		wake_up(&sbi->cp_wait);

	bio_put(bio);
}

struct block_device *f2fs_target_device(struct f2fs_sb_info *sbi,
				block_t blk_addr, struct bio *bio)
{
	struct block_device *bdev = sbi->sb->s_bdev;
	int i;

	if (f2fs_is_multi_device(sbi)) {
		for (i = 0; i < sbi->s_ndevs; i++) {
			if (FDEV(i).start_blk <= blk_addr &&
			    FDEV(i).end_blk >= blk_addr) {
				blk_addr -= FDEV(i).start_blk;
				bdev = FDEV(i).bdev;
				break;
			}
		}
	}
	if (bio) {
		bio_set_dev(bio, bdev);
		bio->bi_iter.bi_sector = SECTOR_FROM_BLOCK(blk_addr);
	}
	return bdev;
}

int f2fs_target_device_index(struct f2fs_sb_info *sbi, block_t blkaddr)
{
	int i;

	if (!f2fs_is_multi_device(sbi))
		return 0;

	for (i = 0; i < sbi->s_ndevs; i++)
		if (FDEV(i).start_blk <= blkaddr && FDEV(i).end_blk >= blkaddr)
			return i;
	return 0;
}

/*
 * Return true, if pre_bio's bdev is same as its target device.
 */
static bool __same_bdev(struct f2fs_sb_info *sbi,
				block_t blk_addr, struct bio *bio)
{
	struct block_device *b = f2fs_target_device(sbi, blk_addr, NULL);
	return bio->bi_disk == b->bd_disk && bio->bi_partno == b->bd_partno;
}

static struct bio *__bio_alloc(struct f2fs_io_info *fio, int npages)
{
	struct f2fs_sb_info *sbi = fio->sbi;
	struct bio *bio;

	bio = f2fs_bio_alloc(sbi, npages, true);

	f2fs_target_device(sbi, fio->new_blkaddr, bio);
	if (is_read_io(fio->op)) {
		bio->bi_end_io = f2fs_read_end_io;
		bio->bi_private = NULL;
	} else {
		bio->bi_end_io = f2fs_write_end_io;
		bio->bi_private = sbi;
		bio->bi_write_hint = f2fs_io_type_to_rw_hint(sbi,
						fio->type, fio->temp);
	}
	if (fio->io_wbc)
		wbc_init_bio(fio->io_wbc, bio);

	return bio;
}

static void f2fs_set_bio_crypt_ctx(struct bio *bio, const struct inode *inode,
				  pgoff_t first_idx,
				  const struct f2fs_io_info *fio,
				  gfp_t gfp_mask)
{
	/*
	 * The f2fs garbage collector sets ->encrypted_page when it wants to
	 * read/write raw data without encryption.
	 */
	if (!fio || !fio->encrypted_page)
		fscrypt_set_bio_crypt_ctx(bio, inode, first_idx, gfp_mask);
	else if (fscrypt_inode_should_skip_dm_default_key(inode))
		bio_set_skip_dm_default_key(bio);
}

static bool f2fs_crypt_mergeable_bio(struct bio *bio, const struct inode *inode,
				     pgoff_t next_idx,
				     const struct f2fs_io_info *fio)
{
	/*
	 * The f2fs garbage collector sets ->encrypted_page when it wants to
	 * read/write raw data without encryption.
	 */
	if (fio && fio->encrypted_page)
		return !bio_has_crypt_ctx(bio) &&
			(bio_should_skip_dm_default_key(bio) ==
			 fscrypt_inode_should_skip_dm_default_key(inode));

	return fscrypt_mergeable_bio(bio, inode, next_idx);
}

static inline void __submit_bio(struct f2fs_sb_info *sbi,
				struct bio *bio, enum page_type type)
{
	if (!is_read_io(bio_op(bio))) {
		unsigned int start;

		if (type != DATA && type != NODE)
			goto submit_io;

		if (f2fs_lfs_mode(sbi) && current->plug)
			blk_finish_plug(current->plug);

		if (F2FS_IO_ALIGNED(sbi))
			goto submit_io;

		start = bio->bi_iter.bi_size >> F2FS_BLKSIZE_BITS;
		start %= F2FS_IO_SIZE(sbi);

		if (start == 0)
			goto submit_io;

		/* fill dummy pages */
		for (; start < F2FS_IO_SIZE(sbi); start++) {
			struct page *page =
				mempool_alloc(sbi->write_io_dummy,
					      GFP_NOIO | __GFP_NOFAIL);
			f2fs_bug_on(sbi, !page);

			zero_user_segment(page, 0, PAGE_SIZE);
			SetPagePrivate(page);
			set_page_private(page, (unsigned long)DUMMY_WRITTEN_PAGE);
			lock_page(page);
			if (bio_add_page(bio, page, PAGE_SIZE, 0) < PAGE_SIZE)
				f2fs_bug_on(sbi, 1);
		}
		/*
		 * In the NODE case, we lose next block address chain. So, we
		 * need to do checkpoint in f2fs_sync_file.
		 */
		if (type == NODE)
			set_sbi_flag(sbi, SBI_NEED_CP);
	}
submit_io:
	if (is_read_io(bio_op(bio)))
		trace_f2fs_submit_read_bio(sbi->sb, type, bio);
	else
		trace_f2fs_submit_write_bio(sbi->sb, type, bio);
	submit_bio(bio);
}

static void __f2fs_submit_read_bio(struct f2fs_sb_info *sbi,
				struct bio *bio, enum page_type type)
{
	if (trace_android_fs_dataread_start_enabled() && (type == DATA)) {
		struct page *first_page = bio->bi_io_vec[0].bv_page;

		if (first_page != NULL &&
			__read_io_type(first_page) == F2FS_RD_DATA) {
			char *path, pathbuf[MAX_TRACE_PATHBUF_LEN];

			path = android_fstrace_get_pathname(pathbuf,
						MAX_TRACE_PATHBUF_LEN,
						first_page->mapping->host);

			trace_android_fs_dataread_start(
				first_page->mapping->host,
				page_offset(first_page),
				bio->bi_iter.bi_size,
				current->pid,
				path,
				current->comm);
		}
	}
	__submit_bio(sbi, bio, type);
}

void f2fs_submit_bio(struct f2fs_sb_info *sbi,
	struct bio *bio, enum page_type type)
{
__submit_bio(sbi, bio, type);
}

/*
 * P221011-01695
 * flush_group: Process group in which file's is very important.
 * e.g., system_server, keystore, etc.
 */
static void __sec_attach_io_flag(struct f2fs_io_info *fio)
{
	struct f2fs_sb_info *sbi = fio->sbi;

	if (fio->type == DATA && !(fio->op_flags & REQ_FUA) &&
	    in_group_p(F2FS_OPTION(sbi).flush_group)) {
		struct inode *inode = fio->page->mapping->host;

		if (f2fs_is_atomic_file(inode) && f2fs_is_commit_atomic_write(inode))
			fio->op_flags |= REQ_FUA;
	}
	return;
}

static void __attach_io_flag(struct f2fs_io_info *fio)
{
	struct f2fs_sb_info *sbi = fio->sbi;
	unsigned int temp_mask = (1 << NR_TEMP_TYPE) - 1;
	unsigned int io_flag, fua_flag, meta_flag;

	if (fio->type == DATA)
		io_flag = sbi->data_io_flag;
	else if (fio->type == NODE)
		io_flag = sbi->node_io_flag;
	else
		return;

	fua_flag = io_flag & temp_mask;
	meta_flag = (io_flag >> NR_TEMP_TYPE) & temp_mask;

	/*
	 * data/node io flag bits per temp:
	 *      REQ_META     |      REQ_FUA      |
	 *    5 |    4 |   3 |    2 |    1 |   0 |
	 * Cold | Warm | Hot | Cold | Warm | Hot |
	 */
	if ((1 << fio->temp) & meta_flag)
		fio->op_flags |= REQ_META;
	if ((1 << fio->temp) & fua_flag)
		fio->op_flags |= REQ_FUA;
}

static void __submit_merged_bio(struct f2fs_bio_info *io)
{
	struct f2fs_io_info *fio = &io->fio;

	if (!io->bio)
		return;

<<<<<<< HEAD
	__sec_attach_io_flag(fio);

=======
	__attach_io_flag(fio);
>>>>>>> 9f80205d
	bio_set_op_attrs(io->bio, fio->op, fio->op_flags);

	if (is_read_io(fio->op))
		trace_f2fs_prepare_read_bio(io->sbi->sb, fio->type, io->bio);
	else
		trace_f2fs_prepare_write_bio(io->sbi->sb, fio->type, io->bio);

	__submit_bio(io->sbi, io->bio, fio->type);
	io->bio = NULL;
}

static bool __has_merged_page(struct bio *bio, struct inode *inode,
						struct page *page, nid_t ino)
{
	struct bio_vec *bvec;
	int i;

	if (!bio)
		return false;

	if (!inode && !page && !ino)
		return true;

	bio_for_each_segment_all(bvec, bio, i) {
		struct page *target = bvec->bv_page;

		if (fscrypt_is_bounce_page(target)) {
			target = fscrypt_pagecache_page(target);
			if (IS_ERR(target))
				continue;
		}
		if (f2fs_is_compressed_page(target)) {
			target = f2fs_compress_control_page(target);
			if (IS_ERR(target))
				continue;
		}

		if (inode && inode == target->mapping->host)
			return true;
		if (page && page == target)
			return true;
		if (ino && ino == ino_of_node(target))
			return true;
	}

	return false;
}

static void __f2fs_submit_merged_write(struct f2fs_sb_info *sbi,
				enum page_type type, enum temp_type temp)
{
	enum page_type btype = PAGE_TYPE_OF_BIO(type);
	struct f2fs_bio_info *io = sbi->write_io[btype] + temp;

	down_write(&io->io_rwsem);

	/* change META to META_FLUSH in the checkpoint procedure */
	if (type >= META_FLUSH) {
		io->fio.type = META_FLUSH;
		io->fio.op = REQ_OP_WRITE;
		io->fio.op_flags = REQ_META | REQ_PRIO | REQ_SYNC;
		if (!test_opt(sbi, NOBARRIER))
			io->fio.op_flags |= REQ_PREFLUSH | REQ_FUA;
	}
	__submit_merged_bio(io);
	up_write(&io->io_rwsem);
}

static void __submit_merged_write_cond(struct f2fs_sb_info *sbi,
				struct inode *inode, struct page *page,
				nid_t ino, enum page_type type, bool force)
{
	enum temp_type temp;
	bool ret = true;

	for (temp = HOT; temp < NR_TEMP_TYPE; temp++) {
		if (!force)	{
			enum page_type btype = PAGE_TYPE_OF_BIO(type);
			struct f2fs_bio_info *io = sbi->write_io[btype] + temp;

			down_read(&io->io_rwsem);
			ret = __has_merged_page(io->bio, inode, page, ino);
			up_read(&io->io_rwsem);
		}
		if (ret)
			__f2fs_submit_merged_write(sbi, type, temp);

		/* TODO: use HOT temp only for meta pages now. */
		if (type >= META)
			break;
	}
}

void f2fs_submit_merged_write(struct f2fs_sb_info *sbi, enum page_type type)
{
	__submit_merged_write_cond(sbi, NULL, NULL, 0, type, true);
}

void f2fs_submit_merged_write_cond(struct f2fs_sb_info *sbi,
				struct inode *inode, struct page *page,
				nid_t ino, enum page_type type)
{
	__submit_merged_write_cond(sbi, inode, page, ino, type, false);
}

void f2fs_flush_merged_writes(struct f2fs_sb_info *sbi)
{
	f2fs_submit_merged_write(sbi, DATA);
	f2fs_submit_merged_write(sbi, NODE);
	f2fs_submit_merged_write(sbi, META);
}

/*
 * Fill the locked page with data located in the block address.
 * A caller needs to unlock the page on failure.
 */
int f2fs_submit_page_bio(struct f2fs_io_info *fio)
{
	struct bio *bio;
	struct page *page = fio->encrypted_page ?
			fio->encrypted_page : fio->page;
	struct inode *inode = fio->page->mapping->host;

	if (!f2fs_is_valid_blkaddr(fio->sbi, fio->new_blkaddr,
			fio->is_por ? META_POR : (__is_meta_io(fio) ?
			META_GENERIC : DATA_GENERIC_ENHANCE)))
		return -EFSCORRUPTED;

	trace_f2fs_submit_page_bio(page, fio);
	f2fs_trace_ios(fio, 0);

	/* Allocate a new bio */
	bio = __bio_alloc(fio, 1);

	f2fs_set_bio_crypt_ctx(bio, fio->page->mapping->host,
			       fio->page->index, fio, GFP_NOIO);

	if (bio_add_page(bio, page, PAGE_SIZE, 0) < PAGE_SIZE) {
		bio_put(bio);
		return -EFAULT;
	}

	if (fio->io_wbc && !is_read_io(fio->op))
		wbc_account_io(fio->io_wbc, page, PAGE_SIZE);

	__attach_io_flag(fio);
	bio_set_op_attrs(bio, fio->op, fio->op_flags);

	inc_page_count(fio->sbi, is_read_io(fio->op) ?
			__read_io_type(page): WB_DATA_TYPE(fio->page));

#ifdef CONFIG_FS_HPB
	if(is_inode_flag_set(inode, FI_HPB_INODE)) { 
		bio->bi_opf |= REQ_HPB_PREFER;
	}
#endif

	if (is_read_io(fio->op))
		__f2fs_submit_read_bio(fio->sbi, bio, fio->type);
	else
		__submit_bio(fio->sbi, bio, fio->type);
	return 0;
}

static bool page_is_mergeable(struct f2fs_sb_info *sbi, struct bio *bio,
				block_t last_blkaddr, block_t cur_blkaddr)
{
	if (last_blkaddr + 1 != cur_blkaddr)
		return false;
	return __same_bdev(sbi, cur_blkaddr, bio);
}

static bool io_type_is_mergeable(struct f2fs_bio_info *io,
						struct f2fs_io_info *fio)
{
	if (io->fio.op != fio->op)
		return false;
	return io->fio.op_flags == fio->op_flags;
}

static bool io_is_mergeable(struct f2fs_sb_info *sbi, struct bio *bio,
					struct f2fs_bio_info *io,
					struct f2fs_io_info *fio,
					block_t last_blkaddr,
					block_t cur_blkaddr)
{
	if (F2FS_IO_ALIGNED(sbi) && (fio->type == DATA || fio->type == NODE)) {
		unsigned int filled_blocks =
				F2FS_BYTES_TO_BLK(bio->bi_iter.bi_size);
		unsigned int io_size = F2FS_IO_SIZE(sbi);
		unsigned int left_vecs = bio->bi_max_vecs - bio->bi_vcnt;

		/* IOs in bio is aligned and left space of vectors is not enough */
		if (!(filled_blocks % io_size) && left_vecs < io_size)
			return false;
	}
	if (!page_is_mergeable(sbi, bio, last_blkaddr, cur_blkaddr))
		return false;
	return io_type_is_mergeable(io, fio);
}

static void add_bio_entry(struct f2fs_sb_info *sbi, struct bio *bio,
				struct page *page, enum temp_type temp)
{
	struct f2fs_bio_info *io = sbi->write_io[DATA] + temp;
	struct bio_entry *be;

	be = f2fs_kmem_cache_alloc(bio_entry_slab, GFP_NOFS);
	be->bio = bio;
	bio_get(bio);

	if (bio_add_page(bio, page, PAGE_SIZE, 0) != PAGE_SIZE)
		f2fs_bug_on(sbi, 1);

	down_write(&io->bio_list_lock);
	list_add_tail(&be->list, &io->bio_list);
	up_write(&io->bio_list_lock);
}

static void del_bio_entry(struct bio_entry *be)
{
	list_del(&be->list);
	kmem_cache_free(bio_entry_slab, be);
}

static int add_ipu_page(struct f2fs_io_info *fio, struct bio **bio,
							struct page *page)
{
	struct f2fs_sb_info *sbi = fio->sbi;
	enum temp_type temp;
	bool found = false;
	int ret = -EAGAIN;

	for (temp = HOT; temp < NR_TEMP_TYPE && !found; temp++) {
		struct f2fs_bio_info *io = sbi->write_io[DATA] + temp;
		struct list_head *head = &io->bio_list;
		struct bio_entry *be;

		down_write(&io->bio_list_lock);
		list_for_each_entry(be, head, list) {
			if (be->bio != *bio)
				continue;

			found = true;

			if (page_is_mergeable(sbi, *bio, *fio->last_block,
					fio->new_blkaddr) &&
			    f2fs_crypt_mergeable_bio(*bio,
					fio->page->mapping->host,
					fio->page->index, fio) &&
			    bio_add_page(*bio, page, PAGE_SIZE, 0) ==
					PAGE_SIZE) {
				ret = 0;
				break;
			}

			/* page can't be merged into bio; submit the bio */
			del_bio_entry(be);
			__submit_bio(sbi, *bio, DATA);
			break;
		}
		up_write(&io->bio_list_lock);
	}

	if (ret) {
		bio_put(*bio);
		*bio = NULL;
	}

	return ret;
}

void f2fs_submit_merged_ipu_write(struct f2fs_sb_info *sbi,
					struct bio **bio, struct page *page)
{
	enum temp_type temp;
	bool found = false;
	struct bio *target = bio ? *bio : NULL;

	for (temp = HOT; temp < NR_TEMP_TYPE && !found; temp++) {
		struct f2fs_bio_info *io = sbi->write_io[DATA] + temp;
		struct list_head *head = &io->bio_list;
		struct bio_entry *be;

		if (list_empty(head))
			continue;

		down_read(&io->bio_list_lock);
		list_for_each_entry(be, head, list) {
			if (target)
				found = (target == be->bio);
			else
				found = __has_merged_page(be->bio, NULL,
								page, 0);
			if (found)
				break;
		}
		up_read(&io->bio_list_lock);

		if (!found)
			continue;

		found = false;

		down_write(&io->bio_list_lock);
		list_for_each_entry(be, head, list) {
			if (target)
				found = (target == be->bio);
			else
				found = __has_merged_page(be->bio, NULL,
								page, 0);
			if (found) {
				target = be->bio;
				del_bio_entry(be);
				break;
			}
		}
		up_write(&io->bio_list_lock);
	}

	if (found)
		__submit_bio(sbi, target, DATA);
	if (bio && *bio) {
		bio_put(*bio);
		*bio = NULL;
	}
}

int f2fs_merge_page_bio(struct f2fs_io_info *fio)
{
	struct bio *bio = *fio->bio;
	struct page *page = fio->encrypted_page ?
			fio->encrypted_page : fio->page;

	if (!f2fs_is_valid_blkaddr(fio->sbi, fio->new_blkaddr,
			__is_meta_io(fio) ? META_GENERIC : DATA_GENERIC))
		return -EFSCORRUPTED;

	trace_f2fs_submit_page_bio(page, fio);
	f2fs_trace_ios(fio, 0);

alloc_new:
	if (!bio) {
		bio = __bio_alloc(fio, BIO_MAX_PAGES);
		f2fs_set_bio_crypt_ctx(bio, fio->page->mapping->host,
				       fio->page->index, fio,
				       GFP_NOIO);
		__attach_io_flag(fio);
		bio_set_op_attrs(bio, fio->op, fio->op_flags);

		add_bio_entry(fio->sbi, bio, page, fio->temp);
	} else {
		if (add_ipu_page(fio, &bio, page))
			goto alloc_new;
	}

	if (fio->io_wbc)
		wbc_account_io(fio->io_wbc, page, PAGE_SIZE);

	inc_page_count(fio->sbi, WB_DATA_TYPE(page));

	*fio->last_block = fio->new_blkaddr;
	*fio->bio = bio;

	return 0;
}

void f2fs_submit_page_write(struct f2fs_io_info *fio)
{
	struct f2fs_sb_info *sbi = fio->sbi;
	enum page_type btype = PAGE_TYPE_OF_BIO(fio->type);
	struct f2fs_bio_info *io = sbi->write_io[btype] + fio->temp;
	struct page *bio_page;
	struct inode *inode;

	f2fs_bug_on(sbi, is_read_io(fio->op));

	down_write(&io->io_rwsem);
next:
	if (fio->in_list) {
		spin_lock(&io->io_lock);
		if (list_empty(&io->io_list)) {
			spin_unlock(&io->io_lock);
			goto out;
		}
		fio = list_first_entry(&io->io_list,
						struct f2fs_io_info, list);
		list_del(&fio->list);
		spin_unlock(&io->io_lock);
	}

	verify_fio_blkaddr(fio);

	if (fio->encrypted_page)
		bio_page = fio->encrypted_page;
	else if (fio->compressed_page)
		bio_page = fio->compressed_page;
	else
		bio_page = fio->page;

	inode = bio_page->mapping->host;

	/* set submitted = true as a return value */
	fio->submitted = true;

	inc_page_count(sbi, WB_DATA_TYPE(bio_page));

	if (io->bio &&
	    (!io_is_mergeable(sbi, io->bio, io, fio, io->last_block_in_bio,
			      fio->new_blkaddr) ||
	     !f2fs_crypt_mergeable_bio(io->bio, fio->page->mapping->host,
				       fio->page->index, fio)))
		__submit_merged_bio(io);
alloc_new:
	if (io->bio == NULL) {
		if (F2FS_IO_ALIGNED(sbi) &&
				(fio->type == DATA || fio->type == NODE) &&
				fio->new_blkaddr & F2FS_IO_SIZE_MASK(sbi)) {
			dec_page_count(sbi, WB_DATA_TYPE(bio_page));
			fio->retry = true;
			goto skip;
		}
		io->bio = __bio_alloc(fio, BIO_MAX_PAGES);
		f2fs_set_bio_crypt_ctx(io->bio, fio->page->mapping->host,
				       fio->page->index, fio,
				       GFP_NOIO);
		io->fio = *fio;
	}

	if (bio_add_page(io->bio, bio_page, PAGE_SIZE, 0) < PAGE_SIZE) {
		__submit_merged_bio(io);
		goto alloc_new;
	}

#ifdef CONFIG_FS_HPB
	if(is_inode_flag_set(inode, FI_HPB_INODE)) {
		io->bio->bi_opf |= REQ_HPB_PREFER;
	}
#endif

	if (fio->io_wbc)
		wbc_account_io(fio->io_wbc, bio_page, PAGE_SIZE);

	io->last_block_in_bio = fio->new_blkaddr;
	f2fs_trace_ios(fio, 0);

	trace_f2fs_submit_page_write(fio->page, fio);
skip:
	if (fio->in_list)
		goto next;
out:
	if (is_sbi_flag_set(sbi, SBI_IS_SHUTDOWN) ||
				!f2fs_is_checkpoint_ready(sbi))
		__submit_merged_bio(io);
	up_write(&io->io_rwsem);
}

static inline bool f2fs_need_verity(const struct inode *inode, pgoff_t idx)
{
	return fsverity_active(inode) &&
	       idx < DIV_ROUND_UP(inode->i_size, PAGE_SIZE);
}

static struct bio *f2fs_grab_read_bio(struct inode *inode, block_t blkaddr,
				      unsigned nr_pages, unsigned op_flag,
				      pgoff_t first_idx, bool for_write)
{
	struct f2fs_sb_info *sbi = F2FS_I_SB(inode);
	struct bio *bio;
	struct bio_post_read_ctx *ctx;
	unsigned int post_read_steps = 0;

	bio = f2fs_bio_alloc(sbi, min_t(int, nr_pages, BIO_MAX_PAGES),
								for_write);
	if (!bio)
		return ERR_PTR(-ENOMEM);

	f2fs_set_bio_crypt_ctx(bio, inode, first_idx, NULL, GFP_NOFS);

	f2fs_target_device(sbi, blkaddr, bio);
	bio->bi_end_io = f2fs_read_end_io;
	bio_set_op_attrs(bio, REQ_OP_READ, op_flag);

	if (fscrypt_inode_uses_fs_layer_crypto(inode))
		post_read_steps |= 1 << STEP_DECRYPT;
	if (f2fs_compressed_file(inode))
		post_read_steps |= 1 << STEP_DECOMPRESS_NOWQ;
	if (f2fs_need_verity(inode, first_idx))
		post_read_steps |= 1 << STEP_VERITY;

	if (post_read_steps) {
		/* Due to the mempool, this never fails. */
		ctx = mempool_alloc(bio_post_read_ctx_pool, GFP_NOFS);
		ctx->bio = bio;
		ctx->sbi = sbi;
		ctx->enabled_steps = post_read_steps;
		bio->bi_private = ctx;
	}

#ifdef CONFIG_FS_HPB
	if(is_inode_flag_set(inode, FI_HPB_INODE)) {
		bio->bi_opf |= REQ_HPB_PREFER;
	}
#endif

	return bio;
}

static void f2fs_release_read_bio(struct bio *bio)
{
	if (bio->bi_private)
		mempool_free(bio->bi_private, bio_post_read_ctx_pool);
	bio_put(bio);
}

/* This can handle encryption stuffs */
static int f2fs_submit_page_read(struct inode *inode, struct page *page,
						block_t blkaddr, bool for_write)
{
	struct f2fs_sb_info *sbi = F2FS_I_SB(inode);
	struct bio *bio;

	bio = f2fs_grab_read_bio(inode, blkaddr, 1, 0, page->index, for_write);
	if (IS_ERR(bio))
		return PTR_ERR(bio);

	/* wait for GCed page writeback via META_MAPPING */
	f2fs_wait_on_block_writeback(inode, blkaddr);

	if (bio_add_page(bio, page, PAGE_SIZE, 0) < PAGE_SIZE) {
		bio_put(bio);
		return -EFAULT;
	}
	ClearPageError(page);
	inc_page_count(sbi, F2FS_RD_DATA);
	f2fs_update_iostat(sbi, FS_DATA_READ_IO, F2FS_BLKSIZE);
	__f2fs_submit_read_bio(sbi, bio, DATA);
	return 0;
}

static void __set_data_blkaddr(struct dnode_of_data *dn)
{
	struct f2fs_node *rn = F2FS_NODE(dn->node_page);
	__le32 *addr_array;
	int base = 0;

	if (IS_INODE(dn->node_page) && f2fs_has_extra_attr(dn->inode))
		base = get_extra_isize(dn->inode);

	/* Get physical address of data block */
	addr_array = blkaddr_in_node(rn);
	addr_array[base + dn->ofs_in_node] = cpu_to_le32(dn->data_blkaddr);
}

/*
 * Lock ordering for the change of data block address:
 * ->data_page
 *  ->node_page
 *    update block addresses in the node page
 */
void f2fs_set_data_blkaddr(struct dnode_of_data *dn)
{
	f2fs_wait_on_page_writeback(dn->node_page, NODE, true, true);
	__set_data_blkaddr(dn);
	if (set_page_dirty(dn->node_page))
		dn->node_changed = true;
}

void f2fs_update_data_blkaddr(struct dnode_of_data *dn, block_t blkaddr)
{
	dn->data_blkaddr = blkaddr;
	f2fs_set_data_blkaddr(dn);
	f2fs_update_extent_cache(dn);
}

/* dn->ofs_in_node will be returned with up-to-date last block pointer */
int f2fs_reserve_new_blocks(struct dnode_of_data *dn, blkcnt_t count)
{
	struct f2fs_sb_info *sbi = F2FS_I_SB(dn->inode);
	int err;

	if (!count)
		return 0;

	if (unlikely(is_inode_flag_set(dn->inode, FI_NO_ALLOC)))
		return -EPERM;
	if (unlikely((err = inc_valid_block_count(sbi, dn->inode, &count))))
		return err;

	trace_f2fs_reserve_new_blocks(dn->inode, dn->nid,
						dn->ofs_in_node, count);

	f2fs_wait_on_page_writeback(dn->node_page, NODE, true, true);

	for (; count > 0; dn->ofs_in_node++) {
		block_t blkaddr = f2fs_data_blkaddr(dn);
		if (blkaddr == NULL_ADDR) {
			dn->data_blkaddr = NEW_ADDR;
			__set_data_blkaddr(dn);
			count--;
		}
	}

	if (set_page_dirty(dn->node_page))
		dn->node_changed = true;
	return 0;
}

/* Should keep dn->ofs_in_node unchanged */
int f2fs_reserve_new_block(struct dnode_of_data *dn)
{
	unsigned int ofs_in_node = dn->ofs_in_node;
	int ret;

	ret = f2fs_reserve_new_blocks(dn, 1);
	dn->ofs_in_node = ofs_in_node;
	return ret;
}

int f2fs_reserve_block(struct dnode_of_data *dn, pgoff_t index)
{
	bool need_put = dn->inode_page ? false : true;
	int err;

	err = f2fs_get_dnode_of_data(dn, index, ALLOC_NODE);
	if (err)
		return err;

	if (dn->data_blkaddr == NULL_ADDR)
		err = f2fs_reserve_new_block(dn);
	if (err || need_put)
		f2fs_put_dnode(dn);
	return err;
}

int f2fs_get_block(struct dnode_of_data *dn, pgoff_t index)
{
	struct extent_info ei  = {0,0,0};
	struct inode *inode = dn->inode;

	if (f2fs_lookup_extent_cache(inode, index, &ei)) {
		dn->data_blkaddr = ei.blk + index - ei.fofs;
		return 0;
	}

	return f2fs_reserve_block(dn, index);
}

struct page *f2fs_get_read_data_page(struct inode *inode, pgoff_t index,
						int op_flags, bool for_write)
{
	struct address_space *mapping = inode->i_mapping;
	struct dnode_of_data dn;
	struct page *page;
	struct extent_info ei = {0,0,0};
	int err;

	page = f2fs_grab_cache_page(mapping, index, for_write);
	if (!page)
		return ERR_PTR(-ENOMEM);

	if (f2fs_lookup_extent_cache(inode, index, &ei)) {
		dn.data_blkaddr = ei.blk + index - ei.fofs;
		if (!f2fs_is_valid_blkaddr(F2FS_I_SB(inode), dn.data_blkaddr,
						DATA_GENERIC_ENHANCE_READ)) {
			err = -EFSCORRUPTED;
			goto put_err;
		}
		goto got_it;
	}

	set_new_dnode(&dn, inode, NULL, NULL, 0);
	err = f2fs_get_dnode_of_data(&dn, index, LOOKUP_NODE);
	if (err)
		goto put_err;
	f2fs_put_dnode(&dn);

	if (unlikely(dn.data_blkaddr == NULL_ADDR)) {
		err = -ENOENT;
		goto put_err;
	}
	if (dn.data_blkaddr != NEW_ADDR &&
			!f2fs_is_valid_blkaddr(F2FS_I_SB(inode),
						dn.data_blkaddr,
						DATA_GENERIC_ENHANCE)) {
		err = -EFSCORRUPTED;
		goto put_err;
	}
got_it:
	if (PageUptodate(page)) {
		unlock_page(page);
		return page;
	}

	/*
	 * A new dentry page is allocated but not able to be written, since its
	 * new inode page couldn't be allocated due to -ENOSPC.
	 * In such the case, its blkaddr can be remained as NEW_ADDR.
	 * see, f2fs_add_link -> f2fs_get_new_data_page ->
	 * f2fs_init_inode_metadata.
	 */
	if (dn.data_blkaddr == NEW_ADDR) {
		zero_user_segment(page, 0, PAGE_SIZE);
		if (!PageUptodate(page))
			SetPageUptodate(page);
		unlock_page(page);
		return page;
	}

	err = f2fs_submit_page_read(inode, page, dn.data_blkaddr, for_write);
	if (err)
		goto put_err;
	return page;

put_err:
	f2fs_put_page(page, 1);
	return ERR_PTR(err);
}

struct page *f2fs_find_data_page(struct inode *inode, pgoff_t index)
{
	struct address_space *mapping = inode->i_mapping;
	struct page *page;

	page = find_get_page(mapping, index);
	if (page && PageUptodate(page))
		return page;
	f2fs_put_page(page, 0);

	page = f2fs_get_read_data_page(inode, index, 0, false);
	if (IS_ERR(page))
		return page;

	if (PageUptodate(page))
		return page;

	wait_on_page_locked(page);
	if (unlikely(!PageUptodate(page))) {
		f2fs_put_page(page, 0);
		return ERR_PTR(-EIO);
	}
	return page;
}

/*
 * If it tries to access a hole, return an error.
 * Because, the callers, functions in dir.c and GC, should be able to know
 * whether this page exists or not.
 */
struct page *f2fs_get_lock_data_page(struct inode *inode, pgoff_t index,
							bool for_write)
{
	struct address_space *mapping = inode->i_mapping;
	struct page *page;
repeat:
	page = f2fs_get_read_data_page(inode, index, 0, for_write);
	if (IS_ERR(page))
		return page;

	/* wait for read completion */
	lock_page(page);
	if (unlikely(page->mapping != mapping)) {
		f2fs_put_page(page, 1);
		goto repeat;
	}
	if (unlikely(!PageUptodate(page))) {
		f2fs_put_page(page, 1);
		return ERR_PTR(-EIO);
	}
	return page;
}

/*
 * Caller ensures that this data page is never allocated.
 * A new zero-filled data page is allocated in the page cache.
 *
 * Also, caller should grab and release a rwsem by calling f2fs_lock_op() and
 * f2fs_unlock_op().
 * Note that, ipage is set only by make_empty_dir, and if any error occur,
 * ipage should be released by this function.
 */
struct page *f2fs_get_new_data_page(struct inode *inode,
		struct page *ipage, pgoff_t index, bool new_i_size)
{
	struct address_space *mapping = inode->i_mapping;
	struct page *page;
	struct dnode_of_data dn;
	int err;

	page = f2fs_grab_cache_page(mapping, index, true);
	if (!page) {
		/*
		 * before exiting, we should make sure ipage will be released
		 * if any error occur.
		 */
		f2fs_put_page(ipage, 1);
		return ERR_PTR(-ENOMEM);
	}

	set_new_dnode(&dn, inode, ipage, NULL, 0);
	err = f2fs_reserve_block(&dn, index);
	if (err) {
		f2fs_put_page(page, 1);
		return ERR_PTR(err);
	}
	if (!ipage)
		f2fs_put_dnode(&dn);

	if (PageUptodate(page))
		goto got_it;

	if (dn.data_blkaddr == NEW_ADDR) {
		zero_user_segment(page, 0, PAGE_SIZE);
		if (!PageUptodate(page))
			SetPageUptodate(page);
	} else {
		f2fs_put_page(page, 1);

		/* if ipage exists, blkaddr should be NEW_ADDR */
		f2fs_bug_on(F2FS_I_SB(inode), ipage);
		page = f2fs_get_lock_data_page(inode, index, true);
		if (IS_ERR(page))
			return page;
	}
got_it:
	if (new_i_size && i_size_read(inode) <
				((loff_t)(index + 1) << PAGE_SHIFT))
		f2fs_i_size_write(inode, ((loff_t)(index + 1) << PAGE_SHIFT));
	return page;
}

static int __allocate_data_block(struct dnode_of_data *dn, int seg_type)
{
	struct f2fs_sb_info *sbi = F2FS_I_SB(dn->inode);
	struct f2fs_summary sum;
	struct node_info ni;
	block_t old_blkaddr;
	blkcnt_t count = 1;
	int err;

	if (unlikely(is_inode_flag_set(dn->inode, FI_NO_ALLOC)))
		return -EPERM;

	err = f2fs_get_node_info(sbi, dn->nid, &ni);
	if (err)
		return err;

	dn->data_blkaddr = f2fs_data_blkaddr(dn);
	if (dn->data_blkaddr != NULL_ADDR)
		goto alloc;

	if (unlikely((err = inc_valid_block_count(sbi, dn->inode, &count))))
		return err;

alloc:
	set_summary(&sum, dn->nid, dn->ofs_in_node, ni.version);
	old_blkaddr = dn->data_blkaddr;
	f2fs_allocate_data_block(sbi, NULL, old_blkaddr, &dn->data_blkaddr,
					&sum, seg_type, NULL, false);
	if (GET_SEGNO(sbi, old_blkaddr) != NULL_SEGNO)
		invalidate_mapping_pages(META_MAPPING(sbi),
					old_blkaddr, old_blkaddr);
	f2fs_update_data_blkaddr(dn, dn->data_blkaddr);

	/*
	 * i_size will be updated by direct_IO. Otherwise, we'll get stale
	 * data from unwritten block via dio_read.
	 */
	return 0;
}

int f2fs_preallocate_blocks(struct kiocb *iocb, struct iov_iter *from)
{
	struct inode *inode = file_inode(iocb->ki_filp);
	struct f2fs_map_blocks map;
	int flag;
	int err = 0;
	bool direct_io = iocb->ki_flags & IOCB_DIRECT;

	map.m_lblk = F2FS_BLK_ALIGN(iocb->ki_pos);
	map.m_len = F2FS_BYTES_TO_BLK(iocb->ki_pos + iov_iter_count(from));
	if (map.m_len > map.m_lblk)
		map.m_len -= map.m_lblk;
	else
		map.m_len = 0;

	map.m_next_pgofs = NULL;
	map.m_next_extent = NULL;
	map.m_seg_type = NO_CHECK_TYPE;
	map.m_may_create = true;

	if (direct_io) {
		map.m_seg_type = f2fs_rw_hint_to_seg_type(iocb->ki_hint);
		flag = f2fs_force_buffered_io(inode, iocb, from) ?
					F2FS_GET_BLOCK_PRE_AIO :
					F2FS_GET_BLOCK_PRE_DIO;
		goto map_blocks;
	}
	if (iocb->ki_pos + iov_iter_count(from) > MAX_INLINE_DATA(inode)) {
		err = f2fs_convert_inline_inode(inode);
		if (err)
			return err;
	}
	if (f2fs_has_inline_data(inode))
		return err;

	flag = F2FS_GET_BLOCK_PRE_AIO;

map_blocks:
	err = f2fs_map_blocks(inode, &map, 1, flag);
	if (map.m_len > 0 && err == -ENOSPC) {
		if (!direct_io)
			set_inode_flag(inode, FI_NO_PREALLOC);
		err = 0;
	}
	return err;
}

void __do_map_lock(struct f2fs_sb_info *sbi, int flag, bool lock)
{
	if (flag == F2FS_GET_BLOCK_PRE_AIO) {
		if (lock)
			down_read(&sbi->node_change);
		else
			up_read(&sbi->node_change);
	} else {
		if (lock)
			f2fs_lock_op(sbi);
		else
			f2fs_unlock_op(sbi);
	}
}

/*
 * f2fs_map_blocks() tries to find or build mapping relationship which
 * maps continuous logical blocks to physical blocks, and return such
 * info via f2fs_map_blocks structure.
 */
int f2fs_map_blocks(struct inode *inode, struct f2fs_map_blocks *map,
						int create, int flag)
{
	unsigned int maxblocks = map->m_len;
	struct dnode_of_data dn;
	struct f2fs_sb_info *sbi = F2FS_I_SB(inode);
	int mode = map->m_may_create ? ALLOC_NODE : LOOKUP_NODE;
	pgoff_t pgofs, end_offset, end;
	int err = 0, ofs = 1;
	unsigned int ofs_in_node, last_ofs_in_node;
	blkcnt_t prealloc;
	struct extent_info ei = {0,0,0};
	block_t blkaddr;
	unsigned int start_pgofs;

	if (!maxblocks)
		return 0;

	map->m_len = 0;
	map->m_flags = 0;

	/* it only supports block size == page size */
	pgofs =	(pgoff_t)map->m_lblk;
	end = pgofs + maxblocks;

	if (!create && f2fs_lookup_extent_cache(inode, pgofs, &ei)) {
		if (f2fs_lfs_mode(sbi) && flag == F2FS_GET_BLOCK_DIO &&
							map->m_may_create)
			goto next_dnode;

		map->m_pblk = ei.blk + pgofs - ei.fofs;
		map->m_len = min((pgoff_t)maxblocks, ei.fofs + ei.len - pgofs);
		map->m_flags = F2FS_MAP_MAPPED;
		if (map->m_next_extent)
			*map->m_next_extent = pgofs + map->m_len;

		/* for hardware encryption, but to avoid potential issue in future */
		if (flag == F2FS_GET_BLOCK_DIO)
			f2fs_wait_on_block_writeback_range(inode,
						map->m_pblk, map->m_len);
		goto out;
	}

next_dnode:
	if (map->m_may_create)
		__do_map_lock(sbi, flag, true);

	/* When reading holes, we need its node page */
	set_new_dnode(&dn, inode, NULL, NULL, 0);
	err = f2fs_get_dnode_of_data(&dn, pgofs, mode);
	if (err) {
		if (flag == F2FS_GET_BLOCK_BMAP)
			map->m_pblk = 0;
		if (err == -ENOENT) {
			err = 0;
			if (map->m_next_pgofs)
				*map->m_next_pgofs =
					f2fs_get_next_page_offset(&dn, pgofs);
			if (map->m_next_extent)
				*map->m_next_extent =
					f2fs_get_next_page_offset(&dn, pgofs);
		}
		goto unlock_out;
	}

	start_pgofs = pgofs;
	prealloc = 0;
	last_ofs_in_node = ofs_in_node = dn.ofs_in_node;
	end_offset = ADDRS_PER_PAGE(dn.node_page, inode);

next_block:
	blkaddr = f2fs_data_blkaddr(&dn);

	if (__is_valid_data_blkaddr(blkaddr) &&
		!f2fs_is_valid_blkaddr(sbi, blkaddr, DATA_GENERIC_ENHANCE)) {
		err = -EFSCORRUPTED;
		goto sync_out;
	}

	if (__is_valid_data_blkaddr(blkaddr)) {
		/* use out-place-update for driect IO under LFS mode */
		if (f2fs_lfs_mode(sbi) && flag == F2FS_GET_BLOCK_DIO &&
							map->m_may_create) {
			err = __allocate_data_block(&dn, map->m_seg_type);
			if (err)
				goto sync_out;
			blkaddr = dn.data_blkaddr;
			set_inode_flag(inode, FI_APPEND_WRITE);
		}
	} else {
		if (create) {
			if (unlikely(f2fs_cp_error(sbi))) {
				err = -EIO;
				goto sync_out;
			}
			if (flag == F2FS_GET_BLOCK_PRE_AIO) {
				if (blkaddr == NULL_ADDR) {
					prealloc++;
					last_ofs_in_node = dn.ofs_in_node;
				}
			} else {
				WARN_ON(flag != F2FS_GET_BLOCK_PRE_DIO &&
					flag != F2FS_GET_BLOCK_DIO);
				err = __allocate_data_block(&dn,
							map->m_seg_type);
				if (!err)
					set_inode_flag(inode, FI_APPEND_WRITE);
			}
			if (err)
				goto sync_out;
			map->m_flags |= F2FS_MAP_NEW;
			blkaddr = dn.data_blkaddr;
		} else {
			if (flag == F2FS_GET_BLOCK_BMAP) {
				map->m_pblk = 0;
				goto sync_out;
			}
			if (flag == F2FS_GET_BLOCK_PRECACHE)
				goto sync_out;
			if (flag == F2FS_GET_BLOCK_FIEMAP &&
						blkaddr == NULL_ADDR) {
				if (map->m_next_pgofs)
					*map->m_next_pgofs = pgofs + 1;
				goto sync_out;
			}
			if (flag != F2FS_GET_BLOCK_FIEMAP) {
				/* for defragment case */
				if (map->m_next_pgofs)
					*map->m_next_pgofs = pgofs + 1;
				goto sync_out;
			}
		}
	}

	if (flag == F2FS_GET_BLOCK_PRE_AIO)
		goto skip;

	if (map->m_len == 0) {
		/* preallocated unwritten block should be mapped for fiemap. */
		if (blkaddr == NEW_ADDR)
			map->m_flags |= F2FS_MAP_UNWRITTEN;
		map->m_flags |= F2FS_MAP_MAPPED;

		map->m_pblk = blkaddr;
		map->m_len = 1;
	} else if ((map->m_pblk != NEW_ADDR &&
			blkaddr == (map->m_pblk + ofs)) ||
			(map->m_pblk == NEW_ADDR && blkaddr == NEW_ADDR) ||
			flag == F2FS_GET_BLOCK_PRE_DIO) {
		ofs++;
		map->m_len++;
	} else {
		goto sync_out;
	}

skip:
	dn.ofs_in_node++;
	pgofs++;

	/* preallocate blocks in batch for one dnode page */
	if (flag == F2FS_GET_BLOCK_PRE_AIO &&
			(pgofs == end || dn.ofs_in_node == end_offset)) {

		dn.ofs_in_node = ofs_in_node;
		err = f2fs_reserve_new_blocks(&dn, prealloc);
		if (err)
			goto sync_out;

		map->m_len += dn.ofs_in_node - ofs_in_node;
		if (prealloc && dn.ofs_in_node != last_ofs_in_node + 1) {
			err = -ENOSPC;
			goto sync_out;
		}
		dn.ofs_in_node = end_offset;
	}

	if (pgofs >= end)
		goto sync_out;
	else if (dn.ofs_in_node < end_offset)
		goto next_block;

	if (flag == F2FS_GET_BLOCK_PRECACHE) {
		if (map->m_flags & F2FS_MAP_MAPPED) {
			unsigned int ofs = start_pgofs - map->m_lblk;

			f2fs_update_extent_cache_range(&dn,
				start_pgofs, map->m_pblk + ofs,
				map->m_len - ofs);
		}
	}

	f2fs_put_dnode(&dn);

	if (map->m_may_create) {
		__do_map_lock(sbi, flag, false);
		f2fs_balance_fs(sbi, dn.node_changed);
	}
	goto next_dnode;

sync_out:

	/* for hardware encryption, but to avoid potential issue in future */
	if (flag == F2FS_GET_BLOCK_DIO && map->m_flags & F2FS_MAP_MAPPED) {
		f2fs_wait_on_block_writeback_range(inode,
						map->m_pblk, map->m_len);
		invalidate_mapping_pages(META_MAPPING(sbi),
						map->m_pblk, map->m_pblk);
	}

	if (flag == F2FS_GET_BLOCK_PRECACHE) {
		if (map->m_flags & F2FS_MAP_MAPPED) {
			unsigned int ofs = start_pgofs - map->m_lblk;

			f2fs_update_extent_cache_range(&dn,
				start_pgofs, map->m_pblk + ofs,
				map->m_len - ofs);
		}
		if (map->m_next_extent)
			*map->m_next_extent = pgofs + 1;
	}
	f2fs_put_dnode(&dn);
unlock_out:
	if (map->m_may_create) {
		__do_map_lock(sbi, flag, false);
		f2fs_balance_fs(sbi, dn.node_changed);
	}
out:
	trace_f2fs_map_blocks(inode, map, err);
	return err;
}

bool f2fs_overwrite_io(struct inode *inode, loff_t pos, size_t len)
{
	struct f2fs_map_blocks map;
	block_t last_lblk;
	int err;

	if (pos + len > i_size_read(inode))
		return false;

	map.m_lblk = F2FS_BYTES_TO_BLK(pos);
	map.m_next_pgofs = NULL;
	map.m_next_extent = NULL;
	map.m_seg_type = NO_CHECK_TYPE;
	map.m_may_create = false;
	last_lblk = F2FS_BLK_ALIGN(pos + len);

	while (map.m_lblk < last_lblk) {
		map.m_len = last_lblk - map.m_lblk;
		err = f2fs_map_blocks(inode, &map, 0, F2FS_GET_BLOCK_DEFAULT);
		if (err || map.m_len == 0)
			return false;
		map.m_lblk += map.m_len;
	}
	return true;
}

static int __get_data_block(struct inode *inode, sector_t iblock,
			struct buffer_head *bh, int create, int flag,
			pgoff_t *next_pgofs, int seg_type, bool may_write)
{
	struct f2fs_map_blocks map;
	int err;

	map.m_lblk = iblock;
	map.m_len = bh->b_size >> inode->i_blkbits;
	map.m_next_pgofs = next_pgofs;
	map.m_next_extent = NULL;
	map.m_seg_type = seg_type;
	map.m_may_create = may_write;

	err = f2fs_map_blocks(inode, &map, create, flag);
	if (!err) {
		map_bh(bh, inode->i_sb, map.m_pblk);
		bh->b_state = (bh->b_state & ~F2FS_MAP_FLAGS) | map.m_flags;
		bh->b_size = (u64)map.m_len << inode->i_blkbits;
	}
	return err;
}

static int get_data_block(struct inode *inode, sector_t iblock,
			struct buffer_head *bh_result, int create, int flag,
			pgoff_t *next_pgofs)
{
	return __get_data_block(inode, iblock, bh_result, create,
							flag, next_pgofs,
							NO_CHECK_TYPE, create);
}

static int get_data_block_dio_write(struct inode *inode, sector_t iblock,
			struct buffer_head *bh_result, int create)
{
	return __get_data_block(inode, iblock, bh_result, create,
				F2FS_GET_BLOCK_DIO, NULL,
				f2fs_rw_hint_to_seg_type(inode->i_write_hint),
				IS_SWAPFILE(inode) ? false : true);
}

static int get_data_block_dio(struct inode *inode, sector_t iblock,
			struct buffer_head *bh_result, int create)
{
	return __get_data_block(inode, iblock, bh_result, create,
				F2FS_GET_BLOCK_DIO, NULL,
				f2fs_rw_hint_to_seg_type(inode->i_write_hint),
				false);
}

static int get_data_block_bmap(struct inode *inode, sector_t iblock,
			struct buffer_head *bh_result, int create)
{
	/* Block number less than F2FS MAX BLOCKS */
	if (unlikely(iblock >= F2FS_I_SB(inode)->max_file_blocks))
		return -EFBIG;

	return __get_data_block(inode, iblock, bh_result, create,
						F2FS_GET_BLOCK_BMAP, NULL,
						NO_CHECK_TYPE, create);
}

static inline sector_t logical_to_blk(struct inode *inode, loff_t offset)
{
	return (offset >> inode->i_blkbits);
}

static inline loff_t blk_to_logical(struct inode *inode, sector_t blk)
{
	return (blk << inode->i_blkbits);
}

static int f2fs_xattr_fiemap(struct inode *inode,
				struct fiemap_extent_info *fieinfo)
{
	struct f2fs_sb_info *sbi = F2FS_I_SB(inode);
	struct page *page;
	struct node_info ni;
	__u64 phys = 0, len;
	__u32 flags;
	nid_t xnid = F2FS_I(inode)->i_xattr_nid;
	int err = 0;

	if (f2fs_has_inline_xattr(inode)) {
		int offset;

		page = f2fs_grab_cache_page(NODE_MAPPING(sbi),
						inode->i_ino, false);
		if (!page)
			return -ENOMEM;

		err = f2fs_get_node_info(sbi, inode->i_ino, &ni);
		if (err) {
			f2fs_put_page(page, 1);
			return err;
		}

		phys = (__u64)blk_to_logical(inode, ni.blk_addr);
		offset = offsetof(struct f2fs_inode, i_addr) +
					sizeof(__le32) * (DEF_ADDRS_PER_INODE -
					get_inline_xattr_addrs(inode));

		phys += offset;
		len = inline_xattr_size(inode);

		f2fs_put_page(page, 1);

		flags = FIEMAP_EXTENT_DATA_INLINE | FIEMAP_EXTENT_NOT_ALIGNED;

		if (!xnid)
			flags |= FIEMAP_EXTENT_LAST;

		err = fiemap_fill_next_extent(fieinfo, 0, phys, len, flags);
		if (err || err == 1)
			return err;
	}

	if (xnid) {
		page = f2fs_grab_cache_page(NODE_MAPPING(sbi), xnid, false);
		if (!page)
			return -ENOMEM;

		err = f2fs_get_node_info(sbi, xnid, &ni);
		if (err) {
			f2fs_put_page(page, 1);
			return err;
		}

		phys = (__u64)blk_to_logical(inode, ni.blk_addr);
		len = inode->i_sb->s_blocksize;

		f2fs_put_page(page, 1);

		flags = FIEMAP_EXTENT_LAST;
	}

	if (phys)
		err = fiemap_fill_next_extent(fieinfo, 0, phys, len, flags);

	return (err < 0 ? err : 0);
}

static loff_t max_inode_blocks(struct inode *inode)
{
	loff_t result = ADDRS_PER_INODE(inode);
	loff_t leaf_count = ADDRS_PER_BLOCK(inode);

	/* two direct node blocks */
	result += (leaf_count * 2);

	/* two indirect node blocks */
	leaf_count *= NIDS_PER_BLOCK;
	result += (leaf_count * 2);

	/* one double indirect node block */
	leaf_count *= NIDS_PER_BLOCK;
	result += leaf_count;

	return result;
}

int f2fs_fiemap(struct inode *inode, struct fiemap_extent_info *fieinfo,
		u64 start, u64 len)
{
	struct buffer_head map_bh;
	sector_t start_blk, last_blk;
	pgoff_t next_pgofs;
	u64 logical = 0, phys = 0, size = 0;
	u32 flags = 0;
	int ret = 0;
	bool compr_cluster = false;
	unsigned int cluster_size = F2FS_I(inode)->i_cluster_size;

	if (fieinfo->fi_flags & FIEMAP_FLAG_CACHE) {
		ret = f2fs_precache_extents(inode);
		if (ret)
			return ret;
	}

	ret = fiemap_check_flags(fieinfo, FIEMAP_FLAG_SYNC | FIEMAP_FLAG_XATTR);
	if (ret)
		return ret;

	inode_lock(inode);

	if (fieinfo->fi_flags & FIEMAP_FLAG_XATTR) {
		ret = f2fs_xattr_fiemap(inode, fieinfo);
		goto out;
	}

	if (f2fs_has_inline_data(inode) || f2fs_has_inline_dentry(inode)) {
		ret = f2fs_inline_data_fiemap(inode, fieinfo, start, len);
		if (ret != -EAGAIN)
			goto out;
	}

	if (logical_to_blk(inode, len) == 0)
		len = blk_to_logical(inode, 1);

	start_blk = logical_to_blk(inode, start);
	last_blk = logical_to_blk(inode, start + len - 1);

next:
	memset(&map_bh, 0, sizeof(struct buffer_head));
	map_bh.b_size = len;

	if (compr_cluster)
		map_bh.b_size = blk_to_logical(inode, cluster_size - 1);

	ret = get_data_block(inode, start_blk, &map_bh, 0,
					F2FS_GET_BLOCK_FIEMAP, &next_pgofs);
	if (ret)
		goto out;

	/* HOLE */
	if (!buffer_mapped(&map_bh)) {
		start_blk = next_pgofs;

		if (blk_to_logical(inode, start_blk) < blk_to_logical(inode,
						max_inode_blocks(inode)))
			goto prep_next;

		flags |= FIEMAP_EXTENT_LAST;
	}

	if (size) {
		if (IS_ENCRYPTED(inode))
			flags |= FIEMAP_EXTENT_DATA_ENCRYPTED;

		ret = fiemap_fill_next_extent(fieinfo, logical,
				phys, size, flags);
		if (ret)
			goto out;
		size = 0;
	}

	if (start_blk > last_blk)
		goto out;

	if (compr_cluster) {
		compr_cluster = false;


		logical = blk_to_logical(inode, start_blk - 1);
		phys = blk_to_logical(inode, map_bh.b_blocknr);
		size = blk_to_logical(inode, cluster_size);

		flags |= FIEMAP_EXTENT_ENCODED;

		start_blk += cluster_size - 1;

		if (start_blk > last_blk)
			goto out;

		goto prep_next;
	}

	if (map_bh.b_blocknr == COMPRESS_ADDR) {
		compr_cluster = true;
		start_blk++;
		goto prep_next;
	}

	logical = blk_to_logical(inode, start_blk);
	phys = blk_to_logical(inode, map_bh.b_blocknr);
	size = map_bh.b_size;
	flags = 0;
	if (buffer_unwritten(&map_bh))
		flags = FIEMAP_EXTENT_UNWRITTEN;

	start_blk += logical_to_blk(inode, size);

prep_next:
	cond_resched();
	if (fatal_signal_pending(current))
		ret = -EINTR;
	else
		goto next;
out:
	if (ret == 1)
		ret = 0;

	inode_unlock(inode);
	return ret;
}

static inline loff_t f2fs_readpage_limit(struct inode *inode)
{
	if (IS_ENABLED(CONFIG_FS_VERITY) &&
	    (IS_VERITY(inode) || f2fs_verity_in_progress(inode)))
		return inode->i_sb->s_maxbytes;

	return i_size_read(inode);
}

static int f2fs_read_single_page(struct inode *inode, struct page *page,
					unsigned nr_pages,
					struct f2fs_map_blocks *map,
					struct bio **bio_ret,
					sector_t *last_block_in_bio,
					bool is_readahead)
{
	struct bio *bio = *bio_ret;
	const unsigned blkbits = inode->i_blkbits;
	const unsigned blocksize = 1 << blkbits;
	sector_t block_in_file;
	sector_t last_block;
	sector_t last_block_in_file;
	sector_t block_nr;
	int ret = 0;

	block_in_file = (sector_t)page_index(page);
	last_block = block_in_file + nr_pages;
	last_block_in_file = (f2fs_readpage_limit(inode) + blocksize - 1) >>
							blkbits;
	if (last_block > last_block_in_file)
		last_block = last_block_in_file;

	/* just zeroing out page which is beyond EOF */
	if (block_in_file >= last_block)
		goto zero_out;
	/*
	 * Map blocks using the previous result first.
	 */
	if ((map->m_flags & F2FS_MAP_MAPPED) &&
			block_in_file > map->m_lblk &&
			block_in_file < (map->m_lblk + map->m_len))
		goto got_it;

	/*
	 * Then do more f2fs_map_blocks() calls until we are
	 * done with this page.
	 */
	map->m_lblk = block_in_file;
	map->m_len = last_block - block_in_file;

	ret = f2fs_map_blocks(inode, map, 0, F2FS_GET_BLOCK_DEFAULT);
	if (ret)
		goto out;
got_it:
	if ((map->m_flags & F2FS_MAP_MAPPED)) {
		block_nr = map->m_pblk + block_in_file - map->m_lblk;
		SetPageMappedToDisk(page);

		if (!PageUptodate(page) && (!PageSwapCache(page) &&
					!cleancache_get_page(page))) {
			SetPageUptodate(page);
			goto confused;
		}

		if (!f2fs_is_valid_blkaddr(F2FS_I_SB(inode), block_nr,
						DATA_GENERIC_ENHANCE_READ)) {
			ret = -EFSCORRUPTED;
			goto out;
		}
	} else {
zero_out:
		zero_user_segment(page, 0, PAGE_SIZE);
		if (f2fs_need_verity(inode, page->index) &&
		    !fsverity_verify_page(page)) {
			ret = -EIO;
			goto out;
		}
		if (!PageUptodate(page))
			SetPageUptodate(page);
		unlock_page(page);
		goto out;
	}

	/*
	 * This page will go to BIO.  Do we need to send this
	 * BIO off first?
	 */
	if (bio && (!page_is_mergeable(F2FS_I_SB(inode), bio,
				       *last_block_in_bio, block_nr) ||
		    !f2fs_crypt_mergeable_bio(bio, inode, page->index, NULL))) {
submit_and_realloc:
		__f2fs_submit_read_bio(F2FS_I_SB(inode), bio, DATA);
		bio = NULL;
	}
	if (bio == NULL) {
		bio = f2fs_grab_read_bio(inode, block_nr, nr_pages,
				is_readahead ? REQ_RAHEAD : 0, page->index,
				false);
		if (IS_ERR(bio)) {
			ret = PTR_ERR(bio);
			bio = NULL;
			goto out;
		}
	}

	/*
	 * If the page is under writeback, we need to wait for
	 * its completion to see the correct decrypted data.
	 */
	f2fs_wait_on_block_writeback(inode, block_nr);

	if (bio_add_page(bio, page, blocksize, 0) < blocksize)
		goto submit_and_realloc;

	inc_page_count(F2FS_I_SB(inode), F2FS_RD_DATA);
	f2fs_update_iostat(F2FS_I_SB(inode), FS_DATA_READ_IO, F2FS_BLKSIZE);
	ClearPageError(page);
	*last_block_in_bio = block_nr;
	goto out;
confused:
	if (bio) {
		__f2fs_submit_read_bio(F2FS_I_SB(inode), bio, DATA);
		bio = NULL;
	}
	unlock_page(page);
out:
	*bio_ret = bio;
	return ret;
}

#ifdef CONFIG_F2FS_FS_COMPRESSION
int f2fs_read_multi_pages(struct compress_ctx *cc, struct bio **bio_ret,
				unsigned nr_pages, sector_t *last_block_in_bio,
				bool is_readahead, bool for_write)
{
	struct dnode_of_data dn;
	struct inode *inode = cc->inode;
	struct f2fs_sb_info *sbi = F2FS_I_SB(inode);
	struct bio *bio = *bio_ret;
	unsigned int start_idx = cc->cluster_idx << cc->log_cluster_size;
	sector_t last_block_in_file;
	const unsigned blkbits = inode->i_blkbits;
	const unsigned blocksize = 1 << blkbits;
	struct decompress_io_ctx *dic = NULL;
	int i;
	int ret = 0;

	f2fs_bug_on(sbi, f2fs_cluster_is_empty(cc));

	last_block_in_file = (f2fs_readpage_limit(inode) +
					blocksize - 1) >> blkbits;

	/* get rid of pages beyond EOF */
	for (i = 0; i < cc->cluster_size; i++) {
		struct page *page = cc->rpages[i];

		if (!page)
			continue;
		if ((sector_t)page->index >= last_block_in_file) {
			zero_user_segment(page, 0, PAGE_SIZE);
			if (!PageUptodate(page))
				SetPageUptodate(page);
		} else if (!PageUptodate(page)) {
			continue;
		}
		unlock_page(page);
		cc->rpages[i] = NULL;
		cc->nr_rpages--;
	}

	/* we are done since all pages are beyond EOF */
	if (f2fs_cluster_is_empty(cc))
		goto out;

	set_new_dnode(&dn, inode, NULL, NULL, 0);
	ret = f2fs_get_dnode_of_data(&dn, start_idx, LOOKUP_NODE);
	if (ret)
		goto out;

	/* cluster was overwritten as normal cluster */
	if (dn.data_blkaddr != COMPRESS_ADDR)
		goto out;

	for (i = 1; i < cc->cluster_size; i++) {
		block_t blkaddr;

		blkaddr = data_blkaddr(dn.inode, dn.node_page,
						dn.ofs_in_node + i);

		if (!__is_valid_data_blkaddr(blkaddr))
			break;

		if (!f2fs_is_valid_blkaddr(sbi, blkaddr, DATA_GENERIC)) {
			ret = -EFAULT;
			goto out_put_dnode;
		}
		cc->nr_cpages++;
	}

	/* nothing to decompress */
	if (cc->nr_cpages == 0) {
		ret = 0;
		goto out_put_dnode;
	}

	dic = f2fs_alloc_dic(cc);
	if (IS_ERR(dic)) {
		ret = PTR_ERR(dic);
		goto out_put_dnode;
	}

	for (i = 0; i < dic->nr_cpages; i++) {
		struct page *page = dic->cpages[i];
		block_t blkaddr;
		struct bio_post_read_ctx *ctx;

		blkaddr = data_blkaddr(dn.inode, dn.node_page,
						dn.ofs_in_node + i + 1);

		if (bio && (!page_is_mergeable(sbi, bio,
					*last_block_in_bio, blkaddr) ||
		    !f2fs_crypt_mergeable_bio(bio, inode, page->index, NULL))) {
submit_and_realloc:
			__submit_bio(sbi, bio, DATA);
			bio = NULL;
		}

		if (!bio) {
			bio = f2fs_grab_read_bio(inode, blkaddr, nr_pages,
					is_readahead ? REQ_RAHEAD : 0,
					page->index, for_write);
			if (IS_ERR(bio)) {
				ret = PTR_ERR(bio);
				dic->failed = true;
				if (refcount_sub_and_test(dic->nr_cpages - i,
							&dic->ref)) {
					f2fs_decompress_end_io(dic->rpages,
							cc->cluster_size, true,
							false);
					f2fs_free_dic(dic);
				}
				f2fs_put_dnode(&dn);
				*bio_ret = NULL;
				return ret;
			}
		}

		f2fs_wait_on_block_writeback(inode, blkaddr);

		if (bio_add_page(bio, page, blocksize, 0) < blocksize)
			goto submit_and_realloc;

		/* tag STEP_DECOMPRESS to handle IO in wq */
		ctx = bio->bi_private;
		if (!(ctx->enabled_steps & (1 << STEP_DECOMPRESS)))
			ctx->enabled_steps |= 1 << STEP_DECOMPRESS;

		inc_page_count(sbi, F2FS_RD_DATA);
		f2fs_update_iostat(sbi, FS_DATA_READ_IO, F2FS_BLKSIZE);
		f2fs_update_iostat(sbi, FS_CDATA_READ_IO, F2FS_BLKSIZE);
		ClearPageError(page);
		*last_block_in_bio = blkaddr;
	}

	f2fs_put_dnode(&dn);

	*bio_ret = bio;
	return 0;

out_put_dnode:
	f2fs_put_dnode(&dn);
out:
	f2fs_decompress_end_io(cc->rpages, cc->cluster_size, true, false);
	*bio_ret = bio;
	return ret;
}
#endif

/*
 * This function was originally taken from fs/mpage.c, and customized for f2fs.
 * Major change was from block_size == page_size in f2fs by default.
 *
 * Note that the aops->readpages() function is ONLY used for read-ahead. If
 * this function ever deviates from doing just read-ahead, it should either
 * use ->readpage() or do the necessary surgery to decouple ->readpages()
 * from read-ahead.
 */
int f2fs_mpage_readpages(struct address_space *mapping,
			struct list_head *pages, struct page *page,
			unsigned nr_pages, bool is_readahead)
{
	struct bio *bio = NULL;
	sector_t last_block_in_bio = 0;
	struct inode *inode = mapping->host;
	struct f2fs_map_blocks map;
#ifdef CONFIG_F2FS_FS_COMPRESSION
	struct compress_ctx cc = {
		.inode = inode,
		.log_cluster_size = F2FS_I(inode)->i_log_cluster_size,
		.cluster_size = F2FS_I(inode)->i_cluster_size,
		.cluster_idx = NULL_CLUSTER,
		.rpages = NULL,
		.cpages = NULL,
		.nr_rpages = 0,
		.nr_cpages = 0,
	};
#endif
	unsigned max_nr_pages = nr_pages;
	int ret = 0;

	map.m_pblk = 0;
	map.m_lblk = 0;
	map.m_len = 0;
	map.m_flags = 0;
	map.m_next_pgofs = NULL;
	map.m_next_extent = NULL;
	map.m_seg_type = NO_CHECK_TYPE;
	map.m_may_create = false;

	for (; nr_pages; nr_pages--) {
		if (pages) {
			page = list_last_entry(pages, struct page, lru);

			prefetchw(&page->flags);
			list_del(&page->lru);
			if (add_to_page_cache_lru(page, mapping,
						  page_index(page),
						  readahead_gfp_mask(mapping)))
				goto next_page;
		}

#ifdef CONFIG_F2FS_FS_COMPRESSION
		if (f2fs_compressed_file(inode)) {
			/* there are remained comressed pages, submit them */
			if (!f2fs_cluster_can_merge_page(&cc, page->index)) {
				ret = f2fs_read_multi_pages(&cc, &bio,
							max_nr_pages,
							&last_block_in_bio,
							is_readahead, false);
				f2fs_destroy_compress_ctx(&cc);
				if (ret)
					goto set_error_page;
			}
			ret = f2fs_is_compressed_cluster(inode, page->index);
			if (ret < 0)
				goto set_error_page;
			else if (!ret)
				goto read_single_page;

			ret = f2fs_init_compress_ctx(&cc);
			if (ret)
				goto set_error_page;

			f2fs_compress_ctx_add_page(&cc, page);

			goto next_page;
		}
read_single_page:
#endif

		ret = f2fs_read_single_page(inode, page, max_nr_pages, &map,
					&bio, &last_block_in_bio, is_readahead);
		if (ret) {
#ifdef CONFIG_F2FS_FS_COMPRESSION
set_error_page:
#endif
			SetPageError(page);
			zero_user_segment(page, 0, PAGE_SIZE);
			unlock_page(page);
		}
next_page:
		if (pages)
			put_page(page);

#ifdef CONFIG_F2FS_FS_COMPRESSION
		if (f2fs_compressed_file(inode)) {
			/* last page */
			if (nr_pages == 1 && !f2fs_cluster_is_empty(&cc)) {
				ret = f2fs_read_multi_pages(&cc, &bio,
							max_nr_pages,
							&last_block_in_bio,
							is_readahead, false);
				f2fs_destroy_compress_ctx(&cc);
			}
		}
#endif
	}
	BUG_ON(pages && !list_empty(pages));
	if (bio)
		__f2fs_submit_read_bio(F2FS_I_SB(inode), bio, DATA);
	return pages ? 0 : ret;
}

static int f2fs_read_data_page(struct file *file, struct page *page)
{
	struct inode *inode = page_file_mapping(page)->host;
	int ret = -EAGAIN;

	trace_f2fs_readpage(page, DATA);

	if (!f2fs_is_compress_backend_ready(inode)) {
		unlock_page(page);
		return -EOPNOTSUPP;
	}

	/* If the file has inline data, try to read it directly */
	if (f2fs_has_inline_data(inode))
		ret = f2fs_read_inline_data(inode, page);
	if (ret == -EAGAIN)
		ret = f2fs_mpage_readpages(page_file_mapping(page),
						NULL, page, 1, false);
	return ret;
}

static int f2fs_read_data_pages(struct file *file,
			struct address_space *mapping,
			struct list_head *pages, unsigned nr_pages)
{
	struct inode *inode = mapping->host;
	struct page *page = list_last_entry(pages, struct page, lru);

	trace_f2fs_readpages(inode, page, nr_pages);

	if (!f2fs_is_compress_backend_ready(inode))
		return 0;

	/* If the file has inline data, skip readpages */
	if (f2fs_has_inline_data(inode))
		return 0;

	return f2fs_mpage_readpages(mapping, pages, NULL, nr_pages, true);
}

int f2fs_encrypt_one_page(struct f2fs_io_info *fio)
{
	struct inode *inode = fio->page->mapping->host;
	struct page *mpage, *page;
	gfp_t gfp_flags = GFP_NOFS;

	if (!f2fs_encrypted_file(inode))
		return 0;

	page = fio->compressed_page ? fio->compressed_page : fio->page;

	/* wait for GCed page writeback via META_MAPPING */
	f2fs_wait_on_block_writeback(inode, fio->old_blkaddr);

	if (fscrypt_inode_uses_inline_crypto(inode))
		return 0;

retry_encrypt:
	fio->encrypted_page = fscrypt_encrypt_pagecache_blocks(page,
					PAGE_SIZE, 0, gfp_flags);
	if (IS_ERR(fio->encrypted_page)) {
		/* flush pending IOs and wait for a while in the ENOMEM case */
		if (PTR_ERR(fio->encrypted_page) == -ENOMEM) {
			f2fs_flush_merged_writes(fio->sbi);
			congestion_wait(BLK_RW_ASYNC, DEFAULT_IO_TIMEOUT);
			gfp_flags |= __GFP_NOFAIL;
			goto retry_encrypt;
		}
		return PTR_ERR(fio->encrypted_page);
	}

	mpage = find_lock_page(META_MAPPING(fio->sbi), fio->old_blkaddr);
	if (mpage) {
		if (PageUptodate(mpage))
			memcpy(page_address(mpage),
				page_address(fio->encrypted_page), PAGE_SIZE);
		f2fs_put_page(mpage, 1);
	}
	return 0;
}

static inline bool check_inplace_update_policy(struct inode *inode,
				struct f2fs_io_info *fio)
{
	struct f2fs_sb_info *sbi = F2FS_I_SB(inode);
	unsigned int policy = SM_I(sbi)->ipu_policy;

	if (policy & (0x1 << F2FS_IPU_FORCE))
		return true;
	if (policy & (0x1 << F2FS_IPU_SSR) && f2fs_need_SSR(sbi))
		return true;
	if (policy & (0x1 << F2FS_IPU_UTIL) &&
			utilization(sbi) > SM_I(sbi)->min_ipu_util)
		return true;
	if (policy & (0x1 << F2FS_IPU_SSR_UTIL) && f2fs_need_SSR(sbi) &&
			utilization(sbi) > SM_I(sbi)->min_ipu_util)
		return true;

	/*
	 * IPU for rewrite async pages
	 */
	if (policy & (0x1 << F2FS_IPU_ASYNC) &&
			fio && fio->op == REQ_OP_WRITE &&
			!(fio->op_flags & REQ_SYNC) &&
			!IS_ENCRYPTED(inode))
		return true;

	/* this is only set during fdatasync */
	if (policy & (0x1 << F2FS_IPU_FSYNC) &&
			is_inode_flag_set(inode, FI_NEED_IPU))
		return true;

	if (unlikely(fio && is_sbi_flag_set(sbi, SBI_CP_DISABLED) &&
			!f2fs_is_checkpointed_data(sbi, fio->old_blkaddr)))
		return true;

	return false;
}

bool f2fs_should_update_inplace(struct inode *inode, struct f2fs_io_info *fio)
{
	if (f2fs_is_pinned_file(inode))
		return true;

	/* if this is cold file, we should overwrite to avoid fragmentation */
	if (file_is_cold(inode))
		return true;

	return check_inplace_update_policy(inode, fio);
}

bool f2fs_should_update_outplace(struct inode *inode, struct f2fs_io_info *fio)
{
	struct f2fs_sb_info *sbi = F2FS_I_SB(inode);

	if (f2fs_lfs_mode(sbi))
		return true;
	if (S_ISDIR(inode->i_mode))
		return true;
	if (IS_NOQUOTA(inode))
		return true;
	if (f2fs_is_atomic_file(inode))
		return true;
	if (fio) {
		if (is_cold_data(fio->page))
			return true;
		if (IS_ATOMIC_WRITTEN_PAGE(fio->page))
			return true;
		if (unlikely(is_sbi_flag_set(sbi, SBI_CP_DISABLED) &&
			f2fs_is_checkpointed_data(sbi, fio->old_blkaddr)))
			return true;
	}
	return false;
}

static inline bool need_inplace_update(struct f2fs_io_info *fio)
{
	struct inode *inode = fio->page->mapping->host;

	if (f2fs_should_update_outplace(inode, fio))
		return false;

	return f2fs_should_update_inplace(inode, fio);
}

int f2fs_do_write_data_page(struct f2fs_io_info *fio)
{
	struct page *page = fio->page;
	struct inode *inode = page->mapping->host;
	struct dnode_of_data dn;
	struct extent_info ei = {0,0,0};
	struct node_info ni;
	bool ipu_force = false;
	int err = 0;

	set_new_dnode(&dn, inode, NULL, NULL, 0);
	if (need_inplace_update(fio) &&
			f2fs_lookup_extent_cache(inode, page->index, &ei)) {
		fio->old_blkaddr = ei.blk + page->index - ei.fofs;

		if (!f2fs_is_valid_blkaddr(fio->sbi, fio->old_blkaddr,
						DATA_GENERIC_ENHANCE))
			return -EFSCORRUPTED;

		ipu_force = true;
		fio->need_lock = LOCK_DONE;
		goto got_it;
	}

	/* Deadlock due to between page->lock and f2fs_lock_op */
	if (fio->need_lock == LOCK_REQ && !f2fs_trylock_op(fio->sbi))
		return -EAGAIN;

	err = f2fs_get_dnode_of_data(&dn, page->index, LOOKUP_NODE);
	if (err)
		goto out;

	fio->old_blkaddr = dn.data_blkaddr;

	/* This page is already truncated */
	if (fio->old_blkaddr == NULL_ADDR) {
		ClearPageUptodate(page);
		clear_cold_data(page);
		goto out_writepage;
	}
got_it:
	if (__is_valid_data_blkaddr(fio->old_blkaddr) &&
		!f2fs_is_valid_blkaddr(fio->sbi, fio->old_blkaddr,
						DATA_GENERIC_ENHANCE)) {
		err = -EFSCORRUPTED;
		goto out_writepage;
	}

	if (file_is_hot(inode))
		F2FS_I_SB(inode)->sec_stat.hot_file_written_blocks++;
	else if (file_is_cold(inode))
		F2FS_I_SB(inode)->sec_stat.cold_file_written_blocks++;
	else
		F2FS_I_SB(inode)->sec_stat.warm_file_written_blocks++;

	/*
	 * If current allocation needs SSR,
	 * it had better in-place writes for updated data.
	 */
	if (ipu_force ||
		(__is_valid_data_blkaddr(fio->old_blkaddr) &&
					need_inplace_update(fio))) {
		err = f2fs_encrypt_one_page(fio);
		if (err)
			goto out_writepage;

		set_page_writeback(page);
		ClearPageError(page);
		f2fs_put_dnode(&dn);
		if (fio->need_lock == LOCK_REQ)
			f2fs_unlock_op(fio->sbi);
		err = f2fs_inplace_write_data(fio);
		if (err) {
			if (fscrypt_inode_uses_fs_layer_crypto(inode))
				fscrypt_finalize_bounce_page(&fio->encrypted_page);
			if (PageWriteback(page))
				end_page_writeback(page);
		} else {
			set_inode_flag(inode, FI_UPDATE_WRITE);
		}
		trace_f2fs_do_write_data_page(fio->page, IPU);
		return err;
	}

	if (fio->need_lock == LOCK_RETRY) {
		if (!f2fs_trylock_op(fio->sbi)) {
			err = -EAGAIN;
			goto out_writepage;
		}
		fio->need_lock = LOCK_REQ;
	}

	err = f2fs_get_node_info(fio->sbi, dn.nid, &ni);
	if (err)
		goto out_writepage;

	fio->version = ni.version;

	err = f2fs_encrypt_one_page(fio);
	if (err)
		goto out_writepage;

	set_page_writeback(page);
	ClearPageError(page);

	if (fio->compr_blocks && fio->old_blkaddr == COMPRESS_ADDR)
		f2fs_i_compr_blocks_update(inode, fio->compr_blocks - 1, false);

	/* LFS mode write path */
	f2fs_outplace_write_data(&dn, fio);
	trace_f2fs_do_write_data_page(page, OPU);
	set_inode_flag(inode, FI_APPEND_WRITE);
	if (page->index == 0)
		set_inode_flag(inode, FI_FIRST_BLOCK_WRITTEN);
out_writepage:
	f2fs_put_dnode(&dn);
out:
	if (fio->need_lock == LOCK_REQ)
		f2fs_unlock_op(fio->sbi);
	return err;
}

int f2fs_write_single_data_page(struct page *page, int *submitted,
				struct bio **bio,
				sector_t *last_block,
				struct writeback_control *wbc,
				enum iostat_type io_type,
				int compr_blocks)
{
	struct inode *inode = page->mapping->host;
	struct f2fs_sb_info *sbi = F2FS_I_SB(inode);
	loff_t i_size = i_size_read(inode);
	const pgoff_t end_index = ((unsigned long long)i_size)
							>> PAGE_SHIFT;
	loff_t psize = (loff_t)(page->index + 1) << PAGE_SHIFT;
	unsigned offset = 0;
	bool need_balance_fs = false;
	int err = 0;
	struct f2fs_io_info fio = {
		.sbi = sbi,
		.ino = inode->i_ino,
		.type = DATA,
		.op = REQ_OP_WRITE,
		.op_flags = wbc_to_write_flags(wbc),
		.old_blkaddr = NULL_ADDR,
		.page = page,
		.encrypted_page = NULL,
		.submitted = false,
		.compr_blocks = compr_blocks,
		.need_lock = LOCK_RETRY,
		.io_type = io_type,
		.io_wbc = wbc,
		.bio = bio,
		.last_block = last_block,
	};

	trace_f2fs_writepage(page, DATA);

	f2fs_cond_set_fua(&fio);

	/* we should bypass data pages to proceed the kworkder jobs */
	if (unlikely(f2fs_cp_error(sbi))) {
		mapping_set_error(page->mapping, -EIO);
		/*
		 * don't drop any dirty dentry pages for keeping lastest
		 * directory structure.
		 */
		if (S_ISDIR(inode->i_mode))
			goto redirty_out;
		goto out;
	}

	if (unlikely(is_sbi_flag_set(sbi, SBI_POR_DOING)))
		goto redirty_out;

	if (page->index < end_index ||
			f2fs_verity_in_progress(inode) ||
			compr_blocks)
		goto write;

	/*
	 * If the offset is out-of-range of file size,
	 * this page does not have to be written to disk.
	 */
	offset = i_size & (PAGE_SIZE - 1);
	if ((page->index >= end_index + 1) || !offset)
		goto out;

	zero_user_segment(page, offset, PAGE_SIZE);
write:
	if (f2fs_is_drop_cache(inode))
		goto out;
	/* we should not write 0'th page having journal header */
	if (f2fs_is_volatile_file(inode) && (!page->index ||
			(!wbc->for_reclaim &&
			f2fs_available_free_memory(sbi, BASE_CHECK))))
		goto redirty_out;

	/* Dentry/quota blocks are controlled by checkpoint */
	if (S_ISDIR(inode->i_mode) || IS_NOQUOTA(inode)) {
		fio.need_lock = LOCK_DONE;
		err = f2fs_do_write_data_page(&fio);
		goto done;
	}

	if (!wbc->for_reclaim)
		need_balance_fs = true;
	else if (has_not_enough_free_secs(sbi, 0, 0))
		goto redirty_out;
	else
		set_inode_flag(inode, FI_HOT_DATA);

	err = -EAGAIN;
	if (f2fs_has_inline_data(inode)) {
		err = f2fs_write_inline_data(inode, page);
		if (!err)
			goto out;
	}

	if (err == -EAGAIN) {
		err = f2fs_do_write_data_page(&fio);
		if (err == -EAGAIN) {
			fio.need_lock = LOCK_REQ;
			err = f2fs_do_write_data_page(&fio);
		}
	}

	if (err) {
		file_set_keep_isize(inode);
	} else {
		spin_lock(&F2FS_I(inode)->i_size_lock);
		if (F2FS_I(inode)->last_disk_size < psize)
			F2FS_I(inode)->last_disk_size = psize;
		spin_unlock(&F2FS_I(inode)->i_size_lock);
	}

done:
	if (err && err != -ENOENT)
		goto redirty_out;

out:
	inode_dec_dirty_pages(inode);
	if (err) {
		ClearPageUptodate(page);
		clear_cold_data(page);
	}

	if (wbc->for_reclaim) {
		f2fs_submit_merged_write_cond(sbi, NULL, page, 0, DATA);
		clear_inode_flag(inode, FI_HOT_DATA);
		f2fs_remove_dirty_inode(inode);
		submitted = NULL;
	}
	unlock_page(page);
	if (!S_ISDIR(inode->i_mode) && !IS_NOQUOTA(inode) &&
					!F2FS_I(inode)->cp_task)
		f2fs_balance_fs(sbi, need_balance_fs);

	if (unlikely(f2fs_cp_error(sbi))) {
		f2fs_submit_merged_write(sbi, DATA);
		f2fs_submit_merged_ipu_write(sbi, bio, NULL);
		submitted = NULL;
	}

	if (submitted)
		*submitted = fio.submitted ? 1 : 0;

	return 0;

redirty_out:
	redirty_page_for_writepage(wbc, page);
	/*
	 * pageout() in MM traslates EAGAIN, so calls handle_write_error()
	 * -> mapping_set_error() -> set_bit(AS_EIO, ...).
	 * file_write_and_wait_range() will see EIO error, which is critical
	 * to return value of fsync() followed by atomic_write failure to user.
	 */
	if (!err || wbc->for_reclaim)
		return AOP_WRITEPAGE_ACTIVATE;
	unlock_page(page);
	return err;
}

static int f2fs_write_data_page(struct page *page,
					struct writeback_control *wbc)
{
#ifdef CONFIG_F2FS_FS_COMPRESSION
	struct inode *inode = page->mapping->host;

	if (unlikely(f2fs_cp_error(F2FS_I_SB(inode))))
		goto out;

	if (f2fs_compressed_file(inode)) {
		if (f2fs_is_compressed_cluster(inode, page->index)) {
			redirty_page_for_writepage(wbc, page);
			return AOP_WRITEPAGE_ACTIVATE;
		}
	}
out:
#endif

	return f2fs_write_single_data_page(page, NULL, NULL, NULL,
						wbc, FS_DATA_IO, 0);
}

/*
 * This function was copied from write_cche_pages from mm/page-writeback.c.
 * The major change is making write step of cold data page separately from
 * warm/hot data page.
 */
static int f2fs_write_cache_pages(struct address_space *mapping,
					struct writeback_control *wbc,
					enum iostat_type io_type)
{
	int ret = 0;
	int done = 0, retry = 0;
	struct pagevec pvec;
	struct f2fs_sb_info *sbi = F2FS_M_SB(mapping);
	struct bio *bio = NULL;
	sector_t last_block;
#ifdef CONFIG_F2FS_FS_COMPRESSION
	struct inode *inode = mapping->host;
	struct compress_ctx cc = {
		.inode = inode,
		.log_cluster_size = F2FS_I(inode)->i_log_cluster_size,
		.cluster_size = F2FS_I(inode)->i_cluster_size,
		.cluster_idx = NULL_CLUSTER,
		.rpages = NULL,
		.nr_rpages = 0,
		.cpages = NULL,
		.rbuf = NULL,
		.cbuf = NULL,
		.rlen = PAGE_SIZE * F2FS_I(inode)->i_cluster_size,
		.private = NULL,
	};
#endif
	int nr_pages;
	pgoff_t uninitialized_var(writeback_index);
	pgoff_t index;
	pgoff_t end;		/* Inclusive */
	pgoff_t done_index;
	int range_whole = 0;
	int tag;
	int nwritten = 0;
	int submitted = 0;
	int i;

	pagevec_init(&pvec);

	if (get_dirty_pages(mapping->host) <=
				SM_I(F2FS_M_SB(mapping))->min_hot_blocks)
		set_inode_flag(mapping->host, FI_HOT_DATA);
	else
		clear_inode_flag(mapping->host, FI_HOT_DATA);

	if (wbc->range_cyclic) {
		writeback_index = mapping->writeback_index; /* prev offset */
		index = writeback_index;
		end = -1;
	} else {
		index = wbc->range_start >> PAGE_SHIFT;
		end = wbc->range_end >> PAGE_SHIFT;
		if (wbc->range_start == 0 && wbc->range_end == LLONG_MAX)
			range_whole = 1;
	}
	if (wbc->sync_mode == WB_SYNC_ALL || wbc->tagged_writepages)
		tag = PAGECACHE_TAG_TOWRITE;
	else
		tag = PAGECACHE_TAG_DIRTY;
retry:
	retry = 0;
	if (wbc->sync_mode == WB_SYNC_ALL || wbc->tagged_writepages)
		tag_pages_for_writeback(mapping, index, end);
	done_index = index;
	while (!done && !retry && (index <= end)) {
		nr_pages = pagevec_lookup_range_tag(&pvec, mapping, &index, end,
				tag);
		if (nr_pages == 0)
			break;

		for (i = 0; i < nr_pages; i++) {
			struct page *page = pvec.pages[i];
			bool need_readd;
readd:
			need_readd = false;
#ifdef CONFIG_F2FS_FS_COMPRESSION
			if (f2fs_compressed_file(inode)) {
				ret = f2fs_init_compress_ctx(&cc);
				if (ret) {
					done = 1;
					break;
				}

				if (!f2fs_cluster_can_merge_page(&cc,
								page->index)) {
					ret = f2fs_write_multi_pages(&cc,
						&submitted, wbc, io_type);
					if (!ret)
						need_readd = true;
					goto result;
				}

				if (unlikely(f2fs_cp_error(sbi)))
					goto lock_page;

				if (f2fs_cluster_is_empty(&cc)) {
					void *fsdata = NULL;
					struct page *pagep;
					int ret2;

					ret2 = f2fs_prepare_compress_overwrite(
							inode, &pagep,
							page->index, &fsdata);
					if (ret2 < 0) {
						ret = ret2;
						done = 1;
						break;
					} else if (ret2 &&
						!f2fs_compress_write_end(inode,
								fsdata, page->index,
								1)) {
						retry = 1;
						break;
					}
				} else {
					goto lock_page;
				}
			}
#endif
			/* give a priority to WB_SYNC threads */
			if (atomic_read(&sbi->wb_sync_req[DATA]) &&
					wbc->sync_mode == WB_SYNC_NONE) {
				done = 1;
				break;
			}
#ifdef CONFIG_F2FS_FS_COMPRESSION
lock_page:
#endif
			done_index = page->index;
retry_write:
			lock_page(page);

			if (unlikely(page->mapping != mapping)) {
continue_unlock:
				unlock_page(page);
				continue;
			}

			if (!PageDirty(page)) {
				/* someone wrote it for us */
				goto continue_unlock;
			}

			if (PageWriteback(page)) {
				if (wbc->sync_mode != WB_SYNC_NONE)
					f2fs_wait_on_page_writeback(page,
							DATA, true, true);
				else
					goto continue_unlock;
			}

			if (!clear_page_dirty_for_io(page))
				goto continue_unlock;

#ifdef CONFIG_F2FS_FS_COMPRESSION
			if (f2fs_compressed_file(inode)) {
				get_page(page);
				f2fs_compress_ctx_add_page(&cc, page);
				continue;
			}
#endif
			ret = f2fs_write_single_data_page(page, &submitted,
					&bio, &last_block, wbc, io_type, 0);
			if (ret == AOP_WRITEPAGE_ACTIVATE)
				unlock_page(page);
#ifdef CONFIG_F2FS_FS_COMPRESSION
result:
#endif
			nwritten += submitted;
			wbc->nr_to_write -= submitted;

			if (unlikely(ret)) {
				/*
				 * keep nr_to_write, since vfs uses this to
				 * get # of written pages.
				 */
				if (ret == AOP_WRITEPAGE_ACTIVATE) {
					ret = 0;
					goto next;
				} else if (ret == -EAGAIN) {
					ret = 0;
					if (wbc->sync_mode == WB_SYNC_ALL) {
						cond_resched();
						congestion_wait(BLK_RW_ASYNC,
							DEFAULT_IO_TIMEOUT);
						goto retry_write;
					}
					goto next;
				}
				done_index = page->index + 1;
				done = 1;
				break;
			}

			if (wbc->nr_to_write <= 0 &&
					wbc->sync_mode == WB_SYNC_NONE) {
				done = 1;
				break;
			}
next:
			if (need_readd)
				goto readd;
		}
		pagevec_release(&pvec);
		cond_resched();
	}
#ifdef CONFIG_F2FS_FS_COMPRESSION
	/* flush remained pages in compress cluster */
	if (f2fs_compressed_file(inode) && !f2fs_cluster_is_empty(&cc)) {
		ret = f2fs_write_multi_pages(&cc, &submitted, wbc, io_type);
		nwritten += submitted;
		wbc->nr_to_write -= submitted;
		if (ret) {
			done = 1;
			retry = 0;
		}
	}
#endif
	if (retry) {
		index = 0;
		end = -1;
		goto retry;
	}
	if (wbc->range_cyclic && !done)
		done_index = 0;
	if (wbc->range_cyclic || (range_whole && wbc->nr_to_write > 0))
		mapping->writeback_index = done_index;

	if (nwritten)
		f2fs_submit_merged_write_cond(F2FS_M_SB(mapping), mapping->host,
								NULL, 0, DATA);
	/* submit cached bio of IPU write */
	if (bio)
		f2fs_submit_merged_ipu_write(sbi, &bio, NULL);

	return ret;
}

static inline bool __should_serialize_io(struct inode *inode,
					struct writeback_control *wbc)
{
	/* to avoid deadlock in path of data flush */
	if (F2FS_I(inode)->cp_task)
		return false;

	if (!S_ISREG(inode->i_mode))
		return false;
	if (IS_NOQUOTA(inode))
		return false;

	if (f2fs_compressed_file(inode))
		return true;
	if (wbc->sync_mode != WB_SYNC_ALL)
		return true;
	if (get_dirty_pages(inode) >= SM_I(F2FS_I_SB(inode))->min_seq_blocks)
		return true;
	return false;
}

static int __f2fs_write_data_pages(struct address_space *mapping,
						struct writeback_control *wbc,
						enum iostat_type io_type)
{
	struct inode *inode = mapping->host;
	struct f2fs_sb_info *sbi = F2FS_I_SB(inode);
	struct blk_plug plug;
	int ret;
	bool locked = false;

	/* deal with chardevs and other special file */
	if (!mapping->a_ops->writepage)
		return 0;

	/* skip writing if there is no dirty page in this inode */
	if (!get_dirty_pages(inode) && wbc->sync_mode == WB_SYNC_NONE)
		return 0;

	/* during POR, we don't need to trigger writepage at all. */
	if (unlikely(is_sbi_flag_set(sbi, SBI_POR_DOING)))
		goto skip_write;

	if ((S_ISDIR(inode->i_mode) || IS_NOQUOTA(inode)) &&
			wbc->sync_mode == WB_SYNC_NONE &&
			get_dirty_pages(inode) < nr_pages_to_skip(sbi, DATA) &&
			f2fs_available_free_memory(sbi, DIRTY_DENTS))
		goto skip_write;

	/* skip writing during file defragment */
	if (is_inode_flag_set(inode, FI_DO_DEFRAG))
		goto skip_write;

	trace_f2fs_writepages(mapping->host, wbc, DATA);

	/* to avoid spliting IOs due to mixed WB_SYNC_ALL and WB_SYNC_NONE */
	if (wbc->sync_mode == WB_SYNC_ALL)
		atomic_inc(&sbi->wb_sync_req[DATA]);
	else if (atomic_read(&sbi->wb_sync_req[DATA]))
		goto skip_write;

	if (__should_serialize_io(inode, wbc)) {
		mutex_lock(&sbi->writepages);
		locked = true;
	}

	blk_start_plug(&plug);
	ret = f2fs_write_cache_pages(mapping, wbc, io_type);
	blk_finish_plug(&plug);

	if (locked)
		mutex_unlock(&sbi->writepages);

	if (wbc->sync_mode == WB_SYNC_ALL)
		atomic_dec(&sbi->wb_sync_req[DATA]);
	/*
	 * if some pages were truncated, we cannot guarantee its mapping->host
	 * to detect pending bios.
	 */

	f2fs_remove_dirty_inode(inode);
	return ret;

skip_write:
	wbc->pages_skipped += get_dirty_pages(inode);
	trace_f2fs_writepages(mapping->host, wbc, DATA);
	return 0;
}

static int f2fs_write_data_pages(struct address_space *mapping,
			    struct writeback_control *wbc)
{
	struct inode *inode = mapping->host;

	/* W/A - prevent panic while shutdown */
	if (unlikely(ignore_fs_panic)) {
		//pr_err("%s: Ignore panic\n", __func__);
		return -EIO;
	}

	return __f2fs_write_data_pages(mapping, wbc,
			F2FS_I(inode)->cp_task == current ?
			FS_CP_DATA_IO : FS_DATA_IO);
}

static void f2fs_write_failed(struct address_space *mapping, loff_t to)
{
	struct inode *inode = mapping->host;
	loff_t i_size = i_size_read(inode);

	if (IS_NOQUOTA(inode))
		return;

	/* In the fs-verity case, f2fs_end_enable_verity() does the truncate */
	if (to > i_size && !f2fs_verity_in_progress(inode)) {
		down_write(&F2FS_I(inode)->i_gc_rwsem[WRITE]);
		down_write(&F2FS_I(inode)->i_mmap_sem);

		truncate_pagecache(inode, i_size);
		f2fs_truncate_blocks(inode, i_size, true);

		up_write(&F2FS_I(inode)->i_mmap_sem);
		up_write(&F2FS_I(inode)->i_gc_rwsem[WRITE]);
	}
}

static int prepare_write_begin(struct f2fs_sb_info *sbi,
			struct page *page, loff_t pos, unsigned len,
			block_t *blk_addr, bool *node_changed)
{
	struct inode *inode = page->mapping->host;
	pgoff_t index = page->index;
	struct dnode_of_data dn;
	struct page *ipage;
	bool locked = false;
	struct extent_info ei = {0,0,0};
	int err = 0;
	int flag;

	/*
	 * we already allocated all the blocks, so we don't need to get
	 * the block addresses when there is no need to fill the page.
	 */
	if (!f2fs_has_inline_data(inode) && len == PAGE_SIZE &&
	    !is_inode_flag_set(inode, FI_NO_PREALLOC) &&
	    !f2fs_verity_in_progress(inode))
		return 0;

	/* f2fs_lock_op avoids race between write CP and convert_inline_page */
	if (f2fs_has_inline_data(inode) && pos + len > MAX_INLINE_DATA(inode))
		flag = F2FS_GET_BLOCK_DEFAULT;
	else
		flag = F2FS_GET_BLOCK_PRE_AIO;

	if (f2fs_has_inline_data(inode) ||
			(pos & PAGE_MASK) >= i_size_read(inode)) {
		__do_map_lock(sbi, flag, true);
		locked = true;
	}

restart:
	/* check inline_data */
	ipage = f2fs_get_node_page(sbi, inode->i_ino);
	if (IS_ERR(ipage)) {
		err = PTR_ERR(ipage);
		goto unlock_out;
	}

	set_new_dnode(&dn, inode, ipage, ipage, 0);

	if (f2fs_has_inline_data(inode)) {
		if (pos + len <= MAX_INLINE_DATA(inode)) {
			f2fs_do_read_inline_data(page, ipage);
			set_inode_flag(inode, FI_DATA_EXIST);
			if (inode->i_nlink)
				set_inline_node(ipage);
		} else {
			err = f2fs_convert_inline_page(&dn, page);
			if (err)
				goto out;
			if (dn.data_blkaddr == NULL_ADDR)
				err = f2fs_get_block(&dn, index);
		}
	} else if (locked) {
		err = f2fs_get_block(&dn, index);
	} else {
		if (f2fs_lookup_extent_cache(inode, index, &ei)) {
			dn.data_blkaddr = ei.blk + index - ei.fofs;
		} else {
			/* hole case */
			err = f2fs_get_dnode_of_data(&dn, index, LOOKUP_NODE);
			if (err || dn.data_blkaddr == NULL_ADDR) {
				f2fs_put_dnode(&dn);
				__do_map_lock(sbi, F2FS_GET_BLOCK_PRE_AIO,
								true);
				WARN_ON(flag != F2FS_GET_BLOCK_PRE_AIO);
				locked = true;
				goto restart;
			}
		}
	}

	/* convert_inline_page can make node_changed */
	*blk_addr = dn.data_blkaddr;
	*node_changed = dn.node_changed;
out:
	f2fs_put_dnode(&dn);
unlock_out:
	if (locked)
		__do_map_lock(sbi, flag, false);
	return err;
}

static int f2fs_write_begin(struct file *file, struct address_space *mapping,
		loff_t pos, unsigned len, unsigned flags,
		struct page **pagep, void **fsdata)
{
	struct inode *inode = mapping->host;
	struct f2fs_sb_info *sbi = F2FS_I_SB(inode);
	struct page *page = NULL;
	pgoff_t index = ((unsigned long long) pos) >> PAGE_SHIFT;
	bool need_balance = false, drop_atomic = false;
	block_t blkaddr = NULL_ADDR;
	int err = 0;

	if (trace_android_fs_datawrite_start_enabled()) {
		char *path, pathbuf[MAX_TRACE_PATHBUF_LEN];

		path = android_fstrace_get_pathname(pathbuf,
						    MAX_TRACE_PATHBUF_LEN,
						    inode);
		trace_android_fs_datawrite_start(inode, pos, len,
						 current->pid, path,
						 current->comm);
	}
	trace_f2fs_write_begin(inode, pos, len, flags);

	if (!f2fs_is_checkpoint_ready(sbi)) {
		err = -ENOSPC;
		goto fail;
	}

	if ((f2fs_is_atomic_file(inode) &&
			!f2fs_available_free_memory(sbi, INMEM_PAGES)) ||
			is_inode_flag_set(inode, FI_ATOMIC_REVOKE_REQUEST)) {
		err = -ENOMEM;
		drop_atomic = true;
		goto fail;
	}

	/*
	 * We should check this at this moment to avoid deadlock on inode page
	 * and #0 page. The locking rule for inline_data conversion should be:
	 * lock_page(page #0) -> lock_page(inode_page)
	 */
	if (index != 0) {
		err = f2fs_convert_inline_inode(inode);
		if (err)
			goto fail;
	}

#ifdef CONFIG_F2FS_FS_COMPRESSION
	if (f2fs_compressed_file(inode)) {
		int ret;

		*fsdata = NULL;

		ret = f2fs_prepare_compress_overwrite(inode, pagep,
							index, fsdata);
		if (ret < 0) {
			err = ret;
			goto fail;
		} else if (ret) {
			return 0;
		}
	}
#endif

repeat:
	/*
	 * Do not use grab_cache_page_write_begin() to avoid deadlock due to
	 * wait_for_stable_page. Will wait that below with our IO control.
	 */
	page = f2fs_pagecache_get_page(mapping, index,
				FGP_LOCK | FGP_WRITE | FGP_CREAT, GFP_NOFS);
	if (!page) {
		err = -ENOMEM;
		goto fail;
	}

	/* TODO: cluster can be compressed due to race with .writepage */

	*pagep = page;

	err = prepare_write_begin(sbi, page, pos, len,
					&blkaddr, &need_balance);
	if (err)
		goto fail;

	if (need_balance && !IS_NOQUOTA(inode) &&
			has_not_enough_free_secs(sbi, 0, 0)) {
		unlock_page(page);
		f2fs_balance_fs(sbi, true);
		lock_page(page);
		if (page->mapping != mapping) {
			/* The page got truncated from under us */
			f2fs_put_page(page, 1);
			goto repeat;
		}
	}

	f2fs_wait_on_page_writeback(page, DATA, false, true);

	if (len == PAGE_SIZE || PageUptodate(page))
		return 0;

	if (!(pos & (PAGE_SIZE - 1)) && (pos + len) >= i_size_read(inode) &&
	    !f2fs_verity_in_progress(inode)) {
		zero_user_segment(page, len, PAGE_SIZE);
		return 0;
	}

	if (blkaddr == NEW_ADDR) {
		zero_user_segment(page, 0, PAGE_SIZE);
		SetPageUptodate(page);
	} else {
		if (!f2fs_is_valid_blkaddr(sbi, blkaddr,
				DATA_GENERIC_ENHANCE_READ)) {
			err = -EFSCORRUPTED;
			goto fail;
		}
		err = f2fs_submit_page_read(inode, page, blkaddr, true);
		if (err)
			goto fail;

		lock_page(page);
		if (unlikely(page->mapping != mapping)) {
			f2fs_put_page(page, 1);
			goto repeat;
		}
		if (unlikely(!PageUptodate(page))) {
			err = -EIO;
			goto fail;
		}
	}
	return 0;

fail:
	f2fs_put_page(page, 1);
	f2fs_write_failed(mapping, pos + len);
	if (drop_atomic)
		f2fs_drop_inmem_pages_all(sbi, false);
	return err;
}

static int f2fs_write_end(struct file *file,
			struct address_space *mapping,
			loff_t pos, unsigned len, unsigned copied,
			struct page *page, void *fsdata)
{
	struct inode *inode = page->mapping->host;

	trace_android_fs_datawrite_end(inode, pos, len);
	trace_f2fs_write_end(inode, pos, len, copied);

	/*
	 * This should be come from len == PAGE_SIZE, and we expect copied
	 * should be PAGE_SIZE. Otherwise, we treat it with zero copied and
	 * let generic_perform_write() try to copy data again through copied=0.
	 */
	if (!PageUptodate(page)) {
		if (unlikely(copied != len))
			copied = 0;
		else
			SetPageUptodate(page);
	}

#ifdef CONFIG_F2FS_FS_COMPRESSION
	/* overwrite compressed file */
	if (f2fs_compressed_file(inode) && fsdata) {
		f2fs_compress_write_end(inode, fsdata, page->index, copied);
		f2fs_update_time(F2FS_I_SB(inode), REQ_TIME);
		return copied;
	}
#endif

	if (!copied)
		goto unlock_out;

	set_page_dirty(page);

	if (pos + copied > i_size_read(inode) &&
	    !f2fs_verity_in_progress(inode))
		f2fs_i_size_write(inode, pos + copied);
unlock_out:
	f2fs_put_page(page, 1);
	f2fs_update_time(F2FS_I_SB(inode), REQ_TIME);
	return copied;
}

static int check_direct_IO(struct inode *inode, struct iov_iter *iter,
			   loff_t offset)
{
	unsigned i_blkbits = READ_ONCE(inode->i_blkbits);
	unsigned blkbits = i_blkbits;
	unsigned blocksize_mask = (1 << blkbits) - 1;
	unsigned long align = offset | iov_iter_alignment(iter);
	struct block_device *bdev = inode->i_sb->s_bdev;

	if (iov_iter_rw(iter) == READ && offset >= i_size_read(inode))
		return 1;

	if (align & blocksize_mask) {
		if (bdev)
			blkbits = blksize_bits(bdev_logical_block_size(bdev));
		blocksize_mask = (1 << blkbits) - 1;
		if (align & blocksize_mask)
			return -EINVAL;
		return 1;
	}
	return 0;
}

static void f2fs_dio_end_io(struct bio *bio)
{
	struct f2fs_private_dio *dio = bio->bi_private;

	dec_page_count(F2FS_I_SB(dio->inode),
			dio->write ? F2FS_DIO_WRITE : F2FS_DIO_READ);

	bio->bi_private = dio->orig_private;
	bio->bi_end_io = dio->orig_end_io;

	kvfree(dio);

	bio_endio(bio);
}

static void f2fs_dio_submit_bio(struct bio *bio, struct inode *inode,
							loff_t file_offset)
{
	struct f2fs_private_dio *dio;
	bool write = (bio_op(bio) == REQ_OP_WRITE);

	dio = f2fs_kzalloc(F2FS_I_SB(inode),
			sizeof(struct f2fs_private_dio), GFP_NOFS);
	if (!dio)
		goto out;

	dio->inode = inode;
	dio->orig_end_io = bio->bi_end_io;
	dio->orig_private = bio->bi_private;
	dio->write = write;

	bio->bi_end_io = f2fs_dio_end_io;
	bio->bi_private = dio;

	inc_page_count(F2FS_I_SB(inode),
			write ? F2FS_DIO_WRITE : F2FS_DIO_READ);

	submit_bio(bio);
	return;
out:
	bio->bi_status = BLK_STS_IOERR;
	bio_endio(bio);
}

static ssize_t f2fs_direct_IO(struct kiocb *iocb, struct iov_iter *iter)
{
	struct address_space *mapping = iocb->ki_filp->f_mapping;
	struct inode *inode = mapping->host;
	struct f2fs_sb_info *sbi = F2FS_I_SB(inode);
	struct f2fs_inode_info *fi = F2FS_I(inode);
	size_t count = iov_iter_count(iter);
	loff_t offset = iocb->ki_pos;
	int rw = iov_iter_rw(iter);
	int err;
	enum rw_hint hint = iocb->ki_hint;
	int whint_mode = F2FS_OPTION(sbi).whint_mode;
	bool do_opu;
	int dio_flags = DIO_LOCKING | DIO_SKIP_HOLES;

	err = check_direct_IO(inode, iter, offset);
	if (err)
		return err < 0 ? err : 0;

	if (f2fs_force_buffered_io(inode, iocb, iter))
		return 0;

	do_opu = allow_outplace_dio(inode, iocb, iter);

	trace_f2fs_direct_IO_enter(inode, offset, count, rw);

	if (trace_android_fs_dataread_start_enabled() &&
	    (rw == READ)) {
		char *path, pathbuf[MAX_TRACE_PATHBUF_LEN];

		path = android_fstrace_get_pathname(pathbuf,
						    MAX_TRACE_PATHBUF_LEN,
						    inode);
		trace_android_fs_dataread_start(inode, offset,
						count, current->pid, path,
						current->comm);
	}
	if (trace_android_fs_datawrite_start_enabled() &&
	    (rw == WRITE)) {
		char *path, pathbuf[MAX_TRACE_PATHBUF_LEN];

		path = android_fstrace_get_pathname(pathbuf,
						    MAX_TRACE_PATHBUF_LEN,
						    inode);
		trace_android_fs_datawrite_start(inode, offset, count,
						 current->pid, path,
						 current->comm);
	}

	if (rw == WRITE && whint_mode == WHINT_MODE_OFF)
		iocb->ki_hint = WRITE_LIFE_NOT_SET;

	if (iocb->ki_flags & IOCB_NOWAIT) {
		if (!down_read_trylock(&fi->i_gc_rwsem[rw])) {
			iocb->ki_hint = hint;
			err = -EAGAIN;
			goto out;
		}
		if (do_opu && !down_read_trylock(&fi->i_gc_rwsem[READ])) {
			up_read(&fi->i_gc_rwsem[rw]);
			iocb->ki_hint = hint;
			err = -EAGAIN;
			goto out;
		}
	} else {
		down_read(&fi->i_gc_rwsem[rw]);
		if (do_opu)
			down_read(&fi->i_gc_rwsem[READ]);
	}

#ifdef CONFIG_FS_HPB
	if(is_inode_flag_set(inode, FI_HPB_INODE)) {
		dio_flags |= DIO_HPB_IO;
	}
#endif

	err = __blockdev_direct_IO(iocb, inode, inode->i_sb->s_bdev,
			iter, rw == WRITE ? get_data_block_dio_write :
			get_data_block_dio, NULL, f2fs_dio_submit_bio,
<<<<<<< HEAD
			dio_flags);
=======
			rw == WRITE ? DIO_LOCKING | DIO_SKIP_HOLES :
			DIO_SKIP_HOLES);
>>>>>>> 9f80205d

	if (do_opu)
		up_read(&fi->i_gc_rwsem[READ]);

	up_read(&fi->i_gc_rwsem[rw]);

	if (rw == WRITE) {
		if (whint_mode == WHINT_MODE_OFF)
			iocb->ki_hint = hint;
		if (err > 0) {
			f2fs_update_iostat(F2FS_I_SB(inode), APP_DIRECT_IO,
									err);
			if (!do_opu)
				set_inode_flag(inode, FI_UPDATE_WRITE);
		} else if (err < 0) {
			f2fs_write_failed(mapping, offset + count);
		}
	} else {
		if (err > 0)
			f2fs_update_iostat(sbi, APP_DIRECT_READ_IO, err);
	}

out:
	if (trace_android_fs_dataread_start_enabled() &&
	    (rw == READ))
		trace_android_fs_dataread_end(inode, offset, count);
	if (trace_android_fs_datawrite_start_enabled() &&
	    (rw == WRITE))
		trace_android_fs_datawrite_end(inode, offset, count);

	trace_f2fs_direct_IO_exit(inode, offset, count, rw, err);

	return err;
}

void f2fs_invalidate_page(struct page *page, unsigned int offset,
							unsigned int length)
{
	struct inode *inode = page->mapping->host;
	struct f2fs_sb_info *sbi = F2FS_I_SB(inode);

	if (inode->i_ino >= F2FS_ROOT_INO(sbi) &&
		(offset % PAGE_SIZE || length != PAGE_SIZE))
		return;

	if (PageDirty(page)) {
		if (inode->i_ino == F2FS_META_INO(sbi)) {
			dec_page_count(sbi, F2FS_DIRTY_META);
		} else if (inode->i_ino == F2FS_NODE_INO(sbi)) {
			dec_page_count(sbi, F2FS_DIRTY_NODES);
		} else {
			inode_dec_dirty_pages(inode);
			f2fs_remove_dirty_inode(inode);
		}
	}

	clear_cold_data(page);

	if (IS_ATOMIC_WRITTEN_PAGE(page))
		return f2fs_drop_inmem_page(inode, page);

	f2fs_clear_page_private(page);
}

int f2fs_release_page(struct page *page, gfp_t wait)
{
	/* If this is dirty page, keep PagePrivate */
	if (PageDirty(page))
		return 0;

	/* This is atomic written page, keep Private */
	if (IS_ATOMIC_WRITTEN_PAGE(page))
		return 0;

	clear_cold_data(page);
	f2fs_clear_page_private(page);
	return 1;
}

static int f2fs_set_data_page_dirty(struct page *page)
{
	struct inode *inode = page_file_mapping(page)->host;

	trace_f2fs_set_page_dirty(page, DATA);

	if (!PageUptodate(page))
		SetPageUptodate(page);
	if (PageSwapCache(page))
		return __set_page_dirty_nobuffers(page);

	if (f2fs_is_atomic_file(inode) && !f2fs_is_commit_atomic_write(inode)) {
		if (!IS_ATOMIC_WRITTEN_PAGE(page)) {
			f2fs_register_inmem_page(inode, page);
			return 1;
		}
		/*
		 * Previously, this page has been registered, we just
		 * return here.
		 */
		return 0;
	}

	if (!PageDirty(page)) {
		__set_page_dirty_nobuffers(page);
		f2fs_update_dirty_page(inode, page);
		return 1;
	}
	return 0;
}


static sector_t f2fs_bmap_compress(struct inode *inode, sector_t block)
{
#ifdef CONFIG_F2FS_FS_COMPRESSION
	struct dnode_of_data dn;
	sector_t start_idx, blknr = 0;
	int ret;

	start_idx = round_down(block, F2FS_I(inode)->i_cluster_size);

	set_new_dnode(&dn, inode, NULL, NULL, 0);
	ret = f2fs_get_dnode_of_data(&dn, start_idx, LOOKUP_NODE);
	if (ret)
		return 0;

	if (dn.data_blkaddr != COMPRESS_ADDR) {
		dn.ofs_in_node += block - start_idx;
		blknr = f2fs_data_blkaddr(&dn);
		if (!__is_valid_data_blkaddr(blknr))
			blknr = 0;
	}

	f2fs_put_dnode(&dn);

	return blknr;
#else
	return -EOPNOTSUPP;
#endif
}


static sector_t f2fs_bmap(struct address_space *mapping, sector_t block)
{
	struct inode *inode = mapping->host;

	if (f2fs_has_inline_data(inode))
		return 0;

	/* make sure allocating whole blocks */
	if (mapping_tagged(mapping, PAGECACHE_TAG_DIRTY))
		filemap_write_and_wait(mapping);

	if (f2fs_compressed_file(inode))
		return f2fs_bmap_compress(inode, block);

	return generic_block_bmap(mapping, block, get_data_block_bmap);
}

#ifdef CONFIG_MIGRATION
#include <linux/migrate.h>

int f2fs_migrate_page(struct address_space *mapping,
		struct page *newpage, struct page *page, enum migrate_mode mode)
{
	int rc, extra_count;
	struct f2fs_inode_info *fi = F2FS_I(mapping->host);
	bool atomic_written = IS_ATOMIC_WRITTEN_PAGE(page);

	BUG_ON(PageWriteback(page));

	/* migrating an atomic written page is safe with the inmem_lock hold */
	if (atomic_written) {
		if (mode != MIGRATE_SYNC)
			return -EBUSY;
		if (!mutex_trylock(&fi->inmem_lock))
			return -EAGAIN;
	}

	/* one extra reference was held for atomic_write page */
	extra_count = atomic_written ? 1 : 0;
	rc = migrate_page_move_mapping(mapping, newpage,
				page, NULL, mode, extra_count);
	if (rc != MIGRATEPAGE_SUCCESS) {
		if (atomic_written)
			mutex_unlock(&fi->inmem_lock);
		return rc;
	}

	if (atomic_written) {
		struct inmem_pages *cur;
		list_for_each_entry(cur, &fi->inmem_pages, list)
			if (cur->page == page) {
				cur->page = newpage;
				break;
			}
		mutex_unlock(&fi->inmem_lock);
		put_page(page);
		get_page(newpage);
	}

	if (PagePrivate(page)) {
		f2fs_set_page_private(newpage, page_private(page));
		f2fs_clear_page_private(page);
	}

	if (mode != MIGRATE_SYNC_NO_COPY)
		migrate_page_copy(newpage, page);
	else
		migrate_page_states(newpage, page);

	return MIGRATEPAGE_SUCCESS;
}
#endif

#ifdef CONFIG_SWAP
/* Copied from generic_swapfile_activate() to check any holes */
static int check_swap_activate(struct swap_info_struct *sis,
				struct file *swap_file, sector_t *span)
{
	struct address_space *mapping = swap_file->f_mapping;
	struct inode *inode = mapping->host;
	unsigned blocks_per_page;
	unsigned long page_no;
	unsigned blkbits;
	sector_t probe_block;
	sector_t last_block;
	sector_t lowest_block = -1;
	sector_t highest_block = 0;
	int nr_extents = 0;
	int ret;

	blkbits = inode->i_blkbits;
	blocks_per_page = PAGE_SIZE >> blkbits;

	/*
	 * Map all the blocks into the extent list.  This code doesn't try
	 * to be very smart.
	 */
	probe_block = 0;
	page_no = 0;
	last_block = i_size_read(inode) >> blkbits;
	while ((probe_block + blocks_per_page) <= last_block &&
			page_no < sis->max) {
		unsigned block_in_page;
		sector_t first_block;

		cond_resched();

		first_block = bmap(inode, probe_block);
		if (first_block == 0)
			goto bad_bmap;

		/*
		 * It must be PAGE_SIZE aligned on-disk
		 */
		if (first_block & (blocks_per_page - 1)) {
			probe_block++;
			goto reprobe;
		}

		for (block_in_page = 1; block_in_page < blocks_per_page;
					block_in_page++) {
			sector_t block;

			block = bmap(inode, probe_block + block_in_page);
			if (block == 0)
				goto bad_bmap;
			if (block != first_block + block_in_page) {
				/* Discontiguity */
				probe_block++;
				goto reprobe;
			}
		}

		first_block >>= (PAGE_SHIFT - blkbits);
		if (page_no) {	/* exclude the header page */
			if (first_block < lowest_block)
				lowest_block = first_block;
			if (first_block > highest_block)
				highest_block = first_block;
		}

		/*
		 * We found a PAGE_SIZE-length, PAGE_SIZE-aligned run of blocks
		 */
		ret = add_swap_extent(sis, page_no, 1, first_block);
		if (ret < 0)
			goto out;
		nr_extents += ret;
		page_no++;
		probe_block += blocks_per_page;
reprobe:
		continue;
	}
	ret = nr_extents;
	*span = 1 + highest_block - lowest_block;
	if (page_no == 0)
		page_no = 1;	/* force Empty message */
	sis->max = page_no;
	sis->pages = page_no - 1;
	sis->highest_bit = page_no - 1;
out:
	return ret;
bad_bmap:
	pr_err("swapon: swapfile has holes\n");
	return -EINVAL;
}

static int f2fs_swap_activate(struct swap_info_struct *sis, struct file *file,
				sector_t *span)
{
	struct inode *inode = file_inode(file);
	int ret;

	if (!S_ISREG(inode->i_mode))
		return -EINVAL;

	if (f2fs_readonly(F2FS_I_SB(inode)->sb))
		return -EROFS;

	ret = f2fs_convert_inline_inode(inode);
	if (ret)
		return ret;

	if (f2fs_disable_compressed_file(inode))
		return -EINVAL;

	ret = check_swap_activate(sis, file, span);
	if (ret < 0)
		return ret;

	set_inode_flag(inode, FI_PIN_FILE);
	f2fs_precache_extents(inode);
	f2fs_update_time(F2FS_I_SB(inode), REQ_TIME);
	return ret;
}

static void f2fs_swap_deactivate(struct file *file)
{
	struct inode *inode = file_inode(file);

	clear_inode_flag(inode, FI_PIN_FILE);
}
#else
static int f2fs_swap_activate(struct swap_info_struct *sis, struct file *file,
				sector_t *span)
{
	return -EOPNOTSUPP;
}

static void f2fs_swap_deactivate(struct file *file)
{
}
#endif

const struct address_space_operations f2fs_dblock_aops = {
	.readpage	= f2fs_read_data_page,
	.readpages	= f2fs_read_data_pages,
	.writepage	= f2fs_write_data_page,
	.writepages	= f2fs_write_data_pages,
	.write_begin	= f2fs_write_begin,
	.write_end	= f2fs_write_end,
	.set_page_dirty	= f2fs_set_data_page_dirty,
	.invalidatepage	= f2fs_invalidate_page,
	.releasepage	= f2fs_release_page,
	.direct_IO	= f2fs_direct_IO,
	.bmap		= f2fs_bmap,
	.swap_activate  = f2fs_swap_activate,
	.swap_deactivate = f2fs_swap_deactivate,
#ifdef CONFIG_MIGRATION
	.migratepage    = f2fs_migrate_page,
#endif
};

void f2fs_clear_radix_tree_dirty_tag(struct page *page)
{
	struct address_space *mapping = page_mapping(page);
	unsigned long flags;

	xa_lock_irqsave(&mapping->i_pages, flags);
	radix_tree_tag_clear(&mapping->i_pages, page_index(page),
						PAGECACHE_TAG_DIRTY);
	xa_unlock_irqrestore(&mapping->i_pages, flags);
}

int __init f2fs_init_post_read_processing(void)
{
	bio_post_read_ctx_cache =
		kmem_cache_create("f2fs_bio_post_read_ctx",
				  sizeof(struct bio_post_read_ctx), 0, 0, NULL);
	if (!bio_post_read_ctx_cache)
		goto fail;
	bio_post_read_ctx_pool =
		mempool_create_slab_pool(NUM_PREALLOC_POST_READ_CTXS,
					 bio_post_read_ctx_cache);
	if (!bio_post_read_ctx_pool)
		goto fail_free_cache;
	return 0;

fail_free_cache:
	kmem_cache_destroy(bio_post_read_ctx_cache);
fail:
	return -ENOMEM;
}

void f2fs_destroy_post_read_processing(void)
{
	mempool_destroy(bio_post_read_ctx_pool);
	kmem_cache_destroy(bio_post_read_ctx_cache);
}

int f2fs_init_post_read_wq(struct f2fs_sb_info *sbi)
{
	if (!f2fs_sb_has_encrypt(sbi) &&
		!f2fs_sb_has_verity(sbi) &&
		!f2fs_sb_has_compression(sbi))
		return 0;

	sbi->post_read_wq = alloc_workqueue("f2fs_post_read_wq",
						 WQ_UNBOUND | WQ_HIGHPRI,
						 num_online_cpus());
	if (!sbi->post_read_wq)
		return -ENOMEM;
	return 0;
}

void f2fs_destroy_post_read_wq(struct f2fs_sb_info *sbi)
{
	if (sbi->post_read_wq)
		destroy_workqueue(sbi->post_read_wq);
}

int __init f2fs_init_bio_entry_cache(void)
{
	bio_entry_slab = f2fs_kmem_cache_create("f2fs_bio_entry_slab",
			sizeof(struct bio_entry));
	if (!bio_entry_slab)
		return -ENOMEM;
	return 0;
}

void f2fs_destroy_bio_entry_cache(void)
{
	kmem_cache_destroy(bio_entry_slab);
}<|MERGE_RESOLUTION|>--- conflicted
+++ resolved
@@ -582,25 +582,6 @@
 __submit_bio(sbi, bio, type);
 }
 
-/*
- * P221011-01695
- * flush_group: Process group in which file's is very important.
- * e.g., system_server, keystore, etc.
- */
-static void __sec_attach_io_flag(struct f2fs_io_info *fio)
-{
-	struct f2fs_sb_info *sbi = fio->sbi;
-
-	if (fio->type == DATA && !(fio->op_flags & REQ_FUA) &&
-	    in_group_p(F2FS_OPTION(sbi).flush_group)) {
-		struct inode *inode = fio->page->mapping->host;
-
-		if (f2fs_is_atomic_file(inode) && f2fs_is_commit_atomic_write(inode))
-			fio->op_flags |= REQ_FUA;
-	}
-	return;
-}
-
 static void __attach_io_flag(struct f2fs_io_info *fio)
 {
 	struct f2fs_sb_info *sbi = fio->sbi;
@@ -636,12 +617,7 @@
 	if (!io->bio)
 		return;
 
-<<<<<<< HEAD
-	__sec_attach_io_flag(fio);
-
-=======
 	__attach_io_flag(fio);
->>>>>>> 9f80205d
 	bio_set_op_attrs(io->bio, fio->op, fio->op_flags);
 
 	if (is_read_io(fio->op))
@@ -3775,12 +3751,7 @@
 	err = __blockdev_direct_IO(iocb, inode, inode->i_sb->s_bdev,
 			iter, rw == WRITE ? get_data_block_dio_write :
 			get_data_block_dio, NULL, f2fs_dio_submit_bio,
-<<<<<<< HEAD
-			dio_flags);
-=======
-			rw == WRITE ? DIO_LOCKING | DIO_SKIP_HOLES :
-			DIO_SKIP_HOLES);
->>>>>>> 9f80205d
+			rw == WRITE ? dio_flags : (dio_flags & ~DIO_LOCKING));
 
 	if (do_opu)
 		up_read(&fi->i_gc_rwsem[READ]);
