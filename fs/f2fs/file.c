// SPDX-License-Identifier: GPL-2.0
/*
 * fs/f2fs/file.c
 *
 * Copyright (c) 2012 Samsung Electronics Co., Ltd.
 *             http://www.samsung.com/
 */
#include <linux/fs.h>
#include <linux/f2fs_fs.h>
#include <linux/stat.h>
#include <linux/buffer_head.h>
#include <linux/writeback.h>
#include <linux/blkdev.h>
#include <linux/falloc.h>
#include <linux/types.h>
#include <linux/compat.h>
#include <linux/uaccess.h>
#include <linux/mount.h>
#include <linux/pagevec.h>
#include <linux/uio.h>
#include <linux/uuid.h>
#include <linux/file.h>
#include <linux/nls.h>

#include "f2fs.h"
#include "node.h"
#include "segment.h"
#include "xattr.h"
#include "acl.h"
#include "gc.h"
#include "trace.h"
#include <trace/events/f2fs.h>
#include <trace/events/android_fs.h>

static vm_fault_t f2fs_filemap_fault(struct vm_fault *vmf)
{
	struct inode *inode = file_inode(vmf->vma->vm_file);
	vm_fault_t ret;

	down_read(&F2FS_I(inode)->i_mmap_sem);
	ret = filemap_fault(vmf);
	up_read(&F2FS_I(inode)->i_mmap_sem);

	trace_f2fs_filemap_fault(inode, vmf->pgoff, (unsigned long)ret);

	return ret;
}

static vm_fault_t f2fs_vm_page_mkwrite(struct vm_fault *vmf)
{
	struct page *page = vmf->page;
	struct inode *inode = file_inode(vmf->vma->vm_file);
	struct f2fs_sb_info *sbi = F2FS_I_SB(inode);
	struct dnode_of_data dn = { .node_changed = false };
	int err;

	if (unlikely(f2fs_cp_error(sbi))) {
		err = -EIO;
		goto err;
	}

	if (!f2fs_is_checkpoint_ready(sbi)) {
		err = -ENOSPC;
		goto err;
	}

	sb_start_pagefault(inode->i_sb);

	f2fs_bug_on(sbi, f2fs_has_inline_data(inode));

	file_update_time(vmf->vma->vm_file);
	down_read(&F2FS_I(inode)->i_mmap_sem);
	lock_page(page);
	if (unlikely(page->mapping != inode->i_mapping ||
			page_offset(page) > i_size_read(inode) ||
			!PageUptodate(page))) {
		unlock_page(page);
		err = -EFAULT;
		goto out_sem;
	}

	/* block allocation */
	__do_map_lock(sbi, F2FS_GET_BLOCK_PRE_AIO, true);
	set_new_dnode(&dn, inode, NULL, NULL, 0);
	err = f2fs_get_block(&dn, page->index);
	f2fs_put_dnode(&dn);
	__do_map_lock(sbi, F2FS_GET_BLOCK_PRE_AIO, false);
	if (err) {
		unlock_page(page);
		goto out_sem;
	}

	/* fill the page */
	f2fs_wait_on_page_writeback(page, DATA, false, true);

	/* wait for GCed page writeback via META_MAPPING */
	f2fs_wait_on_block_writeback(inode, dn.data_blkaddr);

	/*
	 * check to see if the page is mapped already (no holes)
	 */
	if (PageMappedToDisk(page))
		goto out_sem;

	/* page is wholly or partially inside EOF */
	if (((loff_t)(page->index + 1) << PAGE_SHIFT) >
						i_size_read(inode)) {
		loff_t offset;

		offset = i_size_read(inode) & ~PAGE_MASK;
		zero_user_segment(page, offset, PAGE_SIZE);
	}
	set_page_dirty(page);
	if (!PageUptodate(page))
		SetPageUptodate(page);

	f2fs_update_iostat(sbi, APP_MAPPED_IO, F2FS_BLKSIZE);
	f2fs_update_time(sbi, REQ_TIME);

	trace_f2fs_vm_page_mkwrite(page, DATA);
<<<<<<< HEAD
mapped:
	/* fill the page */
	f2fs_wait_on_page_writeback(page, DATA, false, true);

	/* wait for GCed page writeback via META_MAPPING */
	f2fs_wait_on_block_writeback(inode, dn.data_blkaddr);

=======
>>>>>>> 2700cf83
out_sem:
	up_read(&F2FS_I(inode)->i_mmap_sem);

	f2fs_balance_fs(sbi, dn.node_changed);

	sb_end_pagefault(inode->i_sb);
err:
	return block_page_mkwrite_return(err);
}

static const struct vm_operations_struct f2fs_file_vm_ops = {
	.fault		= f2fs_filemap_fault,
	.map_pages	= filemap_map_pages,
	.page_mkwrite	= f2fs_vm_page_mkwrite,
};

static int get_parent_ino(struct inode *inode, nid_t *pino)
{
	struct dentry *dentry;

	inode = igrab(inode);
	dentry = d_find_any_alias(inode);
	iput(inode);
	if (!dentry)
		return 0;

	*pino = parent_ino(dentry);
	dput(dentry);
	return 1;
}

static inline enum cp_reason_type need_do_checkpoint(struct inode *inode)
{
	struct f2fs_sb_info *sbi = F2FS_I_SB(inode);
	enum cp_reason_type cp_reason = CP_NO_NEEDED;

	if (!S_ISREG(inode->i_mode))
		cp_reason = CP_NON_REGULAR;
	else if (inode->i_nlink != 1)
		cp_reason = CP_HARDLINK;
	else if (is_sbi_flag_set(sbi, SBI_NEED_CP))
		cp_reason = CP_SB_NEED_CP;
	else if (file_wrong_pino(inode))
		cp_reason = CP_WRONG_PINO;
	else if (!f2fs_space_for_roll_forward(sbi))
		cp_reason = CP_NO_SPC_ROLL;
	else if (!f2fs_is_checkpointed_node(sbi, F2FS_I(inode)->i_pino))
		cp_reason = CP_NODE_NEED_CP;
	else if (test_opt(sbi, FASTBOOT))
		cp_reason = CP_FASTBOOT_MODE;
	else if (F2FS_OPTION(sbi).active_logs == 2)
		cp_reason = CP_SPEC_LOG_NUM;
	else if (F2FS_OPTION(sbi).fsync_mode == FSYNC_MODE_STRICT &&
		f2fs_need_dentry_mark(sbi, inode->i_ino) &&
		f2fs_exist_written_data(sbi, F2FS_I(inode)->i_pino,
							TRANS_DIR_INO))
		cp_reason = CP_RECOVER_DIR;

	sbi->sec_stat.cpr_cnt[cp_reason]++;

	return cp_reason;
}

static bool need_inode_page_update(struct f2fs_sb_info *sbi, nid_t ino)
{
	struct page *i = find_get_page(NODE_MAPPING(sbi), ino);
	bool ret = false;
	/* But we need to avoid that there are some inode updates */
	if ((i && PageDirty(i)) || f2fs_need_inode_block_update(sbi, ino))
		ret = true;
	f2fs_put_page(i, 0);
	return ret;
}

static void try_to_fix_pino(struct inode *inode)
{
	struct f2fs_inode_info *fi = F2FS_I(inode);
	nid_t pino;

	down_write(&fi->i_sem);
	if (file_wrong_pino(inode) && inode->i_nlink == 1 &&
			get_parent_ino(inode, &pino)) {
		f2fs_i_pino_write(inode, pino);
		file_got_pino(inode);
	}
	up_write(&fi->i_sem);
}

/* P190723-05556 */
static inline bool should_issue_flush(struct f2fs_sb_info *sbi)
{
	if (F2FS_OPTION(sbi).fsync_mode != FSYNC_MODE_NOBARRIER)
		return true;

	if (uid_eq(make_kuid(&init_user_ns, F2FS_DEF_RESUID), current_fsuid()))
		return true;

	if (in_group_p(F2FS_OPTION(sbi).flush_group))
		return true;

	return false;
}

static int f2fs_do_sync_file(struct file *file, loff_t start, loff_t end,
						int datasync, bool atomic)
{
	struct inode *inode = file->f_mapping->host;
	struct f2fs_sb_info *sbi = F2FS_I_SB(inode);
	nid_t ino = inode->i_ino;
	int ret = 0;
	enum cp_reason_type cp_reason = 0;
	struct writeback_control wbc = {
		.sync_mode = WB_SYNC_ALL,
		.nr_to_write = LONG_MAX,
		.for_reclaim = 0,
	};
	unsigned int seq_id = 0;

	if (unlikely(f2fs_readonly(inode->i_sb) ||
				is_sbi_flag_set(sbi, SBI_CP_DISABLED)))
		return 0;

	trace_f2fs_sync_file_enter(inode);

	if (trace_android_fs_fsync_start_enabled()) {
		char *path, pathbuf[MAX_TRACE_PATHBUF_LEN];

		path = android_fstrace_get_pathname(pathbuf,
				MAX_TRACE_PATHBUF_LEN, inode);
		trace_android_fs_fsync_start(inode,
				current->pid, path, current->comm);
	}

	if (S_ISDIR(inode->i_mode))
		goto go_write;

	sbi->sec_stat.fsync_count++;
	sbi->sec_stat.fsync_dirty_pages += get_dirty_pages(inode);

	/* if fdatasync is triggered, let's do in-place-update */
	if (datasync || get_dirty_pages(inode) <= SM_I(sbi)->min_fsync_blocks)
		set_inode_flag(inode, FI_NEED_IPU);
	ret = file_write_and_wait_range(file, start, end);
	clear_inode_flag(inode, FI_NEED_IPU);

	if (ret) {
		trace_f2fs_sync_file_exit(inode, cp_reason, datasync, ret);
		return ret;
	}

	/* if the inode is dirty, let's recover all the time */
	if (!f2fs_skip_inode_update(inode, datasync)) {
		f2fs_write_inode(inode, NULL);
		goto go_write;
	}

	/*
	 * if there is no written data, don't waste time to write recovery info.
	 */
	if (!is_inode_flag_set(inode, FI_APPEND_WRITE) &&
			!f2fs_exist_written_data(sbi, ino, APPEND_INO)) {

		/* it may call write_inode just prior to fsync */
		if (need_inode_page_update(sbi, ino))
			goto go_write;

		if (is_inode_flag_set(inode, FI_UPDATE_WRITE) ||
				f2fs_exist_written_data(sbi, ino, UPDATE_INO))
			goto flush_out;
		goto out;
	}
go_write:
	/*
	 * Both of fdatasync() and fsync() are able to be recovered from
	 * sudden-power-off.
	 */
	down_read(&F2FS_I(inode)->i_sem);
	cp_reason = need_do_checkpoint(inode);
	up_read(&F2FS_I(inode)->i_sem);

	if (cp_reason) {
		/* all the dirty node pages should be flushed for POR */
		ret = f2fs_sync_fs(inode->i_sb, 1);

		/*
		 * We've secured consistency through sync_fs. Following pino
		 * will be used only for fsynced inodes after checkpoint.
		 */
		try_to_fix_pino(inode);
		clear_inode_flag(inode, FI_APPEND_WRITE);
		clear_inode_flag(inode, FI_UPDATE_WRITE);
		sbi->sec_stat.cp_cnt[STAT_CP_FSYNC]++;
		goto out;
	}
sync_nodes:
	atomic_inc(&sbi->wb_sync_req[NODE]);
	ret = f2fs_fsync_node_pages(sbi, inode, &wbc, atomic, &seq_id);
	atomic_dec(&sbi->wb_sync_req[NODE]);
	if (ret)
		goto out;

	/* if cp_error was enabled, we should avoid infinite loop */
	if (unlikely(f2fs_cp_error(sbi))) {
		ret = -EIO;
		goto out;
	}

	if (f2fs_need_inode_block_update(sbi, ino)) {
		f2fs_mark_inode_dirty_sync(inode, true);
		f2fs_write_inode(inode, NULL);
		goto sync_nodes;
	}

	/*
	 * If it's atomic_write, it's just fine to keep write ordering. So
	 * here we don't need to wait for node write completion, since we use
	 * node chain which serializes node blocks. If one of node writes are
	 * reordered, we can see simply broken chain, resulting in stopping
	 * roll-forward recovery. It means we'll recover all or none node blocks
	 * given fsync mark.
	 */
	if (!atomic) {
		ret = f2fs_wait_on_node_pages_writeback(sbi, seq_id);
		if (ret)
			goto out;
	}

	/* once recovery info is written, don't need to tack this */
	f2fs_remove_ino_entry(sbi, ino, APPEND_INO);
	clear_inode_flag(inode, FI_APPEND_WRITE);
flush_out:
	if (!atomic && should_issue_flush(sbi))
		ret = f2fs_issue_flush(sbi, inode->i_ino);
	if (!ret) {
		f2fs_remove_ino_entry(sbi, ino, UPDATE_INO);
		clear_inode_flag(inode, FI_UPDATE_WRITE);
		f2fs_remove_ino_entry(sbi, ino, FLUSH_INO);
	}
	f2fs_update_time(sbi, REQ_TIME);
out:
	trace_f2fs_sync_file_exit(inode, cp_reason, datasync, ret);
	f2fs_trace_ios(NULL, 1);
	trace_android_fs_fsync_end(inode, start, end - start);

	return ret;
}

int f2fs_sync_file(struct file *file, loff_t start, loff_t end, int datasync)
{
	if (unlikely(f2fs_cp_error(F2FS_I_SB(file_inode(file)))))
		return -EIO;
	return f2fs_do_sync_file(file, start, end, datasync, false);
}

static pgoff_t __get_first_dirty_index(struct address_space *mapping,
						pgoff_t pgofs, int whence)
{
	struct page *page;
	int nr_pages;

	if (whence != SEEK_DATA)
		return 0;

	/* find first dirty page index */
	nr_pages = find_get_pages_tag(mapping, &pgofs, PAGECACHE_TAG_DIRTY,
				      1, &page);
	if (!nr_pages)
		return ULONG_MAX;
	pgofs = page->index;
	put_page(page);
	return pgofs;
}

static bool __found_offset(struct f2fs_sb_info *sbi, block_t blkaddr,
				pgoff_t dirty, pgoff_t pgofs, int whence)
{
	switch (whence) {
	case SEEK_DATA:
		if ((blkaddr == NEW_ADDR && dirty == pgofs) ||
			__is_valid_data_blkaddr(blkaddr))
			return true;
		break;
	case SEEK_HOLE:
		if (blkaddr == NULL_ADDR)
			return true;
		break;
	}
	return false;
}

static loff_t f2fs_seek_block(struct file *file, loff_t offset, int whence)
{
	struct inode *inode = file->f_mapping->host;
	loff_t maxbytes = inode->i_sb->s_maxbytes;
	struct dnode_of_data dn;
	pgoff_t pgofs, end_offset, dirty;
	loff_t data_ofs = offset;
	loff_t isize;
	int err = 0;

	inode_lock(inode);

	isize = i_size_read(inode);
	if (offset >= isize)
		goto fail;

	/* handle inline data case */
	if (f2fs_has_inline_data(inode) || f2fs_has_inline_dentry(inode)) {
		if (whence == SEEK_HOLE)
			data_ofs = isize;
		goto found;
	}

	pgofs = (pgoff_t)(offset >> PAGE_SHIFT);

	dirty = __get_first_dirty_index(inode->i_mapping, pgofs, whence);

	for (; data_ofs < isize; data_ofs = (loff_t)pgofs << PAGE_SHIFT) {
		set_new_dnode(&dn, inode, NULL, NULL, 0);
		err = f2fs_get_dnode_of_data(&dn, pgofs, LOOKUP_NODE);
		if (err && err != -ENOENT) {
			goto fail;
		} else if (err == -ENOENT) {
			/* direct node does not exists */
			if (whence == SEEK_DATA) {
				pgofs = f2fs_get_next_page_offset(&dn, pgofs);
				continue;
			} else {
				goto found;
			}
		}

		end_offset = ADDRS_PER_PAGE(dn.node_page, inode);

		/* find data/hole in dnode block */
		for (; dn.ofs_in_node < end_offset;
				dn.ofs_in_node++, pgofs++,
				data_ofs = (loff_t)pgofs << PAGE_SHIFT) {
			block_t blkaddr;

			blkaddr = datablock_addr(dn.inode,
					dn.node_page, dn.ofs_in_node);

			if (__is_valid_data_blkaddr(blkaddr) &&
				!f2fs_is_valid_blkaddr(F2FS_I_SB(inode),
					blkaddr, DATA_GENERIC_ENHANCE)) {
				f2fs_put_dnode(&dn);
				goto fail;
			}

			if (__found_offset(F2FS_I_SB(inode), blkaddr, dirty,
							pgofs, whence)) {
				f2fs_put_dnode(&dn);
				goto found;
			}
		}
		f2fs_put_dnode(&dn);
	}

	if (whence == SEEK_DATA)
		goto fail;
found:
	if (whence == SEEK_HOLE && data_ofs > isize)
		data_ofs = isize;
	inode_unlock(inode);
	return vfs_setpos(file, data_ofs, maxbytes);
fail:
	inode_unlock(inode);
	return -ENXIO;
}

static loff_t f2fs_llseek(struct file *file, loff_t offset, int whence)
{
	struct inode *inode = file->f_mapping->host;
	loff_t maxbytes = inode->i_sb->s_maxbytes;

	switch (whence) {
	case SEEK_SET:
	case SEEK_CUR:
	case SEEK_END:
		return generic_file_llseek_size(file, offset, whence,
						maxbytes, i_size_read(inode));
	case SEEK_DATA:
	case SEEK_HOLE:
		if (offset < 0)
			return -ENXIO;
		return f2fs_seek_block(file, offset, whence);
	}

	return -EINVAL;
}

static int f2fs_file_mmap(struct file *file, struct vm_area_struct *vma)
{
	struct inode *inode = file_inode(file);
	int err;

	if (unlikely(f2fs_cp_error(F2FS_I_SB(inode))))
		return -EIO;

	/* we don't need to use inline_data strictly */
	err = f2fs_convert_inline_inode(inode);
	if (err)
		return err;

	file_accessed(file);
	vma->vm_ops = &f2fs_file_vm_ops;
	return 0;
}

static int f2fs_file_open(struct inode *inode, struct file *filp)
{
	int err = fscrypt_file_open(inode, filp);

	if (err)
		return err;

	err = fsverity_file_open(inode, filp);
	if (err)
		return err;

	filp->f_mode |= FMODE_NOWAIT;

	return dquot_file_open(inode, filp);
}

void f2fs_truncate_data_blocks_range(struct dnode_of_data *dn, int count)
{
	struct f2fs_sb_info *sbi = F2FS_I_SB(dn->inode);
	struct f2fs_node *raw_node;
	int nr_free = 0, ofs = dn->ofs_in_node, len = count;
	__le32 *addr;
	int base = 0;

	if (IS_INODE(dn->node_page) && f2fs_has_extra_attr(dn->inode))
		base = get_extra_isize(dn->inode);

	raw_node = F2FS_NODE(dn->node_page);
	addr = blkaddr_in_node(raw_node) + base + ofs;

	for (; count > 0; count--, addr++, dn->ofs_in_node++) {
		block_t blkaddr = le32_to_cpu(*addr);

		if (blkaddr == NULL_ADDR)
			continue;

		dn->data_blkaddr = NULL_ADDR;
		f2fs_set_data_blkaddr(dn);

		if (__is_valid_data_blkaddr(blkaddr) &&
			!f2fs_is_valid_blkaddr(sbi, blkaddr,
					DATA_GENERIC_ENHANCE))
			continue;

		f2fs_invalidate_blocks(sbi, blkaddr);
		if (dn->ofs_in_node == 0 && IS_INODE(dn->node_page))
			clear_inode_flag(dn->inode, FI_FIRST_BLOCK_WRITTEN);
		nr_free++;
	}

	if (nr_free) {
		pgoff_t fofs;
		/*
		 * once we invalidate valid blkaddr in range [ofs, ofs + count],
		 * we will invalidate all blkaddr in the whole range.
		 */
		fofs = f2fs_start_bidx_of_node(ofs_of_node(dn->node_page),
							dn->inode) + ofs;
		f2fs_update_extent_cache_range(dn, fofs, 0, len);
		dec_valid_block_count(sbi, dn->inode, nr_free);
	}
	dn->ofs_in_node = ofs;

	f2fs_update_time(sbi, REQ_TIME);
	trace_f2fs_truncate_data_blocks_range(dn->inode, dn->nid,
					 dn->ofs_in_node, nr_free);
}

void f2fs_truncate_data_blocks(struct dnode_of_data *dn)
{
	f2fs_truncate_data_blocks_range(dn, ADDRS_PER_BLOCK(dn->inode));
}

static int truncate_partial_data_page(struct inode *inode, u64 from,
								bool cache_only)
{
	loff_t offset = from & (PAGE_SIZE - 1);
	pgoff_t index = from >> PAGE_SHIFT;
	struct address_space *mapping = inode->i_mapping;
	struct page *page;

	if (!offset && !cache_only)
		return 0;

	if (cache_only) {
		page = find_lock_page(mapping, index);
		if (page && PageUptodate(page))
			goto truncate_out;
		f2fs_put_page(page, 1);
		return 0;
	}

	page = f2fs_get_lock_data_page(inode, index, true);
	if (IS_ERR(page))
		return PTR_ERR(page) == -ENOENT ? 0 : PTR_ERR(page);
truncate_out:
	f2fs_wait_on_page_writeback(page, DATA, true, true);
	zero_user(page, offset, PAGE_SIZE - offset);

	/* An encrypted inode should have a key and truncate the last page. */
	f2fs_bug_on(F2FS_I_SB(inode), cache_only && IS_ENCRYPTED(inode));
	if (!cache_only)
		set_page_dirty(page);
	f2fs_put_page(page, 1);
	return 0;
}

int f2fs_truncate_blocks(struct inode *inode, u64 from, bool lock)
{
	struct f2fs_sb_info *sbi = F2FS_I_SB(inode);
	struct dnode_of_data dn;
	pgoff_t free_from;
	int count = 0, err = 0;
	struct page *ipage;
	bool truncate_page = false;

	trace_f2fs_truncate_blocks_enter(inode, from);

	free_from = (pgoff_t)F2FS_BLK_ALIGN(from);

	if (free_from >= sbi->max_file_blocks)
		goto free_partial;

	if (lock)
		f2fs_lock_op(sbi);

	ipage = f2fs_get_node_page(sbi, inode->i_ino);
	if (IS_ERR(ipage)) {
		err = PTR_ERR(ipage);
		goto out;
	}

	if (f2fs_has_inline_data(inode)) {
		f2fs_truncate_inline_inode(inode, ipage, from);
		f2fs_put_page(ipage, 1);
		truncate_page = true;
		goto out;
	}

	set_new_dnode(&dn, inode, ipage, NULL, 0);
	err = f2fs_get_dnode_of_data(&dn, free_from, LOOKUP_NODE_RA);
	if (err) {
		if (err == -ENOENT)
			goto free_next;
		goto out;
	}

	count = ADDRS_PER_PAGE(dn.node_page, inode);

	count -= dn.ofs_in_node;
	f2fs_bug_on(sbi, count < 0);

	if (dn.ofs_in_node || IS_INODE(dn.node_page)) {
		f2fs_truncate_data_blocks_range(&dn, count);
		free_from += count;
	}

	f2fs_put_dnode(&dn);
free_next:
	err = f2fs_truncate_inode_blocks(inode, free_from);
out:
	if (lock)
		f2fs_unlock_op(sbi);
free_partial:
	/* lastly zero out the first data page */
	if (!err)
		err = truncate_partial_data_page(inode, from, truncate_page);

	trace_f2fs_truncate_blocks_exit(inode, err);
	return err;
}

int f2fs_truncate(struct inode *inode)
{
	int err;

	if (unlikely(f2fs_cp_error(F2FS_I_SB(inode))))
		return -EIO;

	if (!(S_ISREG(inode->i_mode) || S_ISDIR(inode->i_mode) ||
				S_ISLNK(inode->i_mode)))
		return 0;

	trace_f2fs_truncate(inode);

	if (time_to_inject(F2FS_I_SB(inode), FAULT_TRUNCATE)) {
		f2fs_show_injection_info(FAULT_TRUNCATE);
		return -EIO;
	}

	/* we should check inline_data size */
	if (!f2fs_may_inline_data(inode)) {
		err = f2fs_convert_inline_inode(inode);
		if (err)
			return err;
	}

	err = f2fs_truncate_blocks(inode, i_size_read(inode), true);
	if (err)
		return err;

	inode->i_mtime = inode->i_ctime = current_time(inode);
	f2fs_mark_inode_dirty_sync(inode, false);
	return 0;
}

int f2fs_getattr(const struct path *path, struct kstat *stat,
		 u32 request_mask, unsigned int query_flags)
{
	struct inode *inode = d_inode(path->dentry);
	struct f2fs_inode_info *fi = F2FS_I(inode);
	struct f2fs_inode *ri;
	unsigned int flags;

	if (f2fs_has_extra_attr(inode) &&
			f2fs_sb_has_inode_crtime(F2FS_I_SB(inode)) &&
			F2FS_FITS_IN_INODE(ri, fi->i_extra_isize, i_crtime)) {
		stat->result_mask |= STATX_BTIME;
		stat->btime.tv_sec = fi->i_crtime.tv_sec;
		stat->btime.tv_nsec = fi->i_crtime.tv_nsec;
	}

	flags = fi->i_flags;
	if (flags & F2FS_APPEND_FL)
		stat->attributes |= STATX_ATTR_APPEND;
	if (IS_ENCRYPTED(inode))
		stat->attributes |= STATX_ATTR_ENCRYPTED;
	if (flags & F2FS_IMMUTABLE_FL)
		stat->attributes |= STATX_ATTR_IMMUTABLE;
	if (flags & F2FS_NODUMP_FL)
		stat->attributes |= STATX_ATTR_NODUMP;

	stat->attributes_mask |= (STATX_ATTR_APPEND |
				  STATX_ATTR_ENCRYPTED |
				  STATX_ATTR_IMMUTABLE |
				  STATX_ATTR_NODUMP);

	generic_fillattr(inode, stat);

	/* we need to show initial sectors used for inline_data/dentries */
	if ((S_ISREG(inode->i_mode) && f2fs_has_inline_data(inode)) ||
					f2fs_has_inline_dentry(inode))
		stat->blocks += (stat->size + 511) >> 9;

	return 0;
}

#ifdef CONFIG_F2FS_FS_POSIX_ACL
static void __setattr_copy(struct inode *inode, const struct iattr *attr)
{
	unsigned int ia_valid = attr->ia_valid;

	if (ia_valid & ATTR_UID)
		inode->i_uid = attr->ia_uid;
	if (ia_valid & ATTR_GID)
		inode->i_gid = attr->ia_gid;
	if (ia_valid & ATTR_ATIME)
		inode->i_atime = timespec64_trunc(attr->ia_atime,
						  inode->i_sb->s_time_gran);
	if (ia_valid & ATTR_MTIME)
		inode->i_mtime = timespec64_trunc(attr->ia_mtime,
						  inode->i_sb->s_time_gran);
	if (ia_valid & ATTR_CTIME)
		inode->i_ctime = timespec64_trunc(attr->ia_ctime,
						  inode->i_sb->s_time_gran);
	if (ia_valid & ATTR_MODE) {
		umode_t mode = attr->ia_mode;

		if (!in_group_p(inode->i_gid) && !capable(CAP_FSETID))
			mode &= ~S_ISGID;
		set_acl_inode(inode, mode);
	}
}
#else
#define __setattr_copy setattr_copy
#endif

int f2fs_setattr(struct dentry *dentry, struct iattr *attr)
{
	struct inode *inode = d_inode(dentry);
	int err;

	if (unlikely(f2fs_cp_error(F2FS_I_SB(inode))))
		return -EIO;

	err = setattr_prepare(dentry, attr);
	if (err)
		return err;

	err = fscrypt_prepare_setattr(dentry, attr);
	if (err)
		return err;

	err = fsverity_prepare_setattr(dentry, attr);
	if (err)
		return err;

	if (is_quota_modification(inode, attr)) {
		err = dquot_initialize(inode);
		if (err)
			return err;
	}
	if ((attr->ia_valid & ATTR_UID &&
		!uid_eq(attr->ia_uid, inode->i_uid)) ||
		(attr->ia_valid & ATTR_GID &&
		!gid_eq(attr->ia_gid, inode->i_gid))) {
		f2fs_lock_op(F2FS_I_SB(inode));
		err = dquot_transfer(inode, attr);
		if (err) {
			set_sbi_flag(F2FS_I_SB(inode),
					SBI_QUOTA_NEED_REPAIR);
			f2fs_unlock_op(F2FS_I_SB(inode));
			return err;
		}
		/*
		 * update uid/gid under lock_op(), so that dquot and inode can
		 * be updated atomically.
		 */
		if (attr->ia_valid & ATTR_UID)
			inode->i_uid = attr->ia_uid;
		if (attr->ia_valid & ATTR_GID)
			inode->i_gid = attr->ia_gid;
		f2fs_mark_inode_dirty_sync(inode, true);
		f2fs_unlock_op(F2FS_I_SB(inode));
	}

	if (attr->ia_valid & ATTR_SIZE) {
		loff_t old_size = i_size_read(inode);

		if (attr->ia_size > MAX_INLINE_DATA(inode)) {
			/*
			 * should convert inline inode before i_size_write to
			 * keep smaller than inline_data size with inline flag.
			 */
			err = f2fs_convert_inline_inode(inode);
			if (err)
				return err;
		}

		down_write(&F2FS_I(inode)->i_gc_rwsem[WRITE]);
		down_write(&F2FS_I(inode)->i_mmap_sem);

		truncate_setsize(inode, attr->ia_size);

		if (attr->ia_size <= old_size)
			err = f2fs_truncate(inode);
		/*
		 * do not trim all blocks after i_size if target size is
		 * larger than i_size.
		 */
		up_write(&F2FS_I(inode)->i_mmap_sem);
		up_write(&F2FS_I(inode)->i_gc_rwsem[WRITE]);
		if (err)
			return err;

		down_write(&F2FS_I(inode)->i_sem);
		inode->i_mtime = inode->i_ctime = current_time(inode);
		F2FS_I(inode)->last_disk_size = i_size_read(inode);
		up_write(&F2FS_I(inode)->i_sem);
	}

	__setattr_copy(inode, attr);

	if (attr->ia_valid & ATTR_MODE) {
		err = posix_acl_chmod(inode, f2fs_get_inode_mode(inode));
		if (err || is_inode_flag_set(inode, FI_ACL_MODE)) {
			inode->i_mode = F2FS_I(inode)->i_acl_mode;
			clear_inode_flag(inode, FI_ACL_MODE);
		}
#ifdef CONFIG_FS_HPB
		if (__is_hpb_file(dentry->d_name.name, inode))
			set_inode_flag(inode, FI_HPB_INODE);
		else
			clear_inode_flag(inode, FI_HPB_INODE);
#endif
	}

	/* file size may changed here */
	f2fs_mark_inode_dirty_sync(inode, true);

	/* inode change will produce dirty node pages flushed by checkpoint */
	f2fs_balance_fs(F2FS_I_SB(inode), true);

	return err;
}

const struct inode_operations f2fs_file_inode_operations = {
	.getattr	= f2fs_getattr,
	.setattr	= f2fs_setattr,
	.get_acl	= f2fs_get_acl,
	.set_acl	= f2fs_set_acl,
#ifdef CONFIG_F2FS_FS_XATTR
	.listxattr	= f2fs_listxattr,
#endif
	.fiemap		= f2fs_fiemap,
};

static int fill_zero(struct inode *inode, pgoff_t index,
					loff_t start, loff_t len)
{
	struct f2fs_sb_info *sbi = F2FS_I_SB(inode);
	struct page *page;

	if (!len)
		return 0;

	f2fs_balance_fs(sbi, true);

	f2fs_lock_op(sbi);
	page = f2fs_get_new_data_page(inode, NULL, index, false);
	f2fs_unlock_op(sbi);

	if (IS_ERR(page))
		return PTR_ERR(page);

	f2fs_wait_on_page_writeback(page, DATA, true, true);
	zero_user(page, start, len);
	set_page_dirty(page);
	f2fs_put_page(page, 1);
	return 0;
}

int f2fs_truncate_hole(struct inode *inode, pgoff_t pg_start, pgoff_t pg_end)
{
	int err;

	while (pg_start < pg_end) {
		struct dnode_of_data dn;
		pgoff_t end_offset, count;

		set_new_dnode(&dn, inode, NULL, NULL, 0);
		err = f2fs_get_dnode_of_data(&dn, pg_start, LOOKUP_NODE);
		if (err) {
			if (err == -ENOENT) {
				pg_start = f2fs_get_next_page_offset(&dn,
								pg_start);
				continue;
			}
			return err;
		}

		end_offset = ADDRS_PER_PAGE(dn.node_page, inode);
		count = min(end_offset - dn.ofs_in_node, pg_end - pg_start);

		f2fs_bug_on(F2FS_I_SB(inode), count == 0 || count > end_offset);

		f2fs_truncate_data_blocks_range(&dn, count);
		f2fs_put_dnode(&dn);

		pg_start += count;
	}
	return 0;
}

static int punch_hole(struct inode *inode, loff_t offset, loff_t len)
{
	pgoff_t pg_start, pg_end;
	loff_t off_start, off_end;
	int ret;

	ret = f2fs_convert_inline_inode(inode);
	if (ret)
		return ret;

	pg_start = ((unsigned long long) offset) >> PAGE_SHIFT;
	pg_end = ((unsigned long long) offset + len) >> PAGE_SHIFT;

	off_start = offset & (PAGE_SIZE - 1);
	off_end = (offset + len) & (PAGE_SIZE - 1);

	if (pg_start == pg_end) {
		ret = fill_zero(inode, pg_start, off_start,
						off_end - off_start);
		if (ret)
			return ret;
	} else {
		if (off_start) {
			ret = fill_zero(inode, pg_start++, off_start,
						PAGE_SIZE - off_start);
			if (ret)
				return ret;
		}
		if (off_end) {
			ret = fill_zero(inode, pg_end, 0, off_end);
			if (ret)
				return ret;
		}

		if (pg_start < pg_end) {
			struct address_space *mapping = inode->i_mapping;
			loff_t blk_start, blk_end;
			struct f2fs_sb_info *sbi = F2FS_I_SB(inode);

			f2fs_balance_fs(sbi, true);

			blk_start = (loff_t)pg_start << PAGE_SHIFT;
			blk_end = (loff_t)pg_end << PAGE_SHIFT;

			down_write(&F2FS_I(inode)->i_gc_rwsem[WRITE]);
			down_write(&F2FS_I(inode)->i_mmap_sem);

			truncate_inode_pages_range(mapping, blk_start,
					blk_end - 1);

			f2fs_lock_op(sbi);
			ret = f2fs_truncate_hole(inode, pg_start, pg_end);
			f2fs_unlock_op(sbi);

			up_write(&F2FS_I(inode)->i_mmap_sem);
			up_write(&F2FS_I(inode)->i_gc_rwsem[WRITE]);
		}
	}

	return ret;
}

static int __read_out_blkaddrs(struct inode *inode, block_t *blkaddr,
				int *do_replace, pgoff_t off, pgoff_t len)
{
	struct f2fs_sb_info *sbi = F2FS_I_SB(inode);
	struct dnode_of_data dn;
	int ret, done, i;

next_dnode:
	set_new_dnode(&dn, inode, NULL, NULL, 0);
	ret = f2fs_get_dnode_of_data(&dn, off, LOOKUP_NODE_RA);
	if (ret && ret != -ENOENT) {
		return ret;
	} else if (ret == -ENOENT) {
		if (dn.max_level == 0)
			return -ENOENT;
		done = min((pgoff_t)ADDRS_PER_BLOCK(inode) - dn.ofs_in_node,
									len);
		blkaddr += done;
		do_replace += done;
		goto next;
	}

	done = min((pgoff_t)ADDRS_PER_PAGE(dn.node_page, inode) -
							dn.ofs_in_node, len);
	for (i = 0; i < done; i++, blkaddr++, do_replace++, dn.ofs_in_node++) {
		*blkaddr = datablock_addr(dn.inode,
					dn.node_page, dn.ofs_in_node);

		if (__is_valid_data_blkaddr(*blkaddr) &&
			!f2fs_is_valid_blkaddr(sbi, *blkaddr,
					DATA_GENERIC_ENHANCE)) {
			f2fs_put_dnode(&dn);
			return -EFSCORRUPTED;
		}

		if (!f2fs_is_checkpointed_data(sbi, *blkaddr)) {

			if (test_opt(sbi, LFS)) {
				f2fs_put_dnode(&dn);
				return -EOPNOTSUPP;
			}

			/* do not invalidate this block address */
			f2fs_update_data_blkaddr(&dn, NULL_ADDR);
			*do_replace = 1;
		}
	}
	f2fs_put_dnode(&dn);
next:
	len -= done;
	off += done;
	if (len)
		goto next_dnode;
	return 0;
}

static int __roll_back_blkaddrs(struct inode *inode, block_t *blkaddr,
				int *do_replace, pgoff_t off, int len)
{
	struct f2fs_sb_info *sbi = F2FS_I_SB(inode);
	struct dnode_of_data dn;
	int ret, i;

	for (i = 0; i < len; i++, do_replace++, blkaddr++) {
		if (*do_replace == 0)
			continue;

		set_new_dnode(&dn, inode, NULL, NULL, 0);
		ret = f2fs_get_dnode_of_data(&dn, off + i, LOOKUP_NODE_RA);
		if (ret) {
			dec_valid_block_count(sbi, inode, 1);
			f2fs_invalidate_blocks(sbi, *blkaddr);
		} else {
			f2fs_update_data_blkaddr(&dn, *blkaddr);
		}
		f2fs_put_dnode(&dn);
	}
	return 0;
}

static int __clone_blkaddrs(struct inode *src_inode, struct inode *dst_inode,
			block_t *blkaddr, int *do_replace,
			pgoff_t src, pgoff_t dst, pgoff_t len, bool full)
{
	struct f2fs_sb_info *sbi = F2FS_I_SB(src_inode);
	pgoff_t i = 0;
	int ret;

	while (i < len) {
		if (blkaddr[i] == NULL_ADDR && !full) {
			i++;
			continue;
		}

		if (do_replace[i] || blkaddr[i] == NULL_ADDR) {
			struct dnode_of_data dn;
			struct node_info ni;
			size_t new_size;
			pgoff_t ilen;

			set_new_dnode(&dn, dst_inode, NULL, NULL, 0);
			ret = f2fs_get_dnode_of_data(&dn, dst + i, ALLOC_NODE);
			if (ret)
				return ret;

			ret = f2fs_get_node_info(sbi, dn.nid, &ni);
			if (ret) {
				f2fs_put_dnode(&dn);
				return ret;
			}

			ilen = min((pgoff_t)
				ADDRS_PER_PAGE(dn.node_page, dst_inode) -
						dn.ofs_in_node, len - i);
			do {
				dn.data_blkaddr = datablock_addr(dn.inode,
						dn.node_page, dn.ofs_in_node);
				f2fs_truncate_data_blocks_range(&dn, 1);

				if (do_replace[i]) {
					f2fs_i_blocks_write(src_inode,
							1, false, false);
					f2fs_i_blocks_write(dst_inode,
							1, true, false);
					f2fs_replace_block(sbi, &dn, dn.data_blkaddr,
					blkaddr[i], ni.version, true, false);

					do_replace[i] = 0;
				}
				dn.ofs_in_node++;
				i++;
				new_size = (dst + i) << PAGE_SHIFT;
				if (dst_inode->i_size < new_size)
					f2fs_i_size_write(dst_inode, new_size);
			} while (--ilen && (do_replace[i] || blkaddr[i] == NULL_ADDR));

			f2fs_put_dnode(&dn);
		} else {
			struct page *psrc, *pdst;

			psrc = f2fs_get_lock_data_page(src_inode,
							src + i, true);
			if (IS_ERR(psrc))
				return PTR_ERR(psrc);
			pdst = f2fs_get_new_data_page(dst_inode, NULL, dst + i,
								true);
			if (IS_ERR(pdst)) {
				f2fs_put_page(psrc, 1);
				return PTR_ERR(pdst);
			}
			f2fs_copy_page(psrc, pdst);
			set_page_dirty(pdst);
			f2fs_put_page(pdst, 1);
			f2fs_put_page(psrc, 1);

			ret = f2fs_truncate_hole(src_inode,
						src + i, src + i + 1);
			if (ret)
				return ret;
			i++;
		}
	}
	return 0;
}

static int __exchange_data_block(struct inode *src_inode,
			struct inode *dst_inode, pgoff_t src, pgoff_t dst,
			pgoff_t len, bool full)
{
	block_t *src_blkaddr;
	int *do_replace;
	pgoff_t olen;
	int ret;

	while (len) {
		olen = min((pgoff_t)4 * ADDRS_PER_BLOCK(src_inode), len);

		src_blkaddr = f2fs_kvzalloc(F2FS_I_SB(src_inode),
					array_size(olen, sizeof(block_t)),
					GFP_KERNEL);
		if (!src_blkaddr)
			return -ENOMEM;

		do_replace = f2fs_kvzalloc(F2FS_I_SB(src_inode),
					array_size(olen, sizeof(int)),
					GFP_KERNEL);
		if (!do_replace) {
			kvfree(src_blkaddr);
			return -ENOMEM;
		}

		ret = __read_out_blkaddrs(src_inode, src_blkaddr,
					do_replace, src, olen);
		if (ret)
			goto roll_back;

		ret = __clone_blkaddrs(src_inode, dst_inode, src_blkaddr,
					do_replace, src, dst, olen, full);
		if (ret)
			goto roll_back;

		src += olen;
		dst += olen;
		len -= olen;

		kvfree(src_blkaddr);
		kvfree(do_replace);
	}
	return 0;

roll_back:
	__roll_back_blkaddrs(src_inode, src_blkaddr, do_replace, src, olen);
	kvfree(src_blkaddr);
	kvfree(do_replace);
	return ret;
}

static int f2fs_do_collapse(struct inode *inode, loff_t offset, loff_t len)
{
	struct f2fs_sb_info *sbi = F2FS_I_SB(inode);
	pgoff_t nrpages = DIV_ROUND_UP(i_size_read(inode), PAGE_SIZE);
	pgoff_t start = offset >> PAGE_SHIFT;
	pgoff_t end = (offset + len) >> PAGE_SHIFT;
	int ret;

	f2fs_balance_fs(sbi, true);

	/* avoid gc operation during block exchange */
	down_write(&F2FS_I(inode)->i_gc_rwsem[WRITE]);
	down_write(&F2FS_I(inode)->i_mmap_sem);

	f2fs_lock_op(sbi);
	f2fs_drop_extent_tree(inode);
	truncate_pagecache(inode, offset);
	ret = __exchange_data_block(inode, inode, end, start, nrpages - end, true);
	f2fs_unlock_op(sbi);

	up_write(&F2FS_I(inode)->i_mmap_sem);
	up_write(&F2FS_I(inode)->i_gc_rwsem[WRITE]);
	return ret;
}

static int f2fs_collapse_range(struct inode *inode, loff_t offset, loff_t len)
{
	loff_t new_size;
	int ret;

	if (offset + len >= i_size_read(inode))
		return -EINVAL;

	/* collapse range should be aligned to block size of f2fs. */
	if (offset & (F2FS_BLKSIZE - 1) || len & (F2FS_BLKSIZE - 1))
		return -EINVAL;

	ret = f2fs_convert_inline_inode(inode);
	if (ret)
		return ret;

	/* write out all dirty pages from offset */
	ret = filemap_write_and_wait_range(inode->i_mapping, offset, LLONG_MAX);
	if (ret)
		return ret;

	ret = f2fs_do_collapse(inode, offset, len);
	if (ret)
		return ret;

	/* write out all moved pages, if possible */
	down_write(&F2FS_I(inode)->i_mmap_sem);
	filemap_write_and_wait_range(inode->i_mapping, offset, LLONG_MAX);
	truncate_pagecache(inode, offset);

	new_size = i_size_read(inode) - len;
	truncate_pagecache(inode, new_size);

	ret = f2fs_truncate_blocks(inode, new_size, true);
	up_write(&F2FS_I(inode)->i_mmap_sem);
	if (!ret)
		f2fs_i_size_write(inode, new_size);
	return ret;
}

static int f2fs_do_zero_range(struct dnode_of_data *dn, pgoff_t start,
								pgoff_t end)
{
	struct f2fs_sb_info *sbi = F2FS_I_SB(dn->inode);
	pgoff_t index = start;
	unsigned int ofs_in_node = dn->ofs_in_node;
	blkcnt_t count = 0;
	int ret;

	for (; index < end; index++, dn->ofs_in_node++) {
		if (datablock_addr(dn->inode, dn->node_page,
					dn->ofs_in_node) == NULL_ADDR)
			count++;
	}

	dn->ofs_in_node = ofs_in_node;
	ret = f2fs_reserve_new_blocks(dn, count);
	if (ret)
		return ret;

	dn->ofs_in_node = ofs_in_node;
	for (index = start; index < end; index++, dn->ofs_in_node++) {
		dn->data_blkaddr = datablock_addr(dn->inode,
					dn->node_page, dn->ofs_in_node);
		/*
		 * f2fs_reserve_new_blocks will not guarantee entire block
		 * allocation.
		 */
		if (dn->data_blkaddr == NULL_ADDR) {
			ret = -ENOSPC;
			break;
		}
		if (dn->data_blkaddr != NEW_ADDR) {
			f2fs_invalidate_blocks(sbi, dn->data_blkaddr);
			dn->data_blkaddr = NEW_ADDR;
			f2fs_set_data_blkaddr(dn);
		}
	}

	f2fs_update_extent_cache_range(dn, start, 0, index - start);

	return ret;
}

static int f2fs_zero_range(struct inode *inode, loff_t offset, loff_t len,
								int mode)
{
	struct f2fs_sb_info *sbi = F2FS_I_SB(inode);
	struct address_space *mapping = inode->i_mapping;
	pgoff_t index, pg_start, pg_end;
	loff_t new_size = i_size_read(inode);
	loff_t off_start, off_end;
	int ret = 0;

	ret = inode_newsize_ok(inode, (len + offset));
	if (ret)
		return ret;

	ret = f2fs_convert_inline_inode(inode);
	if (ret)
		return ret;

	ret = filemap_write_and_wait_range(mapping, offset, offset + len - 1);
	if (ret)
		return ret;

	pg_start = ((unsigned long long) offset) >> PAGE_SHIFT;
	pg_end = ((unsigned long long) offset + len) >> PAGE_SHIFT;

	off_start = offset & (PAGE_SIZE - 1);
	off_end = (offset + len) & (PAGE_SIZE - 1);

	if (pg_start == pg_end) {
		ret = fill_zero(inode, pg_start, off_start,
						off_end - off_start);
		if (ret)
			return ret;

		new_size = max_t(loff_t, new_size, offset + len);
	} else {
		if (off_start) {
			ret = fill_zero(inode, pg_start++, off_start,
						PAGE_SIZE - off_start);
			if (ret)
				return ret;

			new_size = max_t(loff_t, new_size,
					(loff_t)pg_start << PAGE_SHIFT);
		}

		for (index = pg_start; index < pg_end;) {
			struct dnode_of_data dn;
			unsigned int end_offset;
			pgoff_t end;

			down_write(&F2FS_I(inode)->i_gc_rwsem[WRITE]);
			down_write(&F2FS_I(inode)->i_mmap_sem);

			truncate_pagecache_range(inode,
				(loff_t)index << PAGE_SHIFT,
				((loff_t)pg_end << PAGE_SHIFT) - 1);

			f2fs_lock_op(sbi);

			set_new_dnode(&dn, inode, NULL, NULL, 0);
			ret = f2fs_get_dnode_of_data(&dn, index, ALLOC_NODE);
			if (ret) {
				f2fs_unlock_op(sbi);
				up_write(&F2FS_I(inode)->i_mmap_sem);
				up_write(&F2FS_I(inode)->i_gc_rwsem[WRITE]);
				goto out;
			}

			end_offset = ADDRS_PER_PAGE(dn.node_page, inode);
			end = min(pg_end, end_offset - dn.ofs_in_node + index);

			ret = f2fs_do_zero_range(&dn, index, end);
			f2fs_put_dnode(&dn);

			f2fs_unlock_op(sbi);
			up_write(&F2FS_I(inode)->i_mmap_sem);
			up_write(&F2FS_I(inode)->i_gc_rwsem[WRITE]);

			f2fs_balance_fs(sbi, dn.node_changed);

			if (ret)
				goto out;

			index = end;
			new_size = max_t(loff_t, new_size,
					(loff_t)index << PAGE_SHIFT);
		}

		if (off_end) {
			ret = fill_zero(inode, pg_end, 0, off_end);
			if (ret)
				goto out;

			new_size = max_t(loff_t, new_size, offset + len);
		}
	}

out:
	if (new_size > i_size_read(inode)) {
		if (mode & FALLOC_FL_KEEP_SIZE)
			file_set_keep_isize(inode);
		else
			f2fs_i_size_write(inode, new_size);
	}
	return ret;
}

static int f2fs_insert_range(struct inode *inode, loff_t offset, loff_t len)
{
	struct f2fs_sb_info *sbi = F2FS_I_SB(inode);
	pgoff_t nr, pg_start, pg_end, delta, idx;
	loff_t new_size;
	int ret = 0;

	new_size = i_size_read(inode) + len;
	ret = inode_newsize_ok(inode, new_size);
	if (ret)
		return ret;

	if (offset >= i_size_read(inode))
		return -EINVAL;

	/* insert range should be aligned to block size of f2fs. */
	if (offset & (F2FS_BLKSIZE - 1) || len & (F2FS_BLKSIZE - 1))
		return -EINVAL;

	ret = f2fs_convert_inline_inode(inode);
	if (ret)
		return ret;

	f2fs_balance_fs(sbi, true);

	down_write(&F2FS_I(inode)->i_mmap_sem);
	ret = f2fs_truncate_blocks(inode, i_size_read(inode), true);
	up_write(&F2FS_I(inode)->i_mmap_sem);
	if (ret)
		return ret;

	/* write out all dirty pages from offset */
	ret = filemap_write_and_wait_range(inode->i_mapping, offset, LLONG_MAX);
	if (ret)
		return ret;

	pg_start = offset >> PAGE_SHIFT;
	pg_end = (offset + len) >> PAGE_SHIFT;
	delta = pg_end - pg_start;
	idx = DIV_ROUND_UP(i_size_read(inode), PAGE_SIZE);

	/* avoid gc operation during block exchange */
	down_write(&F2FS_I(inode)->i_gc_rwsem[WRITE]);
	down_write(&F2FS_I(inode)->i_mmap_sem);
	truncate_pagecache(inode, offset);

	while (!ret && idx > pg_start) {
		nr = idx - pg_start;
		if (nr > delta)
			nr = delta;
		idx -= nr;

		f2fs_lock_op(sbi);
		f2fs_drop_extent_tree(inode);

		ret = __exchange_data_block(inode, inode, idx,
					idx + delta, nr, false);
		f2fs_unlock_op(sbi);
	}
	up_write(&F2FS_I(inode)->i_mmap_sem);
	up_write(&F2FS_I(inode)->i_gc_rwsem[WRITE]);

	/* write out all moved pages, if possible */
	down_write(&F2FS_I(inode)->i_mmap_sem);
	filemap_write_and_wait_range(inode->i_mapping, offset, LLONG_MAX);
	truncate_pagecache(inode, offset);
	up_write(&F2FS_I(inode)->i_mmap_sem);

	if (!ret)
		f2fs_i_size_write(inode, new_size);
	return ret;
}

static int expand_inode_data(struct inode *inode, loff_t offset,
					loff_t len, int mode)
{
	struct f2fs_sb_info *sbi = F2FS_I_SB(inode);
	struct f2fs_map_blocks map = { .m_next_pgofs = NULL,
			.m_next_extent = NULL, .m_seg_type = NO_CHECK_TYPE,
			.m_may_create = true };
	pgoff_t pg_end;
	loff_t new_size = i_size_read(inode);
	loff_t off_end;
	int err;

	err = inode_newsize_ok(inode, (len + offset));
	if (err)
		return err;

	err = f2fs_convert_inline_inode(inode);
	if (err)
		return err;

	f2fs_balance_fs(sbi, true);

	pg_end = ((unsigned long long)offset + len) >> PAGE_SHIFT;
	off_end = (offset + len) & (PAGE_SIZE - 1);

	map.m_lblk = ((unsigned long long)offset) >> PAGE_SHIFT;
	map.m_len = pg_end - map.m_lblk;
	if (off_end)
		map.m_len++;

	if (f2fs_is_pinned_file(inode))
		map.m_seg_type = CURSEG_COLD_DATA;

	err = f2fs_map_blocks(inode, &map, 1, (f2fs_is_pinned_file(inode) ?
						F2FS_GET_BLOCK_PRE_DIO :
						F2FS_GET_BLOCK_PRE_AIO));
	if (err) {
		pgoff_t last_off;

		if (!map.m_len)
			return err;

		last_off = map.m_lblk + map.m_len - 1;

		/* update new size to the failed position */
		new_size = (last_off == pg_end) ? offset + len :
					(loff_t)(last_off + 1) << PAGE_SHIFT;
	} else {
		new_size = ((loff_t)pg_end << PAGE_SHIFT) + off_end;
	}

	if (new_size > i_size_read(inode)) {
		if (mode & FALLOC_FL_KEEP_SIZE)
			file_set_keep_isize(inode);
		else
			f2fs_i_size_write(inode, new_size);
	}

	return err;
}

static long f2fs_fallocate(struct file *file, int mode,
				loff_t offset, loff_t len)
{
	struct inode *inode = file_inode(file);
	long ret = 0;

	if (unlikely(f2fs_cp_error(F2FS_I_SB(inode))))
		return -EIO;
	if (!f2fs_is_checkpoint_ready(F2FS_I_SB(inode)))
		return -ENOSPC;

	/* f2fs only support ->fallocate for regular file */
	if (!S_ISREG(inode->i_mode))
		return -EINVAL;

	if (IS_ENCRYPTED(inode) &&
		(mode & (FALLOC_FL_COLLAPSE_RANGE | FALLOC_FL_INSERT_RANGE)))
		return -EOPNOTSUPP;

	if (mode & ~(FALLOC_FL_KEEP_SIZE | FALLOC_FL_PUNCH_HOLE |
			FALLOC_FL_COLLAPSE_RANGE | FALLOC_FL_ZERO_RANGE |
			FALLOC_FL_INSERT_RANGE))
		return -EOPNOTSUPP;

	inode_lock(inode);

	if (mode & FALLOC_FL_PUNCH_HOLE) {
		if (offset >= inode->i_size)
			goto out;

		ret = punch_hole(inode, offset, len);
	} else if (mode & FALLOC_FL_COLLAPSE_RANGE) {
		ret = f2fs_collapse_range(inode, offset, len);
	} else if (mode & FALLOC_FL_ZERO_RANGE) {
		ret = f2fs_zero_range(inode, offset, len, mode);
	} else if (mode & FALLOC_FL_INSERT_RANGE) {
		ret = f2fs_insert_range(inode, offset, len);
	} else {
		ret = expand_inode_data(inode, offset, len, mode);
	}

	if (!ret) {
		inode->i_mtime = inode->i_ctime = current_time(inode);
		f2fs_mark_inode_dirty_sync(inode, false);
		f2fs_update_time(F2FS_I_SB(inode), REQ_TIME);
	}

out:
	inode_unlock(inode);

	trace_f2fs_fallocate(inode, mode, offset, len, ret);
	return ret;
}

static int f2fs_release_file(struct inode *inode, struct file *filp)
{
	/*
	 * f2fs_relase_file is called at every close calls. So we should
	 * not drop any inmemory pages by close called by other process.
	 */
	if (!(filp->f_mode & FMODE_WRITE) ||
			atomic_read(&inode->i_writecount) != 1)
		return 0;

	/* some remained atomic pages should discarded */
	if (f2fs_is_atomic_file(inode))
		f2fs_drop_inmem_pages(inode);
	if (f2fs_is_volatile_file(inode)) {
		set_inode_flag(inode, FI_DROP_CACHE);
		filemap_fdatawrite(inode->i_mapping);
		clear_inode_flag(inode, FI_DROP_CACHE);
		clear_inode_flag(inode, FI_VOLATILE_FILE);
		stat_dec_volatile_write(inode);
	}
	return 0;
}

static int f2fs_file_flush(struct file *file, fl_owner_t id)
{
	struct inode *inode = file_inode(file);

	/*
	 * If the process doing a transaction is crashed, we should do
	 * roll-back. Otherwise, other reader/write can see corrupted database
	 * until all the writers close its file. Since this should be done
	 * before dropping file lock, it needs to do in ->flush.
	 */
	if (f2fs_is_atomic_file(inode) &&
			F2FS_I(inode)->inmem_task == current)
		f2fs_drop_inmem_pages(inode);
	return 0;
}

static int f2fs_setflags_common(struct inode *inode, u32 iflags, u32 mask)
{
	struct f2fs_inode_info *fi = F2FS_I(inode);
<<<<<<< HEAD
	unsigned int flags = fi->i_flags;

	if (f2fs_encrypted_inode(inode))
		flags |= F2FS_ENCRYPT_FL;
	if (f2fs_has_inline_data(inode) || f2fs_has_inline_dentry(inode))
		flags |= F2FS_INLINE_DATA_FL;
	if (is_inode_flag_set(inode, FI_PIN_FILE))
		flags |= F2FS_NOCOW_FL;

	flags &= F2FS_FL_USER_VISIBLE;

	return put_user(flags, (int __user *)arg);
}

static int __f2fs_ioc_setflags(struct inode *inode, unsigned int flags)
{
	struct f2fs_inode_info *fi = F2FS_I(inode);
	unsigned int oldflags;
=======
>>>>>>> 2700cf83

	/* Is it quota file? Do not allow user to mess with it */
	if (IS_NOQUOTA(inode))
		return -EPERM;

	if ((iflags ^ fi->i_flags) & F2FS_CASEFOLD_FL) {
		if (!f2fs_sb_has_casefold(F2FS_I_SB(inode)))
			return -EOPNOTSUPP;
		if (!f2fs_empty_dir(inode))
			return -ENOTEMPTY;
	}

	fi->i_flags = iflags | (fi->i_flags & ~mask);

	if (fi->i_flags & F2FS_PROJINHERIT_FL)
		set_inode_flag(inode, FI_PROJ_INHERIT);
	else
		clear_inode_flag(inode, FI_PROJ_INHERIT);

	inode->i_ctime = current_time(inode);
	f2fs_set_inode_flags(inode);
	f2fs_mark_inode_dirty_sync(inode, true);
	return 0;
}

/* FS_IOC_GETFLAGS and FS_IOC_SETFLAGS support */

/*
 * To make a new on-disk f2fs i_flag gettable via FS_IOC_GETFLAGS, add an entry
 * for it to f2fs_fsflags_map[], and add its FS_*_FL equivalent to
 * F2FS_GETTABLE_FS_FL.  To also make it settable via FS_IOC_SETFLAGS, also add
 * its FS_*_FL equivalent to F2FS_SETTABLE_FS_FL.
 */

static const struct {
	u32 iflag;
	u32 fsflag;
} f2fs_fsflags_map[] = {
	{ F2FS_SYNC_FL,		FS_SYNC_FL },
	{ F2FS_IMMUTABLE_FL,	FS_IMMUTABLE_FL },
	{ F2FS_APPEND_FL,	FS_APPEND_FL },
	{ F2FS_NODUMP_FL,	FS_NODUMP_FL },
	{ F2FS_NOATIME_FL,	FS_NOATIME_FL },
	{ F2FS_INDEX_FL,	FS_INDEX_FL },
	{ F2FS_DIRSYNC_FL,	FS_DIRSYNC_FL },
	{ F2FS_PROJINHERIT_FL,	FS_PROJINHERIT_FL },
	{ F2FS_CASEFOLD_FL,	FS_CASEFOLD_FL },
};

#define F2FS_GETTABLE_FS_FL (		\
		FS_SYNC_FL |		\
		FS_IMMUTABLE_FL |	\
		FS_APPEND_FL |		\
		FS_NODUMP_FL |		\
		FS_NOATIME_FL |		\
		FS_INDEX_FL |		\
		FS_DIRSYNC_FL |		\
		FS_PROJINHERIT_FL |	\
		FS_ENCRYPT_FL |		\
		FS_INLINE_DATA_FL |	\
		FS_NOCOW_FL |		\
		FS_VERITY_FL |		\
		FS_CASEFOLD_FL)

#define F2FS_SETTABLE_FS_FL (		\
		FS_SYNC_FL |		\
		FS_IMMUTABLE_FL |	\
		FS_APPEND_FL |		\
		FS_NODUMP_FL |		\
		FS_NOATIME_FL |		\
		FS_DIRSYNC_FL |		\
		FS_PROJINHERIT_FL |	\
		FS_CASEFOLD_FL)

/* Convert f2fs on-disk i_flags to FS_IOC_{GET,SET}FLAGS flags */
static inline u32 f2fs_iflags_to_fsflags(u32 iflags)
{
	u32 fsflags = 0;
	int i;

	for (i = 0; i < ARRAY_SIZE(f2fs_fsflags_map); i++)
		if (iflags & f2fs_fsflags_map[i].iflag)
			fsflags |= f2fs_fsflags_map[i].fsflag;

	return fsflags;
}

/* Convert FS_IOC_{GET,SET}FLAGS flags to f2fs on-disk i_flags */
static inline u32 f2fs_fsflags_to_iflags(u32 fsflags)
{
	u32 iflags = 0;
	int i;

	for (i = 0; i < ARRAY_SIZE(f2fs_fsflags_map); i++)
		if (fsflags & f2fs_fsflags_map[i].fsflag)
			iflags |= f2fs_fsflags_map[i].iflag;

	return iflags;
}

static int f2fs_ioc_getflags(struct file *filp, unsigned long arg)
{
	struct inode *inode = file_inode(filp);
	struct f2fs_inode_info *fi = F2FS_I(inode);
	u32 fsflags = f2fs_iflags_to_fsflags(fi->i_flags);

	if (IS_ENCRYPTED(inode))
		fsflags |= FS_ENCRYPT_FL;
	if (IS_VERITY(inode))
		fsflags |= FS_VERITY_FL;
	if (f2fs_has_inline_data(inode) || f2fs_has_inline_dentry(inode))
		fsflags |= FS_INLINE_DATA_FL;
	if (is_inode_flag_set(inode, FI_PIN_FILE))
		fsflags |= FS_NOCOW_FL;

	fsflags &= F2FS_GETTABLE_FS_FL;

	return put_user(fsflags, (int __user *)arg);
}

static int f2fs_ioc_setflags(struct file *filp, unsigned long arg)
{
	struct inode *inode = file_inode(filp);
	struct f2fs_inode_info *fi = F2FS_I(inode);
	u32 fsflags, old_fsflags;
	u32 iflags;
	int ret;

	if (!inode_owner_or_capable(inode))
		return -EACCES;

	if (get_user(fsflags, (int __user *)arg))
		return -EFAULT;

	if (fsflags & ~F2FS_GETTABLE_FS_FL)
		return -EOPNOTSUPP;
	fsflags &= F2FS_SETTABLE_FS_FL;

	iflags = f2fs_fsflags_to_iflags(fsflags);
	if (f2fs_mask_flags(inode->i_mode, iflags) != iflags)
		return -EOPNOTSUPP;

	ret = mnt_want_write_file(filp);
	if (ret)
		return ret;

	inode_lock(inode);

	old_fsflags = f2fs_iflags_to_fsflags(fi->i_flags);
	ret = vfs_ioc_setflags_prepare(inode, old_fsflags, fsflags);
	if (ret)
		goto out;

	ret = f2fs_setflags_common(inode, iflags,
			f2fs_fsflags_to_iflags(F2FS_SETTABLE_FS_FL));
out:
	inode_unlock(inode);
	mnt_drop_write_file(filp);
	return ret;
}

static int f2fs_ioc_getversion(struct file *filp, unsigned long arg)
{
	struct inode *inode = file_inode(filp);

	return put_user(inode->i_generation, (int __user *)arg);
}

static int f2fs_ioc_start_atomic_write(struct file *filp)
{
	struct inode *inode = file_inode(filp);
	struct f2fs_inode_info *fi = F2FS_I(inode);
	struct f2fs_sb_info *sbi = F2FS_I_SB(inode);
	int ret;

	if (!inode_owner_or_capable(inode))
		return -EACCES;

	if (!S_ISREG(inode->i_mode))
		return -EINVAL;

	if (filp->f_flags & O_DIRECT)
		return -EINVAL;

	ret = mnt_want_write_file(filp);
	if (ret)
		return ret;

	inode_lock(inode);

	if (f2fs_is_atomic_file(inode)) {
		if (is_inode_flag_set(inode, FI_ATOMIC_REVOKE_REQUEST))
			ret = -EINVAL;
		goto out;
	}

	ret = f2fs_convert_inline_inode(inode);
	if (ret)
		goto out;

	down_write(&F2FS_I(inode)->i_gc_rwsem[WRITE]);

	/*
	 * Should wait end_io to count F2FS_WB_CP_DATA correctly by
	 * f2fs_is_atomic_file.
	 */
	if (get_dirty_pages(inode))
		f2fs_warn(F2FS_I_SB(inode), "Unexpected flush for atomic writes: ino=%lu, npages=%u",
			  inode->i_ino, get_dirty_pages(inode));
	ret = filemap_write_and_wait_range(inode->i_mapping, 0, LLONG_MAX);
	if (ret) {
		up_write(&F2FS_I(inode)->i_gc_rwsem[WRITE]);
		goto out;
	}

	spin_lock(&sbi->inode_lock[ATOMIC_FILE]);
	if (list_empty(&fi->inmem_ilist))
		list_add_tail(&fi->inmem_ilist, &sbi->inode_list[ATOMIC_FILE]);
<<<<<<< HEAD
	sbi->atomic_files++;
=======
>>>>>>> 2700cf83
	spin_unlock(&sbi->inode_lock[ATOMIC_FILE]);

	/* add inode in inmem_list first and set atomic_file */
	set_inode_flag(inode, FI_ATOMIC_FILE);
	clear_inode_flag(inode, FI_ATOMIC_REVOKE_REQUEST);
	up_write(&F2FS_I(inode)->i_gc_rwsem[WRITE]);

	f2fs_update_time(F2FS_I_SB(inode), REQ_TIME);
	F2FS_I(inode)->inmem_task = current;
	stat_update_max_atomic_write(inode);
out:
	inode_unlock(inode);
	mnt_drop_write_file(filp);
	return ret;
}

static int f2fs_ioc_commit_atomic_write(struct file *filp)
{
	struct inode *inode = file_inode(filp);
	int ret;

	if (!inode_owner_or_capable(inode))
		return -EACCES;

	ret = mnt_want_write_file(filp);
	if (ret)
		return ret;

	f2fs_balance_fs(F2FS_I_SB(inode), true);

	inode_lock(inode);

	if (f2fs_is_volatile_file(inode)) {
		ret = -EINVAL;
		goto err_out;
	}

	if (f2fs_is_atomic_file(inode)) {
		ret = f2fs_commit_inmem_pages(inode);
		if (ret)
			goto err_out;

		ret = f2fs_do_sync_file(filp, 0, LLONG_MAX, 0, true);
		if (!ret)
			f2fs_drop_inmem_pages(inode);
	} else {
		ret = f2fs_do_sync_file(filp, 0, LLONG_MAX, 1, false);
	}
err_out:
	if (is_inode_flag_set(inode, FI_ATOMIC_REVOKE_REQUEST)) {
		clear_inode_flag(inode, FI_ATOMIC_REVOKE_REQUEST);
		ret = -EINVAL;
	}
	inode_unlock(inode);
	mnt_drop_write_file(filp);
	return ret;
}

static int f2fs_ioc_start_volatile_write(struct file *filp)
{
	struct inode *inode = file_inode(filp);
	int ret;

	if (!inode_owner_or_capable(inode))
		return -EACCES;

	if (!S_ISREG(inode->i_mode))
		return -EINVAL;

	ret = mnt_want_write_file(filp);
	if (ret)
		return ret;

	inode_lock(inode);

	if (f2fs_is_volatile_file(inode))
		goto out;

	ret = f2fs_convert_inline_inode(inode);
	if (ret)
		goto out;

	stat_inc_volatile_write(inode);
	stat_update_max_volatile_write(inode);

	set_inode_flag(inode, FI_VOLATILE_FILE);
	f2fs_update_time(F2FS_I_SB(inode), REQ_TIME);
out:
	inode_unlock(inode);
	mnt_drop_write_file(filp);
	return ret;
}

static int f2fs_ioc_release_volatile_write(struct file *filp)
{
	struct inode *inode = file_inode(filp);
	int ret;

	if (!inode_owner_or_capable(inode))
		return -EACCES;

	ret = mnt_want_write_file(filp);
	if (ret)
		return ret;

	inode_lock(inode);

	if (!f2fs_is_volatile_file(inode))
		goto out;

	if (!f2fs_is_first_block_written(inode)) {
		ret = truncate_partial_data_page(inode, 0, true);
		goto out;
	}

	ret = punch_hole(inode, 0, F2FS_BLKSIZE);
out:
	inode_unlock(inode);
	mnt_drop_write_file(filp);
	return ret;
}

static int f2fs_ioc_abort_volatile_write(struct file *filp)
{
	struct inode *inode = file_inode(filp);
	int ret;

	if (!inode_owner_or_capable(inode))
		return -EACCES;

	ret = mnt_want_write_file(filp);
	if (ret)
		return ret;

	inode_lock(inode);

	if (f2fs_is_atomic_file(inode))
		f2fs_drop_inmem_pages(inode);
	if (f2fs_is_volatile_file(inode)) {
		clear_inode_flag(inode, FI_VOLATILE_FILE);
		stat_dec_volatile_write(inode);
		ret = f2fs_do_sync_file(filp, 0, LLONG_MAX, 0, true);
	}

	clear_inode_flag(inode, FI_ATOMIC_REVOKE_REQUEST);

	inode_unlock(inode);

	mnt_drop_write_file(filp);
	f2fs_update_time(F2FS_I_SB(inode), REQ_TIME);
	return ret;
}

static int f2fs_ioc_shutdown(struct file *filp, unsigned long arg)
{
	struct inode *inode = file_inode(filp);
	struct f2fs_sb_info *sbi = F2FS_I_SB(inode);
	struct super_block *sb = sbi->sb;
	__u32 in;
	int ret = 0;

	if (!capable(CAP_SYS_ADMIN))
		return -EPERM;

	if (get_user(in, (__u32 __user *)arg))
		return -EFAULT;

	if (in != F2FS_GOING_DOWN_FULLSYNC) {
		ret = mnt_want_write_file(filp);
		if (ret)
			return ret;
	}

	switch (in) {
	case F2FS_GOING_DOWN_FULLSYNC:
		sb = freeze_bdev(sb->s_bdev);
		if (IS_ERR(sb)) {
			ret = PTR_ERR(sb);
			goto out;
		}
		if (sb) {
			f2fs_stop_checkpoint(sbi, false);
			set_sbi_flag(sbi, SBI_IS_SHUTDOWN);
			thaw_bdev(sb->s_bdev, sb);
		}
		break;
	case F2FS_GOING_DOWN_METASYNC:
		/* do checkpoint only */
		ret = f2fs_sync_fs(sb, 1);
		if (ret)
			goto out;
		f2fs_stop_checkpoint(sbi, false);
		set_sbi_flag(sbi, SBI_IS_SHUTDOWN);
		break;
	case F2FS_GOING_DOWN_NOSYNC:
		f2fs_stop_checkpoint(sbi, false);
		set_sbi_flag(sbi, SBI_IS_SHUTDOWN);
		break;
	case F2FS_GOING_DOWN_METAFLUSH:
		f2fs_sync_meta_pages(sbi, META, LONG_MAX, FS_META_IO);
		f2fs_stop_checkpoint(sbi, false);
		set_sbi_flag(sbi, SBI_IS_SHUTDOWN);
		break;
	case F2FS_GOING_DOWN_NEED_FSCK:
		set_sbi_flag(sbi, SBI_NEED_FSCK);
		set_sbi_flag(sbi, SBI_CP_DISABLED_QUICK);
		set_sbi_flag(sbi, SBI_IS_DIRTY);
		/* do checkpoint only */
		ret = f2fs_sync_fs(sb, 1);
		goto out;
	default:
		ret = -EINVAL;
		goto out;
	}

	f2fs_stop_gc_thread(sbi);
	f2fs_stop_discard_thread(sbi);

	f2fs_drop_discard_cmd(sbi);
	clear_opt(sbi, DISCARD);

	f2fs_update_time(sbi, REQ_TIME);
out:
	if (in != F2FS_GOING_DOWN_FULLSYNC)
		mnt_drop_write_file(filp);

	trace_f2fs_shutdown(sbi, in, ret);

	return ret;
}

static int f2fs_ioc_fitrim(struct file *filp, unsigned long arg)
{
	struct inode *inode = file_inode(filp);
	struct super_block *sb = inode->i_sb;
	struct request_queue *q = bdev_get_queue(sb->s_bdev);
	struct fstrim_range range;
	int ret;

	if (!capable(CAP_SYS_ADMIN))
		return -EPERM;

	if (!f2fs_hw_support_discard(F2FS_SB(sb)))
		return -EOPNOTSUPP;

	if (copy_from_user(&range, (struct fstrim_range __user *)arg,
				sizeof(range)))
		return -EFAULT;

	ret = mnt_want_write_file(filp);
	if (ret)
		return ret;

	range.minlen = max((unsigned int)range.minlen,
				q->limits.discard_granularity);
	ret = f2fs_trim_fs(F2FS_SB(sb), &range);
	mnt_drop_write_file(filp);
	if (ret < 0)
		return ret;

	if (copy_to_user((struct fstrim_range __user *)arg, &range,
				sizeof(range)))
		return -EFAULT;
	f2fs_update_time(F2FS_I_SB(inode), REQ_TIME);
	return 0;
}

static bool uuid_is_nonzero(__u8 u[16])
{
	int i;

	for (i = 0; i < 16; i++)
		if (u[i])
			return true;
	return false;
}

static int f2fs_ioc_set_encryption_policy(struct file *filp, unsigned long arg)
{
	struct inode *inode = file_inode(filp);

	if (!f2fs_sb_has_encrypt(F2FS_I_SB(inode)))
		return -EOPNOTSUPP;

	f2fs_update_time(F2FS_I_SB(inode), REQ_TIME);

	return fscrypt_ioctl_set_policy(filp, (const void __user *)arg);
}

static int f2fs_ioc_get_encryption_policy(struct file *filp, unsigned long arg)
{
	if (!f2fs_sb_has_encrypt(F2FS_I_SB(file_inode(filp))))
		return -EOPNOTSUPP;
	return fscrypt_ioctl_get_policy(filp, (void __user *)arg);
}

static int f2fs_ioc_get_encryption_pwsalt(struct file *filp, unsigned long arg)
{
	struct inode *inode = file_inode(filp);
	struct f2fs_sb_info *sbi = F2FS_I_SB(inode);
	int err;

	if (!f2fs_sb_has_encrypt(sbi))
		return -EOPNOTSUPP;

	err = mnt_want_write_file(filp);
	if (err)
		return err;

	down_write(&sbi->sb_lock);

	if (uuid_is_nonzero(sbi->raw_super->encrypt_pw_salt))
		goto got_it;

	/* update superblock with uuid */
	generate_random_uuid(sbi->raw_super->encrypt_pw_salt);

	err = f2fs_commit_super(sbi, false);
	if (err) {
		/* undo new data */
		memset(sbi->raw_super->encrypt_pw_salt, 0, 16);
		goto out_err;
	}
got_it:
	if (copy_to_user((__u8 __user *)arg, sbi->raw_super->encrypt_pw_salt,
									16))
		err = -EFAULT;
out_err:
	up_write(&sbi->sb_lock);
	mnt_drop_write_file(filp);
	return err;
}

static int f2fs_ioc_get_encryption_policy_ex(struct file *filp,
					     unsigned long arg)
{
	if (!f2fs_sb_has_encrypt(F2FS_I_SB(file_inode(filp))))
		return -EOPNOTSUPP;

	return fscrypt_ioctl_get_policy_ex(filp, (void __user *)arg);
}

static int f2fs_ioc_add_encryption_key(struct file *filp, unsigned long arg)
{
	if (!f2fs_sb_has_encrypt(F2FS_I_SB(file_inode(filp))))
		return -EOPNOTSUPP;

	return fscrypt_ioctl_add_key(filp, (void __user *)arg);
}

static int f2fs_ioc_remove_encryption_key(struct file *filp, unsigned long arg)
{
	if (!f2fs_sb_has_encrypt(F2FS_I_SB(file_inode(filp))))
		return -EOPNOTSUPP;

	return fscrypt_ioctl_remove_key(filp, (void __user *)arg);
}

static int f2fs_ioc_remove_encryption_key_all_users(struct file *filp,
						    unsigned long arg)
{
	if (!f2fs_sb_has_encrypt(F2FS_I_SB(file_inode(filp))))
		return -EOPNOTSUPP;

	return fscrypt_ioctl_remove_key_all_users(filp, (void __user *)arg);
}

static int f2fs_ioc_get_encryption_key_status(struct file *filp,
					      unsigned long arg)
{
	if (!f2fs_sb_has_encrypt(F2FS_I_SB(file_inode(filp))))
		return -EOPNOTSUPP;

	return fscrypt_ioctl_get_key_status(filp, (void __user *)arg);
}

static int f2fs_ioc_gc(struct file *filp, unsigned long arg)
{
	struct inode *inode = file_inode(filp);
	struct f2fs_sb_info *sbi = F2FS_I_SB(inode);
	__u32 sync;
	int ret;

	if (!capable(CAP_SYS_ADMIN))
		return -EPERM;

	if (get_user(sync, (__u32 __user *)arg))
		return -EFAULT;

	if (f2fs_readonly(sbi->sb))
		return -EROFS;

	ret = mnt_want_write_file(filp);
	if (ret)
		return ret;

	if (!sync) {
		if (!mutex_trylock(&sbi->gc_mutex)) {
			ret = -EBUSY;
			goto out;
		}
	} else {
		mutex_lock(&sbi->gc_mutex);
	}

	ret = f2fs_gc(sbi, sync, true, NULL_SEGNO);
out:
	mnt_drop_write_file(filp);
	return ret;
}

static int f2fs_ioc_gc_range(struct file *filp, unsigned long arg)
{
	struct inode *inode = file_inode(filp);
	struct f2fs_sb_info *sbi = F2FS_I_SB(inode);
	struct f2fs_gc_range range;
	u64 end;
	int ret;

	if (!capable(CAP_SYS_ADMIN))
		return -EPERM;

	if (copy_from_user(&range, (struct f2fs_gc_range __user *)arg,
							sizeof(range)))
		return -EFAULT;

	if (f2fs_readonly(sbi->sb))
		return -EROFS;

	end = range.start + range.len;
	if (end < range.start || range.start < MAIN_BLKADDR(sbi) ||
					end >= MAX_BLKADDR(sbi))
		return -EINVAL;

	ret = mnt_want_write_file(filp);
	if (ret)
		return ret;

do_more:
	if (!range.sync) {
		if (!mutex_trylock(&sbi->gc_mutex)) {
			ret = -EBUSY;
			goto out;
		}
	} else {
		mutex_lock(&sbi->gc_mutex);
	}

	ret = f2fs_gc(sbi, range.sync, true, GET_SEGNO(sbi, range.start));
	range.start += BLKS_PER_SEC(sbi);
	if (range.start <= end)
		goto do_more;
out:
	mnt_drop_write_file(filp);
	return ret;
}

static int f2fs_ioc_write_checkpoint(struct file *filp, unsigned long arg)
{
	struct inode *inode = file_inode(filp);
	struct f2fs_sb_info *sbi = F2FS_I_SB(inode);
	int ret;

	if (!capable(CAP_SYS_ADMIN))
		return -EPERM;

	if (f2fs_readonly(sbi->sb))
		return -EROFS;

	if (unlikely(is_sbi_flag_set(sbi, SBI_CP_DISABLED))) {
<<<<<<< HEAD
		f2fs_msg(sbi->sb, KERN_INFO,
			"Skipping Checkpoint. Checkpoints currently disabled.");
=======
		f2fs_info(sbi, "Skipping Checkpoint. Checkpoints currently disabled.");
>>>>>>> 2700cf83
		return -EINVAL;
	}

	ret = mnt_want_write_file(filp);
	if (ret)
		return ret;

	ret = f2fs_sync_fs(sbi->sb, 1);

	mnt_drop_write_file(filp);
	return ret;
}

static int f2fs_defragment_range(struct f2fs_sb_info *sbi,
					struct file *filp,
					struct f2fs_defragment *range)
{
	struct inode *inode = file_inode(filp);
	struct f2fs_map_blocks map = { .m_next_extent = NULL,
					.m_seg_type = NO_CHECK_TYPE ,
					.m_may_create = false };
	struct extent_info ei = {0, 0, 0};
	pgoff_t pg_start, pg_end, next_pgofs;
	unsigned int blk_per_seg = sbi->blocks_per_seg;
	unsigned int total = 0, sec_num;
	block_t blk_end = 0;
	bool fragmented = false;
	int err;

	/* if in-place-update policy is enabled, don't waste time here */
	if (f2fs_should_update_inplace(inode, NULL))
		return -EINVAL;

	pg_start = range->start >> PAGE_SHIFT;
	pg_end = (range->start + range->len) >> PAGE_SHIFT;

	f2fs_balance_fs(sbi, true);

	inode_lock(inode);

	/* writeback all dirty pages in the range */
	err = filemap_write_and_wait_range(inode->i_mapping, range->start,
						range->start + range->len - 1);
	if (err)
		goto out;

	/*
	 * lookup mapping info in extent cache, skip defragmenting if physical
	 * block addresses are continuous.
	 */
	if (f2fs_lookup_extent_cache(inode, pg_start, &ei)) {
		if (ei.fofs + ei.len >= pg_end)
			goto out;
	}

	map.m_lblk = pg_start;
	map.m_next_pgofs = &next_pgofs;

	/*
	 * lookup mapping info in dnode page cache, skip defragmenting if all
	 * physical block addresses are continuous even if there are hole(s)
	 * in logical blocks.
	 */
	while (map.m_lblk < pg_end) {
		map.m_len = pg_end - map.m_lblk;
		err = f2fs_map_blocks(inode, &map, 0, F2FS_GET_BLOCK_DEFAULT);
		if (err)
			goto out;

		if (!(map.m_flags & F2FS_MAP_FLAGS)) {
			map.m_lblk = next_pgofs;
			continue;
		}

		if (blk_end && blk_end != map.m_pblk)
			fragmented = true;

		/* record total count of block that we're going to move */
		total += map.m_len;

		blk_end = map.m_pblk + map.m_len;

		map.m_lblk += map.m_len;
	}

	if (!fragmented) {
		total = 0;
		goto out;
	}

	sec_num = DIV_ROUND_UP(total, BLKS_PER_SEC(sbi));

	/*
	 * make sure there are enough free section for LFS allocation, this can
	 * avoid defragment running in SSR mode when free section are allocated
	 * intensively
	 */
	if (has_not_enough_free_secs(sbi, 0, sec_num)) {
		err = -EAGAIN;
		goto out;
	}

	map.m_lblk = pg_start;
	map.m_len = pg_end - pg_start;
	total = 0;

	while (map.m_lblk < pg_end) {
		pgoff_t idx;
		int cnt = 0;

do_map:
		map.m_len = pg_end - map.m_lblk;
		err = f2fs_map_blocks(inode, &map, 0, F2FS_GET_BLOCK_DEFAULT);
		if (err)
			goto clear_out;

		if (!(map.m_flags & F2FS_MAP_FLAGS)) {
			map.m_lblk = next_pgofs;
			goto check;
		}

		set_inode_flag(inode, FI_DO_DEFRAG);

		idx = map.m_lblk;
		while (idx < map.m_lblk + map.m_len && cnt < blk_per_seg) {
			struct page *page;

			page = f2fs_get_lock_data_page(inode, idx, true);
			if (IS_ERR(page)) {
				err = PTR_ERR(page);
				goto clear_out;
			}

			set_page_dirty(page);
			f2fs_put_page(page, 1);

			idx++;
			cnt++;
			total++;
		}

		map.m_lblk = idx;
check:
		if (map.m_lblk < pg_end && cnt < blk_per_seg)
			goto do_map;

		clear_inode_flag(inode, FI_DO_DEFRAG);

		err = filemap_fdatawrite(inode->i_mapping);
		if (err)
			goto out;
	}
clear_out:
	clear_inode_flag(inode, FI_DO_DEFRAG);
out:
	inode_unlock(inode);
	if (!err)
		range->len = (u64)total << PAGE_SHIFT;
	return err;
}

static int f2fs_ioc_defragment(struct file *filp, unsigned long arg)
{
	struct inode *inode = file_inode(filp);
	struct f2fs_sb_info *sbi = F2FS_I_SB(inode);
	struct f2fs_defragment range;
	int err;

	if (!capable(CAP_SYS_ADMIN))
		return -EPERM;

	if (!S_ISREG(inode->i_mode) || f2fs_is_atomic_file(inode))
		return -EINVAL;

	if (f2fs_readonly(sbi->sb))
		return -EROFS;

	if (copy_from_user(&range, (struct f2fs_defragment __user *)arg,
							sizeof(range)))
		return -EFAULT;

	/* verify alignment of offset & size */
	if (range.start & (F2FS_BLKSIZE - 1) || range.len & (F2FS_BLKSIZE - 1))
		return -EINVAL;

	if (unlikely((range.start + range.len) >> PAGE_SHIFT >
					sbi->max_file_blocks))
		return -EINVAL;

	err = mnt_want_write_file(filp);
	if (err)
		return err;

	err = f2fs_defragment_range(sbi, filp, &range);
	mnt_drop_write_file(filp);

	f2fs_update_time(sbi, REQ_TIME);
	if (err < 0)
		return err;

	if (copy_to_user((struct f2fs_defragment __user *)arg, &range,
							sizeof(range)))
		return -EFAULT;

	return 0;
}

static int f2fs_move_file_range(struct file *file_in, loff_t pos_in,
			struct file *file_out, loff_t pos_out, size_t len)
{
	struct inode *src = file_inode(file_in);
	struct inode *dst = file_inode(file_out);
	struct f2fs_sb_info *sbi = F2FS_I_SB(src);
	size_t olen = len, dst_max_i_size = 0;
	size_t dst_osize;
	int ret;

	if (file_in->f_path.mnt != file_out->f_path.mnt ||
				src->i_sb != dst->i_sb)
		return -EXDEV;

	if (unlikely(f2fs_readonly(src->i_sb)))
		return -EROFS;

	if (!S_ISREG(src->i_mode) || !S_ISREG(dst->i_mode))
		return -EINVAL;

	if (IS_ENCRYPTED(src) || IS_ENCRYPTED(dst))
		return -EOPNOTSUPP;

	if (pos_out < 0 || pos_in < 0)
		return -EINVAL;

	if (src == dst) {
		if (pos_in == pos_out)
			return 0;
		if (pos_out > pos_in && pos_out < pos_in + len)
			return -EINVAL;
	}

	inode_lock(src);
	if (src != dst) {
		ret = -EBUSY;
		if (!inode_trylock(dst))
			goto out;
	}

	ret = -EINVAL;
	if (pos_in + len > src->i_size || pos_in + len < pos_in)
		goto out_unlock;
	if (len == 0)
		olen = len = src->i_size - pos_in;
	if (pos_in + len == src->i_size)
		len = ALIGN(src->i_size, F2FS_BLKSIZE) - pos_in;
	if (len == 0) {
		ret = 0;
		goto out_unlock;
	}

	dst_osize = dst->i_size;
	if (pos_out + olen > dst->i_size)
		dst_max_i_size = pos_out + olen;

	/* verify the end result is block aligned */
	if (!IS_ALIGNED(pos_in, F2FS_BLKSIZE) ||
			!IS_ALIGNED(pos_in + len, F2FS_BLKSIZE) ||
			!IS_ALIGNED(pos_out, F2FS_BLKSIZE))
		goto out_unlock;

	ret = f2fs_convert_inline_inode(src);
	if (ret)
		goto out_unlock;

	ret = f2fs_convert_inline_inode(dst);
	if (ret)
		goto out_unlock;

	/* write out all dirty pages from offset */
	ret = filemap_write_and_wait_range(src->i_mapping,
					pos_in, pos_in + len);
	if (ret)
		goto out_unlock;

	ret = filemap_write_and_wait_range(dst->i_mapping,
					pos_out, pos_out + len);
	if (ret)
		goto out_unlock;

	f2fs_balance_fs(sbi, true);

	down_write(&F2FS_I(src)->i_gc_rwsem[WRITE]);
	if (src != dst) {
		ret = -EBUSY;
		if (!down_write_trylock(&F2FS_I(dst)->i_gc_rwsem[WRITE]))
			goto out_src;
	}

	f2fs_lock_op(sbi);
	ret = __exchange_data_block(src, dst, pos_in >> F2FS_BLKSIZE_BITS,
				pos_out >> F2FS_BLKSIZE_BITS,
				len >> F2FS_BLKSIZE_BITS, false);

	if (!ret) {
		if (dst_max_i_size)
			f2fs_i_size_write(dst, dst_max_i_size);
		else if (dst_osize != dst->i_size)
			f2fs_i_size_write(dst, dst_osize);
	}
	f2fs_unlock_op(sbi);

	if (src != dst)
		up_write(&F2FS_I(dst)->i_gc_rwsem[WRITE]);
out_src:
	up_write(&F2FS_I(src)->i_gc_rwsem[WRITE]);
out_unlock:
	if (src != dst)
		inode_unlock(dst);
out:
	inode_unlock(src);
	return ret;
}

static int f2fs_ioc_move_range(struct file *filp, unsigned long arg)
{
	struct f2fs_move_range range;
	struct fd dst;
	int err;

	if (!(filp->f_mode & FMODE_READ) ||
			!(filp->f_mode & FMODE_WRITE))
		return -EBADF;

	if (copy_from_user(&range, (struct f2fs_move_range __user *)arg,
							sizeof(range)))
		return -EFAULT;

	dst = fdget(range.dst_fd);
	if (!dst.file)
		return -EBADF;

	if (!(dst.file->f_mode & FMODE_WRITE)) {
		err = -EBADF;
		goto err_out;
	}

	err = mnt_want_write_file(filp);
	if (err)
		goto err_out;

	err = f2fs_move_file_range(filp, range.pos_in, dst.file,
					range.pos_out, range.len);

	mnt_drop_write_file(filp);
	if (err)
		goto err_out;

	if (copy_to_user((struct f2fs_move_range __user *)arg,
						&range, sizeof(range)))
		err = -EFAULT;
err_out:
	fdput(dst);
	return err;
}

static int f2fs_ioc_flush_device(struct file *filp, unsigned long arg)
{
	struct inode *inode = file_inode(filp);
	struct f2fs_sb_info *sbi = F2FS_I_SB(inode);
	struct sit_info *sm = SIT_I(sbi);
	unsigned int start_segno = 0, end_segno = 0;
	unsigned int dev_start_segno = 0, dev_end_segno = 0;
	struct f2fs_flush_device range;
	int ret;

	if (!capable(CAP_SYS_ADMIN))
		return -EPERM;

	if (f2fs_readonly(sbi->sb))
		return -EROFS;

	if (unlikely(is_sbi_flag_set(sbi, SBI_CP_DISABLED)))
		return -EINVAL;

	if (copy_from_user(&range, (struct f2fs_flush_device __user *)arg,
							sizeof(range)))
		return -EFAULT;

<<<<<<< HEAD
	if (sbi->s_ndevs <= 1 || sbi->s_ndevs - 1 <= range.dev_num ||
			__is_large_section(sbi)) {
		f2fs_msg(sbi->sb, KERN_WARNING,
			"Can't flush %u in %d for segs_per_sec %u != 1\n",
				range.dev_num, sbi->s_ndevs,
				sbi->segs_per_sec);
=======
	if (!f2fs_is_multi_device(sbi) || sbi->s_ndevs - 1 <= range.dev_num ||
			__is_large_section(sbi)) {
		f2fs_warn(sbi, "Can't flush %u in %d for segs_per_sec %u != 1",
			  range.dev_num, sbi->s_ndevs, sbi->segs_per_sec);
>>>>>>> 2700cf83
		return -EINVAL;
	}

	ret = mnt_want_write_file(filp);
	if (ret)
		return ret;

	if (range.dev_num != 0)
		dev_start_segno = GET_SEGNO(sbi, FDEV(range.dev_num).start_blk);
	dev_end_segno = GET_SEGNO(sbi, FDEV(range.dev_num).end_blk);

	start_segno = sm->last_victim[FLUSH_DEVICE];
	if (start_segno < dev_start_segno || start_segno >= dev_end_segno)
		start_segno = dev_start_segno;
	end_segno = min(start_segno + range.segments, dev_end_segno);

	while (start_segno < end_segno) {
		if (!mutex_trylock(&sbi->gc_mutex)) {
			ret = -EBUSY;
			goto out;
		}
		sm->last_victim[GC_CB] = end_segno + 1;
		sm->last_victim[GC_GREEDY] = end_segno + 1;
		sm->last_victim[ALLOC_NEXT] = end_segno + 1;
		ret = f2fs_gc(sbi, true, true, start_segno);
		if (ret == -EAGAIN)
			ret = 0;
		else if (ret < 0)
			break;
		start_segno++;
	}
out:
	mnt_drop_write_file(filp);
	return ret;
}

static int f2fs_ioc_get_features(struct file *filp, unsigned long arg)
{
	struct inode *inode = file_inode(filp);
	u32 sb_feature = le32_to_cpu(F2FS_I_SB(inode)->raw_super->feature);

	/* Must validate to set it with SQLite behavior in Android. */
	sb_feature |= F2FS_FEATURE_ATOMIC_WRITE;

	return put_user(sb_feature, (u32 __user *)arg);
}

#ifdef CONFIG_QUOTA
int f2fs_transfer_project_quota(struct inode *inode, kprojid_t kprojid)
{
	struct dquot *transfer_to[MAXQUOTAS] = {};
	struct f2fs_sb_info *sbi = F2FS_I_SB(inode);
	struct super_block *sb = sbi->sb;
	int err = 0;

	transfer_to[PRJQUOTA] = dqget(sb, make_kqid_projid(kprojid));
	if (!IS_ERR(transfer_to[PRJQUOTA])) {
		err = __dquot_transfer(inode, transfer_to);
		if (err)
			set_sbi_flag(sbi, SBI_QUOTA_NEED_REPAIR);
		dqput(transfer_to[PRJQUOTA]);
	}
	return err;
}

static int f2fs_ioc_setproject(struct file *filp, __u32 projid)
{
	struct inode *inode = file_inode(filp);
	struct f2fs_inode_info *fi = F2FS_I(inode);
	struct f2fs_sb_info *sbi = F2FS_I_SB(inode);
	struct page *ipage;
	kprojid_t kprojid;
	int err;

	if (!f2fs_sb_has_project_quota(sbi)) {
		if (projid != F2FS_DEF_PROJID)
			return -EOPNOTSUPP;
		else
			return 0;
	}

	if (!f2fs_has_extra_attr(inode))
		return -EOPNOTSUPP;

	kprojid = make_kprojid(&init_user_ns, (projid_t)projid);

	if (projid_eq(kprojid, F2FS_I(inode)->i_projid))
		return 0;

	err = -EPERM;
	/* Is it quota file? Do not allow user to mess with it */
	if (IS_NOQUOTA(inode))
		return err;

	ipage = f2fs_get_node_page(sbi, inode->i_ino);
	if (IS_ERR(ipage))
		return PTR_ERR(ipage);

	if (!F2FS_FITS_IN_INODE(F2FS_INODE(ipage), fi->i_extra_isize,
								i_projid)) {
		err = -EOVERFLOW;
		f2fs_put_page(ipage, 1);
		return err;
	}
	f2fs_put_page(ipage, 1);

	err = dquot_initialize(inode);
	if (err)
		return err;

	f2fs_lock_op(sbi);
	err = f2fs_transfer_project_quota(inode, kprojid);
	if (err)
		goto out_unlock;

	F2FS_I(inode)->i_projid = kprojid;
	inode->i_ctime = current_time(inode);
	f2fs_mark_inode_dirty_sync(inode, true);
out_unlock:
	f2fs_unlock_op(sbi);
	return err;
}
#else
int f2fs_transfer_project_quota(struct inode *inode, kprojid_t kprojid)
{
	return 0;
}

static int f2fs_ioc_setproject(struct file *filp, __u32 projid)
{
	if (projid != F2FS_DEF_PROJID)
		return -EOPNOTSUPP;
	return 0;
}
#endif

/* FS_IOC_FSGETXATTR and FS_IOC_FSSETXATTR support */

/*
 * To make a new on-disk f2fs i_flag gettable via FS_IOC_FSGETXATTR and settable
 * via FS_IOC_FSSETXATTR, add an entry for it to f2fs_xflags_map[], and add its
 * FS_XFLAG_* equivalent to F2FS_SUPPORTED_XFLAGS.
 */

static const struct {
	u32 iflag;
	u32 xflag;
} f2fs_xflags_map[] = {
	{ F2FS_SYNC_FL,		FS_XFLAG_SYNC },
	{ F2FS_IMMUTABLE_FL,	FS_XFLAG_IMMUTABLE },
	{ F2FS_APPEND_FL,	FS_XFLAG_APPEND },
	{ F2FS_NODUMP_FL,	FS_XFLAG_NODUMP },
	{ F2FS_NOATIME_FL,	FS_XFLAG_NOATIME },
	{ F2FS_PROJINHERIT_FL,	FS_XFLAG_PROJINHERIT },
};

#define F2FS_SUPPORTED_XFLAGS (		\
		FS_XFLAG_SYNC |		\
		FS_XFLAG_IMMUTABLE |	\
		FS_XFLAG_APPEND |	\
		FS_XFLAG_NODUMP |	\
		FS_XFLAG_NOATIME |	\
		FS_XFLAG_PROJINHERIT)

/* Convert f2fs on-disk i_flags to FS_IOC_FS{GET,SET}XATTR flags */
static inline u32 f2fs_iflags_to_xflags(u32 iflags)
{
	u32 xflags = 0;
	int i;

	for (i = 0; i < ARRAY_SIZE(f2fs_xflags_map); i++)
		if (iflags & f2fs_xflags_map[i].iflag)
			xflags |= f2fs_xflags_map[i].xflag;

	return xflags;
}

/* Convert FS_IOC_FS{GET,SET}XATTR flags to f2fs on-disk i_flags */
static inline u32 f2fs_xflags_to_iflags(u32 xflags)
{
	u32 iflags = 0;
	int i;

	for (i = 0; i < ARRAY_SIZE(f2fs_xflags_map); i++)
		if (xflags & f2fs_xflags_map[i].xflag)
			iflags |= f2fs_xflags_map[i].iflag;

	return iflags;
}

static void f2fs_fill_fsxattr(struct inode *inode, struct fsxattr *fa)
{
	struct f2fs_inode_info *fi = F2FS_I(inode);

	simple_fill_fsxattr(fa, f2fs_iflags_to_xflags(fi->i_flags));

	if (f2fs_sb_has_project_quota(F2FS_I_SB(inode)))
		fa->fsx_projid = from_kprojid(&init_user_ns, fi->i_projid);
}

static int f2fs_ioc_fsgetxattr(struct file *filp, unsigned long arg)
{
	struct inode *inode = file_inode(filp);
	struct fsxattr fa;

<<<<<<< HEAD
	memset(&fa, 0, sizeof(struct fsxattr));
	fa.fsx_xflags = f2fs_iflags_to_xflags(fi->i_flags &
				F2FS_FL_USER_VISIBLE);

	if (f2fs_sb_has_project_quota(F2FS_I_SB(inode)))
		fa.fsx_projid = (__u32)from_kprojid(&init_user_ns,
							fi->i_projid);
=======
	f2fs_fill_fsxattr(inode, &fa);
>>>>>>> 2700cf83

	if (copy_to_user((struct fsxattr __user *)arg, &fa, sizeof(fa)))
		return -EFAULT;
	return 0;
}

static int f2fs_ioctl_check_project(struct inode *inode, struct fsxattr *fa)
{
	/*
	 * Project Quota ID state is only allowed to change from within the init
	 * namespace. Enforce that restriction only if we are trying to change
	 * the quota ID state. Everything else is allowed in user namespaces.
	 */
	if (current_user_ns() == &init_user_ns)
		return 0;

	if (__kprojid_val(F2FS_I(inode)->i_projid) != fa->fsx_projid)
		return -EINVAL;

	if (F2FS_I(inode)->i_flags & F2FS_PROJINHERIT_FL) {
		if (!(fa->fsx_xflags & FS_XFLAG_PROJINHERIT))
			return -EINVAL;
	} else {
		if (fa->fsx_xflags & FS_XFLAG_PROJINHERIT)
			return -EINVAL;
	}

	return 0;
}

static int f2fs_ioc_fssetxattr(struct file *filp, unsigned long arg)
{
	struct inode *inode = file_inode(filp);
	struct fsxattr fa, old_fa;
	u32 iflags;
	int err;

	if (copy_from_user(&fa, (struct fsxattr __user *)arg, sizeof(fa)))
		return -EFAULT;

	/* Make sure caller has proper permission */
	if (!inode_owner_or_capable(inode))
		return -EACCES;

	if (fa.fsx_xflags & ~F2FS_SUPPORTED_XFLAGS)
		return -EOPNOTSUPP;

	iflags = f2fs_xflags_to_iflags(fa.fsx_xflags);
	if (f2fs_mask_flags(inode->i_mode, iflags) != iflags)
		return -EOPNOTSUPP;

	err = mnt_want_write_file(filp);
	if (err)
		return err;

	inode_lock(inode);

	f2fs_fill_fsxattr(inode, &old_fa);
	err = vfs_ioc_fssetxattr_check(inode, &old_fa, &fa);
	if (err)
		goto out;

	err = f2fs_setflags_common(inode, iflags,
			f2fs_xflags_to_iflags(F2FS_SUPPORTED_XFLAGS));
	if (err)
		goto out;

	err = f2fs_ioc_setproject(filp, fa.fsx_projid);
out:
	inode_unlock(inode);
	mnt_drop_write_file(filp);
	return err;
}

int f2fs_pin_file_control(struct inode *inode, bool inc)
{
	struct f2fs_inode_info *fi = F2FS_I(inode);
	struct f2fs_sb_info *sbi = F2FS_I_SB(inode);

	/* Use i_gc_failures for normal file as a risk signal. */
	if (inc)
		f2fs_i_gc_failures_write(inode,
				fi->i_gc_failures[GC_FAILURE_PIN] + 1);

	if (fi->i_gc_failures[GC_FAILURE_PIN] > sbi->gc_pin_file_threshold) {
		f2fs_warn(sbi, "%s: Enable GC = ino %lx after %x GC trials",
			  __func__, inode->i_ino,
			  fi->i_gc_failures[GC_FAILURE_PIN]);
		clear_inode_flag(inode, FI_PIN_FILE);
		return -EAGAIN;
	}
	return 0;
}

static int f2fs_ioc_set_pin_file(struct file *filp, unsigned long arg)
{
	struct inode *inode = file_inode(filp);
	__u32 pin;
	int ret = 0;

<<<<<<< HEAD
	if (!capable(CAP_SYS_ADMIN))
		return -EPERM;

=======
>>>>>>> 2700cf83
	if (get_user(pin, (__u32 __user *)arg))
		return -EFAULT;

	if (!S_ISREG(inode->i_mode))
		return -EINVAL;

	if (f2fs_readonly(F2FS_I_SB(inode)->sb))
		return -EROFS;

	ret = mnt_want_write_file(filp);
	if (ret)
		return ret;

	inode_lock(inode);

	if (f2fs_should_update_outplace(inode, NULL)) {
		ret = -EINVAL;
		goto out;
	}

	if (!pin) {
		clear_inode_flag(inode, FI_PIN_FILE);
		f2fs_i_gc_failures_write(inode, 0);
		goto done;
	}

	if (f2fs_pin_file_control(inode, false)) {
		ret = -EAGAIN;
		goto out;
	}
	ret = f2fs_convert_inline_inode(inode);
	if (ret)
		goto out;

	set_inode_flag(inode, FI_PIN_FILE);
	ret = F2FS_I(inode)->i_gc_failures[GC_FAILURE_PIN];
done:
	f2fs_update_time(F2FS_I_SB(inode), REQ_TIME);
out:
	inode_unlock(inode);
	mnt_drop_write_file(filp);
	return ret;
}

static int f2fs_ioc_get_pin_file(struct file *filp, unsigned long arg)
{
	struct inode *inode = file_inode(filp);
	__u32 pin = 0;

	if (is_inode_flag_set(inode, FI_PIN_FILE))
		pin = F2FS_I(inode)->i_gc_failures[GC_FAILURE_PIN];
	return put_user(pin, (u32 __user *)arg);
}

int f2fs_precache_extents(struct inode *inode)
{
	struct f2fs_inode_info *fi = F2FS_I(inode);
	struct f2fs_map_blocks map;
	pgoff_t m_next_extent;
	loff_t end;
	int err;

	if (is_inode_flag_set(inode, FI_NO_EXTENT))
		return -EOPNOTSUPP;

	map.m_lblk = 0;
	map.m_next_pgofs = NULL;
	map.m_next_extent = &m_next_extent;
	map.m_seg_type = NO_CHECK_TYPE;
	map.m_may_create = false;
	end = F2FS_I_SB(inode)->max_file_blocks;

	while (map.m_lblk < end) {
		map.m_len = end - map.m_lblk;

		down_write(&fi->i_gc_rwsem[WRITE]);
		err = f2fs_map_blocks(inode, &map, 0, F2FS_GET_BLOCK_PRECACHE);
		up_write(&fi->i_gc_rwsem[WRITE]);
		if (err)
			return err;

		map.m_lblk = m_next_extent;
	}

	return err;
}

static int f2fs_ioc_precache_extents(struct file *filp, unsigned long arg)
{
	return f2fs_precache_extents(file_inode(filp));
}

<<<<<<< HEAD
static int f2fs_ioc_get_valid_node_count(struct file *filp, unsigned long arg)
{
	struct f2fs_sb_info *sbi = F2FS_I_SB(file_inode(filp));
	u32 node_count = (u32)valid_node_count(sbi);

	return put_user(node_count, (u32 __user *)arg);
=======
static int f2fs_ioc_resize_fs(struct file *filp, unsigned long arg)
{
	struct f2fs_sb_info *sbi = F2FS_I_SB(file_inode(filp));
	__u64 block_count;
	int ret;

	if (!capable(CAP_SYS_ADMIN))
		return -EPERM;

	if (f2fs_readonly(sbi->sb))
		return -EROFS;

	if (copy_from_user(&block_count, (void __user *)arg,
			   sizeof(block_count)))
		return -EFAULT;

	ret = f2fs_resize_fs(sbi, block_count);

	return ret;
}

static int f2fs_ioc_enable_verity(struct file *filp, unsigned long arg)
{
	struct inode *inode = file_inode(filp);

	f2fs_update_time(F2FS_I_SB(inode), REQ_TIME);

	if (!f2fs_sb_has_verity(F2FS_I_SB(inode))) {
		f2fs_warn(F2FS_I_SB(inode),
			  "Can't enable fs-verity on inode %lu: the verity feature is not enabled on this filesystem.\n",
			  inode->i_ino);
		return -EOPNOTSUPP;
	}

	return fsverity_ioctl_enable(filp, (const void __user *)arg);
}

static int f2fs_ioc_measure_verity(struct file *filp, unsigned long arg)
{
	if (!f2fs_sb_has_verity(F2FS_I_SB(file_inode(filp))))
		return -EOPNOTSUPP;

	return fsverity_ioctl_measure(filp, (void __user *)arg);
}

static int f2fs_get_volume_name(struct file *filp, unsigned long arg)
{
	struct inode *inode = file_inode(filp);
	struct f2fs_sb_info *sbi = F2FS_I_SB(inode);
	char *vbuf;
	int count;
	int err = 0;

	vbuf = f2fs_kzalloc(sbi, MAX_VOLUME_NAME, GFP_KERNEL);
	if (!vbuf)
		return -ENOMEM;

	down_read(&sbi->sb_lock);
	count = utf16s_to_utf8s(sbi->raw_super->volume_name,
			ARRAY_SIZE(sbi->raw_super->volume_name),
			UTF16_LITTLE_ENDIAN, vbuf, MAX_VOLUME_NAME);
	up_read(&sbi->sb_lock);

	if (copy_to_user((char __user *)arg, vbuf,
				min(FSLABEL_MAX, count)))
		err = -EFAULT;

	kvfree(vbuf);
	return err;
}

static int f2fs_set_volume_name(struct file *filp, unsigned long arg)
{
	struct inode *inode = file_inode(filp);
	struct f2fs_sb_info *sbi = F2FS_I_SB(inode);
	char *vbuf;
	int err = 0;

	if (!capable(CAP_SYS_ADMIN))
		return -EPERM;

	vbuf = strndup_user((const char __user *)arg, FSLABEL_MAX);
	if (IS_ERR(vbuf))
		return PTR_ERR(vbuf);

	err = mnt_want_write_file(filp);
	if (err)
		goto out;

	down_write(&sbi->sb_lock);

	memset(sbi->raw_super->volume_name, 0,
			sizeof(sbi->raw_super->volume_name));
	utf8s_to_utf16s(vbuf, strlen(vbuf), UTF16_LITTLE_ENDIAN,
			sbi->raw_super->volume_name,
			ARRAY_SIZE(sbi->raw_super->volume_name));

	err = f2fs_commit_super(sbi, false);

	up_write(&sbi->sb_lock);

	mnt_drop_write_file(filp);
out:
	kfree(vbuf);
	return err;
>>>>>>> 2700cf83
}

long f2fs_ioctl(struct file *filp, unsigned int cmd, unsigned long arg)
{
	if (unlikely(f2fs_cp_error(F2FS_I_SB(file_inode(filp)))))
		return -EIO;
	if (!f2fs_is_checkpoint_ready(F2FS_I_SB(file_inode(filp))))
		return -ENOSPC;

	switch (cmd) {
	case F2FS_IOC_GETFLAGS:
		return f2fs_ioc_getflags(filp, arg);
	case F2FS_IOC_SETFLAGS:
		return f2fs_ioc_setflags(filp, arg);
	case F2FS_IOC_GETVERSION:
		return f2fs_ioc_getversion(filp, arg);
	case F2FS_IOC_START_ATOMIC_WRITE:
		return f2fs_ioc_start_atomic_write(filp);
	case F2FS_IOC_COMMIT_ATOMIC_WRITE:
		return f2fs_ioc_commit_atomic_write(filp);
	case F2FS_IOC_START_VOLATILE_WRITE:
		return f2fs_ioc_start_volatile_write(filp);
	case F2FS_IOC_RELEASE_VOLATILE_WRITE:
		return f2fs_ioc_release_volatile_write(filp);
	case F2FS_IOC_ABORT_VOLATILE_WRITE:
		return f2fs_ioc_abort_volatile_write(filp);
	case F2FS_IOC_SHUTDOWN:
		return f2fs_ioc_shutdown(filp, arg);
	case FITRIM:
		return f2fs_ioc_fitrim(filp, arg);
	case F2FS_IOC_SET_ENCRYPTION_POLICY:
		return f2fs_ioc_set_encryption_policy(filp, arg);
	case F2FS_IOC_GET_ENCRYPTION_POLICY:
		return f2fs_ioc_get_encryption_policy(filp, arg);
	case F2FS_IOC_GET_ENCRYPTION_PWSALT:
		return f2fs_ioc_get_encryption_pwsalt(filp, arg);
	case FS_IOC_GET_ENCRYPTION_POLICY_EX:
		return f2fs_ioc_get_encryption_policy_ex(filp, arg);
	case FS_IOC_ADD_ENCRYPTION_KEY:
		return f2fs_ioc_add_encryption_key(filp, arg);
	case FS_IOC_REMOVE_ENCRYPTION_KEY:
		return f2fs_ioc_remove_encryption_key(filp, arg);
	case FS_IOC_REMOVE_ENCRYPTION_KEY_ALL_USERS:
		return f2fs_ioc_remove_encryption_key_all_users(filp, arg);
	case FS_IOC_GET_ENCRYPTION_KEY_STATUS:
		return f2fs_ioc_get_encryption_key_status(filp, arg);
	case F2FS_IOC_GARBAGE_COLLECT:
		return f2fs_ioc_gc(filp, arg);
	case F2FS_IOC_GARBAGE_COLLECT_RANGE:
		return f2fs_ioc_gc_range(filp, arg);
	case F2FS_IOC_WRITE_CHECKPOINT:
		return f2fs_ioc_write_checkpoint(filp, arg);
	case F2FS_IOC_DEFRAGMENT:
		return f2fs_ioc_defragment(filp, arg);
	case F2FS_IOC_MOVE_RANGE:
		return f2fs_ioc_move_range(filp, arg);
	case F2FS_IOC_FLUSH_DEVICE:
		return f2fs_ioc_flush_device(filp, arg);
	case F2FS_IOC_GET_FEATURES:
		return f2fs_ioc_get_features(filp, arg);
	case F2FS_IOC_FSGETXATTR:
		return f2fs_ioc_fsgetxattr(filp, arg);
	case F2FS_IOC_FSSETXATTR:
		return f2fs_ioc_fssetxattr(filp, arg);
	case F2FS_IOC_GET_PIN_FILE:
		return f2fs_ioc_get_pin_file(filp, arg);
	case F2FS_IOC_SET_PIN_FILE:
		return f2fs_ioc_set_pin_file(filp, arg);
	case F2FS_IOC_PRECACHE_EXTENTS:
		return f2fs_ioc_precache_extents(filp, arg);
<<<<<<< HEAD
	case F2FS_IOC_GET_VALID_NODE_COUNT:
		return f2fs_ioc_get_valid_node_count(filp, arg);
=======
	case F2FS_IOC_RESIZE_FS:
		return f2fs_ioc_resize_fs(filp, arg);
	case FS_IOC_ENABLE_VERITY:
		return f2fs_ioc_enable_verity(filp, arg);
	case FS_IOC_MEASURE_VERITY:
		return f2fs_ioc_measure_verity(filp, arg);
	case F2FS_IOC_GET_VOLUME_NAME:
		return f2fs_get_volume_name(filp, arg);
	case F2FS_IOC_SET_VOLUME_NAME:
		return f2fs_set_volume_name(filp, arg);
>>>>>>> 2700cf83
	default:
		return -ENOTTY;
	}
}

static ssize_t f2fs_file_write_iter(struct kiocb *iocb, struct iov_iter *from)
{
	struct file *file = iocb->ki_filp;
	struct inode *inode = file_inode(file);
	ssize_t ret;

	if (unlikely(f2fs_cp_error(F2FS_I_SB(inode)))) {
		ret = -EIO;
		goto out;
	}

	if (iocb->ki_flags & IOCB_NOWAIT) {
		if (!inode_trylock(inode)) {
			ret = -EAGAIN;
			goto out;
		}
	} else {
		inode_lock(inode);
	}

	ret = generic_write_checks(iocb, from);
	if (ret > 0) {
		bool preallocated = false;
		size_t target_size = 0;
		int err;

		if (iov_iter_fault_in_readable(from, iov_iter_count(from)))
			set_inode_flag(inode, FI_NO_PREALLOC);

		if ((iocb->ki_flags & IOCB_NOWAIT)) {
			if (!f2fs_overwrite_io(inode, iocb->ki_pos,
						iov_iter_count(from)) ||
<<<<<<< HEAD
					f2fs_has_inline_data(inode) ||
					f2fs_force_buffered_io(inode,
							iocb, from)) {
						clear_inode_flag(inode,
								FI_NO_PREALLOC);
						inode_unlock(inode);
						return -EAGAIN;
				}

=======
				f2fs_has_inline_data(inode) ||
				f2fs_force_buffered_io(inode, iocb, from)) {
				clear_inode_flag(inode, FI_NO_PREALLOC);
				inode_unlock(inode);
				ret = -EAGAIN;
				goto out;
			}
>>>>>>> 2700cf83
		} else {
			preallocated = true;
			target_size = iocb->ki_pos + iov_iter_count(from);

			err = f2fs_preallocate_blocks(iocb, from);
			if (err) {
				clear_inode_flag(inode, FI_NO_PREALLOC);
				inode_unlock(inode);
				ret = err;
				goto out;
			}
		}
		ret = __generic_file_write_iter(iocb, from);
		clear_inode_flag(inode, FI_NO_PREALLOC);

		/* if we couldn't write data, we should deallocate blocks. */
		if (preallocated && i_size_read(inode) < target_size)
			f2fs_truncate(inode);

		if (ret > 0)
			f2fs_update_iostat(F2FS_I_SB(inode), APP_WRITE_IO, ret);
	}
	inode_unlock(inode);
out:
	trace_f2fs_file_write_iter(inode, iocb->ki_pos,
					iov_iter_count(from), ret);
	if (ret > 0)
		ret = generic_write_sync(iocb, ret);
	return ret;
}

#ifdef CONFIG_COMPAT
long f2fs_compat_ioctl(struct file *file, unsigned int cmd, unsigned long arg)
{
	switch (cmd) {
	case F2FS_IOC32_GETFLAGS:
		cmd = F2FS_IOC_GETFLAGS;
		break;
	case F2FS_IOC32_SETFLAGS:
		cmd = F2FS_IOC_SETFLAGS;
		break;
	case F2FS_IOC32_GETVERSION:
		cmd = F2FS_IOC_GETVERSION;
		break;
	case F2FS_IOC_START_ATOMIC_WRITE:
	case F2FS_IOC_COMMIT_ATOMIC_WRITE:
	case F2FS_IOC_START_VOLATILE_WRITE:
	case F2FS_IOC_RELEASE_VOLATILE_WRITE:
	case F2FS_IOC_ABORT_VOLATILE_WRITE:
	case F2FS_IOC_SHUTDOWN:
	case F2FS_IOC_SET_ENCRYPTION_POLICY:
	case F2FS_IOC_GET_ENCRYPTION_PWSALT:
	case F2FS_IOC_GET_ENCRYPTION_POLICY:
	case FS_IOC_GET_ENCRYPTION_POLICY_EX:
	case FS_IOC_ADD_ENCRYPTION_KEY:
	case FS_IOC_REMOVE_ENCRYPTION_KEY:
	case FS_IOC_REMOVE_ENCRYPTION_KEY_ALL_USERS:
	case FS_IOC_GET_ENCRYPTION_KEY_STATUS:
	case F2FS_IOC_GARBAGE_COLLECT:
	case F2FS_IOC_GARBAGE_COLLECT_RANGE:
	case F2FS_IOC_WRITE_CHECKPOINT:
	case F2FS_IOC_DEFRAGMENT:
	case F2FS_IOC_MOVE_RANGE:
	case F2FS_IOC_FLUSH_DEVICE:
	case F2FS_IOC_GET_FEATURES:
	case F2FS_IOC_FSGETXATTR:
	case F2FS_IOC_FSSETXATTR:
	case F2FS_IOC_GET_PIN_FILE:
	case F2FS_IOC_SET_PIN_FILE:
	case F2FS_IOC_PRECACHE_EXTENTS:
<<<<<<< HEAD
	case F2FS_IOC_GET_VALID_NODE_COUNT:
=======
	case F2FS_IOC_RESIZE_FS:
	case FS_IOC_ENABLE_VERITY:
	case FS_IOC_MEASURE_VERITY:
	case F2FS_IOC_GET_VOLUME_NAME:
	case F2FS_IOC_SET_VOLUME_NAME:
>>>>>>> 2700cf83
		break;
	default:
		return -ENOIOCTLCMD;
	}
	return f2fs_ioctl(file, cmd, (unsigned long) compat_ptr(arg));
}
#endif

const struct file_operations f2fs_file_operations = {
	.llseek		= f2fs_llseek,
	.read_iter	= generic_file_read_iter,
	.write_iter	= f2fs_file_write_iter,
	.open		= f2fs_file_open,
	.release	= f2fs_release_file,
	.mmap		= f2fs_file_mmap,
	.flush		= f2fs_file_flush,
	.fsync		= f2fs_sync_file,
	.fallocate	= f2fs_fallocate,
	.unlocked_ioctl	= f2fs_ioctl,
#ifdef CONFIG_COMPAT
	.compat_ioctl	= f2fs_compat_ioctl,
#endif
	.splice_read	= generic_file_splice_read,
	.splice_write	= iter_file_splice_write,
};<|MERGE_RESOLUTION|>--- conflicted
+++ resolved
@@ -51,7 +51,7 @@
 	struct page *page = vmf->page;
 	struct inode *inode = file_inode(vmf->vma->vm_file);
 	struct f2fs_sb_info *sbi = F2FS_I_SB(inode);
-	struct dnode_of_data dn = { .node_changed = false };
+	struct dnode_of_data dn;
 	int err;
 
 	if (unlikely(f2fs_cp_error(sbi))) {
@@ -67,6 +67,19 @@
 	sb_start_pagefault(inode->i_sb);
 
 	f2fs_bug_on(sbi, f2fs_has_inline_data(inode));
+
+	/* block allocation */
+	f2fs_lock_op(sbi);
+	set_new_dnode(&dn, inode, NULL, NULL, 0);
+	err = f2fs_reserve_block(&dn, page->index);
+	if (err) {
+		f2fs_unlock_op(sbi);
+		goto out;
+	}
+	f2fs_put_dnode(&dn);
+	f2fs_unlock_op(sbi);
+
+	f2fs_balance_fs(sbi, dn.node_changed);
 
 	file_update_time(vmf->vma->vm_file);
 	down_read(&F2FS_I(inode)->i_mmap_sem);
@@ -79,28 +92,11 @@
 		goto out_sem;
 	}
 
-	/* block allocation */
-	__do_map_lock(sbi, F2FS_GET_BLOCK_PRE_AIO, true);
-	set_new_dnode(&dn, inode, NULL, NULL, 0);
-	err = f2fs_get_block(&dn, page->index);
-	f2fs_put_dnode(&dn);
-	__do_map_lock(sbi, F2FS_GET_BLOCK_PRE_AIO, false);
-	if (err) {
-		unlock_page(page);
-		goto out_sem;
-	}
-
-	/* fill the page */
-	f2fs_wait_on_page_writeback(page, DATA, false, true);
-
-	/* wait for GCed page writeback via META_MAPPING */
-	f2fs_wait_on_block_writeback(inode, dn.data_blkaddr);
-
 	/*
 	 * check to see if the page is mapped already (no holes)
 	 */
 	if (PageMappedToDisk(page))
-		goto out_sem;
+		goto mapped;
 
 	/* page is wholly or partially inside EOF */
 	if (((loff_t)(page->index + 1) << PAGE_SHIFT) >
@@ -118,7 +114,6 @@
 	f2fs_update_time(sbi, REQ_TIME);
 
 	trace_f2fs_vm_page_mkwrite(page, DATA);
-<<<<<<< HEAD
 mapped:
 	/* fill the page */
 	f2fs_wait_on_page_writeback(page, DATA, false, true);
@@ -126,13 +121,9 @@
 	/* wait for GCed page writeback via META_MAPPING */
 	f2fs_wait_on_block_writeback(inode, dn.data_blkaddr);
 
-=======
->>>>>>> 2700cf83
 out_sem:
 	up_read(&F2FS_I(inode)->i_mmap_sem);
-
-	f2fs_balance_fs(sbi, dn.node_changed);
-
+out:
 	sb_end_pagefault(inode->i_sb);
 err:
 	return block_page_mkwrite_return(err);
@@ -1718,27 +1709,6 @@
 static int f2fs_setflags_common(struct inode *inode, u32 iflags, u32 mask)
 {
 	struct f2fs_inode_info *fi = F2FS_I(inode);
-<<<<<<< HEAD
-	unsigned int flags = fi->i_flags;
-
-	if (f2fs_encrypted_inode(inode))
-		flags |= F2FS_ENCRYPT_FL;
-	if (f2fs_has_inline_data(inode) || f2fs_has_inline_dentry(inode))
-		flags |= F2FS_INLINE_DATA_FL;
-	if (is_inode_flag_set(inode, FI_PIN_FILE))
-		flags |= F2FS_NOCOW_FL;
-
-	flags &= F2FS_FL_USER_VISIBLE;
-
-	return put_user(flags, (int __user *)arg);
-}
-
-static int __f2fs_ioc_setflags(struct inode *inode, unsigned int flags)
-{
-	struct f2fs_inode_info *fi = F2FS_I(inode);
-	unsigned int oldflags;
-=======
->>>>>>> 2700cf83
 
 	/* Is it quota file? Do not allow user to mess with it */
 	if (IS_NOQUOTA(inode))
@@ -1957,10 +1927,7 @@
 	spin_lock(&sbi->inode_lock[ATOMIC_FILE]);
 	if (list_empty(&fi->inmem_ilist))
 		list_add_tail(&fi->inmem_ilist, &sbi->inode_list[ATOMIC_FILE]);
-<<<<<<< HEAD
 	sbi->atomic_files++;
-=======
->>>>>>> 2700cf83
 	spin_unlock(&sbi->inode_lock[ATOMIC_FILE]);
 
 	/* add inode in inmem_list first and set atomic_file */
@@ -2431,12 +2398,7 @@
 		return -EROFS;
 
 	if (unlikely(is_sbi_flag_set(sbi, SBI_CP_DISABLED))) {
-<<<<<<< HEAD
-		f2fs_msg(sbi->sb, KERN_INFO,
-			"Skipping Checkpoint. Checkpoints currently disabled.");
-=======
 		f2fs_info(sbi, "Skipping Checkpoint. Checkpoints currently disabled.");
->>>>>>> 2700cf83
 		return -EINVAL;
 	}
 
@@ -2824,19 +2786,10 @@
 							sizeof(range)))
 		return -EFAULT;
 
-<<<<<<< HEAD
-	if (sbi->s_ndevs <= 1 || sbi->s_ndevs - 1 <= range.dev_num ||
-			__is_large_section(sbi)) {
-		f2fs_msg(sbi->sb, KERN_WARNING,
-			"Can't flush %u in %d for segs_per_sec %u != 1\n",
-				range.dev_num, sbi->s_ndevs,
-				sbi->segs_per_sec);
-=======
 	if (!f2fs_is_multi_device(sbi) || sbi->s_ndevs - 1 <= range.dev_num ||
 			__is_large_section(sbi)) {
 		f2fs_warn(sbi, "Can't flush %u in %d for segs_per_sec %u != 1",
 			  range.dev_num, sbi->s_ndevs, sbi->segs_per_sec);
->>>>>>> 2700cf83
 		return -EINVAL;
 	}
 
@@ -3042,17 +2995,7 @@
 	struct inode *inode = file_inode(filp);
 	struct fsxattr fa;
 
-<<<<<<< HEAD
-	memset(&fa, 0, sizeof(struct fsxattr));
-	fa.fsx_xflags = f2fs_iflags_to_xflags(fi->i_flags &
-				F2FS_FL_USER_VISIBLE);
-
-	if (f2fs_sb_has_project_quota(F2FS_I_SB(inode)))
-		fa.fsx_projid = (__u32)from_kprojid(&init_user_ns,
-							fi->i_projid);
-=======
 	f2fs_fill_fsxattr(inode, &fa);
->>>>>>> 2700cf83
 
 	if (copy_to_user((struct fsxattr __user *)arg, &fa, sizeof(fa)))
 		return -EFAULT;
@@ -3153,12 +3096,6 @@
 	__u32 pin;
 	int ret = 0;
 
-<<<<<<< HEAD
-	if (!capable(CAP_SYS_ADMIN))
-		return -EPERM;
-
-=======
->>>>>>> 2700cf83
 	if (get_user(pin, (__u32 __user *)arg))
 		return -EFAULT;
 
@@ -3251,14 +3188,6 @@
 	return f2fs_precache_extents(file_inode(filp));
 }
 
-<<<<<<< HEAD
-static int f2fs_ioc_get_valid_node_count(struct file *filp, unsigned long arg)
-{
-	struct f2fs_sb_info *sbi = F2FS_I_SB(file_inode(filp));
-	u32 node_count = (u32)valid_node_count(sbi);
-
-	return put_user(node_count, (u32 __user *)arg);
-=======
 static int f2fs_ioc_resize_fs(struct file *filp, unsigned long arg)
 {
 	struct f2fs_sb_info *sbi = F2FS_I_SB(file_inode(filp));
@@ -3304,6 +3233,14 @@
 	return fsverity_ioctl_measure(filp, (void __user *)arg);
 }
 
+static int f2fs_ioc_get_valid_node_count(struct file *filp, unsigned long arg)
+{
+	struct f2fs_sb_info *sbi = F2FS_I_SB(file_inode(filp));
+	u32 node_count = (u32)valid_node_count(sbi);
+
+	return put_user(node_count, (u32 __user *)arg);
+}
+
 static int f2fs_get_volume_name(struct file *filp, unsigned long arg)
 {
 	struct inode *inode = file_inode(filp);
@@ -3364,7 +3301,6 @@
 out:
 	kfree(vbuf);
 	return err;
->>>>>>> 2700cf83
 }
 
 long f2fs_ioctl(struct file *filp, unsigned int cmd, unsigned long arg)
@@ -3435,21 +3371,18 @@
 		return f2fs_ioc_set_pin_file(filp, arg);
 	case F2FS_IOC_PRECACHE_EXTENTS:
 		return f2fs_ioc_precache_extents(filp, arg);
-<<<<<<< HEAD
-	case F2FS_IOC_GET_VALID_NODE_COUNT:
-		return f2fs_ioc_get_valid_node_count(filp, arg);
-=======
 	case F2FS_IOC_RESIZE_FS:
 		return f2fs_ioc_resize_fs(filp, arg);
 	case FS_IOC_ENABLE_VERITY:
 		return f2fs_ioc_enable_verity(filp, arg);
 	case FS_IOC_MEASURE_VERITY:
 		return f2fs_ioc_measure_verity(filp, arg);
+	case F2FS_IOC_GET_VALID_NODE_COUNT:
+		return f2fs_ioc_get_valid_node_count(filp, arg);
 	case F2FS_IOC_GET_VOLUME_NAME:
 		return f2fs_get_volume_name(filp, arg);
 	case F2FS_IOC_SET_VOLUME_NAME:
 		return f2fs_set_volume_name(filp, arg);
->>>>>>> 2700cf83
 	default:
 		return -ENOTTY;
 	}
@@ -3487,17 +3420,6 @@
 		if ((iocb->ki_flags & IOCB_NOWAIT)) {
 			if (!f2fs_overwrite_io(inode, iocb->ki_pos,
 						iov_iter_count(from)) ||
-<<<<<<< HEAD
-					f2fs_has_inline_data(inode) ||
-					f2fs_force_buffered_io(inode,
-							iocb, from)) {
-						clear_inode_flag(inode,
-								FI_NO_PREALLOC);
-						inode_unlock(inode);
-						return -EAGAIN;
-				}
-
-=======
 				f2fs_has_inline_data(inode) ||
 				f2fs_force_buffered_io(inode, iocb, from)) {
 				clear_inode_flag(inode, FI_NO_PREALLOC);
@@ -3505,7 +3427,6 @@
 				ret = -EAGAIN;
 				goto out;
 			}
->>>>>>> 2700cf83
 		} else {
 			preallocated = true;
 			target_size = iocb->ki_pos + iov_iter_count(from);
@@ -3576,15 +3497,12 @@
 	case F2FS_IOC_GET_PIN_FILE:
 	case F2FS_IOC_SET_PIN_FILE:
 	case F2FS_IOC_PRECACHE_EXTENTS:
-<<<<<<< HEAD
-	case F2FS_IOC_GET_VALID_NODE_COUNT:
-=======
 	case F2FS_IOC_RESIZE_FS:
 	case FS_IOC_ENABLE_VERITY:
 	case FS_IOC_MEASURE_VERITY:
+	case F2FS_IOC_GET_VALID_NODE_COUNT:
 	case F2FS_IOC_GET_VOLUME_NAME:
 	case F2FS_IOC_SET_VOLUME_NAME:
->>>>>>> 2700cf83
 		break;
 	default:
 		return -ENOIOCTLCMD;
